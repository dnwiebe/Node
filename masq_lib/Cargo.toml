[package]
name = "masq_lib"
version = "0.6.1"
authors = ["Dan Wiebe <dnwiebe@gmail.com>", "MASQ"]
license = "GPL-3.0-only"
copyright = "Copyright (c) 2019, MASQ (https://masq.ai) and/or its affiliates. All rights reserved."
description = "Code common to Node and masq; also, temporarily, to dns_utility"
edition = "2021"
workspace = "../node"

[dependencies]
actix = "0.7.9"
<<<<<<< HEAD
chrono = "0.4.7"
=======
time = {version = "0.3.11", features = [ "formatting" ]}
>>>>>>> e09c1e7c
clap = "2.33.3"
const_format = "0.2.22"
crossbeam-channel = "0.5.1"
itertools = "0.10.1"
lazy_static = "1.4.0"
log = "0.4.8"
<<<<<<< HEAD
regex = "1.0.5"
serde = "1.0.99"
serde_derive = "1.0.99"
serde_json = "1.0.40"
tiny-hderive = "0.3.0"
toml = "0.5.3"
websocket = {version = "0.26.0", default-features = false, features = ["sync"]}
=======
regex = "1.5.4"
serde = "1.0.133"
serde_derive = "1.0.133"
serde_json = "1.0.74"
tiny-hderive = "0.3.0"
toml = "0.5.8"
ethereum-types = "0.9.0"
websocket = {version = "0.26.2", default-features = false, features = ["sync"]}
>>>>>>> e09c1e7c

[features]
no_test_share = []
log_recipient_test = []

[target.'cfg(not(target_os = "windows"))'.dependencies]
nix = "0.23.0"

[lib]
name = "masq_lib"
path = "src/lib.rs"<|MERGE_RESOLUTION|>--- conflicted
+++ resolved
@@ -10,26 +10,13 @@
 
 [dependencies]
 actix = "0.7.9"
-<<<<<<< HEAD
-chrono = "0.4.7"
-=======
 time = {version = "0.3.11", features = [ "formatting" ]}
->>>>>>> e09c1e7c
 clap = "2.33.3"
 const_format = "0.2.22"
 crossbeam-channel = "0.5.1"
 itertools = "0.10.1"
 lazy_static = "1.4.0"
 log = "0.4.8"
-<<<<<<< HEAD
-regex = "1.0.5"
-serde = "1.0.99"
-serde_derive = "1.0.99"
-serde_json = "1.0.40"
-tiny-hderive = "0.3.0"
-toml = "0.5.3"
-websocket = {version = "0.26.0", default-features = false, features = ["sync"]}
-=======
 regex = "1.5.4"
 serde = "1.0.133"
 serde_derive = "1.0.133"
@@ -38,7 +25,6 @@
 toml = "0.5.8"
 ethereum-types = "0.9.0"
 websocket = {version = "0.26.2", default-features = false, features = ["sync"]}
->>>>>>> e09c1e7c
 
 [features]
 no_test_share = []
