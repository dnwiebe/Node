--- conflicted
+++ resolved
@@ -1,20 +1,13 @@
 // Copyright (c) 2019, MASQ (https://masq.ai) and/or its affiliates. All rights reserved.
 
 use lazy_static::lazy_static;
-<<<<<<< HEAD
-use std::fmt::Debug;
-use std::fmt::{Display, Formatter};
-use std::io::ErrorKind;
-use std::net::{IpAddr, Ipv4Addr, SocketAddr, TcpListener, UdpSocket};
-=======
 use std::fmt;
 use std::fmt::{Debug, Display, Formatter};
-use std::io::ErrorKind;
-use std::net::{IpAddr, Ipv4Addr, SocketAddr, TcpListener};
->>>>>>> ace88de2
+use std::io::{ErrorKind};
+use std::net::{IpAddr, Ipv4Addr, SocketAddr, TcpListener, UdpSocket};
+use std::sync::{Arc, Mutex};
+use std::io;
 use std::str::FromStr;
-use std::sync::{Arc, Mutex};
-use std::{fmt, io};
 
 #[cfg(not(target_os = "windows"))]
 mod not_win_cfg {
@@ -194,13 +187,6 @@
     }
 }
 
-<<<<<<< HEAD
-pub fn plus<T>(mut source: Vec<T>, item: T) -> Vec<T> {
-    let mut result = vec![];
-    result.append(&mut source);
-    result.push(item);
-    result
-=======
 #[derive(PartialEq, Debug, Clone)]
 pub enum NeighborhoodModeLight {
     Standard,
@@ -232,7 +218,13 @@
             x => return Err(format!("Invalid value read for neighborhood mode: {}", x)),
         })
     }
->>>>>>> ace88de2
+}
+
+pub fn plus<T>(mut source: Vec<T>, item: T) -> Vec<T> {
+    let mut result = vec![];
+    result.append(&mut source);
+    result.push(item);
+    result
 }
 
 pub fn running_test() {
@@ -637,7 +629,6 @@
         assert_eq!(result, "all right".to_string())
     }
 
-<<<<<<< HEAD
     fn find_test_port_from(port: u16) -> u16 {
         if super::port_is_free_for_ip_addr(localhost(), port) {
             port
@@ -686,11 +677,11 @@
             let result = super::port_is_free_for_ip_addr(localhost(), test_port);
             assert_eq!(result, false);
         }
-=======
+    }
+
     #[test]
     fn type_name_of_works() {
         let result = type_name_of(running_test);
         assert_eq!(result, "masq_lib::utils::running_test")
->>>>>>> ace88de2
     }
 }