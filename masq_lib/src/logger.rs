--- conflicted
+++ resolved
@@ -272,19 +272,18 @@
     use crate::ui_gateway::{MessageBody, MessagePath, MessageTarget};
     use actix::{Actor, AsyncContext, Context, Handler, Message, System};
     use crossbeam_channel::{unbounded, Sender};
+    use lazy_static::lazy_static;
+    use std::sync::atomic::{AtomicU32, Ordering};
     use std::sync::{Arc, Mutex, MutexGuard};
-    use std::sync::atomic::{AtomicU32, Ordering};
     use std::thread;
     use std::thread::{JoinHandle, ThreadId};
     use std::time::{Duration, Instant, SystemTime};
     use time::format_description::parse;
     use time::OffsetDateTime;
-    use lazy_static::lazy_static;
 
     lazy_static! {
         static ref START_TIMESTAMP: Instant = Instant::now();
     }
-
 
     struct TestUiGateway {
         seconds_to_live: usize,
@@ -293,7 +292,11 @@
     }
 
     impl TestUiGateway {
-        fn new(msg_count: u32, received_message_count: Arc<AtomicU32>, seconds_to_live: usize) -> Self {
+        fn new(
+            msg_count: u32,
+            received_message_count: Arc<AtomicU32>,
+            seconds_to_live: usize,
+        ) -> Self {
             Self {
                 seconds_to_live,
                 received_message_count,
@@ -314,14 +317,11 @@
     impl Handler<NodeToUiMessage> for TestUiGateway {
         type Result = ();
 
-        fn handle(&mut self, msg: NodeToUiMessage, _ctx: &mut Self::Context) -> Self::Result {
-            let payload = msg.body.payload.as_ref().unwrap().clone();
-eprintln! ("{} at {}: About to increment received-message count", payload, ts());
-            let prev_count = self.received_message_count.fetch_add (1, Ordering::Relaxed);
+        fn handle(&mut self, _msg: NodeToUiMessage, _ctx: &mut Self::Context) -> Self::Result {
+            let prev_count = self.received_message_count.fetch_add(1, Ordering::Relaxed);
             if prev_count + 1 == self.expected_msg_count {
                 System::current().stop();
             }
-eprintln! ("{} at {}: Incremented received-message count from {} to {}", payload, ts(), prev_count, prev_count + 1);
         }
     }
 
@@ -389,9 +389,12 @@
         let time_example_of_similar_labour = template_after
             .duration_since(template_before)
             .expect("Unable to unwrap the duration_since for template after");
-        let received_message_count = Arc::new(AtomicU32::new (0));
-        let fake_ui_gateway = TestUiGateway::new((thread_count * msgs_per_thread) as u32,
-            received_message_count.clone(), 10);
+        let received_message_count = Arc::new(AtomicU32::new(0));
+        let fake_ui_gateway = TestUiGateway::new(
+            (thread_count * msgs_per_thread) as u32,
+            received_message_count.clone(),
+            10,
+        );
         let system = System::new("test_system");
         let addr = fake_ui_gateway.start();
         let recipient = addr.clone().recipient();
@@ -417,22 +420,29 @@
         };
         see_about_join_handles(container_for_join_handles);
         //we have now two samples and can go to compare them
-        assert_eq!(received_message_count.load(Ordering::Relaxed),
-                   (thread_count * msgs_per_thread) as u32);
+        assert_eq!(
+            received_message_count.load(Ordering::Relaxed),
+            (thread_count * msgs_per_thread) as u32
+        );
         let measured = actual_end
             .duration_since(actual_start)
             .expect("Unable to run duration_since on actual_end");
         let safe_estimation = (time_example_of_similar_labour / 2) * 5;
         eprintln!("measured {:?}, template {:?}", measured, safe_estimation);
         // a flexible requirement that should pass on a slow machine as well
-        assert!(measured < safe_estimation, "measured = {:?}, safe_estimation = {:?}", measured, safe_estimation)
+        assert!(
+            measured < safe_estimation,
+            "measured = {:?}, safe_estimation = {:?}",
+            measured,
+            safe_estimation
+        )
     }
 
     #[test]
     fn prepare_log_recipient_works() {
         let _guard = prepare_test_environment();
         let system = System::new("prepare log recipient");
-        let received_message_count = Arc::new (AtomicU32::new (0));
+        let received_message_count = Arc::new(AtomicU32::new(0));
         let ui_gateway = TestUiGateway::new(0, received_message_count.clone(), 10);
         let recipient: Recipient<NodeToUiMessage> = ui_gateway.start().recipient();
 
@@ -447,7 +457,7 @@
             .unwrap();
         System::current().stop();
         system.run();
-        assert_eq! (received_message_count.load(Ordering::Relaxed), 1);
+        assert_eq!(received_message_count.load(Ordering::Relaxed), 1);
     }
 
     #[test]
@@ -508,7 +518,7 @@
         let _guard = prepare_test_environment();
         let logger = make_logger_at_level(Level::Debug);
         let system = System::new("Neither Logging, Nor Transmitting");
-        let received_message_count = Arc::new (AtomicU32::new(0));
+        let received_message_count = Arc::new(AtomicU32::new(0));
         let ui_gateway = TestUiGateway::new(0, received_message_count.clone(), 10);
         let recipient = ui_gateway.start().recipient();
         {
@@ -530,7 +540,7 @@
         let _guard = prepare_test_environment();
         let logger = make_logger_at_level(Level::Debug);
         let system = System::new("Only Logging, Not Transmitting");
-        let received_message_count = Arc::new (AtomicU32::new(0));
+        let received_message_count = Arc::new(AtomicU32::new(0));
         let ui_gateway = TestUiGateway::new(0, received_message_count.clone(), 10);
         let recipient = ui_gateway.start().recipient();
         {
@@ -552,7 +562,7 @@
         let _guard = prepare_test_environment();
         let logger = make_logger_at_level(Level::Warn);
         let system = System::new("transmitting but not logging");
-        let received_message_count = Arc::new (AtomicU32::new(0));
+        let received_message_count = Arc::new(AtomicU32::new(0));
         let ui_gateway = TestUiGateway::new(1, received_message_count.clone(), 10);
         let recipient = ui_gateway.start().recipient();
         {
@@ -563,7 +573,7 @@
         logger.info(log_function);
 
         system.run(); //shut down after receiving the expected count of messages
-        assert_eq! (received_message_count.load(Ordering::Relaxed), 1);
+        assert_eq!(received_message_count.load(Ordering::Relaxed), 1);
         TestLogHandler::new().exists_no_log_containing("This is an info log.");
     }
 
@@ -573,7 +583,7 @@
         let _guard = prepare_test_environment();
         let logger = make_logger_at_level(Level::Debug);
         let system = System::new("logging ang transmitting");
-        let received_message_count = Arc::new (AtomicU32::new(0));
+        let received_message_count = Arc::new(AtomicU32::new(0));
         let ui_gateway = TestUiGateway::new(1, received_message_count.clone(), 10);
         let recipient = ui_gateway.start().recipient();
         {
@@ -584,7 +594,7 @@
         logger.warning(log_function);
 
         system.run(); //shut down after receiving the expected count of messages
-        assert_eq! (received_message_count.load(Ordering::Relaxed), 1);
+        assert_eq!(received_message_count.load(Ordering::Relaxed), 1);
         TestLogHandler::new().exists_log_containing("WARN: test: This is a warn log.");
     }
 
@@ -781,7 +791,6 @@
         tlh.exists_log_containing("error! 42");
     }
 
-<<<<<<< HEAD
     // If this test suddenly starts failing, but only when other tests are run with it, it's probably
     // because one or more of those other tests uses running_test(). When running_test() is active,
     // prepare_log_recipient() won't panic properly.
@@ -806,14 +815,17 @@
     {
         (0..thread_count).for_each(|thread_idx| {
             let closure_clone = closure.clone();
-            let builder = thread::Builder::new().name (format! ("Worker {}", thread_idx));
-            join_handles_container.push(builder.spawn(move || {
-                (0..msgs_per_thread)
-                    .for_each(|i| {
-                    thread::sleep(Duration::from_millis(10));
-                    closure_clone(thread_idx, i)
-                })
-            }).unwrap())
+            let builder = thread::Builder::new().name(format!("Worker {}", thread_idx));
+            join_handles_container.push(
+                builder
+                    .spawn(move || {
+                        (0..msgs_per_thread).for_each(|i| {
+                            thread::sleep(Duration::from_millis(10));
+                            closure_clone(thread_idx, i)
+                        })
+                    })
+                    .unwrap(),
+            )
         });
     }
 
@@ -823,26 +835,31 @@
             body: MessageBody {
                 opcode: "whatever".to_string(),
                 path: MessagePath::FireAndForget,
-                payload: Ok(String::from(&format! ("({}, {})", thread_idx, msg_idx))),
+                payload: Ok(String::from(&format!("({}, {})", thread_idx, msg_idx))),
             },
         }
     }
 
     fn send_message_to_recipient(thread_idx: usize, iteration_idx: usize) {
-eprintln! ("({}, {}) at {}: About to lock recipient", thread_idx, iteration_idx, ts());
         {
-            let recipient_opt = LOG_RECIPIENT_OPT
-                .lock()
-                .expect(&format!("({}, {}) at {}: SMTR: failed to lock LOG_RECIPIENT_OPT", thread_idx, iteration_idx, ts()));
-eprintln!("({}, {}) at {}: Locked recipient", thread_idx, iteration_idx, ts());
-            let recipient_ref = recipient_opt.as_ref().expect(&format!("({}, {}): SMTR: failed to get ref for recipient", thread_idx, iteration_idx));
-eprintln!("({}, {}) at {}: Obtained recipient_ref", thread_idx, iteration_idx, ts());
+            let recipient_opt = LOG_RECIPIENT_OPT.lock().expect(&format!(
+                "({}, {}) at {}: SMTR: failed to lock LOG_RECIPIENT_OPT",
+                thread_idx,
+                iteration_idx,
+                ts()
+            ));
+            let recipient_ref = recipient_opt.as_ref().expect(&format!(
+                "({}, {}): SMTR: failed to get ref for recipient",
+                thread_idx, iteration_idx
+            ));
             let msg = create_msg(thread_idx, iteration_idx);
-eprintln!("({}, {}) at {}: Created msg: {:?}", thread_idx, iteration_idx, ts(), msg);
-            recipient_ref.try_send(msg).expect(&format!("({}, {}) at {}: SMTR: failed to send message", thread_idx, iteration_idx, ts()));
-eprintln!("({}, {}) at {}: Message transmission completed, unlocking", thread_idx, iteration_idx, ts());
-        }
-eprintln!("({}, {}) at {}: Released recipient", thread_idx, iteration_idx, ts());
+            recipient_ref.try_send(msg).expect(&format!(
+                "({}, {}) at {}: SMTR: failed to send message",
+                thread_idx,
+                iteration_idx,
+                ts()
+            ));
+        }
     }
 
     fn see_about_join_handles(container: Vec<JoinHandle<()>>) {
@@ -853,8 +870,8 @@
                 let join_result = handle.join();
                 if let Err(err) = join_result {
                     match err.downcast_ref::<String>() {
-                        Some(msg) => panic! ("Thread {} failed at {}: {}", index, ts(), msg),
-                        None => panic! ("Thread {} failed, but reason is unprintable", index)
+                        Some(msg) => panic!("Thread {} failed at {}: {}", index, ts(), msg),
+                        None => panic!("Thread {} failed, but reason is unprintable", index),
                     }
                 }
             })
@@ -870,13 +887,13 @@
             .expect("Unable to lock LOG_RECIPIENT_OPT")
             .take();
         guard
-=======
+    }
+
     #[test]
     fn debug_for_logger() {
         let logger = Logger::new("my new logger");
 
         assert_eq!(format!("{:?}", logger), "Logger{ name: \"my new logger\" }")
->>>>>>> 60012f5d
     }
 
     fn timestamp_as_string(timestamp: OffsetDateTime) -> String {
@@ -915,32 +932,35 @@
         let mut prev_mid = square;
         loop {
             let mid = (lo + hi) / 2;
-            if mid == prev_mid {return mid}
+            if mid == prev_mid {
+                return mid;
+            }
             prev_mid = mid;
             let attempt = mid * mid;
             if attempt == square {
-                return mid
-            }
-            else if attempt < square {
-               lo = mid
-            }
-            else {
+                return mid;
+            } else if attempt < square {
+                lo = mid
+            } else {
                 hi = mid
             }
         }
     }
 
     fn ts() -> String {
-        format! ("{:012}", Instant::now().duration_since (*START_TIMESTAMP).as_micros())
+        format!(
+            "{:012}",
+            Instant::now().duration_since(*START_TIMESTAMP).as_micros()
+        )
     }
 
     #[test]
     fn sqrt_works_as_expected() {
-        assert_eq! (sqrt(64), 8);
-        assert_eq! (sqrt(63), 7);
-        assert_eq! (sqrt(65), 8);
-        assert_eq! (sqrt(12345 * 12345), 12345);
-        assert_eq! (sqrt((12345 * 12345) - 1), 12344);
-        assert_eq! (sqrt(1000), 31)
+        assert_eq!(sqrt(64), 8);
+        assert_eq!(sqrt(63), 7);
+        assert_eq!(sqrt(65), 8);
+        assert_eq!(sqrt(12345 * 12345), 12345);
+        assert_eq!(sqrt((12345 * 12345) - 1), 12344);
+        assert_eq!(sqrt(1000), 31)
     }
 }