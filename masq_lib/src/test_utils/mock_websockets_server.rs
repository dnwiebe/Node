// Copyright (c) 2019, MASQ (https://masq.ai) and/or its affiliates. All rights reserved.

use crate::messages::NODE_UI_PROTOCOL;
use crate::ui_gateway::{MessageBody, MessagePath, MessageTarget};
use crate::ui_traffic_converter::UiTrafficConverter;
use crate::utils::localhost;
<<<<<<< HEAD
use crossbeam_channel::{unbounded, Receiver, Sender};
=======
use crate::websockets_handshake::node_greeting;
use actix::dev::MessageResponse;
use async_trait::async_trait;
use itertools::Either;
>>>>>>> 2d31985a
use lazy_static::lazy_static;
use std::fmt::Debug;
use std::net::SocketAddr;
use std::ops::Not;
use std::ops::{Deref, DerefMut};
use std::str::FromStr;
use std::sync::atomic::Ordering;
use std::sync::{Arc, Mutex};
use std::thread;
use std::time::{Duration, SystemTime};
use tokio::task::JoinHandle;
use workflow_websocket::server::error::Error as WebsocketServerError;
use workflow_websocket::server::{
    Message, WebSocketCounters, WebSocketHandler, WebSocketReceiver, WebSocketSender,
    WebSocketServer, WebSocketServerTrait, WebSocketSink,
};
use async_trait::async_trait;
use futures::future::FutureExt;
use tokio::task::JoinHandle;

lazy_static! {
    static ref MWSS_INDEX: Mutex<u64> = Mutex::new(0);
}

struct NodeUiProtocolWebSocketHandler {
    requests_arc: Arc<Mutex<Vec<MockWSServerRecordedRequest>>>,
    responses_arc: Arc<Mutex<Vec<Message>>>,
<<<<<<< HEAD
    looping_tx: Sender<()>,
    termination_style_rx: Receiver<TerminationStyle>,
    websocket_sink_tx: Sender<WebSocketSink>,
    websocket_sink_rx: Receiver<WebSocketSink>,
    first_f_f_msg_sent_tx_opt: Option<Sender<()>>,
=======
    opening_broadcasts_signal_rx_opt: Mutex<Option<tokio::sync::oneshot::Receiver<()>>>,
    counters: Arc<WebSocketCounters>,
    listener_stop_tx: Arc<Mutex<Option<async_channel::Sender<()>>>>,
>>>>>>> 2d31985a
    do_log: bool,
    index: u64,
    panicking_conn_obj_opt: Option<PanickingConn>,
}

impl Drop for NodeUiProtocolWebSocketHandler {
    fn drop(&mut self) {
        let termination_style = self.termination_style_rx.try_recv();
        let kill_flag = match termination_style {
            Ok(TerminationStyle::Kill) => true,
            _ => false,
        };
        if !kill_flag {
            if let Ok(websocket_sink) = self.websocket_sink_rx.try_recv() {
                websocket_sink.send(Message::Close(None)).unwrap();
            }
            else {
                panic!("Tried to gracefully close the WebSocket connection, but no WebsocketSink was available over which to send the Close")
            }
        }
    }
}

#[async_trait]
impl WebSocketHandler for NodeUiProtocolWebSocketHandler {
    type Context = SocketAddr;

    fn accept(&self, _peer: &SocketAddr) -> bool {
        // Precaution against panicking a connection and restarting it. The native design of this
        // server is loose on panics, it catches them and throw away. We wouldn't notice outside
        // so we think of having a single connection to this mock server as a goal universal for
        // many test (and if any test needs more for any reason, we can further configure this).

        // Beginning a second connection indicates that the previous one may've panicked and
        // the server may've looped back to establish a substitute
        let total_conn_count_before_incrementing =
            self.counters.total_connections.load(Ordering::Relaxed);

        if total_conn_count_before_incrementing > 0 {
            let _ = self
                .listener_stop_tx
                .lock()
                .expect("stop signaler mutex poisoned")
                .as_ref()
                .expect("stop signaler is missing")
                .try_send(());
            false
        } else {
            true
        }
    }

    async fn connect(
        self: &Arc<Self>,
        _peer: &SocketAddr,
    ) -> workflow_websocket::server::Result<()> {
        if let Some(object) = self.panicking_conn_obj_opt.as_ref() {
            let _open_mutex = object.mutex_to_sense_panic.lock().expect("Mutex already poisoned");
            panic!("Deliberate panic for a test")
        }
        Ok(())
    }

    async fn handshake(
        self: &Arc<Self>,
        peer: &SocketAddr,
        sender: &mut WebSocketSender,
        receiver: &mut WebSocketReceiver,
        sink: &WebSocketSink,
    ) -> workflow_websocket::server::Result<Self::Context> {
        log(
            self.do_log,
            self.index,
            format!("Awaiting handshake msg from {}", peer).as_str(),
        );
        self.websocket_sink_tx.send(sink.clone()).unwrap();

        node_greeting(Duration::from_millis(5_000), *peer, sender, receiver).await?;

        log(
            self.do_log,
            self.index,
            "Checking for exposed, initial fire-and-forget messages to push them off",
        );
<<<<<<< HEAD
        match self.looping_tx.send(()) {
            Ok(_) => (),
            Err(e) => {
                let msg = format!("MockWebSocketsServerStopHandle died before loop could start: {:?}", e);
                log(self.do_log, self.index, &msg);
                return Err(Error::Other(msg));
            }
        }
        self.handle_all_f_f_messages_introducing_the_queue(sink);
        Ok(())
=======
        self.handle_opening_broadcasts(sink);

        Ok(*peer)
>>>>>>> 2d31985a
    }

    async fn message(
        self: &Arc<Self>,
        _ctx: &Self::Context,
        msg: Message,
        sink: &WebSocketSink,
    ) -> workflow_websocket::server::Result<()> {
        log(
            self.do_log,
            self.index,
            "Checking for fire-and-forget messages",
        );
        self.release_fire_and_forget_messages_introducing_the_queue(sink);

        log(self.do_log, self.index, "Checking for message from client");

        let incoming = self.handle_incoming_msg(msg);

        let cash_for_panic_opt = self.record_incoming_msg(
            incoming.received_wrong_data_is_fatal(),
            incoming.request_as_it_will_be_recorded,
        );

        match incoming.resolution {
            Either::Left(Ok(message_body)) => {
                match message_body.path {
                    MessagePath::Conversation(_) => {
                        self.handle_conversational_incoming_message(sink)
                    }
                    MessagePath::FireAndForget => {
                        log(
                            self.do_log,
                            self.index,
                            "Responding to FireAndForget message by forgetting",
                        );
                    }
                }
                Ok(())
            }
            Either::Left(Err(unexpected_impulse_from_test)) => {
                log(
                    self.do_log,
                    self.index,
                    "Going to panic: Unrecognizable form of a text message",
                );
<<<<<<< HEAD
                panic!("Unrecognizable incoming message received; you should refrain from sending some meaningless garbage to the server: {:?}", incoming)
            }
        }
        return Ok(())
=======
                panic!(
                    "Unrecognizable incoming message received; you should refrain from sending some \
                    meaningless garbage to the test server: {:?}",
                    cash_for_panic_opt
                        .expect("panic expected but the cached data to be print can not be found")
                )
            }
            Either::Right(polite_instruction_to_server) => Err(polite_instruction_to_server),
        }
>>>>>>> 2d31985a
    }
}

impl NodeUiProtocolWebSocketHandler {
    fn release_fire_and_forget_messages_introducing_the_queue(&self, sink: &WebSocketSink) {
        let mut counter = 0usize;
        loop {
            if self.responses_arc.lock().unwrap().is_empty() {
                break;
            }
            let temporarily_owned_possible_f_f = self.responses_arc.lock().unwrap().remove(0);
            if match &temporarily_owned_possible_f_f {
                Message::Text(text) => {
                    match UiTrafficConverter::new_unmarshal_to_ui(text, MessageTarget::AllClients) {
                        Ok(msg) => match msg.body.path {
                            MessagePath::FireAndForget => {
                                let f_f_message = temporarily_owned_possible_f_f.clone();
                                sink.send(f_f_message).unwrap();
                                log(
                                    self.do_log,
                                    self.index,
                                    "Sending a fire-and-forget message to the UI",
                                );
                                true
                            }
                            _ => false,
                        },
                        _ => false,
                    }
                }
                _ => false,
            }
            .not()
            {
                self.responses_arc
                    .lock()
                    .unwrap()
                    .insert(0, temporarily_owned_possible_f_f);
                log(
                    self.do_log,
                    self.index,
                    "No fire-and-forget message found; heading over to conversational messages",
                );
                break;
            }
            thread::sleep(Duration::from_millis(1));
            counter += 1;
            //for true, we keep looping
        }
    }

    fn record_incoming_msg(
        &self,
        processing_is_going_wrong: bool,
        request_to_be_recorded: MockWSServerRecordedRequest,
    ) -> Option<MockWSServerRecordedRequest> {
        log(
            self.do_log,
            self.index,
            &format!("Recording incoming message: {:?}", request_to_be_recorded),
        );

        let cash_for_panic_opt = if processing_is_going_wrong {
            Some(request_to_be_recorded.clone())
        } else {
            None
        };

        self.requests_arc
            .lock()
            .unwrap()
            .push(request_to_be_recorded);

        cash_for_panic_opt
    }

    fn handle_incoming_msg(&self, incoming: Message) -> ProcessedIncomingMsg {
        let text_msg = match self.handle_non_textual_messages(incoming) {
            Err(already_fully_processed) => return already_fully_processed,
            Ok(message_body_json) => message_body_json,
        };

        self.handle_incoming_msg_raw(text_msg)
    }

    fn handle_non_textual_messages(
        &self,
        incoming: Message,
    ) -> Result<String, ProcessedIncomingMsg> {
        match &incoming {
            Message::Text(string) => Ok(string.to_string()),
            Message::Close(..) => Err(ProcessedIncomingMsg::new(
                Either::Right(WebsocketServerError::ServerClose),
                MockWSServerRecordedRequest::WSNonTextual(incoming.clone()),
            )),
            msg => {
                log(
                    self.do_log,
                    self.index,
                    &format!("Received unexpected message {:?} - discarding", msg),
                );
                let result = Err(UnrecognizedMessageErr::new(format!("{:?}", msg)));
                Err(ProcessedIncomingMsg::new(
                    Either::Left(result),
                    MockWSServerRecordedRequest::WSNonTextual(incoming.clone()),
                ))
            }
        }
    }

    fn handle_incoming_msg_raw(&self, msg_text: String) -> ProcessedIncomingMsg {
        log(self.do_log, self.index, &format!("Received '{}'", msg_text));
        match UiTrafficConverter::new_unmarshal_from_ui(&msg_text, 0) {
            Ok(msg) => ProcessedIncomingMsg::new(
                Either::Left(Ok(msg.body.clone())),
                MockWSServerRecordedRequest::MASQNodeUIv2Protocol(msg.body.clone()),
            ),
            Err(e) => ProcessedIncomingMsg::new(
                Either::Left(Err(UnrecognizedMessageErr::new(e.to_string()))),
                MockWSServerRecordedRequest::WSTextual {
                    unexpected_string: msg_text,
                },
            ),
        }
    }

    fn handle_conversational_incoming_message(&self, sink: &WebSocketSink) {
        let mut temporary_access_to_responses = self.responses_arc.lock().unwrap();
        if temporary_access_to_responses.len() != 0 {
            let owned_msg = temporary_access_to_responses.remove(0);
            log(
                self.do_log,
                self.index,
                &format!("Responding with preset Message: {:?}", owned_msg),
            );
            sink.send(owned_msg).unwrap()
        } else {
            log(self.do_log, self.index, "No more messages to send back");
            sink.send(Message::Binary(b"EMPTY QUEUE".to_vec())).unwrap()
        }
    }

    fn handle_opening_broadcasts(self: &Arc<Self>, sink: &WebSocketSink) {
        if let Some(receiver) = self.opening_broadcasts_signal_rx_opt.lock().unwrap().take() {
            let detached_server_clone = self.clone();
            let sink_clone = sink.clone();
            let _ = tokio::spawn(async move {
                receiver
                    .await
                    .expect("Failed to release broadcasts on signal");
                detached_server_clone
                    .release_fire_and_forget_messages_introducing_the_queue(&sink_clone)
            });
        } else {
            self.release_fire_and_forget_messages_introducing_the_queue(sink)
        }
    }
}

pub struct MockWebSocketsServer {
    do_log: bool,
    port: u16,
    protocol: String,
    responses: Vec<Message>,
    //TODO remove this eventually
    opening_broadcast_signal_rx_opt: Option<tokio::sync::oneshot::Receiver<()>>,
    test_panicking_conn_opt: Option<PanickingConn>,
}

impl MockWebSocketsServer {
    pub fn new(port: u16) -> Self {
        Self {
            do_log: false,
            port,
            protocol: NODE_UI_PROTOCOL.to_string(),
            responses: vec![],
            opening_broadcast_signal_rx_opt: None,
            test_panicking_conn_opt: None,
        }
    }

    pub fn port(&self) -> u16 {
        self.port
    }

    pub fn queue_response(self, message: MessageBody) -> Self {
        self.queue_string(&UiTrafficConverter::new_marshal(message))
    }

    pub fn queue_string(self, string: &str) -> Self {
        self.queue_owned_message(Message::Text(string.to_string()))
    }

    pub fn queue_owned_message(mut self, msg: Message) -> Self {
        self.responses.push(msg);
        self
    }

    pub fn inject_opening_broadcasts_signal_receiver(
        mut self,
        receiver: tokio::sync::oneshot::Receiver<()>,
    ) -> Self {
        self.opening_broadcast_signal_rx_opt = Some(receiver);
        self
    }

    pub fn write_logs(mut self) -> Self {
        self.do_log = true;
        self
    }

    // Is marked async to make it obvious this must be called inside runtime context due to the used
    // spawn
    pub async fn start(self) -> MockWebSocketsServerHandle {
        let index = {
            let mut guard = MWSS_INDEX.lock().unwrap();
            let index = *guard;
            *guard += 1;
            index
        };
        let requests_arc = Arc::new(Mutex::new(vec![]));
<<<<<<< HEAD
        let (looping_tx, looping_rx) = unbounded();
        let (termination_style_tx, termination_style_rx) = unbounded();
        let (websocket_sink_tx, websocket_sink_rx) = unbounded();
=======
        let counters_arc = Arc::new(WebSocketCounters::default());
        let mut listener_stop_tx = Arc::new(Mutex::new(None));
>>>>>>> 2d31985a

        let handler = NodeUiProtocolWebSocketHandler {
            requests_arc: requests_arc.clone(),
            responses_arc: Arc::new(Mutex::new(self.responses)),
<<<<<<< HEAD
            looping_tx,
            termination_style_rx,
            websocket_sink_tx,
            websocket_sink_rx,
            first_f_f_msg_sent_tx_opt: None, // TODO Probably shouldn't be None. Bert?
=======
            opening_broadcasts_signal_rx_opt: Mutex::new(self.opening_broadcast_signal_rx_opt),
            counters: counters_arc.clone(),
            listener_stop_tx: listener_stop_tx.clone(),
>>>>>>> 2d31985a
            do_log: self.do_log,
            index,
            panicking_conn_obj_opt: self.test_panicking_conn_opt,
        };

        let ws_server_handle = WebSocketServer::new(Arc::new(handler), Some(counters_arc.clone()));

        listener_stop_tx
            .lock()
            .unwrap()
            .replace(ws_server_handle.stop.request.sender.clone());

        let ws_server_handle_clone = ws_server_handle.clone();
        let socket_addr = SocketAddr::new(localhost(), self.port);
        let static_socket_addr_str: &'static str =
            Box::leak(socket_addr.to_string().into_boxed_str());
        let server_task = ws_server_handle_clone.listen(static_socket_addr_str, None);

        let server_background_thread_join_handle = tokio::spawn(server_task);

        log(
            self.do_log,
            index,
            format!("Started listening on: {}", socket_addr).as_str(),
        );
<<<<<<< HEAD
        let static_socket_addr_str: &'static str =
            Box::leak(socket_addr.to_string().into_boxed_str());
        let future = server.listen(static_socket_addr_str, None);
        let join_handle = task::spawn(future);
=======
>>>>>>> 2d31985a

        MockWebSocketsServerHandle {
            index,
            log: self.do_log,
            requests_arc,
<<<<<<< HEAD
            looping_rx,
            termination_style_tx,
            join_handle,
=======
            server_background_thread_join_handle,
            counters: counters_arc,
            server_port: self.port,
>>>>>>> 2d31985a
        }
    }
}

type IncomingMsgResolution =
    Either<Result<MessageBody, UnrecognizedMessageErr>, WebsocketServerError>;

#[derive(Debug)]
struct ProcessedIncomingMsg {
    resolution: IncomingMsgResolution,
    request_as_it_will_be_recorded: MockWSServerRecordedRequest,
}

impl ProcessedIncomingMsg {
    fn new(
        resolution: IncomingMsgResolution,
        request_as_it_will_be_recorded: MockWSServerRecordedRequest,
    ) -> Self {
        Self {
            resolution,
            request_as_it_will_be_recorded,
        }
    }

    fn received_wrong_data_is_fatal(&self) -> bool {
        matches!(self.resolution, Either::Left(Err(..)))
    }
}

<<<<<<< HEAD
pub struct MockWebSocketsServerStopHandle {
    index: u64,
    log: bool,
    requests_arc: Arc<Mutex<Vec<Result<MessageBody, String>>>>,
    looping_rx: Receiver<()>,
    termination_style_tx: Sender<TerminationStyle>,
    join_handle: JoinHandle<Result<(), workflow_websocket::server::Error>>,
}

impl MockWebSocketsServerStopHandle {
    pub fn stop(self) -> Vec<Result<MessageBody, String>> {
        self.send_terminate_order(false)
=======
struct PanickingConn {
    // We'll deliberately poison our mutex with a panic
    mutex_to_sense_panic: Arc<Mutex<()>>,
}

#[derive(Debug)]
struct UnrecognizedMessageErr {
    err_msg: String,
}

impl UnrecognizedMessageErr {
    fn new(err_msg: String) -> Self {
        Self { err_msg }
>>>>>>> 2d31985a
    }
}

#[derive(Clone, Debug)]
pub enum MockWSServerRecordedRequest {
    WSNonTextual(Message),
    WSTextual { unexpected_string: String },
    MASQNodeUIv2Protocol(MessageBody),
}

impl MockWSServerRecordedRequest {
    pub fn expect_masq_ws_protocol_msg(self) -> MessageBody {
        if let Self::MASQNodeUIv2Protocol(unmarshal_result) = self {
            unmarshal_result
        } else {
            panic!(
                "We expected a websocket message of our MASQNode-UIv2 but found {:?}",
                self
            )
        }
    }
}

<<<<<<< HEAD
    fn send_terminate_order(self, kill: bool) -> Vec<Result<MessageBody, String>> {
        match self.looping_rx.try_recv() {
            Ok(_) => {
                log(
                    self.log,
                    self.index,
                    &format!(
                        "Sending terminate order with kill = {} to running background thread",
                        kill
                    ),
                );
                self.termination_style_tx.send(if kill {
                    TerminationStyle::Kill
                } else {
                    TerminationStyle::Stop
                }).unwrap();
                log(self.log, self.index, "Joining background thread");
                self.join_handle.abort();
                log(
                    self.log,
                    self.index,
                    "Background thread joined; retrieving recording",
                );
                let guard = match self.requests_arc.lock() {
                    Ok(guard) => guard,
                    Err(poison_error) => poison_error.into_inner(),
                };
                (*guard).clone()
            }
            Err(_) => {
                log(
                    self.log,
                    self.index,
                    "Background thread is stuck and can't be terminated; leaking it",
                );
                vec![]
=======
pub type ServerJoinHandle = JoinHandle<workflow_websocket::server::result::Result<()>>;

pub struct MockWebSocketsServerHandle {
    index: u64,
    log: bool,
    requests_arc: Arc<Mutex<Vec<MockWSServerRecordedRequest>>>,
    // Using this join handle should be well-thought. Most of the time you only want to let the test
    // end which will kill the server as the async runtime dies.
    server_background_thread_join_handle: ServerJoinHandle,
    counters: Arc<WebSocketCounters>,
    server_port: u16,
}

impl MockWebSocketsServerHandle {
    pub async fn retrieve_recorded_requests(
        &self,
        required_msg_count_opt: Option<usize>,
    ) -> Vec<MockWSServerRecordedRequest> {
        let recorded_requests_waiting_start = SystemTime::now();
        let recorded_requests_waiting_hard_limit = Duration::from_millis(2500);
        let obtain_guard = || {
            self.requests_arc
                .lock()
                .unwrap_or_else(|poison_error| poison_error.into_inner())
        };
        loop {
            if let Some(required_msg_count) = required_msg_count_opt {
                let guard_len = obtain_guard().len();
                if required_msg_count <= guard_len {
                    if recorded_requests_waiting_start
                        .elapsed()
                        .expect("travelling in time")
                        >= recorded_requests_waiting_hard_limit
                    {
                        panic!("We waited for {} expected requests but the queue contained only {:?} after {} ms timeout", required_msg_count, *obtain_guard(), recorded_requests_waiting_hard_limit.as_millis())
                    } else {
                        let sleep_ms = 50;
                        log(
                            self.log,
                            self.index,
                            &format!("Sleeping {} ms before another attempt to fetch the expected requests", sleep_ms),
                        );
                        tokio::time::sleep(Duration::from_millis(50)).await;
                        continue;
                    }
                }
>>>>>>> 2d31985a
            }

            log(
                self.log,
                self.index,
                "Retrieving recorded requests by the server",
            );

            break obtain_guard().drain(..).collect();
        }
    }

    pub async fn await_conn_established(&self, biased_by_other_connections_opt: Option<usize>) {
        let allowed_parallel_conn = biased_by_other_connections_opt.unwrap_or(0);
        self.await_loop(|counters| {
            (counters.active_connections.load(Ordering::Relaxed) - allowed_parallel_conn) > 0
        })
        .await
    }

    // pub async fn await_disconnection(&self, biased_by_other_connections_opt: Option<usize>){
    //     let allowed_parallel_conn = biased_by_other_connections_opt.unwrap_or(0);
    //     self.await_loop(|counters|counters.active_connections.load(Ordering::Relaxed) == (0 + allowed_parallel_conn)).await
    // }

    async fn await_loop<F>(&self, test_desired_condition: F)
    where
        F: Fn(&Arc<WebSocketCounters>) -> bool,
    {
        let fut = async {
            loop {
                if test_desired_condition(&self.counters) {
                    break;
                }
                tokio::time::sleep(Duration::from_millis(100)).await
            }
        };
        tokio::time::timeout(Duration::from_millis(5_000), fut)
            .await
            .expect("Timed out waiting for server connection's status change")
    }
}

// TODO: This should really be an object, not a function, and the object should hold do_log and index.
fn log(do_log: bool, index: u64, msg: &str) {
    if do_log {
        eprintln!("MockWebSocketsServer {}: {}", index, msg);
    }
}

enum TerminationStyle {
    Stop,
    Kill
}

#[cfg(test)]
mod tests {
    use super::*;
    use crate::messages::{
        CrashReason, FromMessageBody, ToMessageBody, UiChangePasswordRequest,
        UiChangePasswordResponse, UiCheckPasswordRequest, UiCheckPasswordResponse,
        UiConfigurationChangedBroadcast, UiDescriptorRequest, UiDescriptorResponse,
        UiNewPasswordBroadcast, UiNodeCrashedBroadcast, NODE_UI_PROTOCOL,
    };
    use crate::test_utils::ui_connection::UiConnection;
    use crate::test_utils::utils::{make_multi_thread_rt, make_rt};
    use crate::utils::find_free_port;
<<<<<<< HEAD
=======
    use futures_util::FutureExt;
    use std::error::Error;
    use std::panic::resume_unwind;
    use tokio::select;
>>>>>>> 2d31985a

    #[tokio::test]
    async fn conversational_communication_happy_path_with_full_assertion() {
        let port = find_free_port();
        let expected_response = UiCheckPasswordResponse { matches: false };
        let stop_handle = MockWebSocketsServer::new(port)
            .queue_response(expected_response.clone().tmb(123))
            .start()
            .await;
        let mut connection = UiConnection::new(port, NODE_UI_PROTOCOL).await.unwrap();
        let request = UiCheckPasswordRequest {
            db_password_opt: None,
        };

        let actual_response: UiCheckPasswordResponse = connection
            .transact_with_context_id(request.clone(), 123)
            .await
            .unwrap();

        let mut requests = stop_handle.retrieve_recorded_requests(None).await;
        let captured_request = requests.remove(0).expect_masq_ws_protocol_msg();
        let actual_message_gotten_by_the_server =
            UiCheckPasswordRequest::fmb(captured_request).unwrap().0;
        assert_eq!(actual_message_gotten_by_the_server, request);
        assert_eq!(
            (actual_response, 123),
            UiCheckPasswordResponse::fmb(expected_response.tmb(123)).unwrap()
        );
    }

    #[tokio::test]
    async fn conversational_and_broadcast_messages_work_together() {
        // Queue:
        // Conversation 1
        // Conversation 2
        // Broadcast 1
        // Broadcast 2
        // Conversation 3
        // Broadcast 3

        // Code:
        // connection.transact(stimulus) -> Conversation 1
        // connection.transact(stimulus) -> Conversation 2
        // connection.receive() -> Broadcast 1
        // connection.receive() -> Broadcast 2
        // connection.transact(stimulus) -> Conversation 3
        // connection.receive() -> Broadcast 3

        //Content of those messages is practically irrelevant because it's not in the scope of this test.

        //You may consider some lines of this test as if they were highlighted with "TESTED BY COMPLETING THE TASK - NO ADDITIONAL ASSERTION NEEDED"

        //A) All messages "sent from UI to D/N", an exact order
        ////////////////////////////////////////////////////////////////////////////////////////////
<<<<<<< HEAD
eprintln! ("One");
=======
        eprintln!("One");
>>>>>>> 2d31985a
        let conversation_number_one_request = UiCheckPasswordRequest {
            db_password_opt: None,
        };
        let conversation_number_two_request = UiCheckPasswordRequest {
            db_password_opt: Some("Titanic".to_string()),
        };

        let conversation_number_three_request = UiDescriptorRequest {};

        //B) All messages "responding the opposite way", an exact order
        ////////////////////////////////////////////////////////////////////////////////////////////
        let conversation_number_one_response = UiCheckPasswordResponse { matches: false };
        let conversation_number_two_response = UiCheckPasswordResponse { matches: true };
        let broadcast_number_one = UiConfigurationChangedBroadcast {}.tmb(0);
        let broadcast_number_two = UiNodeCrashedBroadcast {
            process_id: 0,
            crash_reason: CrashReason::NoInformation,
        }
        .tmb(0);
        let conversation_number_three_response = UiDescriptorResponse {
            node_descriptor_opt: Some("ae15fe6".to_string()),
        }
        .tmb(3);
        let broadcast_number_three = UiNewPasswordBroadcast {}.tmb(0);
        ////////////////////////////////////////////////////////////////////////////////////////////
        let port = find_free_port();
<<<<<<< HEAD
eprintln! ("Two");
=======
        eprintln!("Two");
>>>>>>> 2d31985a
        let server = MockWebSocketsServer::new(port)
            .queue_response(conversation_number_one_response.clone().tmb(1))
            .queue_response(conversation_number_two_response.clone().tmb(2))
            .queue_response(broadcast_number_one)
            .queue_response(broadcast_number_two)
            .queue_response(conversation_number_three_response)
            .queue_response(broadcast_number_three);
<<<<<<< HEAD
eprintln! ("Three");
        let stop_handle = server.start().await;
eprintln! ("Four");
        let mut connection = UiConnection::new(port, NODE_UI_PROTOCOL).await.unwrap();
eprintln! ("Five");
=======
        eprintln!("Three");
        let stop_handle = server.start().await;
        eprintln!("Four");
        let mut connection = UiConnection::new(port, NODE_UI_PROTOCOL).await.unwrap();
        eprintln!("Five");
>>>>>>> 2d31985a

        let received_message_number_one: UiCheckPasswordResponse = connection
            .transact_with_context_id(conversation_number_one_request.clone(), 1)
            .await
            .unwrap();
<<<<<<< HEAD
eprintln! ("Six");
=======
        eprintln!("Six");
>>>>>>> 2d31985a
        assert_eq!(
            received_message_number_one.matches,
            conversation_number_one_response.matches
        );

        let received_message_number_two: UiCheckPasswordResponse = connection
            .transact_with_context_id(conversation_number_two_request.clone(), 2)
            .await
            .unwrap();
<<<<<<< HEAD
eprintln! ("Seven");
=======
        eprintln!("Seven");
>>>>>>> 2d31985a
        assert_eq!(
            received_message_number_two.matches,
            conversation_number_two_response.matches
        );
<<<<<<< HEAD
eprintln!("Before freeze");
=======
        eprintln!("Before freeze");
>>>>>>> 2d31985a

        let _received_message_number_three: UiConfigurationChangedBroadcast = // TODO: Freezes here
            connection.skip_until_received().await.unwrap();

<<<<<<< HEAD
eprintln!("After freeze");
=======
        eprintln!("After freeze");
>>>>>>> 2d31985a
        let _received_message_number_four: UiNodeCrashedBroadcast =
            connection.skip_until_received().await.unwrap();

        let received_message_number_five: UiDescriptorResponse = connection
            .transact_with_context_id(conversation_number_three_request.clone(), 3)
            .await
            .unwrap();
        assert_eq!(
            received_message_number_five.node_descriptor_opt,
            Some("ae15fe6".to_string())
        );

        let _received_message_number_six: UiNewPasswordBroadcast =
            connection.skip_until_received().await.unwrap();

        let requests = stop_handle.retrieve_recorded_requests(None).await;

        assert_eq!(
            requests
                .into_iter()
                .map(|x| x.expect_masq_ws_protocol_msg())
                .collect::<Vec<MessageBody>>(),
            vec![
                conversation_number_one_request.tmb(1),
                conversation_number_two_request.tmb(2),
                conversation_number_three_request.tmb(3)
            ]
        )
    }

    #[tokio::test]
<<<<<<< HEAD
=======
    #[should_panic(expected = "The queue is empty; all messages are gone.")]
>>>>>>> 2d31985a
    async fn attempt_to_get_a_message_from_an_empty_queue_causes_a_panic() {
        let port = find_free_port();
        let server = MockWebSocketsServer::new(port);
        let stop_handle = server.start().await;
<<<<<<< HEAD
        let mut connection = UiConnection::new(port, NODE_UI_PROTOCOL).await.unwrap();
=======
        let conn_join_handle = tokio::spawn(UiConnection::new(port, NODE_UI_PROTOCOL));
        let mut conn = conn_join_handle.await.unwrap().unwrap();
>>>>>>> 2d31985a
        let conversation_request = UiChangePasswordRequest {
            old_password_opt: None,
            new_password: "password".to_string(),
        };

<<<<<<< HEAD
        //catch_unwind so that we have a chance to shut down the server manually, not letting its thread leak away
        let encapsulated_panic =
            std::panic::AssertUnwindSafe(async {
                connection
                    .transact::<UiChangePasswordRequest, UiChangePasswordResponse>(conversation_request)
                    .await
                    .unwrap();
            }).catch_unwind().await;

        stop_handle.stop();
        let panic_err = encapsulated_panic
            .unwrap_err();
        let panic_message = panic_err.downcast_ref::<&str>()
            .unwrap();
        assert_eq!(*panic_message, "The queue is empty; all messages are gone.")
=======
        let _ = conn
            .transact::<UiChangePasswordRequest, UiChangePasswordResponse>(conversation_request)
            .await
            .unwrap();
    }

    #[tokio::test]
    async fn panic_on_connection_stops_server() {
        let test_name = "panic_on_connection_stops_server".to_string();
        let port = find_free_port();
        let mut server = MockWebSocketsServer::new(port);
        let mutex_to_sense_panic = Arc::new(Mutex::new(()));
        server.test_panicking_conn_opt = Some(PanickingConn {
            mutex_to_sense_panic: mutex_to_sense_panic.clone(),
        });

        let stop_handle = server.start().await;

        let _ = tokio::task::spawn(UiConnection::new(port, NODE_UI_PROTOCOL));
        while !mutex_to_sense_panic.is_poisoned() {
            tokio::time::sleep(Duration::from_millis(5)).await
        }
        let _ = stop_handle
            .server_background_thread_join_handle
            .await
            .unwrap();
>>>>>>> 2d31985a
    }
}<|MERGE_RESOLUTION|>--- conflicted
+++ resolved
@@ -4,14 +4,10 @@
 use crate::ui_gateway::{MessageBody, MessagePath, MessageTarget};
 use crate::ui_traffic_converter::UiTrafficConverter;
 use crate::utils::localhost;
-<<<<<<< HEAD
-use crossbeam_channel::{unbounded, Receiver, Sender};
-=======
 use crate::websockets_handshake::node_greeting;
 use actix::dev::MessageResponse;
 use async_trait::async_trait;
 use itertools::Either;
->>>>>>> 2d31985a
 use lazy_static::lazy_static;
 use std::fmt::Debug;
 use std::net::SocketAddr;
@@ -28,9 +24,6 @@
     Message, WebSocketCounters, WebSocketHandler, WebSocketReceiver, WebSocketSender,
     WebSocketServer, WebSocketServerTrait, WebSocketSink,
 };
-use async_trait::async_trait;
-use futures::future::FutureExt;
-use tokio::task::JoinHandle;
 
 lazy_static! {
     static ref MWSS_INDEX: Mutex<u64> = Mutex::new(0);
@@ -39,38 +32,12 @@
 struct NodeUiProtocolWebSocketHandler {
     requests_arc: Arc<Mutex<Vec<MockWSServerRecordedRequest>>>,
     responses_arc: Arc<Mutex<Vec<Message>>>,
-<<<<<<< HEAD
-    looping_tx: Sender<()>,
-    termination_style_rx: Receiver<TerminationStyle>,
-    websocket_sink_tx: Sender<WebSocketSink>,
-    websocket_sink_rx: Receiver<WebSocketSink>,
-    first_f_f_msg_sent_tx_opt: Option<Sender<()>>,
-=======
     opening_broadcasts_signal_rx_opt: Mutex<Option<tokio::sync::oneshot::Receiver<()>>>,
     counters: Arc<WebSocketCounters>,
     listener_stop_tx: Arc<Mutex<Option<async_channel::Sender<()>>>>,
->>>>>>> 2d31985a
     do_log: bool,
     index: u64,
     panicking_conn_obj_opt: Option<PanickingConn>,
-}
-
-impl Drop for NodeUiProtocolWebSocketHandler {
-    fn drop(&mut self) {
-        let termination_style = self.termination_style_rx.try_recv();
-        let kill_flag = match termination_style {
-            Ok(TerminationStyle::Kill) => true,
-            _ => false,
-        };
-        if !kill_flag {
-            if let Ok(websocket_sink) = self.websocket_sink_rx.try_recv() {
-                websocket_sink.send(Message::Close(None)).unwrap();
-            }
-            else {
-                panic!("Tried to gracefully close the WebSocket connection, but no WebsocketSink was available over which to send the Close")
-            }
-        }
-    }
 }
 
 #[async_trait]
@@ -125,7 +92,6 @@
             self.index,
             format!("Awaiting handshake msg from {}", peer).as_str(),
         );
-        self.websocket_sink_tx.send(sink.clone()).unwrap();
 
         node_greeting(Duration::from_millis(5_000), *peer, sender, receiver).await?;
 
@@ -134,22 +100,9 @@
             self.index,
             "Checking for exposed, initial fire-and-forget messages to push them off",
         );
-<<<<<<< HEAD
-        match self.looping_tx.send(()) {
-            Ok(_) => (),
-            Err(e) => {
-                let msg = format!("MockWebSocketsServerStopHandle died before loop could start: {:?}", e);
-                log(self.do_log, self.index, &msg);
-                return Err(Error::Other(msg));
-            }
-        }
-        self.handle_all_f_f_messages_introducing_the_queue(sink);
-        Ok(())
-=======
         self.handle_opening_broadcasts(sink);
 
         Ok(*peer)
->>>>>>> 2d31985a
     }
 
     async fn message(
@@ -196,12 +149,6 @@
                     self.index,
                     "Going to panic: Unrecognizable form of a text message",
                 );
-<<<<<<< HEAD
-                panic!("Unrecognizable incoming message received; you should refrain from sending some meaningless garbage to the server: {:?}", incoming)
-            }
-        }
-        return Ok(())
-=======
                 panic!(
                     "Unrecognizable incoming message received; you should refrain from sending some \
                     meaningless garbage to the test server: {:?}",
@@ -211,7 +158,6 @@
             }
             Either::Right(polite_instruction_to_server) => Err(polite_instruction_to_server),
         }
->>>>>>> 2d31985a
     }
 }
 
@@ -433,29 +379,15 @@
             index
         };
         let requests_arc = Arc::new(Mutex::new(vec![]));
-<<<<<<< HEAD
-        let (looping_tx, looping_rx) = unbounded();
-        let (termination_style_tx, termination_style_rx) = unbounded();
-        let (websocket_sink_tx, websocket_sink_rx) = unbounded();
-=======
         let counters_arc = Arc::new(WebSocketCounters::default());
         let mut listener_stop_tx = Arc::new(Mutex::new(None));
->>>>>>> 2d31985a
 
         let handler = NodeUiProtocolWebSocketHandler {
             requests_arc: requests_arc.clone(),
             responses_arc: Arc::new(Mutex::new(self.responses)),
-<<<<<<< HEAD
-            looping_tx,
-            termination_style_rx,
-            websocket_sink_tx,
-            websocket_sink_rx,
-            first_f_f_msg_sent_tx_opt: None, // TODO Probably shouldn't be None. Bert?
-=======
             opening_broadcasts_signal_rx_opt: Mutex::new(self.opening_broadcast_signal_rx_opt),
             counters: counters_arc.clone(),
             listener_stop_tx: listener_stop_tx.clone(),
->>>>>>> 2d31985a
             do_log: self.do_log,
             index,
             panicking_conn_obj_opt: self.test_panicking_conn_opt,
@@ -481,27 +413,14 @@
             index,
             format!("Started listening on: {}", socket_addr).as_str(),
         );
-<<<<<<< HEAD
-        let static_socket_addr_str: &'static str =
-            Box::leak(socket_addr.to_string().into_boxed_str());
-        let future = server.listen(static_socket_addr_str, None);
-        let join_handle = task::spawn(future);
-=======
->>>>>>> 2d31985a
 
         MockWebSocketsServerHandle {
             index,
             log: self.do_log,
             requests_arc,
-<<<<<<< HEAD
-            looping_rx,
-            termination_style_tx,
-            join_handle,
-=======
             server_background_thread_join_handle,
             counters: counters_arc,
             server_port: self.port,
->>>>>>> 2d31985a
         }
     }
 }
@@ -531,20 +450,6 @@
     }
 }
 
-<<<<<<< HEAD
-pub struct MockWebSocketsServerStopHandle {
-    index: u64,
-    log: bool,
-    requests_arc: Arc<Mutex<Vec<Result<MessageBody, String>>>>,
-    looping_rx: Receiver<()>,
-    termination_style_tx: Sender<TerminationStyle>,
-    join_handle: JoinHandle<Result<(), workflow_websocket::server::Error>>,
-}
-
-impl MockWebSocketsServerStopHandle {
-    pub fn stop(self) -> Vec<Result<MessageBody, String>> {
-        self.send_terminate_order(false)
-=======
 struct PanickingConn {
     // We'll deliberately poison our mutex with a panic
     mutex_to_sense_panic: Arc<Mutex<()>>,
@@ -558,7 +463,6 @@
 impl UnrecognizedMessageErr {
     fn new(err_msg: String) -> Self {
         Self { err_msg }
->>>>>>> 2d31985a
     }
 }
 
@@ -582,44 +486,6 @@
     }
 }
 
-<<<<<<< HEAD
-    fn send_terminate_order(self, kill: bool) -> Vec<Result<MessageBody, String>> {
-        match self.looping_rx.try_recv() {
-            Ok(_) => {
-                log(
-                    self.log,
-                    self.index,
-                    &format!(
-                        "Sending terminate order with kill = {} to running background thread",
-                        kill
-                    ),
-                );
-                self.termination_style_tx.send(if kill {
-                    TerminationStyle::Kill
-                } else {
-                    TerminationStyle::Stop
-                }).unwrap();
-                log(self.log, self.index, "Joining background thread");
-                self.join_handle.abort();
-                log(
-                    self.log,
-                    self.index,
-                    "Background thread joined; retrieving recording",
-                );
-                let guard = match self.requests_arc.lock() {
-                    Ok(guard) => guard,
-                    Err(poison_error) => poison_error.into_inner(),
-                };
-                (*guard).clone()
-            }
-            Err(_) => {
-                log(
-                    self.log,
-                    self.index,
-                    "Background thread is stuck and can't be terminated; leaking it",
-                );
-                vec![]
-=======
 pub type ServerJoinHandle = JoinHandle<workflow_websocket::server::result::Result<()>>;
 
 pub struct MockWebSocketsServerHandle {
@@ -666,7 +532,6 @@
                         continue;
                     }
                 }
->>>>>>> 2d31985a
             }
 
             log(
@@ -715,11 +580,6 @@
     if do_log {
         eprintln!("MockWebSocketsServer {}: {}", index, msg);
     }
-}
-
-enum TerminationStyle {
-    Stop,
-    Kill
 }
 
 #[cfg(test)]
@@ -734,13 +594,10 @@
     use crate::test_utils::ui_connection::UiConnection;
     use crate::test_utils::utils::{make_multi_thread_rt, make_rt};
     use crate::utils::find_free_port;
-<<<<<<< HEAD
-=======
     use futures_util::FutureExt;
     use std::error::Error;
     use std::panic::resume_unwind;
     use tokio::select;
->>>>>>> 2d31985a
 
     #[tokio::test]
     async fn conversational_communication_happy_path_with_full_assertion() {
@@ -795,11 +652,7 @@
 
         //A) All messages "sent from UI to D/N", an exact order
         ////////////////////////////////////////////////////////////////////////////////////////////
-<<<<<<< HEAD
-eprintln! ("One");
-=======
         eprintln!("One");
->>>>>>> 2d31985a
         let conversation_number_one_request = UiCheckPasswordRequest {
             db_password_opt: None,
         };
@@ -826,11 +679,7 @@
         let broadcast_number_three = UiNewPasswordBroadcast {}.tmb(0);
         ////////////////////////////////////////////////////////////////////////////////////////////
         let port = find_free_port();
-<<<<<<< HEAD
-eprintln! ("Two");
-=======
         eprintln!("Two");
->>>>>>> 2d31985a
         let server = MockWebSocketsServer::new(port)
             .queue_response(conversation_number_one_response.clone().tmb(1))
             .queue_response(conversation_number_two_response.clone().tmb(2))
@@ -838,29 +687,17 @@
             .queue_response(broadcast_number_two)
             .queue_response(conversation_number_three_response)
             .queue_response(broadcast_number_three);
-<<<<<<< HEAD
-eprintln! ("Three");
-        let stop_handle = server.start().await;
-eprintln! ("Four");
-        let mut connection = UiConnection::new(port, NODE_UI_PROTOCOL).await.unwrap();
-eprintln! ("Five");
-=======
         eprintln!("Three");
         let stop_handle = server.start().await;
         eprintln!("Four");
         let mut connection = UiConnection::new(port, NODE_UI_PROTOCOL).await.unwrap();
         eprintln!("Five");
->>>>>>> 2d31985a
 
         let received_message_number_one: UiCheckPasswordResponse = connection
             .transact_with_context_id(conversation_number_one_request.clone(), 1)
             .await
             .unwrap();
-<<<<<<< HEAD
-eprintln! ("Six");
-=======
         eprintln!("Six");
->>>>>>> 2d31985a
         assert_eq!(
             received_message_number_one.matches,
             conversation_number_one_response.matches
@@ -870,29 +707,17 @@
             .transact_with_context_id(conversation_number_two_request.clone(), 2)
             .await
             .unwrap();
-<<<<<<< HEAD
-eprintln! ("Seven");
-=======
         eprintln!("Seven");
->>>>>>> 2d31985a
         assert_eq!(
             received_message_number_two.matches,
             conversation_number_two_response.matches
         );
-<<<<<<< HEAD
-eprintln!("Before freeze");
-=======
         eprintln!("Before freeze");
->>>>>>> 2d31985a
 
         let _received_message_number_three: UiConfigurationChangedBroadcast = // TODO: Freezes here
             connection.skip_until_received().await.unwrap();
 
-<<<<<<< HEAD
-eprintln!("After freeze");
-=======
         eprintln!("After freeze");
->>>>>>> 2d31985a
         let _received_message_number_four: UiNodeCrashedBroadcast =
             connection.skip_until_received().await.unwrap();
 
@@ -924,42 +749,18 @@
     }
 
     #[tokio::test]
-<<<<<<< HEAD
-=======
     #[should_panic(expected = "The queue is empty; all messages are gone.")]
->>>>>>> 2d31985a
     async fn attempt_to_get_a_message_from_an_empty_queue_causes_a_panic() {
         let port = find_free_port();
         let server = MockWebSocketsServer::new(port);
         let stop_handle = server.start().await;
-<<<<<<< HEAD
-        let mut connection = UiConnection::new(port, NODE_UI_PROTOCOL).await.unwrap();
-=======
         let conn_join_handle = tokio::spawn(UiConnection::new(port, NODE_UI_PROTOCOL));
         let mut conn = conn_join_handle.await.unwrap().unwrap();
->>>>>>> 2d31985a
         let conversation_request = UiChangePasswordRequest {
             old_password_opt: None,
             new_password: "password".to_string(),
         };
 
-<<<<<<< HEAD
-        //catch_unwind so that we have a chance to shut down the server manually, not letting its thread leak away
-        let encapsulated_panic =
-            std::panic::AssertUnwindSafe(async {
-                connection
-                    .transact::<UiChangePasswordRequest, UiChangePasswordResponse>(conversation_request)
-                    .await
-                    .unwrap();
-            }).catch_unwind().await;
-
-        stop_handle.stop();
-        let panic_err = encapsulated_panic
-            .unwrap_err();
-        let panic_message = panic_err.downcast_ref::<&str>()
-            .unwrap();
-        assert_eq!(*panic_message, "The queue is empty; all messages are gone.")
-=======
         let _ = conn
             .transact::<UiChangePasswordRequest, UiChangePasswordResponse>(conversation_request)
             .await
@@ -986,6 +787,5 @@
             .server_background_thread_join_handle
             .await
             .unwrap();
->>>>>>> 2d31985a
     }
 }