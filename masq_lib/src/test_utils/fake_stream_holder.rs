// Copyright (c) 2019, MASQ (https://masq.ai) and/or its affiliates. All rights reserved.

use crate::command::StdStreams;
use core::pin::Pin;
use core::task::Poll;
use itertools::{Either, Itertools};
use std::cmp::min;
use std::io::Read;
use std::io::Write;
use std::io::{Error};
use std::sync::{Arc, Mutex};
use std::time::SystemTime;
use std::vec::IntoIter;
use std::{io, mem};
use tokio::io::ReadBuf;
use tokio::io::{AsyncRead, AsyncWrite};

pub struct ByteArrayWriter {
    inner_arc: Arc<Mutex<ByteArrayWriterInner>>,
}

pub struct ByteArrayWriterInner {
    byte_array: Vec<u8>,
    flush_separated_writes_opt: Option<Vec<FlushableByteOutput>>,
    next_error_opt: Option<std::io::Error>,
}

impl ByteArrayWriterInner {
    fn new(flush_cautious_mode: bool, next_error_opt: Option<std::io::Error>) -> Self {
        ByteArrayWriterInner {
            byte_array: vec![],
            flush_separated_writes_opt: flush_cautious_mode.then_some(vec![]),
            next_error_opt,
        }
    }

    pub fn get_bytes(&self) -> Vec<u8> {
        if let Some(flushables) = self.flush_separated_writes_opt.as_ref() {
            flushables
                .iter()
                .take_while(|flushable| flushable.already_flushed_opt.is_some())
                .flat_map(|flushable| flushable.byte_array.clone())
                .collect()
        } else {
            self.byte_array.clone()
        }
    }

    pub fn get_string(&self) -> Option<String> {
        if self.flush_separated_writes_opt.is_none() {
            Some(String::from_utf8(self.byte_array.clone()).unwrap())
        } else {
            None
        }
    }

    pub fn get_flushed_strings(&self) -> Option<Vec<String>> {
        todo!()
    }
}

impl ByteArrayWriter {
    pub fn new(flush_cautious_mode: bool) -> Self {
        Self {
            inner_arc: Arc::new(Mutex::new(ByteArrayWriterInner {
                byte_array: vec![],
                flush_separated_writes_opt: flush_cautious_mode.then_some(vec![]),
                next_error_opt: None,
            })),
        }
    }
    pub fn inner_arc(&self) -> Arc<Mutex<ByteArrayWriterInner>> {
        self.inner_arc.clone()
    }
    pub fn get_bytes(&self) -> Vec<u8> {
        self.inner_arc.lock().unwrap().byte_array.clone()
    }
    pub fn get_string(&self) -> String {
        String::from_utf8(self.get_bytes()).unwrap()
    }
    pub fn drain_flushed_strings(&self) -> Option<FlushedStrings> {
        let mut arc = self.inner_arc.lock().unwrap();
        let outputs = arc.flush_separated_writes_opt.take();
        drain_flushes(outputs).map(FlushedStrings::from)
    }
    pub fn reject_next_write(&mut self, error: Error) {
        self.inner_arc.lock().unwrap().next_error_opt = Some(error);
    }

    fn fill_container(container: &mut Vec<u8>, bytes: &[u8]) {
        for byte in bytes {
            container.push(*byte)
        }
    }
}

fn drain_flushes(outputs: Option<Vec<FlushableByteOutput>>) -> Option<Vec<FlushedString>> {
    outputs.map(|vec| {
        vec.into_iter()
            .flat_map(|output| {
                if let Some(flush_timestamp) = output.already_flushed_opt {
                    let flushed = FlushedString {
                        string: String::from_utf8(output.byte_array).unwrap(),
                        flushed_at: flush_timestamp,
                    };
                    Some(flushed)
                } else {
                    None
                }
            })
            .collect_vec()
    })
}

impl Default for ByteArrayWriter {
    fn default() -> Self {
        Self::new(false)
    }
}

impl Write for ByteArrayWriter {
    fn write(&mut self, buf: &[u8]) -> io::Result<usize> {
        let mut inner = self.inner_arc.lock().unwrap();
        if let Some(next_error) = inner.next_error_opt.take() {
            Err(next_error)
        } else if let Some(container_with_buffers) = inner.flush_separated_writes_opt.as_mut() {
            let mut flushable = if let Some(last_flushable_output) = container_with_buffers.last() {
                if last_flushable_output.already_flushed_opt.is_some() {
                    FlushableByteOutput::default()
                } else {
                    container_with_buffers.remove(0)
                }
            } else {
                FlushableByteOutput::default()
            };
            Self::fill_container(&mut flushable.byte_array, buf);
            container_with_buffers.push(flushable);
            Ok(buf.len())
        } else {
            Self::fill_container(&mut inner.byte_array, buf);
            Ok(buf.len())
        }
    }

    fn flush(&mut self) -> io::Result<()> {
        if let Some(container_with_buffers) = self
            .inner_arc
            .lock()
            .unwrap()
            .flush_separated_writes_opt
            .as_mut()
        {
            container_with_buffers
                .last_mut()
                .map(|output| output.already_flushed_opt = Some(SystemTime::now()));
        }
        Ok(())
    }
}

pub struct ByteArrayReader {
    byte_array: Vec<u8>,
    position: usize,
    next_error: Option<Error>,
}

impl ByteArrayReader {
    pub fn new(byte_array: &[u8]) -> ByteArrayReader {
        ByteArrayReader {
            byte_array: byte_array.to_vec(),
            position: 0,
            next_error: None,
        }
    }

    pub fn reject_next_read(mut self, error: Error) -> ByteArrayReader {
        self.next_error = Some(error);
        self
    }
}

impl Read for ByteArrayReader {
    fn read(&mut self, buf: &mut [u8]) -> io::Result<usize> {
        match self.next_error.take() {
            Some(error) => Err(error),
            None => {
                let to_copy = min(buf.len(), self.byte_array.len() - self.position);
                #[allow(clippy::needless_range_loop)]
                for idx in 0..to_copy {
                    buf[idx] = self.byte_array[self.position + idx]
                }
                self.position += to_copy;
                Ok(to_copy)
            }
        }
    }
}

// impl BufRead for ByteArrayReader {
//     fn fill_buf(&mut self) -> io::Result<&[u8]> {
//         match self.next_error.take() {
//             Some(error) => Err(error),
//             None => Ok(&self.byte_array[self.position..]),
//         }
//     }
//
//     fn consume(&mut self, amt: usize) {
//         let result = self.position + amt;
//         self.position = if result < self.byte_array.len() {
//             result
//         } else {
//             self.byte_array.len()
//         }
//     }
// }

#[derive(Default)]
struct FlushableByteOutput {
    byte_array: Vec<u8>,
    already_flushed_opt: Option<SystemTime>,
}

impl FlushableByteOutput {
    pub fn new(bytes: &[u8]) -> Self {
        Self {
            byte_array: bytes.to_vec(),
            already_flushed_opt: Some(SystemTime::now()),
        }
    }
}

#[derive(Debug, PartialEq)]
pub struct FlushedString {
    string: String,
    flushed_at: SystemTime,
}

impl FlushedString {
    pub fn new(string: String) -> Self {
        Self {
            string,
            flushed_at: SystemTime::now(),
        }
    }

    pub fn output(&self) -> &str {
        self.string.as_str()
    }

    pub fn timestamp(&self) -> SystemTime {
        self.flushed_at
    }
}

#[derive(Debug)]
pub struct FlushedStrings {
    flushes: Either<Option<Vec<FlushedString>>, IntoIter<FlushedString>>,
}

impl FlushedStrings {
    // This may be useful when there are doubts about the sequance of flushed writes collected that
    // are collected during a test from multiple sources as it may be otherwise more convenient
    // in a test to keep distinct writers separate without any hassel with cloning.

    // Above all, this should allow even using standard synchronous Mutexes in the mocks even for
    // async code, as long as we are cereful using the locks only after the testing part itself
    // is over.

    // Not using async Mutexes, if some light rules are sustained, can greatly simplify mantining
    // test utils
    fn provide_iterator(&mut self) -> &mut IntoIter<FlushedString> {
        if let Either::Left(vec_opt_mut_ref) = self.flushes.as_mut() {
            let vec_opt = vec_opt_mut_ref.take();
            let iterator = vec_opt.unwrap().into_iter();
            mem::replace(&mut self.flushes, Either::Right(iterator));
        }

        self.flushes.as_mut().right().unwrap()
    }

    pub fn next_flush(&mut self) -> Option<FlushedString> {
        self.provide_iterator().next()
    }

    pub fn as_simple_strings(&mut self) -> Vec<String> {
        self.provide_iterator()
            .map(|flushed_str| flushed_str.string)
            .collect()
    }
}

impl From<Vec<FlushedString>> for FlushedStrings {
    fn from(flushes: Vec<FlushedString>) -> Self {
        Self {
            flushes: Either::Left(Some(flushes)),
        }
    }
}

#[derive(Clone)]
pub struct AsyncByteArrayWriter {
    inner_arc: Arc<Mutex<ByteArrayWriterInner>>,
}

impl Default for AsyncByteArrayWriter {
    fn default() -> Self {
        Self {
            inner_arc: Arc::new(Mutex::new(ByteArrayWriterInner::new(false, None))),
        }
    }
}

impl AsyncWrite for AsyncByteArrayWriter {
    fn poll_write(
        self: Pin<&mut Self>,
        cx: &mut std::task::Context<'_>,
        buf: &[u8],
    ) -> Poll<Result<usize, std::io::Error>> {
        let mut inner = self.inner_arc.lock().unwrap();
        if let Some(next_error) = inner.next_error_opt.take() {
            Poll::Ready(Err(next_error))
        } else {
            let buf_size = buf.len();
            if let Some(vec) = inner.flush_separated_writes_opt.as_mut() {
                let flushable_output = FlushableByteOutput::new(buf);
                vec.push(flushable_output)
            } else {
                inner.byte_array.extend_from_slice(buf);
            }
            Poll::Ready(Ok(buf_size))
        }
    }
    fn poll_flush(
        self: Pin<&mut Self>,
        _: &mut std::task::Context<'_>,
    ) -> Poll<Result<(), std::io::Error>> {
        Poll::Ready(Ok(()))
    }
    fn poll_shutdown(
        self: Pin<&mut Self>,
        _: &mut std::task::Context<'_>,
    ) -> Poll<Result<(), std::io::Error>> {
        todo!()
    }
}

pub trait StringAssertionMethods {
    fn get_string(&self) -> String;
    fn drain_flushed_strings(&self) -> Option<FlushedStrings>;
}

impl AsyncByteArrayWriter {
    pub fn new(flush_conscious_mode: bool, error_opt: Option<std::io::Error>) -> Self {
        Self {
            inner_arc: Arc::new(Mutex::new(ByteArrayWriterInner::new(
                flush_conscious_mode,
                error_opt,
            ))),
        }
    }
    pub fn inner_arc(&self) -> Arc<Mutex<ByteArrayWriterInner>> {
        self.inner_arc.clone()
    }
    pub fn is_empty(&self) -> bool {
        let lock = self.inner_arc.lock().unwrap();
        match lock.flush_separated_writes_opt.as_ref() {
            Some(flushes) => flushes.is_empty(),
            None => lock.byte_array.is_empty(),
        }
    }
    pub fn get_bytes(&self) -> Vec<u8> {
        self.inner_arc.lock().unwrap().byte_array.clone()
    }
    pub fn reject_next_write(&mut self, error: Error) {
        self.inner_arc.lock().unwrap().next_error_opt = Some(error);
    }
}

impl StringAssertionMethods for AsyncByteArrayWriter {
    fn get_string(&self) -> String {
        String::from_utf8(self.get_bytes()).unwrap()
    }
    fn drain_flushed_strings(&self) -> Option<FlushedStrings> {
        let mut arc = self.inner_arc.lock().unwrap();
        let outputs = arc.flush_separated_writes_opt.take();
        drain_flushes(outputs).map(FlushedStrings::from)
    }
}

#[derive(Clone)]
pub struct AsyncByteArrayReader {
    byte_array_reader_inner: Arc<Mutex<ByteArrayReaderInner>>,
}

impl Default for AsyncByteArrayReader {
    fn default() -> Self {
        Self {
            byte_array_reader_inner: Arc::new(Mutex::new(ByteArrayReaderInner::default())),
        }
    }
}

impl AsyncRead for AsyncByteArrayReader {
    fn poll_read(
        self: Pin<&mut Self>,
        cx: &mut std::task::Context<'_>,
        buf: &mut ReadBuf<'_>,
    ) -> Poll<Result<(), std::io::Error>> {
        todo!()
    }
}

impl AsyncByteArrayReader {
    pub fn new(read_inputs: Vec<Vec<u8>>) -> Self {
        Self {
            byte_array_reader_inner: Arc::new(Mutex::new(ByteArrayReaderInner::new(read_inputs))),
        }
    }

<<<<<<< HEAD
    pub fn add_input(&mut self, input: Vec<u8>) {
        self.byte_array_reader_inner.lock().unwrap().byte_arrays.push(input);
    }

    pub fn reading_attempted(&self) -> bool {
        todo!()
=======
    pub fn reading_attempts(&self) -> usize {
        self.byte_array_reader_inner
            .lock()
            .unwrap()
            .byte_arrays
            .len()
>>>>>>> 5e99c2cb
    }

    pub fn reject_next_write(&mut self, error: Error) {
        todo!()
    }
}

#[derive(Default)]
pub struct ByteArrayReaderInner {
    byte_arrays: Vec<Vec<u8>>,
    position: usize,
    next_error: Option<Error>,
}

impl ByteArrayReaderInner {
    pub fn new(read_inputs: Vec<Vec<u8>>) -> Self {
        Self {
            byte_arrays: read_inputs,
            ..Default::default()
        }
    }
}

pub struct FakeStreamHolder {
    pub stdin: ByteArrayReader,
    pub stdout: ByteArrayWriter,
    pub stderr: ByteArrayWriter,
}

impl Default for FakeStreamHolder {
    fn default() -> Self {
        FakeStreamHolder {
            stdin: ByteArrayReader::new(&[0; 0]),
            stdout: ByteArrayWriter::default(),
            stderr: ByteArrayWriter::default(),
        }
    }
}

impl FakeStreamHolder {
    pub fn new() -> FakeStreamHolder {
        Self::default()
    }

    pub fn streams(&mut self) -> StdStreams<'_> {
        StdStreams {
            stdin: &mut self.stdin,
            stdout: &mut self.stdout,
            stderr: &mut self.stderr,
        }
    }
}<|MERGE_RESOLUTION|>--- conflicted
+++ resolved
@@ -417,21 +417,16 @@
         }
     }
 
-<<<<<<< HEAD
     pub fn add_input(&mut self, input: Vec<u8>) {
         self.byte_array_reader_inner.lock().unwrap().byte_arrays.push(input);
     }
 
-    pub fn reading_attempted(&self) -> bool {
-        todo!()
-=======
     pub fn reading_attempts(&self) -> usize {
         self.byte_array_reader_inner
             .lock()
             .unwrap()
             .byte_arrays
             .len()
->>>>>>> 5e99c2cb
     }
 
     pub fn reject_next_write(&mut self, error: Error) {
