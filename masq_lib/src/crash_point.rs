--- conflicted
+++ resolved
@@ -44,11 +44,7 @@
     use super::*;
 
     #[test]
-<<<<<<< HEAD
-    fn usize_to_crash_point() {
-=======
     fn from_usize_to_crash_point() {
->>>>>>> c7048c01
         assert_eq!(CrashPoint::from(NONE), CrashPoint::None);
         assert_eq!(CrashPoint::from(PANIC), CrashPoint::Panic);
         assert_eq!(CrashPoint::from(ERROR), CrashPoint::Error);
@@ -56,11 +52,7 @@
     }
 
     #[test]
-<<<<<<< HEAD
-    fn crash_point_to_usize() {
-=======
     fn from_crash_point_to_usize() {
->>>>>>> c7048c01
         let none = usize::from(CrashPoint::None);
         let panic = usize::from(CrashPoint::Panic);
         let error = usize::from(CrashPoint::Error);
