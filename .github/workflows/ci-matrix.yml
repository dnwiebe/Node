--- conflicted
+++ resolved
@@ -13,23 +13,17 @@
       - uses: actions/checkout@v3
         with:
           ref: ${{ github.event.pull_request.head.sha }}
-      - name: Stable with rustfmt and clippy
-        uses: actions-rs/toolchain@v1
-        with:
-          profile: minimal
-          toolchain: 1.63.0
-          components: rustfmt, clippy
-          override: true
-      - uses: actions/cache@v3
-        with:
-          path: |
-            ~/.cargo/bin/
-            ~/.cargo/cache/
-            ~/.cargo/registry/index/
-            ~/.cargo/registry/cache/
-            ~/.cargo/git/db/
-            target/
-          key: ${{ runner.os }}-cargo
+      - uses: Swatinem/rust-cache@v2
+        with:
+          prefix-key: ""
+          shared-key: ""
+          key: ""
+          env-vars: ""
+          workspaces: ""
+          cache-directories: ""
+          cache-targets: ""
+          cache-on-failure: ""
+          save-if: ""
       - name: Format Test
         run: |
           ./ci/format.sh
@@ -42,23 +36,17 @@
       - uses: actions/checkout@v3
         with:
           ref: ${{ github.event.pull_request.head.sha }}
-      - name: Stable with rustfmt and clippy
-        uses: actions-rs/toolchain@v1
-        with:
-          profile: minimal
-          toolchain: 1.63.0
-          components: rustfmt, clippy
-          override: true
-      - uses: actions/cache@v3
-        with:
-          path: |
-            ~/.cargo/bin/
-            ~/.cargo/cache/
-            ~/.cargo/registry/index/
-            ~/.cargo/registry/cache/
-            ~/.cargo/git/db/
-            target/
-          key: ${{ runner.os }}-cargo
+      - uses: Swatinem/rust-cache@v2
+        with:
+          prefix-key: ""
+          shared-key: ""
+          key: ""
+          env-vars: ""
+          workspaces: ""
+          cache-directories: ""
+          cache-targets: ""
+          cache-on-failure: ""
+          save-if: ""
       - name: Multinode Integration Tests
         run: |
           ./ci/multinode_integration_test.sh
@@ -75,23 +63,17 @@
       - uses: actions/checkout@v3
         with:
           ref: ${{ github.event.pull_request.head.sha }}
-      - name: Stable with rustfmt and clippy
-        uses: actions-rs/toolchain@v1
-        with:
-          profile: minimal
-          toolchain: 1.63.0
-          components: rustfmt, clippy
-          override: true
-      - uses: actions/cache@v3
-        with:
-          path: |
-            ~/.cargo/bin/
-            ~/.cargo/cache/
-            ~/.cargo/registry/index/
-            ~/.cargo/registry/cache/
-            ~/.cargo/git/db/
-            target/
-          key: ${{ runner.os }}-cargo
+      - uses: Swatinem/rust-cache@v2
+        with:
+          prefix-key: ""
+          shared-key: ""
+          key: ""
+          env-vars: ""
+          workspaces: ""
+          cache-directories: ""
+          cache-targets: ""
+          cache-on-failure: ""
+          save-if: ""
       - name: Lint all modules
         run: |
           ./node/ci/lint.sh
@@ -113,23 +95,17 @@
       - uses: actions/checkout@v3
         with:
           ref: ${{ github.event.pull_request.head.sha }}
-      - name: Stable with rustfmt and clippy
-        uses: actions-rs/toolchain@v1
-        with:
-          profile: minimal
-          toolchain: 1.63.0
-          components: rustfmt, clippy
-          override: true
-      - uses: actions/cache@v3
-        with:
-          path: |
-            ~/.cargo/bin/
-            ~/.cargo/cache/
-            ~/.cargo/registry/index/
-            ~/.cargo/registry/cache/
-            ~/.cargo/git/db/
-            target/
-          key: ${{ runner.os }}-cargo
+      - uses: Swatinem/rust-cache@v2
+        with:
+          prefix-key: ""
+          shared-key: ""
+          key: ""
+          env-vars: ""
+          workspaces: ""
+          cache-directories: ""
+          cache-targets: ""
+          cache-on-failure: ""
+          save-if: ""
       - name: unit_tests all modules
         run: |
           ./node/ci/unit_tests.sh
@@ -150,34 +126,17 @@
       - uses: actions/checkout@v3
         with:
           ref: ${{ github.event.pull_request.head.sha }}
-      - name: Stable with rustfmt and clippy
-        uses: actions-rs/toolchain@v1
-        with:
-          profile: minimal
-          toolchain: 1.63.0
-          components: rustfmt, clippy
-          override: true
-      - uses: Swatinem/rust-cache@v2
-        with:
-<<<<<<< HEAD
-          prefix-key: ""
-          shared-key: ""
-          key: ""
-          env-vars: ""
-          workspaces: ""
-          cache-directories: ""
-          cache-targets: ""
-          cache-on-failure: ""
-          save-if: ""
-=======
-          path: |
-            ~/.cargo/bin/
-            ~/.cargo/cache/
-            ~/.cargo/registry/index/
-            ~/.cargo/registry/cache/
-            ~/.cargo/git/db/
-            target/
-          key: ${{ runner.os }}-cargo
+      - uses: Swatinem/rust-cache@v2
+        with:
+          prefix-key: ""
+          shared-key: ""
+          key: ""
+          env-vars: ""
+          workspaces: ""
+          cache-directories: ""
+          cache-targets: ""
+          cache-on-failure: ""
+          save-if: ""
       - name: integration_tests all modules
         run: |
           ./node/ci/integration_tests.sh
@@ -204,17 +163,17 @@
       - uses: actions/checkout@v3
         with:
           ref: ${{ github.event.pull_request.head.sha }}
-      - uses: actions/cache@v3
-        with:
-          path: |
-            ~/.cargo/bin/
-            ~/.cargo/cache/
-            ~/.cargo/registry/index/
-            ~/.cargo/registry/cache/
-            ~/.cargo/git/db/
-            target/
-          key: ${{ runner.os }}-cargo
->>>>>>> 74650cda
+      - uses: Swatinem/rust-cache@v2
+        with:
+          prefix-key: ""
+          shared-key: ""
+          key: ""
+          env-vars: ""
+          workspaces: ""
+          cache-directories: ""
+          cache-targets: ""
+          cache-on-failure: ""
+          save-if: ""
       - name: Build ${{ matrix.target.os }}
         run: |
           ./node/ci/build.sh
