name: ci-matrix

on:
  pull_request:
    types: [opened, synchronize]
    branches:
      - master

jobs:
  build:
    strategy:
      fail-fast: false
      matrix:
<<<<<<< HEAD
        # os: [macOS-latest, ubuntu-latest, windows-latest]
        os: [ubuntu-latest, windows-latest]
=======
        target:
          - { name: linux, os: ubuntu-latest }
          - { name: macos, os: macOS-latest }
          - { name: windows, os: windows-latest }

    name: Build node on ${{ matrix.target.os }}
    runs-on: ${{ matrix.target.os }}
>>>>>>> e09c1e7c
    steps:
      - uses: actions/checkout@v3
      - name: Cache sccache results
        uses: actions/cache@v3
        env:
          cache-name: cache-node-modules
        with:
          path: ~/.cargo/cache
          key: ${{ runner.os }}-0001
      - name: Build ${{ matrix.target.os }}
        run: |
          rustup check
          case "$OSTYPE" in
            msys)
              echo "Windows doesn't like it when rustup updates itself"
              rustup update --no-self-update stable
              ;;
            *)
              echo "Linux and macOS don't need manual suppression of rustup self update"
              rustup update stable
              ;;
          esac
          rustup check
          rustup component add rustfmt
          rustup component add clippy
          ./ci/all.sh
          ./ci/multinode_integration_test.sh
          ./ci/collect_results.sh
        shell: bash
      - name: Publish ${{ matrix.target.os }}
        uses: actions/upload-artifact@v3
        with:
          name: Node-${{ matrix.target.name }}
          path: results<|MERGE_RESOLUTION|>--- conflicted
+++ resolved
@@ -11,10 +11,6 @@
     strategy:
       fail-fast: false
       matrix:
-<<<<<<< HEAD
-        # os: [macOS-latest, ubuntu-latest, windows-latest]
-        os: [ubuntu-latest, windows-latest]
-=======
         target:
           - { name: linux, os: ubuntu-latest }
           - { name: macos, os: macOS-latest }
@@ -22,7 +18,6 @@
 
     name: Build node on ${{ matrix.target.os }}
     runs-on: ${{ matrix.target.os }}
->>>>>>> e09c1e7c
     steps:
       - uses: actions/checkout@v3
       - name: Cache sccache results
