// Copyright (c) 2019-2021, MASQ (https://masq.ai) and/or its affiliates. All rights reserved.

use crate::command_context::CommandContextReal;
use crate::command_context::{CommandContext, ContextError};
use crate::commands::commands_common::{Command, CommandError};
use crate::communications::broadcast_handler::BroadcastHandle;
<<<<<<< HEAD
use crate::terminal::terminal_interface::TerminalWrapper;
=======
use crate::terminal_interface::TerminalWrapper;
>>>>>>> b2bd432c
use masq_lib::utils::ExpectValue;

pub trait CommandProcessorFactory {
    fn make(
        &self,
        terminal_interface: Option<TerminalWrapper>,
        generic_broadcast_handle: Box<dyn BroadcastHandle>,
        ui_port: u16,
    ) -> Result<Box<dyn CommandProcessor>, CommandError>;
}

#[derive(Default)]
pub struct CommandProcessorFactoryReal;

impl CommandProcessorFactory for CommandProcessorFactoryReal {
    fn make(
        &self,
        terminal_interface: Option<TerminalWrapper>,
        generic_broadcast_handle: Box<dyn BroadcastHandle>,
        ui_port: u16,
    ) -> Result<Box<dyn CommandProcessor>, CommandError> {
        match CommandContextReal::new(ui_port, terminal_interface, generic_broadcast_handle) {
            Ok(context) => Ok(Box::new(CommandProcessorReal { context })),
            Err(ContextError::ConnectionRefused(s)) => Err(CommandError::ConnectionProblem(s)),
            Err(e) => panic!("Unexpected error: {:?}", e),
        }
    }
}

impl CommandProcessorFactoryReal {
    pub fn new() -> Self {
        Self::default()
    }
}

pub trait CommandProcessor {
    fn process(&mut self, command: Box<dyn Command>) -> Result<(), CommandError>;
    fn close(&mut self);
    fn terminal_wrapper_ref(&self) -> &TerminalWrapper;
}

pub struct CommandProcessorReal {
    context: CommandContextReal,
}

impl CommandProcessor for CommandProcessorReal {
    fn process(&mut self, command: Box<dyn Command>) -> Result<(), CommandError> {
        if let Some(synchronizer) = self.context.terminal_interface.clone() {
            let _lock = synchronizer.lock();
            command.execute(&mut self.context)
        } else {
            command.execute(&mut self.context)
        }
    }

    fn close(&mut self) {
        self.context.close();
    }

    fn terminal_wrapper_ref(&self) -> &TerminalWrapper {
        self.context
            .terminal_interface
            .as_ref()
<<<<<<< HEAD
            .expect_v("TerminalWrapper")
=======
            .expect_v("Some(TerminalWrapper)")
>>>>>>> b2bd432c
    }
}

#[cfg(test)]
mod tests {
    use super::*;
    use crate::command_context::CommandContext;
    use crate::commands::check_password_command::CheckPasswordCommand;
    use crate::communications::broadcast_handler::{
        BroadcastHandleInactive, BroadcastHandler, BroadcastHandlerReal,
    };
    use crate::test_utils::mocks::TestStreamFactory;
    use crossbeam_channel::{bounded, Sender};
    use masq_lib::messages::UiShutdownRequest;
    use masq_lib::messages::{ToMessageBody, UiCheckPasswordResponse, UiUndeliveredFireAndForget};
    use masq_lib::test_utils::mock_websockets_server::MockWebSocketsServer;
    use masq_lib::utils::{find_free_port, running_test};
    use std::thread;
    use std::time::Duration;

    #[derive(Debug)]
    struct TestCommand {}

    impl Command for TestCommand {
        fn execute<'a>(&self, context: &mut dyn CommandContext) -> Result<(), CommandError> {
            match context.transact(UiShutdownRequest {}.tmb(1), 1000) {
                Ok(_) => Ok(()),
                Err(e) => Err(CommandError::Other(format!("{:?}", e))),
            }
        }
    }

    #[test]
    fn handles_nonexistent_server() {
        let ui_port = find_free_port();
        let subject = CommandProcessorFactoryReal::new();
        let broadcast_handle = BroadcastHandleInactive;

        let result = subject.make(None, Box::new(broadcast_handle), ui_port);

        match result.err() {
            Some(CommandError::ConnectionProblem(_)) => (),
            x => panic!(
                "Expected Some(CommandError::ConnectionProblem(_); got {:?} instead",
                x
            ),
        }
    }

    #[derive(Debug)]
    struct TameCommand {
        sender: Sender<String>,
    }

<<<<<<< HEAD
    impl TameCommand {
        fn send_piece_of_whole_message(&self, time_lap_after: u64, piece: &str) {
=======
    impl<'a> TameCommand {
        const MESSAGE_IN_PIECES: &'a [&'a str] = &[
            "This is a message ",
            "which must be delivered as one piece ",
            "; we'll do all possible for that. ",
            "If only we have enough strength and spirit ",
            "and determination and support and... snacks. ",
            "Roger.",
        ];

        fn send_piece_of_whole_message(&self, piece: &str) {
>>>>>>> b2bd432c
            self.sender.send(piece.to_string()).unwrap();
            thread::sleep(Duration::from_millis(time_lap_after));
        }

<<<<<<< HEAD
    impl Command for TameCommand {
        fn execute(&self, _context: &mut dyn CommandContext) -> Result<(), CommandError> {
            self.send_piece_of_whole_message(1, "This is a message");
            self.send_piece_of_whole_message(1, " which must be delivered as one piece");
            self.send_piece_of_whole_message(1, "; we'll do all possible for that.");
            self.send_piece_of_whole_message(1, " If only we have enough strength and spirit");
            self.send_piece_of_whole_message(1, " and determination and support and... snacks.");
            self.send_piece_of_whole_message(0, " Roger.");
            Ok(())
=======
        fn whole_message() -> String {
            TameCommand::MESSAGE_IN_PIECES
                .iter()
                .map(|str| str.to_string())
                .collect()
>>>>>>> b2bd432c
        }
    }

    impl Command for TameCommand {
        fn execute(&self, _context: &mut dyn CommandContext) -> Result<(), CommandError> {
            Self::MESSAGE_IN_PIECES
                .iter()
                .for_each(|piece| self.send_piece_of_whole_message(piece));
            Ok(())
        }
    }

    #[test]
    fn process_locks_writing_and_prevents_interferences_from_unexpected_broadcast_messages() {
        running_test(); //don't remove
        let ui_port = find_free_port();
        let broadcast = UiUndeliveredFireAndForget {
            opcode: "whateverTheOpcodeIs".to_string(),
        }
        .tmb(0);
        let (tx, rx) = bounded(1);
        let server = MockWebSocketsServer::new(ui_port)
            //This message serves to loose the broadcasts so that they can start coming.
            .queue_response(UiCheckPasswordResponse { matches: false }.tmb(1))
            .queue_response(broadcast.clone())
            .queue_response(broadcast.clone())
            .queue_response(broadcast.clone())
            .queue_response(broadcast.clone())
            .queue_response(broadcast)
            .inject_signal_sender(tx);
        let (stream_factory_handler, stream_factory_handle) = TestStreamFactory::new();
        //The following two senders stands for stdout stream handles here - we want to get all written to them by receiving it from a single receiver
        //so that some input sent from two different threads will mix in one piece of literal data;
        //that's how the real program's stdout output presents itself to one's eyes.
        //At the line below, we get a sender for the TameCommand; will serve to the 'main thread'.
        let (cloned_sender, _) = stream_factory_handler.clone_senders();
        let terminal_interface = TerminalWrapper::configure_interface().unwrap();
        let background_terminal_interface = terminal_interface.clone();
        let generic_broadcast_handler =
            BroadcastHandlerReal::new(Some(background_terminal_interface));
        //Another instance of the same sender will be taken here inside; will serve to the "broadcast handler thread".
        let generic_broadcast_handle =
            generic_broadcast_handler.start(Box::new(stream_factory_handler));
        let p_f = CommandProcessorFactoryReal::new();
        let stop_handle = server.start();
        let mut processor = p_f
            .make(Some(terminal_interface), generic_broadcast_handle, ui_port)
            .unwrap();
        processor
            .process(Box::new(CheckPasswordCommand {
                db_password_opt: None,
            }))
            .unwrap();
        //Waiting for a signal from the MockWebSocket server meaning that the queued broadcasts started coming out.
        rx.recv_timeout(Duration::from_millis(200)).unwrap();

        processor
            .process(Box::new(TameCommand {
                sender: cloned_sender,
            }))
            .unwrap();

        let whole_tame_message = TameCommand::whole_message();
        let received_output = stream_factory_handle.stdout_so_far();
        assert!(
            received_output.contains(&whole_tame_message),
            "Message wasn't printed uninterrupted: {}",
            received_output
        );
        let output_with_broadcasts_only = received_output.replace(&whole_tame_message, "");
        let number_of_broadcast_received = output_with_broadcasts_only
            .clone()
            .lines()
            .filter(|line| {
                line.contains("Cannot handle whateverTheOpcodeIs request: Node is not running")
            })
            .count();
        assert_eq!(number_of_broadcast_received, 5);
        stop_handle.stop();
    }
}<|MERGE_RESOLUTION|>--- conflicted
+++ resolved
@@ -4,11 +4,7 @@
 use crate::command_context::{CommandContext, ContextError};
 use crate::commands::commands_common::{Command, CommandError};
 use crate::communications::broadcast_handler::BroadcastHandle;
-<<<<<<< HEAD
 use crate::terminal::terminal_interface::TerminalWrapper;
-=======
-use crate::terminal_interface::TerminalWrapper;
->>>>>>> b2bd432c
 use masq_lib::utils::ExpectValue;
 
 pub trait CommandProcessorFactory {
@@ -72,11 +68,7 @@
         self.context
             .terminal_interface
             .as_ref()
-<<<<<<< HEAD
-            .expect_v("TerminalWrapper")
-=======
             .expect_v("Some(TerminalWrapper)")
->>>>>>> b2bd432c
     }
 }
 
@@ -131,10 +123,6 @@
         sender: Sender<String>,
     }
 
-<<<<<<< HEAD
-    impl TameCommand {
-        fn send_piece_of_whole_message(&self, time_lap_after: u64, piece: &str) {
-=======
     impl<'a> TameCommand {
         const MESSAGE_IN_PIECES: &'a [&'a str] = &[
             "This is a message ",
@@ -145,29 +133,16 @@
             "Roger.",
         ];
 
-        fn send_piece_of_whole_message(&self, piece: &str) {
->>>>>>> b2bd432c
+        fn send_piece_of_whole_message(&self, time_lap_after: u64, piece: &str) {
             self.sender.send(piece.to_string()).unwrap();
             thread::sleep(Duration::from_millis(time_lap_after));
         }
 
-<<<<<<< HEAD
-    impl Command for TameCommand {
-        fn execute(&self, _context: &mut dyn CommandContext) -> Result<(), CommandError> {
-            self.send_piece_of_whole_message(1, "This is a message");
-            self.send_piece_of_whole_message(1, " which must be delivered as one piece");
-            self.send_piece_of_whole_message(1, "; we'll do all possible for that.");
-            self.send_piece_of_whole_message(1, " If only we have enough strength and spirit");
-            self.send_piece_of_whole_message(1, " and determination and support and... snacks.");
-            self.send_piece_of_whole_message(0, " Roger.");
-            Ok(())
-=======
         fn whole_message() -> String {
             TameCommand::MESSAGE_IN_PIECES
                 .iter()
                 .map(|str| str.to_string())
                 .collect()
->>>>>>> b2bd432c
         }
     }
 
