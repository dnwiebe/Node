// Copyright (c) 2019, MASQ (https://masq.ai) and/or its affiliates. All rights reserved.

use crate::command_context::CommandContext;
use crate::commands::commands_common::{transaction, Command, CommandError};
use crate::terminal::terminal_interface::TerminalWrapper;
use clap::{value_t, App, SubCommand};
use masq_lib::as_any_impl;
use masq_lib::constants::SETUP_ERROR;
use masq_lib::messages::{
    UiSetupBroadcast, UiSetupInner, UiSetupRequest, UiSetupRequestValue, UiSetupResponse,
};
use masq_lib::shared_schema::shared_app;
use masq_lib::short_writeln;
use masq_lib::utils::index_of_from;
#[cfg(test)]
use std::any::Any;
use std::fmt::Debug;
use std::io::Write;

pub const SETUP_COMMAND_TIMEOUT_MILLIS: u64 = 30000;

<<<<<<< HEAD
=======
const SETUP_COMMAND_ABOUT: &str =
    "Establishes (if Node is not already running) and displays startup parameters for MASQNode.";

>>>>>>> e09c1e7c
pub fn setup_subcommand() -> App<'static, 'static> {
    shared_app(SubCommand::with_name("setup").about(SETUP_COMMAND_ABOUT))
}

#[derive(Debug, PartialEq, Eq)]
pub struct SetupCommand {
    pub values: Vec<UiSetupRequestValue>,
}

impl Command for SetupCommand {
    fn execute(&self, context: &mut dyn CommandContext) -> Result<(), CommandError> {
        let out_message = UiSetupRequest {
            values: self.values.clone(),
        };
        let result: Result<UiSetupResponse, CommandError> =
            transaction(out_message, context, SETUP_COMMAND_TIMEOUT_MILLIS);
        match result {
            Ok(response) => {
                Self::dump_setup(UiSetupInner::from(response), context.stdout());
                Ok(())
            }
            Err(CommandError::Payload(err, msg)) if err == SETUP_ERROR => {
                short_writeln!(context.stderr(), "{}", msg);
                Ok(())
            }
            Err(e) => Err(e),
        }
    }
    as_any_impl!();
}

impl SetupCommand {
    pub fn new(pieces: &[String]) -> Result<Self, String> {
        let matches = match setup_subcommand().get_matches_from_safe(pieces) {
            Ok(matches) => matches,
            Err(e) => return Err(format!("{}", e)),
        };
        let mut values = pieces
            .iter()
            .filter(|piece| (*piece).starts_with("--"))
            .map(|piece| piece[2..].to_string())
            .map(|key| {
                if Self::has_value(pieces, &key) {
                    let value = value_t!(matches, &key, String).expect("Value disappeared!");
                    UiSetupRequestValue::new(&key, &value)
                } else {
                    UiSetupRequestValue::clear(&key)
                }
            })
            .collect::<Vec<UiSetupRequestValue>>();
        values.sort_by(|a, b| {
            a.name
                .partial_cmp(&b.name)
                .expect("String comparison failed")
        });
        Ok(Self { values })
    }

    pub fn handle_broadcast(
        response: UiSetupBroadcast,
        stdout: &mut dyn Write,
        term_interface: &TerminalWrapper,
    ) {
        let _lock = term_interface.lock();
        short_writeln!(stdout, "\nDaemon setup has changed:\n");
        Self::dump_setup(UiSetupInner::from(response), stdout);
        stdout.flush().expect("flush failed");
    }

    fn has_value(pieces: &[String], piece: &str) -> bool {
        let dash_dash_piece = format!("--{}", piece);
        match index_of_from(pieces, &dash_dash_piece, 0) {
            None => false,
            Some(idx) if idx == pieces.len() - 1 => false,
            Some(idx) => !pieces[idx + 1].starts_with("--"),
        }
    }

    fn dump_setup(mut inner: UiSetupInner, stdout: &mut dyn Write) {
        inner.values.sort_by(|a, b| {
            a.name
                .partial_cmp(&b.name)
                .expect("String comparison failed")
        });
        short_writeln!(stdout, "{:29} {:64} {}", "NAME", "VALUE", "STATUS");
        inner.values.into_iter().for_each(|value| {
            short_writeln!(
                stdout,
                "{:29} {:64} {:?}",
                value.name,
                value.value,
                value.status
            );
        });
        short_writeln!(stdout);
        if !inner.errors.is_empty() {
            short_writeln!(stdout, "ERRORS:");
            inner.errors.into_iter().for_each(|(parameter, reason)| {
                short_writeln!(stdout, "{:29} {}", parameter, reason)
            });
            short_writeln!(stdout);
        }
        if inner.running {
            short_writeln!(
                stdout,
                "NOTE: no changes were made to the setup because the Node is currently running.\n"
            );
        }
    }
}

#[cfg(test)]
mod tests {
    use super::*;
    use crate::command_factory::{CommandFactory, CommandFactoryReal};
    use crate::communications::broadcast_handler::StreamFactory;
    use crate::test_utils::mocks::{CommandContextMock, TerminalPassiveMock, TestStreamFactory};
    use masq_lib::constants::ETH_ROPSTEN_FULL_IDENTIFIER;
    use masq_lib::messages::ToMessageBody;
    use masq_lib::messages::UiSetupResponseValueStatus::{Configured, Default, Set};
    use masq_lib::messages::{UiSetupRequest, UiSetupResponse, UiSetupResponseValue};
    use masq_lib::test_utils::utils::TEST_DEFAULT_CHAIN;
    use std::sync::{Arc, Mutex};

    #[test]
    fn constants_have_correct_values() {
        assert_eq!(SETUP_COMMAND_TIMEOUT_MILLIS, 30000);
        assert_eq!(
            SETUP_COMMAND_ABOUT,
            "Establishes (if Node is not already running) and displays startup parameters for MASQNode."
         );
    }

    #[test]
    fn setup_command_with_syntax_error() {
        let msg = SetupCommand::new(&["setup".to_string(), "--booga".to_string()])
            .err()
            .unwrap();

        assert_eq!(msg.contains("Found argument '"), true, "{}", msg);
        assert_eq!(msg.contains("--booga"), true, "{}", msg);
        assert_eq!(
            msg.contains("which wasn't expected, or isn't valid in this context"),
            true,
            "{}",
            msg
        );
    }

    #[test]
    fn setup_command_happy_path_with_node_not_running() {
        let transact_params_arc = Arc::new(Mutex::new(vec![]));
        let mut context = CommandContextMock::new()
            .transact_params(&transact_params_arc)
            .transact_result(Ok(UiSetupResponse {
                running: false,
                values: vec![
                    UiSetupResponseValue::new("chain", "eth-ropsten", Configured),
                    UiSetupResponseValue::new("neighborhood-mode", "zero-hop", Set),
                    UiSetupResponseValue::new(
                        "neighbors",
                        "masq://eth-mainnet:95VjByq5tEUUpDcczA__zXWGE6-7YFEvzN4CDVoPbWw@13.23.13.23:4545",
                        Set,
                    ),
                    UiSetupResponseValue::new("scans", "off", Set),
                    UiSetupResponseValue::new("scan-intervals","123|111|228",Set)
                ],
                errors: vec![],
            }
            .tmb(0)));
        let stdout_arc = context.stdout_arc();
        let stderr_arc = context.stderr_arc();
        let factory = CommandFactoryReal::new();
        let subject = factory
            .make(&[
                "setup".to_string(),
                "--neighborhood-mode".to_string(),
                "zero-hop".to_string(),
                "--log-level".to_string(),
                "--chain".to_string(),
                "eth-ropsten".to_string(),
                "--scan-intervals".to_string(),
                "123|111|228".to_string(),
                "--scans".to_string(),
                "off".to_string(),
            ])
            .unwrap();

        let result = subject.execute(&mut context);

        assert_eq!(result, Ok(()));
        let transact_params = transact_params_arc.lock().unwrap();
        assert_eq!(
            *transact_params,
            vec![(
                UiSetupRequest {
                    values: vec![
                        UiSetupRequestValue::new(
                            "chain",
                            TEST_DEFAULT_CHAIN.rec().literal_identifier
                        ),
                        UiSetupRequestValue::clear("log-level"),
                        UiSetupRequestValue::new("neighborhood-mode", "zero-hop"),
                        UiSetupRequestValue::new("scan-intervals", "123|111|228"),
                        UiSetupRequestValue::new("scans", "off"),
                    ]
                }
                .tmb(0),
                SETUP_COMMAND_TIMEOUT_MILLIS
            )]
        );
        assert_eq! (stdout_arc.lock().unwrap().get_string(),
"NAME                          VALUE                                                            STATUS\n\
chain                         eth-ropsten                                                      Configured\n\
neighborhood-mode             zero-hop                                                         Set\n\
neighbors                     masq://eth-mainnet:95VjByq5tEUUpDcczA__zXWGE6-7YFEvzN4CDVoPbWw@13.23.13.23:4545 Set\n\
scan-intervals                123|111|228                                                      Set\n\
scans                         off                                                              Set\n\
\n");
        assert_eq!(stderr_arc.lock().unwrap().get_string(), String::new());
    }

    #[test]
    fn setup_command_happy_path_with_node_running() {
        let transact_params_arc = Arc::new(Mutex::new(vec![]));
        let mut context = CommandContextMock::new()
            .transact_params(&transact_params_arc)
            .transact_result(Ok(UiSetupResponse {
                running: true,
                values: vec![
                    UiSetupResponseValue::new("chain", ETH_ROPSTEN_FULL_IDENTIFIER, Set),
                    UiSetupResponseValue::new("neighborhood-mode", "zero-hop", Configured),
                    UiSetupResponseValue::new("clandestine-port", "8534", Default),
                ],
                errors: vec![("ip".to_string(), "Nosir, I don't like it.".to_string())],
            }
            .tmb(0)));
        let stdout_arc = context.stdout_arc();
        let stderr_arc = context.stderr_arc();
        let factory = CommandFactoryReal::new();
        let subject = factory
            .make(&[
                "setup".to_string(),
                "--neighborhood-mode".to_string(),
                "zero-hop".to_string(),
                "--chain".to_string(),
                "eth-ropsten".to_string(),
                "--clandestine-port".to_string(),
                "8534".to_string(),
                "--log-level".to_string(),
            ])
            .unwrap();

        let result = subject.execute(&mut context);

        assert_eq!(result, Ok(()));
        let transact_params = transact_params_arc.lock().unwrap();
        assert_eq!(
            *transact_params,
            vec![(
                UiSetupRequest {
                    values: vec![
                        UiSetupRequestValue::new("chain", "eth-ropsten"),
                        UiSetupRequestValue::new("clandestine-port", "8534"),
                        UiSetupRequestValue::clear("log-level"),
                        UiSetupRequestValue::new("neighborhood-mode", "zero-hop"),
                    ]
                }
                .tmb(0),
                SETUP_COMMAND_TIMEOUT_MILLIS
            )]
        );
        assert_eq! (stdout_arc.lock().unwrap().get_string(),
"NAME                          VALUE                                                            STATUS\n\
chain                         eth-ropsten                                                      Set\n\
clandestine-port              8534                                                             Default\n\
neighborhood-mode             zero-hop                                                         Configured\n\
\n\
ERRORS:
ip                            Nosir, I don't like it.\n\
\n\
NOTE: no changes were made to the setup because the Node is currently running.\n\
\n");
        assert_eq!(stderr_arc.lock().unwrap().get_string(), String::new());
    }

    #[test]
    fn handle_broadcast_works() {
        let message = UiSetupBroadcast {
            running: false,
            values: vec![
                UiSetupResponseValue::new("chain", "eth-ropsten", Set),
                UiSetupResponseValue::new("neighborhood-mode", "zero-hop", Configured),
                UiSetupResponseValue::new("clandestine-port", "8534", Default),
            ],
            errors: vec![("ip".to_string(), "No sir, I don't like it.".to_string())],
        };
        let (stream_factory, handle) = TestStreamFactory::new();
        let (mut stdout, _) = stream_factory.make();
        let term_interface = TerminalWrapper::new(Arc::new(TerminalPassiveMock::new()));

        SetupCommand::handle_broadcast(message, &mut stdout, &term_interface);

        assert_eq! (handle.stdout_so_far(),
"\n\
Daemon setup has changed:\n\
\n\
NAME                          VALUE                                                            STATUS\n\
chain                         eth-ropsten                                                      Set\n\
clandestine-port              8534                                                             Default\n\
neighborhood-mode             zero-hop                                                         Configured\n\
\n\
ERRORS:
ip                            No sir, I don't like it.\n\
\n");
    }
}<|MERGE_RESOLUTION|>--- conflicted
+++ resolved
@@ -19,12 +19,9 @@
 
 pub const SETUP_COMMAND_TIMEOUT_MILLIS: u64 = 30000;
 
-<<<<<<< HEAD
-=======
 const SETUP_COMMAND_ABOUT: &str =
     "Establishes (if Node is not already running) and displays startup parameters for MASQNode.";
 
->>>>>>> e09c1e7c
 pub fn setup_subcommand() -> App<'static, 'static> {
     shared_app(SubCommand::with_name("setup").about(SETUP_COMMAND_ABOUT))
 }
