// Copyright (c) 2019, MASQ (https://masq.ai) and/or its affiliates. All rights reserved.

use crate::command_context::CommandContext;
use crate::commands::commands_common::CommandError::Payload;
use crate::commands::commands_common::{
    transaction, Command, CommandError, STANDARD_COMMAND_TIMEOUT_MILLIS,
};
use clap::{App, Arg, SubCommand};
use masq_lib::as_any_impl;
use masq_lib::constants::NODE_NOT_RUNNING_ERROR;
use masq_lib::messages::{UiConfigurationRequest, UiConfigurationResponse};
use masq_lib::short_writeln;
#[cfg(test)]
use std::any::Any;
use std::fmt::Debug;
use std::io::Write;

#[derive(Debug, PartialEq)]
pub struct ConfigurationCommand {
    pub db_password: Option<String>,
}

pub fn configuration_subcommand() -> App<'static, 'static> {
    SubCommand::with_name("configuration")
        .about("Displays a running Node's current configuration.")
        .arg(
            Arg::with_name("db-password")
                .help("Password of the database from which the configuration will be read")
                .index(1)
                .required(false),
        )
}

impl Command for ConfigurationCommand {
    fn execute(&self, context: &mut dyn CommandContext) -> Result<(), CommandError> {
        let input = UiConfigurationRequest {
            db_password_opt: self.db_password.clone(),
        };
        let output: Result<UiConfigurationResponse, CommandError> =
            transaction(input, context, STANDARD_COMMAND_TIMEOUT_MILLIS);
        match output {
            Ok(response) => {
                Self::dump_configuration(context.stdout(), response);
                Ok(())
            }
            Err(Payload(code, message)) if code == NODE_NOT_RUNNING_ERROR => {
                short_writeln!(
                    context.stderr(),
                    "MASQNode is not running; therefore its configuration cannot be displayed."
                );
                Err(Payload(code, message))
            }
            Err(e) => {
                short_writeln!(context.stderr(), "Configuration retrieval failed: {:?}", e);
                Err(e)
            }
        }
    }

    as_any_impl!();
}

impl ConfigurationCommand {
    pub fn new(pieces: &[String]) -> Result<Self, String> {
        let matches = match configuration_subcommand().get_matches_from_safe(pieces) {
            Ok(matches) => matches,
            Err(e) => return Err(format!("{}", e)),
        };

        Ok(ConfigurationCommand {
            db_password: matches.value_of("db-password").map(|s| s.to_string()),
        })
    }

    fn dump_configuration(stream: &mut dyn Write, configuration: UiConfigurationResponse) {
        Self::dump_configuration_line(stream, "NAME", "VALUE");
        Self::dump_configuration_line(
            stream,
            "Blockchain service URL:",
            &configuration
                .blockchain_service_url_opt
                .unwrap_or_else(|| "[?]".to_string()),
        );
        Self::dump_configuration_line(stream, "Chain:", &configuration.chain_name);
        Self::dump_configuration_line(
            stream,
            "Clandestine port:",
            &configuration.clandestine_port.to_string(),
        );
        Self::dump_configuration_line(
            stream,
            "Consuming wallet private key:",
            &Self::interpret_option(&configuration.consuming_wallet_private_key_opt),
        );
        Self::dump_configuration_line(
            stream,
            "Current schema version:",
            &configuration.current_schema_version,
        );
        Self::dump_configuration_line(
            stream,
            "Earning wallet address:",
            &Self::interpret_option(&configuration.earning_wallet_address_opt),
        );
        Self::dump_configuration_line(stream, "Gas price:", &configuration.gas_price.to_string());
        Self::dump_configuration_line(
            stream,
            "Neighborhood mode:",
            &configuration.neighborhood_mode,
        );
        Self::dump_configuration_line(
            stream,
            "Port mapping protocol:",
            &Self::interpret_option(&configuration.port_mapping_protocol_opt),
        );
        Self::dump_configuration_line(
            stream,
            "Start block:",
            &configuration.start_block.to_string(),
        );
<<<<<<< HEAD
        Self::dump_configuration_line(
            stream,
            "Balance decreases for sec:",
            &configuration.balance_decreases_for_sec.to_string(),
        );
        Self::dump_configuration_line(
            stream,
            "Balance to decrease from gwei:",
            &configuration.balance_to_decrease_from_gwei.to_string(),
        );
        Self::dump_configuration_line(
            stream,
            "Exit byte rate:",
            &configuration.exit_byte_rate.to_string(),
        );
        Self::dump_configuration_line(
            stream,
            "Exit service rate:",
            &configuration.exit_service_rate.to_string(),
        );
        Self::dump_configuration_line(
            stream,
            "Payable scan interval:",
            &configuration.payable_scan_interval.to_string(),
        );
        Self::dump_configuration_line(
            stream,
            "Payment suggested after sec:",
            &configuration.payment_suggested_after_sec.to_string(),
        );
        Self::dump_configuration_line(
            stream,
            "Payment grace before ban sec:",
            &configuration.payment_grace_before_ban_sec.to_string(),
        );
        Self::dump_configuration_line(
            stream,
            "Pending payment scan interval:",
            &configuration.pending_payment_scan_interval.to_string(),
        );
        Self::dump_configuration_line(
            stream,
            "Permanent debt allowed gwei:",
            &configuration.permanent_debt_allowed_gwei.to_string(),
        );
        Self::dump_configuration_line(
            stream,
            "Receivable scan interval:",
            &configuration.receivable_scan_interval.to_string(),
        );
        Self::dump_configuration_line(
            stream,
            "Routing byte rate:",
            &configuration.routing_byte_rate.to_string(),
        );
        Self::dump_configuration_line(
            stream,
            "Routing service rate:",
            &configuration.routing_service_rate.to_string(),
        );
        Self::dump_configuration_line(
            stream,
            "Unban when balance below gwei:",
            &configuration.unban_when_balance_below_gwei.to_string(),
        );
        Self::dump_configuration_line(
            stream,
            "Mnemonic seed:",
            &configuration
                .mnemonic_seed_opt
                .unwrap_or_else(|| "[?]".to_string()),
        );
=======
>>>>>>> f87a7e26
        Self::dump_value_list(stream, "Past neighbors:", &configuration.past_neighbors);
    }

    fn dump_value_list(stream: &mut dyn Write, name: &str, values: &[String]) {
        if values.is_empty() {
            Self::dump_configuration_line(stream, name, "[?]");
            return;
        }
        let mut name_row = true;
        values.iter().for_each(|value| {
            if name_row {
                Self::dump_configuration_line(stream, name, value);
                name_row = false;
            } else {
                Self::dump_configuration_line(stream, "", value);
            }
        })
    }

    fn dump_configuration_line(stream: &mut dyn Write, name: &str, value: &str) {
        short_writeln!(stream, "{:33} {}", name, value);
    }

    fn interpret_option(value_opt: &Option<String>) -> String {
        match value_opt {
            None => "[?]".to_string(),
            Some(s) => s.clone(),
        }
    }
}

#[cfg(test)]
mod tests {
    use super::*;
    use crate::command_context::ContextError;
    use crate::command_context::ContextError::ConnectionDropped;
    use crate::command_factory::{CommandFactory, CommandFactoryReal};
    use crate::commands::commands_common::CommandError::ConnectionProblem;
    use crate::test_utils::mocks::CommandContextMock;
    use masq_lib::constants::{
        DEFAULT_PAYABLE_SCAN_INTERVAL, DEFAULT_PAYMENT_CURVES,
        DEFAULT_PENDING_PAYMENT_SCAN_INTERVAL, DEFAULT_RATE_PACK, DEFAULT_RECEIVABLE_SCAN_INTERVAL,
        NODE_NOT_RUNNING_ERROR,
    };
    use masq_lib::messages::{ToMessageBody, UiConfigurationResponse};
    use masq_lib::utils::AutomapProtocol;
    use std::sync::{Arc, Mutex};

    #[test]
    fn command_factory_works_with_password() {
        let subject = CommandFactoryReal::new();

        let command = subject
            .make(&["configuration".to_string(), "password".to_string()])
            .unwrap();

        let configuration_command = command
            .as_any()
            .downcast_ref::<ConfigurationCommand>()
            .unwrap();

        assert_eq!(
            *configuration_command,
            ConfigurationCommand {
                db_password: Some("password".to_string())
            }
        );
    }

    #[test]
    fn command_factory_works_without_password() {
        let subject = CommandFactoryReal::new();

        let command = subject.make(&["configuration".to_string()]).unwrap();

        let configuration_command = command
            .as_any()
            .downcast_ref::<ConfigurationCommand>()
            .unwrap();
        assert_eq!(
            configuration_command,
            &ConfigurationCommand { db_password: None }
        );
    }

    #[test]
    fn doesnt_work_if_node_is_not_running() {
        let mut context = CommandContextMock::new().transact_result(Err(
            ContextError::PayloadError(NODE_NOT_RUNNING_ERROR, "irrelevant".to_string()),
        ));
        let stdout_arc = context.stdout_arc();
        let stderr_arc = context.stderr_arc();
        let subject = ConfigurationCommand::new(&["configuration".to_string()]).unwrap();

        let result = subject.execute(&mut context);

        assert_eq!(
            result,
            Err(CommandError::Payload(
                NODE_NOT_RUNNING_ERROR,
                "irrelevant".to_string()
            ))
        );
        assert_eq!(
            stderr_arc.lock().unwrap().get_string(),
            "MASQNode is not running; therefore its configuration cannot be displayed.\n"
        );
        assert_eq!(stdout_arc.lock().unwrap().get_string(), String::new());
    }

    #[test]
    fn configuration_command_happy_path_with_secrets() {
        let transact_params_arc = Arc::new(Mutex::new(vec![]));
        let expected_response = UiConfigurationResponse {
            blockchain_service_url_opt: Some("https://infura.io/ID".to_string()),
            current_schema_version: "schema version".to_string(),
            clandestine_port: 1234,
            chain_name: "ropsten".to_string(),
            gas_price: 2345,
            neighborhood_mode: "standard".to_string(),
            consuming_wallet_private_key_opt: Some("consuming wallet private key".to_string()),
            consuming_wallet_address_opt: Some("consuming wallet address".to_string()),
            earning_wallet_address_opt: Some("earning address".to_string()),
            port_mapping_protocol_opt: Some(AutomapProtocol::Pcp.to_string()),
            balance_decreases_for_sec: DEFAULT_PAYMENT_CURVES.balance_decreases_for_sec as u64,
            balance_to_decrease_from_gwei: DEFAULT_PAYMENT_CURVES.balance_to_decrease_from_gwei
                as u64,
            exit_byte_rate: DEFAULT_RATE_PACK.exit_byte_rate,
            exit_service_rate: DEFAULT_RATE_PACK.exit_service_rate,
            payable_scan_interval: DEFAULT_PAYABLE_SCAN_INTERVAL,
            payment_suggested_after_sec: DEFAULT_PAYMENT_CURVES.payment_suggested_after_sec as u64,
            payment_grace_before_ban_sec: DEFAULT_PAYMENT_CURVES.payment_grace_before_ban_sec
                as u64,
            pending_payment_scan_interval: DEFAULT_PENDING_PAYMENT_SCAN_INTERVAL,
            permanent_debt_allowed_gwei: DEFAULT_PAYMENT_CURVES.permanent_debt_allowed_gwei as u64,
            receivable_scan_interval: DEFAULT_RECEIVABLE_SCAN_INTERVAL,
            routing_byte_rate: DEFAULT_RATE_PACK.routing_byte_rate,
            routing_service_rate: DEFAULT_RATE_PACK.routing_service_rate,
            unban_when_balance_below_gwei: DEFAULT_PAYMENT_CURVES.unban_when_balance_below_gwei
                as u64,
            past_neighbors: vec!["neighbor 1".to_string(), "neighbor 2".to_string()],
            start_block: 3456,
        };
        let mut context = CommandContextMock::new()
            .transact_params(&transact_params_arc)
            .transact_result(Ok(expected_response.tmb(42)));
        let stdout_arc = context.stdout_arc();
        let stderr_arc = context.stderr_arc();
        let subject =
            ConfigurationCommand::new(&["configuration".to_string(), "password".to_string()])
                .unwrap();

        let result = subject.execute(&mut context);

        assert_eq!(result, Ok(()));
        let transact_params = transact_params_arc.lock().unwrap();
        assert_eq!(
            *transact_params,
            vec![(
                UiConfigurationRequest {
                    db_password_opt: Some("password".to_string())
                }
                .tmb(0),
                STANDARD_COMMAND_TIMEOUT_MILLIS
            )]
        );
        assert_eq!(
            stdout_arc.lock().unwrap().get_string(),
            format!(
                "\
|NAME                              VALUE\n\
|Blockchain service URL:           https://infura.io/ID\n\
|Chain:                            ropsten\n\
|Clandestine port:                 1234\n\
|Consuming wallet private key:     consuming wallet private key\n\
|Current schema version:           schema version\n\
|Earning wallet address:           earning address\n\
|Gas price:                        2345\n\
|Neighborhood mode:                standard\n\
|Port mapping protocol:            PCP\n\
|Start block:                      3456\n\
<<<<<<< HEAD
|Balance decreases for sec:        {}\n\
|Balance to decrease from gwei:    {}\n\
|Exit byte rate:                   {}\n\
|Exit service rate:                {}\n\
|Payable scan interval:            {}\n\
|Payment suggested after sec:      {}\n\
|Payment grace before ban sec:     {}\n\
|Pending payment scan interval:    {}\n\
|Permanent debt allowed gwei:      {}\n\
|Receivable scan interval:         {}\n\
|Routing byte rate:                {}\n\
|Routing service rate:             {}\n\
|Unban when balance below gwei:    {}\n\
|Mnemonic seed:                    mnemonic seed\n\
=======
>>>>>>> f87a7e26
|Past neighbors:                   neighbor 1\n\
|                                  neighbor 2\n\
",
                DEFAULT_PAYMENT_CURVES.balance_decreases_for_sec,
                DEFAULT_PAYMENT_CURVES.balance_to_decrease_from_gwei,
                DEFAULT_RATE_PACK.exit_byte_rate,
                DEFAULT_RATE_PACK.exit_service_rate,
                DEFAULT_PAYABLE_SCAN_INTERVAL,
                DEFAULT_PAYMENT_CURVES.payment_suggested_after_sec,
                DEFAULT_PAYMENT_CURVES.payment_grace_before_ban_sec,
                DEFAULT_PENDING_PAYMENT_SCAN_INTERVAL,
                DEFAULT_PAYMENT_CURVES.permanent_debt_allowed_gwei,
                DEFAULT_RECEIVABLE_SCAN_INTERVAL,
                DEFAULT_RATE_PACK.routing_byte_rate,
                DEFAULT_RATE_PACK.routing_service_rate,
                DEFAULT_PAYMENT_CURVES.unban_when_balance_below_gwei,
            )
            .replace('|', "")
            .to_string()
        );
        assert_eq!(stderr_arc.lock().unwrap().get_string(), "");
    }

    #[test]
    fn configuration_command_happy_path_without_secrets() {
        let transact_params_arc = Arc::new(Mutex::new(vec![]));
        let expected_response = UiConfigurationResponse {
            blockchain_service_url_opt: Some("https://infura.io/ID".to_string()),
            current_schema_version: "schema version".to_string(),
            clandestine_port: 1234,
            chain_name: "mumbai".to_string(),
            gas_price: 2345,
            neighborhood_mode: "zero-hop".to_string(),
            consuming_wallet_address_opt: None,
            consuming_wallet_private_key_opt: None,
            earning_wallet_address_opt: Some("earning wallet".to_string()),
            port_mapping_protocol_opt: Some(AutomapProtocol::Pcp.to_string()),
            balance_decreases_for_sec: DEFAULT_PAYMENT_CURVES.balance_decreases_for_sec as u64,
            balance_to_decrease_from_gwei: DEFAULT_PAYMENT_CURVES.balance_to_decrease_from_gwei
                as u64,
            exit_byte_rate: DEFAULT_RATE_PACK.exit_byte_rate,
            exit_service_rate: DEFAULT_RATE_PACK.exit_service_rate,
            payable_scan_interval: DEFAULT_PAYABLE_SCAN_INTERVAL,
            payment_suggested_after_sec: DEFAULT_PAYMENT_CURVES.payment_suggested_after_sec as u64,
            payment_grace_before_ban_sec: DEFAULT_PAYMENT_CURVES.payment_grace_before_ban_sec
                as u64,
            pending_payment_scan_interval: DEFAULT_PENDING_PAYMENT_SCAN_INTERVAL,
            permanent_debt_allowed_gwei: DEFAULT_PAYMENT_CURVES.permanent_debt_allowed_gwei as u64,
            receivable_scan_interval: DEFAULT_RECEIVABLE_SCAN_INTERVAL,
            routing_byte_rate: DEFAULT_RATE_PACK.routing_byte_rate,
            routing_service_rate: DEFAULT_RATE_PACK.routing_service_rate,
            unban_when_balance_below_gwei: DEFAULT_PAYMENT_CURVES.unban_when_balance_below_gwei
                as u64,
            past_neighbors: vec![],
            start_block: 3456,
        };
        let mut context = CommandContextMock::new()
            .transact_params(&transact_params_arc)
            .transact_result(Ok(expected_response.tmb(42)));
        let stdout_arc = context.stdout_arc();
        let stderr_arc = context.stderr_arc();
        let subject = ConfigurationCommand::new(&["configuration".to_string()]).unwrap();

        let result = subject.execute(&mut context);

        assert_eq!(result, Ok(()));
        let transact_params = transact_params_arc.lock().unwrap();
        assert_eq!(
            *transact_params,
            vec![(
                UiConfigurationRequest {
                    db_password_opt: None
                }
                .tmb(0),
                STANDARD_COMMAND_TIMEOUT_MILLIS
            )]
        );
        assert_eq!(
            stdout_arc.lock().unwrap().get_string(),
            format!(
                "\
NAME                              VALUE\n\
Blockchain service URL:           https://infura.io/ID\n\
Chain:                            mumbai\n\
Clandestine port:                 1234\n\
Consuming wallet private key:     [?]\n\
Current schema version:           schema version\n\
Earning wallet address:           earning wallet\n\
Gas price:                        2345\n\
Neighborhood mode:                zero-hop\n\
Port mapping protocol:            PCP\n\
Start block:                      3456\n\
<<<<<<< HEAD
Balance decreases for sec:        {}\n\
Balance to decrease from gwei:    {}\n\
Exit byte rate:                   {}\n\
Exit service rate:                {}\n\
Payable scan interval:            {}\n\
Payment suggested after sec:      {}\n\
Payment grace before ban sec:     {}\n\
Pending payment scan interval:    {}\n\
Permanent debt allowed gwei:      {}\n\
Receivable scan interval:         {}\n\
Routing byte rate:                {}\n\
Routing service rate:             {}\n\
Unban when balance below gwei:    {}\n\
Mnemonic seed:                    [?]\n\
=======
>>>>>>> f87a7e26
Past neighbors:                   [?]\n\
",
                DEFAULT_PAYMENT_CURVES.balance_decreases_for_sec,
                DEFAULT_PAYMENT_CURVES.balance_to_decrease_from_gwei,
                DEFAULT_RATE_PACK.exit_byte_rate,
                DEFAULT_RATE_PACK.exit_service_rate,
                DEFAULT_PAYABLE_SCAN_INTERVAL,
                DEFAULT_PAYMENT_CURVES.payment_suggested_after_sec,
                DEFAULT_PAYMENT_CURVES.payment_grace_before_ban_sec,
                DEFAULT_PENDING_PAYMENT_SCAN_INTERVAL,
                DEFAULT_PAYMENT_CURVES.permanent_debt_allowed_gwei,
                DEFAULT_RECEIVABLE_SCAN_INTERVAL,
                DEFAULT_RATE_PACK.routing_byte_rate,
                DEFAULT_RATE_PACK.routing_service_rate,
                DEFAULT_PAYMENT_CURVES.unban_when_balance_below_gwei,
            )
        );
        assert_eq!(stderr_arc.lock().unwrap().get_string(), "");
    }

    #[test]
    fn configuration_command_sad_path() {
        let transact_params_arc = Arc::new(Mutex::new(vec![]));
        let mut context = CommandContextMock::new()
            .transact_params(&transact_params_arc)
            .transact_result(Err(ConnectionDropped("Booga".to_string())));
        let stdout_arc = context.stdout_arc();
        let stderr_arc = context.stderr_arc();
        let subject = ConfigurationCommand::new(&["configuration".to_string()]).unwrap();

        let result = subject.execute(&mut context);

        assert_eq!(result, Err(ConnectionProblem("Booga".to_string())));
        let transact_params = transact_params_arc.lock().unwrap();
        assert_eq!(
            *transact_params,
            vec![(
                UiConfigurationRequest {
                    db_password_opt: None
                }
                .tmb(0),
                STANDARD_COMMAND_TIMEOUT_MILLIS
            )]
        );
        assert_eq!(stdout_arc.lock().unwrap().get_string(), String::new());
        assert_eq!(
            stderr_arc.lock().unwrap().get_string(),
            "Configuration retrieval failed: ConnectionProblem(\"Booga\")\n"
        );
    }
}<|MERGE_RESOLUTION|>--- conflicted
+++ resolved
@@ -118,7 +118,6 @@
             "Start block:",
             &configuration.start_block.to_string(),
         );
-<<<<<<< HEAD
         Self::dump_configuration_line(
             stream,
             "Balance decreases for sec:",
@@ -191,8 +190,6 @@
                 .mnemonic_seed_opt
                 .unwrap_or_else(|| "[?]".to_string()),
         );
-=======
->>>>>>> f87a7e26
         Self::dump_value_list(stream, "Past neighbors:", &configuration.past_neighbors);
     }
 
@@ -374,7 +371,6 @@
 |Neighborhood mode:                standard\n\
 |Port mapping protocol:            PCP\n\
 |Start block:                      3456\n\
-<<<<<<< HEAD
 |Balance decreases for sec:        {}\n\
 |Balance to decrease from gwei:    {}\n\
 |Exit byte rate:                   {}\n\
@@ -389,8 +385,6 @@
 |Routing service rate:             {}\n\
 |Unban when balance below gwei:    {}\n\
 |Mnemonic seed:                    mnemonic seed\n\
-=======
->>>>>>> f87a7e26
 |Past neighbors:                   neighbor 1\n\
 |                                  neighbor 2\n\
 ",
@@ -483,7 +477,6 @@
 Neighborhood mode:                zero-hop\n\
 Port mapping protocol:            PCP\n\
 Start block:                      3456\n\
-<<<<<<< HEAD
 Balance decreases for sec:        {}\n\
 Balance to decrease from gwei:    {}\n\
 Exit byte rate:                   {}\n\
@@ -498,8 +491,6 @@
 Routing service rate:             {}\n\
 Unban when balance below gwei:    {}\n\
 Mnemonic seed:                    [?]\n\
-=======
->>>>>>> f87a7e26
 Past neighbors:                   [?]\n\
 ",
                 DEFAULT_PAYMENT_CURVES.balance_decreases_for_sec,
