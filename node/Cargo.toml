[package]
name = "node"
version = "1.0.0"
license = "GPL-3.0-only"
authors = ["Dan Wiebe <dnwiebe@gmail.com>", "MASQ"]
copyright = "Copyright (c) 2019, MASQ (https://masq.ai) and/or its affiliates. All rights reserved."
description = "MASQ Node is the foundation of MASQ Network, an open-source network that allows anyone to allocate spare computing resources to make the internet a free and fair place for the entire world."
edition = "2021"

[workspace]
#members = ["../masq_lib"]
members = ["../multinode_integration_tests", "../masq_lib", "../masq"]

[dependencies]
<<<<<<< HEAD
actix = "= 0.7.9"
automap = { path = "../automap" }
=======
actix = "0.7.9"
>>>>>>> 2bc36c98
backtrace = "0.3.57"
base64 = "0.13.0"
bytes = "0.4.12"
chrono = "0.4.19"
clap = "2.33.3"
crossbeam-channel = "0.5.1"
dirs = "4.0.0"
ethsign = {version = "0.7.3", default-features = false, features = ["pure-rust"]}
ethsign-crypto = "0.2.1"
ethereum-types = "0.9.0"
fdlimit = "0.2.1"
flexi_logger = { version = "0.15.12", features = [ "ziplogs" ] }
futures = "0.1.31"
heck = "0.3.3"
http = "0.2.5"
indoc = "1.0.3"
itertools = "0.10.1"
lazy_static = "1.4.0"
libc = "0.2.107"
libsecp256k1 = "0.7.0"
log = "0.4.14"
masq_lib = { path = "../masq_lib"}
pretty-hex = "0.2.1"
primitive-types = {version = "0.5.0", default-features = false, features = ["default", "rlp", "serde"]}
rand = {version = "0.8.4", features = ["getrandom", "small_rng"]}
regex = "1.5.4"
rlp = "0.4.6"
rpassword = "5.0.1"
rusqlite = {version = "0.26.1", features = ["bundled"]}
rustc-hex = "2.1.0"
serde = "1.0.130"
serde_derive = "1.0.130"
serde_json = "1.0.69"
serde_cbor = "0.11.2"
sha1 = "0.6.0"
sodiumoxide = "0.2.2"
sysinfo = "0.21.1"
tiny-bip39 = "0.8.2"
tiny-hderive = "0.3.0"
tokio = "0.1.22"
tokio-core = "0.1.18"
toml = "0.5.8"
trust-dns = "0.17.0"
trust-dns-resolver = "0.12.0"
unindent = "0.1.7"
web3 = {version = "0.11.0", default-features = false, features = ["http", "tls"]}
websocket = {version = "0.26.2", default-features = false, features = ["async", "sync"]}
secp256k1secrets = {package = "secp256k1", version = "0.17.2"}

[target.'cfg(target_os = "macos")'.dependencies]
system-configuration = "0.4.0"
core-foundation = "0.7.0"

[target.'cfg(not(target_os = "windows"))'.dependencies]
daemonize = "0.4.1"
nix = "0.23.0"
openssl = {version = "0.10.38", features = ["vendored"]}

[target.'cfg(target_os = "windows")'.dependencies]
winreg = "0.10.1"
ipconfig = "0.2.2"

[dev-dependencies]
base58 = "0.2.0"
jsonrpc-core = "14.0.0"
native-tls = {version = "0.2.8", features = ["vendored"]}
simple-server = "0.4.0"
serial_test_derive = "0.5.1"
serial_test = "0.5.1"
trust-dns-proto = "0.8.0"

[[bin]]
name = "MASQNode"
path = "src/main.rs"

[[bin]]
name = "MASQNodeW"
path = "src/main_win.rs"

[lib]
name = "node_lib"
path = "src/lib.rs"

cargo-bundle = "0.4.0"

[features]
expose_test_privates = []

#[profile.release]
#opt-level = 0<|MERGE_RESOLUTION|>--- conflicted
+++ resolved
@@ -12,12 +12,8 @@
 members = ["../multinode_integration_tests", "../masq_lib", "../masq"]
 
 [dependencies]
-<<<<<<< HEAD
-actix = "= 0.7.9"
+actix = "0.7.9"
 automap = { path = "../automap" }
-=======
-actix = "0.7.9"
->>>>>>> 2bc36c98
 backtrace = "0.3.57"
 base64 = "0.13.0"
 bytes = "0.4.12"
