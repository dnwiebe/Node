--- conflicted
+++ resolved
@@ -13,12 +13,8 @@
 
 [dependencies]
 actix = "= 0.7.9"
-<<<<<<< HEAD
 automap = { path = "../automap" }
-backtrace = "0.3.35"
-=======
 backtrace = "0.3.61"
->>>>>>> ace88de2
 base64 = "0.10.1"
 bytes = "0.4.12"
 chrono = "0.4.7"
