[package]
name = "node"
version = "1.0.0"
license = "GPL-3.0-only"
authors = ["Dan Wiebe <dnwiebe@gmail.com>", "MASQ"]
copyright = "Copyright (c) 2019, MASQ (https://masq.ai) and/or its affiliates. All rights reserved."
description = "MASQ Node is the foundation of MASQ Network, an open-source network that allows anyone to allocate spare computing resources to make the internet a free and fair place for the entire world."
edition = "2021"

[workspace]
#members = ["../masq_lib"]
members = ["../multinode_integration_tests", "../masq_lib", "../masq"]

[dependencies]
actix = "= 0.7.9"
<<<<<<< HEAD
automap = { path = "../automap" }
backtrace = "0.3.61"
=======
backtrace = "0.3.57"
>>>>>>> 6725fe88
base64 = "0.10.1"
bytes = "0.4.12"
chrono = "0.4.7"
clap = "2.33.3"
crossbeam-channel = "0.5.0"
dirs = "2.0.2"
<<<<<<< HEAD
ethsign = {version = "0.8.0", default-features = false, features = ["pure-rust"]}
ethsign-crypto = "0.2.1"
ethereum-types = "0.6.0"
=======
ethsign = {version = "0.6.1", default-features = false, features = ["pure-rust"]}
ethsign-crypto = "0.1.0"
ethereum-types = "0.9.0"
>>>>>>> 6725fe88
fdlimit = "0.1.1"
flexi_logger = { version = "0.14.1", features = [ "ziplogs" ] }
futures = "0.1.28"
heck = "0.3.1"
http = "0.1.18"
indoc = "0.3.4"
itertools = "0.8.0"
lazy_static = "1.4.0"
libc = "0.2.69"
libsecp256k1 = "0.2.2"
log = "0.4.8"
masq_lib = { path = "../masq_lib"}
pretty-hex = "0.1.0"
primitive-types = {version = "0.5.0", default-features = false, features = ["default", "rlp", "serde"]}
rand = {version = "0.7.0", features = ["getrandom", "small_rng"]}
regex = "1.0.5"
rlp = "0.4.2"
rpassword = "4.0.1"
rusqlite = {version = "0.20.0", features = ["bundled"]}
rustc-hex = "2.0.1"
serde = "1.0.99"
serde_derive = "1.0.99"
serde_json = "1.0.40"
serde_cbor = "0.10.1"
sha1 = "0.6.0"
sodiumoxide = "0.2.2"
sysinfo = "0.15.0"
tiny-bip39 = "0.6.2"
tiny-hderive = "0.2.1"
tokio = "0.1.22"
tokio-core = "0.1.17"
toml = "0.5.3"
trust-dns = "0.17.0"
trust-dns-resolver = "0.12.0"
unindent = "0.1.4"
web3 = {version = "0.11.0", default-features = false, features = ["http", "tls"]}
websocket = {version = "0.26.0", default-features = false, features = ["async", "sync"]}
secp256k1secrets = {package = "secp256k1", version = "0.17.2"}

[target.'cfg(target_os = "macos")'.dependencies]
system-configuration = "0.3.0"
core-foundation = "0.6.4"

[target.'cfg(not(target_os = "windows"))'.dependencies]
daemonize = "0.4.1"
nix = "0.20.0"
openssl = {version = "0.10.24", features = ["vendored"]}

[target.'cfg(target_os = "windows")'.dependencies]
winreg = "0.7.0"
ipconfig = "0.2.1"

[dev-dependencies]
base58 = "0.1.0"
jsonrpc-core = "14.0.0"
native-tls = {version = "0.2.3", features = ["vendored"]}
simple-server = "0.4.0"
serial_test_derive = "0.2.0"
serial_test = "0.2.0"
trust-dns-proto = "0.8.0"

[[bin]]
name = "MASQNode"
path = "src/main.rs"

[[bin]]
name = "MASQNodeW"
path = "src/main_win.rs"

[lib]
name = "node_lib"
path = "src/lib.rs"

cargo-bundle = "0.4.0"

[features]
expose_test_privates = []

#[profile.release]
#opt-level = 0<|MERGE_RESOLUTION|>--- conflicted
+++ resolved
@@ -13,27 +13,17 @@
 
 [dependencies]
 actix = "= 0.7.9"
-<<<<<<< HEAD
 automap = { path = "../automap" }
-backtrace = "0.3.61"
-=======
 backtrace = "0.3.57"
->>>>>>> 6725fe88
 base64 = "0.10.1"
 bytes = "0.4.12"
 chrono = "0.4.7"
 clap = "2.33.3"
 crossbeam-channel = "0.5.0"
 dirs = "2.0.2"
-<<<<<<< HEAD
-ethsign = {version = "0.8.0", default-features = false, features = ["pure-rust"]}
-ethsign-crypto = "0.2.1"
-ethereum-types = "0.6.0"
-=======
 ethsign = {version = "0.6.1", default-features = false, features = ["pure-rust"]}
 ethsign-crypto = "0.1.0"
 ethereum-types = "0.9.0"
->>>>>>> 6725fe88
 fdlimit = "0.1.1"
 flexi_logger = { version = "0.14.1", features = [ "ziplogs" ] }
 futures = "0.1.28"
