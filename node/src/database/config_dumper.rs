// Copyright (c) 2019, MASQ (https://masq.ai) and/or its affiliates. All rights reserved.

use crate::apps::app_config_dumper;
use crate::blockchain::bip39::Bip39;
use crate::bootstrapper::RealUser;
use crate::database::db_initializer::{
    DbInitializer, DbInitializerReal, InitializationError, DATABASE_FILE,
};
use crate::db_config::config_dao::{ConfigDaoRead, ConfigDaoReal, ConfigDaoRecord};
use crate::db_config::typed_config_layer::{decode_bytes, encode_bytes};
use crate::node_configurator::DirsWrapperReal;
use crate::node_configurator::{
    data_directory_from_context, real_user_with_data_directory_opt_and_chain, DirsWrapper,
};
use crate::privilege_drop::{PrivilegeDropper, PrivilegeDropperReal};
use crate::run_modes_factories::DumpConfigRunner;
use crate::sub_lib::cryptde::{CryptDE, PlainData};
use crate::sub_lib::cryptde_real::CryptDEReal;
use crate::sub_lib::neighborhood::NodeDescriptor;
use crate::sub_lib::utils::make_new_multi_config;
use clap::value_t;
use heck::MixedCase;
use masq_lib::command::StdStreams;
use masq_lib::multi_config::{CommandLineVcl, EnvironmentVcl, VirtualCommandLine};
use masq_lib::shared_schema::ConfiguratorError;
use serde_json::json;
use serde_json::{Map, Value};
use std::path::{Path, PathBuf};

<<<<<<< HEAD
use crate::database::db_migrations::MigratorConfig;
=======
use masq_lib::blockchains::chains::Chain;
>>>>>>> 46f76b69
#[cfg(test)]
use std::any::Any;

pub struct DumpConfigRunnerReal;

impl DumpConfigRunner for DumpConfigRunnerReal {
    fn go(&self, streams: &mut StdStreams, args: &[String]) -> Result<(), ConfiguratorError> {
        let (real_user, data_directory, chain, password_opt) =
            distill_args(&DirsWrapperReal {}, args)?;
        let cryptde = CryptDEReal::new(chain);
        PrivilegeDropperReal::new().drop_privileges(&real_user);
<<<<<<< HEAD
        let config_dao = make_config_dao(&data_directory, MigratorConfig::migration_suppressed()); //dump config never migrates db
=======
        let config_dao = make_config_dao(&data_directory, chain);
>>>>>>> 46f76b69
        let configuration = config_dao.get_all().expect("Couldn't fetch configuration");
        let json = configuration_to_json(configuration, password_opt, &cryptde);
        write_string(streams, json);
        Ok(())
    }

    as_any_impl!();
}

fn write_string(streams: &mut StdStreams, json: String) {
    short_writeln!(streams.stdout, "{}", json);
    streams
        .stdout
        .flush()
        .expect("Couldn't flush JSON to stdout");
}

fn configuration_to_json(
    configuration: Vec<ConfigDaoRecord>,
    password_opt: Option<String>,
    cryptde: &dyn CryptDE,
) -> String {
    let mut map = Map::new();
    configuration.into_iter().for_each(|record| {
        let json_name = record.name.to_mixed_case();
        let value_opt = match (&record.value_opt, record.encrypted, &password_opt) {
            (None, _, _) => None,
            (Some(value), false, _) => Some(value.to_string()),
            (Some(value), true, None) => Some(value.to_string()),
            (Some(value), true, Some(password)) => match Bip39::decrypt_bytes(value, password) {
                Ok(decrypted_value) => Some(translate_bytes(&json_name, decrypted_value, cryptde)),
                Err(_) => Some(value.to_string()),
            },
        };
        let json_value = match value_opt {
            Some(s) => json!(s),
            None => json!(null),
        };
        map.insert(json_name, json_value);
    });
    let value: Value = Value::Object(map);
    serde_json::to_string_pretty(&value).expect("Couldn't serialize configuration to JSON")
}

fn translate_bytes(json_name: &str, input: PlainData, cryptde: &dyn CryptDE) -> String {
    let to_utf8 = |data: PlainData| {
        String::from_utf8(data.into())
            .expect("Database is corrupt: past_neighbors hex string cannot be interpreted as UTF-8")
    };
    match json_name {
        "exampleEncrypted" => encode_bytes(Some(input))
            .expect("Never happen.")
            .expect("Value disappeared"),
        "pastNeighbors" => {
            let string = to_utf8(input);
            let bytes = decode_bytes(Some(string))
                .expect("Database is corrupt: past_neighbors cannot be decoded")
                .expect("Value disappeared");
            let node_descriptors =
                serde_cbor::de::from_slice::<Vec<NodeDescriptor>>(bytes.as_slice())
                    .expect("Database is corrupt: past_neighbors contains bad CBOR");
            node_descriptors
                .into_iter()
                .map(|nd| nd.to_string(cryptde))
                .collect::<Vec<String>>()
                .join(",")
        }
        _ => to_utf8(input),
    }
}

<<<<<<< HEAD
fn make_config_dao(data_directory: &Path, migrator_config: MigratorConfig) -> ConfigDaoReal {
    let conn = DbInitializerReal::default()
        .initialize(data_directory, false, migrator_config)
        .unwrap_or_else(|e| if e == InitializationError::Nonexistent {panic!("Could not find database at: {}. Would be created when the Node firstly operates. Running --dump-config before has no effect",data_directory.to_string_lossy().to_string())} else {
=======
fn make_config_dao(data_directory: &Path, chain: Chain) -> ConfigDaoReal {
    let conn = DbInitializerReal::default()
        .initialize(data_directory, chain, true) // TODO: Probably should be false
        .unwrap_or_else(|e| {
>>>>>>> 46f76b69
            panic!(
                "Can't initialize database at {:?}: {:?}",
                data_directory.join(DATABASE_FILE),
                e
            )
        });
    ConfigDaoReal::new(conn)
}

fn distill_args(
    dirs_wrapper: &dyn DirsWrapper,
    args: &[String],
) -> Result<(RealUser, PathBuf, Chain, Option<String>), ConfiguratorError> {
    let app = app_config_dumper();
    let vcls: Vec<Box<dyn VirtualCommandLine>> = vec![
        Box::new(CommandLineVcl::new(args.to_vec())),
        Box::new(EnvironmentVcl::new(&app)),
    ];
    let multi_config = make_new_multi_config(&app, vcls)?;
    let (real_user, data_directory_opt, chain) =
        real_user_with_data_directory_opt_and_chain(dirs_wrapper, &multi_config);
    let directory =
        data_directory_from_context(dirs_wrapper, &real_user, &data_directory_opt, chain);
    let password_opt = value_m!(multi_config, "db-password", String);
    Ok((real_user, directory, chain, password_opt))
}

#[cfg(test)]
mod tests {
    use super::*;
    use crate::blockchain::bip39::Bip39;
<<<<<<< HEAD
    use crate::blockchain::blockchain_interface::{
        chain_id_from_name, contract_creation_block_from_chain_id,
    };
    use crate::database::connection_wrapper::ConnectionWrapperReal;
=======
>>>>>>> 46f76b69
    use crate::database::db_initializer::CURRENT_SCHEMA_VERSION;
    use crate::database::db_migrations::ExternalData;
    use crate::db_config::persistent_configuration::{
        PersistentConfiguration, PersistentConfigurationReal,
    };
    use crate::db_config::typed_config_layer::encode_bytes;
    use crate::sub_lib::cryptde::PlainData;
    use crate::sub_lib::neighborhood::NodeDescriptor;
    use crate::test_utils::database_utils::revive_tables_of_version_0_and_return_connection;
    use crate::test_utils::{main_cryptde, ArgsBuilder};
    use bip39::{Language, MnemonicType, Seed};
    use masq_lib::test_utils::environment_guard::ClapGuard;
    use masq_lib::test_utils::fake_stream_holder::FakeStreamHolder;
<<<<<<< HEAD
    use masq_lib::test_utils::utils::{
        ensure_node_home_directory_exists, DEFAULT_CHAIN_ID, TEST_DEFAULT_CHAIN_NAME,
    };
    use masq_lib::utils::{derivation_path, NeighborhoodModeLight};
    use std::fs::File;
    use std::io::ErrorKind;
    use std::panic::{catch_unwind, AssertUnwindSafe};
=======
    use masq_lib::test_utils::utils::{ensure_node_home_directory_exists, TEST_DEFAULT_CHAIN};
    use masq_lib::utils::derivation_path;
>>>>>>> 46f76b69

    #[test]
    fn database_must_be_created_by_node_before_dump_config_is_used() {
        let data_dir = ensure_node_home_directory_exists(
            "config_dumper",
<<<<<<< HEAD
            "database_must_be_created_by_node_before_dump_config_used",
        );
        let mut holder = FakeStreamHolder::new();
        let args_vec: Vec<String> = ArgsBuilder::new()
            .param("--data-directory", data_dir.to_str().unwrap())
            .param("--real-user", "123::")
            .opt("--dump-config")
            .into();
        let subject = DumpConfigRunnerReal;

        let caught_panic = catch_unwind(AssertUnwindSafe(|| {
            subject.go(&mut holder.streams(), args_vec.as_slice())
        }))
        .unwrap_err();

        let string_panic = caught_panic.downcast_ref::<String>().unwrap();
        assert_eq!(string_panic,&format!("Could not find database at: {}. Would be created when the Node firstly operates. Running --dump-config before has no effect",data_dir.to_str().unwrap()));
        let err = File::open(&data_dir.join(DATABASE_FILE)).unwrap_err();
        assert_eq!(err.kind(), ErrorKind::NotFound)
    }

    #[test]
    fn dump_config_does_not_migrate_obsolete_database() {
        let data_dir = ensure_node_home_directory_exists(
            "config_dumper",
            "dump_config_does_not_migrate_obsolete_database",
        );
        let conn = revive_tables_of_version_0_and_return_connection(&data_dir.join(DATABASE_FILE));
        let dao = ConfigDaoReal::new(Box::new(ConnectionWrapperReal::new(conn)));
        let schema_version_before = dao.get("schema_version").unwrap().value_opt.unwrap();
        assert_eq!(schema_version_before, "0");
=======
            "dump_config_creates_database_if_nonexistent",
        )
        .join("MASQ")
        .join(TEST_DEFAULT_CHAIN.rec().literal_identifier);
>>>>>>> 46f76b69
        let mut holder = FakeStreamHolder::new();
        let args_vec: Vec<String> = ArgsBuilder::new()
            .param("--data-directory", data_dir.to_str().unwrap())
            .param("--real-user", "123::")
            .param("--chain", TEST_DEFAULT_CHAIN.rec().literal_identifier)
            .opt("--dump-config")
            .into();
        let subject = DumpConfigRunnerReal;

        let result = subject.go(&mut holder.streams(), args_vec.as_slice());

        assert!(result.is_ok());
<<<<<<< HEAD
        let schema_version_after = dao.get("schema_version").unwrap().value_opt.unwrap();
        assert_eq!(schema_version_before, schema_version_after)
=======
        let output = holder.stdout.get_string();
        let actual_value: Value = serde_json::from_str(&output).unwrap();
        let actual_map = match &actual_value {
            Value::Object(map) => map,
            other => panic!("Was expecting Value::Object, got {:?} instead", other),
        };
        let expected_value = json!({
           "chainName": TEST_DEFAULT_CHAIN.rec().literal_identifier.to_string(),
           "clandestinePort": actual_map.get ("clandestinePort"),
           "consumingWalletDerivationPath": null,
           "consumingWalletPublicKey": null,
           "earningWalletAddress": null,
           "exampleEncrypted": null,
           "gasPrice": "1",
           "mappingProtocol": null,
           "pastNeighbors": null,
           "schemaVersion": CURRENT_SCHEMA_VERSION.to_string(),
           "seed": null,
           "startBlock": &TEST_DEFAULT_CHAIN.rec().contract_creation_block.to_string(),
        });
        assert_eq!(actual_value, expected_value);
        assert!(output.ends_with("\n}\n"))
>>>>>>> 46f76b69
    }

    #[test]
    fn dump_config_dumps_existing_database_without_password() {
        let _clap_guard = ClapGuard::new();
        let data_dir = ensure_node_home_directory_exists(
            "config_dumper",
            "dump_config_dumps_existing_database_without_password",
        )
        .join("MASQ")
        .join(TEST_DEFAULT_CHAIN.rec().literal_identifier);
        let seed = Seed::new(
            &Bip39::mnemonic(MnemonicType::Words24, Language::English),
            "passphrase",
        );
        let mut holder = FakeStreamHolder::new();
        {
            let conn = DbInitializerReal::default()
<<<<<<< HEAD
                .initialize(
                    &data_dir,
                    true,
                    MigratorConfig::create_or_migrate(ExternalData::new(
                        DEFAULT_CHAIN_ID,
                        NeighborhoodModeLight::ZeroHop,
                    )),
                )
=======
                .initialize(&data_dir, TEST_DEFAULT_CHAIN, true)
>>>>>>> 46f76b69
                .unwrap();
            let mut persistent_config = PersistentConfigurationReal::from(conn);
            persistent_config.change_password(None, "password").unwrap();
            persistent_config
                .set_wallet_info(
                    &seed,
                    &derivation_path(4, 4),
                    "0x0123456789012345678901234567890123456789",
                    "password",
                )
                .unwrap();
            persistent_config.set_clandestine_port(3456).unwrap();
            persistent_config
                .set_past_neighbors(
                    Some(vec![
                        NodeDescriptor::try_from((
                            main_cryptde(),
                            "masq://eth-mainnet:QUJDREVGRw@1.2.3.4:1234",
                        ))
                        .unwrap(),
                        NodeDescriptor::try_from((
                            main_cryptde(),
                            "masq://eth-mainnet:QkNERUZHSA@2.3.4.5:2345",
                        ))
                        .unwrap(),
                    ]),
                    "password",
                )
                .unwrap();
            persistent_config
                .set_blockchain_service_url("https://infura.io/ID")
                .unwrap()
        }
        let args_vec: Vec<String> = ArgsBuilder::new()
            .param("--data-directory", data_dir.to_str().unwrap())
            .param("--real-user", "123::")
            .param("--chain", TEST_DEFAULT_CHAIN.rec().literal_identifier)
            .opt("--dump-config")
            .into();
        let subject = DumpConfigRunnerReal;

        let result = subject.go(&mut holder.streams(), args_vec.as_slice());

        assert!(result.is_ok());
        let output = holder.stdout.get_string();
        let map = match serde_json::from_str(&output).unwrap() {
            Value::Object(map) => map,
            x => panic!("Expected JSON object; found {:?}", x),
        };
        let conn = DbInitializerReal::default()
<<<<<<< HEAD
            .initialize(&data_dir, false, MigratorConfig::panic_on_migration())
=======
            .initialize(&data_dir, TEST_DEFAULT_CHAIN, false)
>>>>>>> 46f76b69
            .unwrap();
        let dao = ConfigDaoReal::new(conn);
        assert_value("blockchainServiceUrl", "https://infura.io/ID", &map);
        assert_value("clandestinePort", "3456", &map);
        assert_value(
            "consumingWalletDerivationPath",
            &derivation_path(4, 4),
            &map,
        );
        assert_value(
            "earningWalletAddress",
            "0x0123456789012345678901234567890123456789",
            &map,
        );
        assert_value("chainName", "ropsten", &map);
        assert_value("gasPrice", "1", &map);
        assert_value(
            "pastNeighbors",
            &dao.get("past_neighbors").unwrap().value_opt.unwrap(),
            &map,
        );
        assert_value("neighborhoodMode", "zero-hop", &map);
        assert_value("schemaVersion", &CURRENT_SCHEMA_VERSION.to_string(), &map);
        assert_value(
            "startBlock",
<<<<<<< HEAD
            &contract_creation_block_from_chain_id(chain_id_from_name(TEST_DEFAULT_CHAIN_NAME))
                .to_string(),
            &map,
=======
            &TEST_DEFAULT_CHAIN.rec().contract_creation_block.to_string(),
>>>>>>> 46f76b69
        );
        assert_value(
            "exampleEncrypted",
            &dao.get("example_encrypted").unwrap().value_opt.unwrap(),
            &map,
        );
        assert_value("seed", &dao.get("seed").unwrap().value_opt.unwrap(), &map);

        assert!(output.ends_with("\n}\n")) //asserting that there is a blank line at the end
    }

    #[test]
    fn dump_config_dumps_existing_database_with_correct_password() {
        let _clap_guard = ClapGuard::new();
        let data_dir = ensure_node_home_directory_exists(
            "config_dumper",
            "dump_config_dumps_existing_database_with_correct_password",
        )
        .join("MASQ")
        .join(TEST_DEFAULT_CHAIN.rec().literal_identifier);
        let seed = Seed::new(
            &Bip39::mnemonic(MnemonicType::Words24, Language::English),
            "passphrase",
        );
        let mut holder = FakeStreamHolder::new();
        {
            let conn = DbInitializerReal::default()
<<<<<<< HEAD
                .initialize(
                    &data_dir,
                    true,
                    MigratorConfig::create_or_migrate(ExternalData::new(
                        DEFAULT_CHAIN_ID,
                        NeighborhoodModeLight::ConsumeOnly,
                    )),
                )
=======
                .initialize(&data_dir, TEST_DEFAULT_CHAIN, true)
>>>>>>> 46f76b69
                .unwrap();
            let mut persistent_config = PersistentConfigurationReal::from(conn);
            persistent_config.change_password(None, "password").unwrap();
            persistent_config
                .set_wallet_info(
                    &seed,
                    &derivation_path(4, 4),
                    "0x0123456789012345678901234567890123456789",
                    "password",
                )
                .unwrap();
            persistent_config.set_clandestine_port(3456).unwrap();
            persistent_config
                .set_past_neighbors(
                    Some(vec![
                        NodeDescriptor::try_from((
                            main_cryptde(),
                            "masq://eth-mainnet:QUJDREVGR0hJSktMTU5PUFFSU1RVVldYWVowMTIzNDU@1.2.3.4:1234",
                        ))
                        .unwrap(),
                        NodeDescriptor::try_from((
                            main_cryptde(),
                            "masq://eth-mainnet:QkNERUZHSElKS0xNTk9QUVJTVFVWV1hZWjAxMjM0NTY@2.3.4.5:2345",
                        ))
                        .unwrap(),
                    ]),
                    "password",
                )
                .unwrap();
            persistent_config
                .set_blockchain_service_url("https://infura.io/ID")
                .unwrap()
        }
        let args_vec: Vec<String> = ArgsBuilder::new()
            .param("--data-directory", data_dir.to_str().unwrap())
            .param("--real-user", "123::")
            .param("--chain", TEST_DEFAULT_CHAIN.rec().literal_identifier)
            .param("--db-password", "password")
            .opt("--dump-config")
            .into();
        let subject = DumpConfigRunnerReal;

        let result = subject.go(&mut holder.streams(), args_vec.as_slice());

        assert!(result.is_ok());
        let output = holder.stdout.get_string();
        let map = match serde_json::from_str(&output).unwrap() {
            Value::Object(map) => map,
            x => panic!("Expected JSON object; found {:?}", x),
        };
        let conn = DbInitializerReal::default()
<<<<<<< HEAD
            .initialize(&data_dir, false, MigratorConfig::panic_on_migration())
=======
            .initialize(&data_dir, TEST_DEFAULT_CHAIN, false)
>>>>>>> 46f76b69
            .unwrap();
        let dao = Box::new(ConfigDaoReal::new(conn));
        assert_value("blockchainServiceUrl", "https://infura.io/ID", &map);
        assert_value("clandestinePort", "3456", &map);
        assert_value(
            "consumingWalletDerivationPath",
            &derivation_path(4, 4),
            &map,
        );
        assert_value(
            "earningWalletAddress",
            "0x0123456789012345678901234567890123456789",
            &map,
        );
<<<<<<< HEAD
        assert_value("chainName", "ropsten", &map);
        assert_value("gasPrice", "1", &map);
        assert_value("pastNeighbors", "QUJDREVGR0hJSktMTU5PUFFSU1RVVldYWVowMTIzNDU@1.2.3.4:1234,QkNERUZHSElKS0xNTk9QUVJTVFVWV1hZWjAxMjM0NTY@2.3.4.5:2345", &map);
        assert_value("neighborhoodMode", "consume-only", &map);
        assert_value("schemaVersion", &CURRENT_SCHEMA_VERSION.to_string(), &map);
        assert_value(
            "startBlock",
            &contract_creation_block_from_chain_id(chain_id_from_name(TEST_DEFAULT_CHAIN_NAME))
                .to_string(),
            &map,
=======
        check("gasPrice", "1");
        check("pastNeighbors", "masq://eth-mainnet:QUJDREVGR0hJSktMTU5PUFFSU1RVVldYWVowMTIzNDU@1.2.3.4:1234,masq://eth-mainnet:QkNERUZHSElKS0xNTk9QUVJTVFVWV1hZWjAxMjM0NTY@2.3.4.5:2345");
        check("schemaVersion", &CURRENT_SCHEMA_VERSION.to_string());
        check(
            "startBlock",
            &TEST_DEFAULT_CHAIN.rec().contract_creation_block.to_string(),
>>>>>>> 46f76b69
        );
        let expected_ee_entry = dao.get("example_encrypted").unwrap().value_opt.unwrap();
        let expected_ee_decrypted = Bip39::decrypt_bytes(&expected_ee_entry, "password").unwrap();
        let expected_ee_string = encode_bytes(Some(expected_ee_decrypted)).unwrap().unwrap();
        assert_value("exampleEncrypted", &expected_ee_string, &map);
        assert_value(
            "seed",
            &encode_bytes(Some(PlainData::new(seed.as_ref())))
                .unwrap()
                .unwrap(),
            &map,
        );
    }

    #[test]
    fn dump_config_dumps_existing_database_with_incorrect_password() {
        let _clap_guard = ClapGuard::new();
        let data_dir = ensure_node_home_directory_exists(
            "config_dumper",
            "dump_config_dumps_existing_database_with_incorrect_password",
        )
        .join("MASQ")
        .join(TEST_DEFAULT_CHAIN.rec().literal_identifier);
        let seed = Seed::new(
            &Bip39::mnemonic(MnemonicType::Words24, Language::English),
            "passphrase",
        );
        let mut holder = FakeStreamHolder::new();
        {
            let conn = DbInitializerReal::default()
<<<<<<< HEAD
                .initialize(
                    &data_dir,
                    true,
                    MigratorConfig::create_or_migrate(ExternalData::new(
                        DEFAULT_CHAIN_ID,
                        NeighborhoodModeLight::Standard,
                    )),
                )
=======
                .initialize(&data_dir, TEST_DEFAULT_CHAIN, true)
>>>>>>> 46f76b69
                .unwrap();
            let mut persistent_config = PersistentConfigurationReal::from(conn);
            persistent_config.change_password(None, "password").unwrap();
            persistent_config
                .set_wallet_info(
                    &seed,
                    &derivation_path(4, 4),
                    "0x0123456789012345678901234567890123456789",
                    "password",
                )
                .unwrap();
            persistent_config.set_clandestine_port(3456).unwrap();
            persistent_config
                .set_past_neighbors(
                    Some(vec![
                        NodeDescriptor::try_from((
                            main_cryptde(),
                            "masq://eth-mainnet:QUJDREVGR0hJSktMTU5PUFFSU1RVVldYWVowMTIzNDU@1.2.3.4:1234",
                        ))
                        .unwrap(),
                        NodeDescriptor::try_from((
                            main_cryptde(),
                            "masq://eth-mainnet:QkNERUZHSElKS0xNTk9QUVJTVFVWV1hZWjAxMjM0NTY@2.3.4.5:2345",
                        ))
                        .unwrap(),
                    ]),
                    "password",
                )
                .unwrap();
            persistent_config
                .set_blockchain_service_url("https://infura.io/ID")
                .unwrap()
        }
        let args_vec: Vec<String> = ArgsBuilder::new()
            .param("--data-directory", data_dir.to_str().unwrap())
            .param("--real-user", "123::")
            .param("--chain", TEST_DEFAULT_CHAIN.rec().literal_identifier)
            .param("--db-password", "incorrect")
            .opt("--dump-config")
            .into();
        let subject = DumpConfigRunnerReal;

        let result = subject.go(&mut holder.streams(), args_vec.as_slice());

        assert!(result.is_ok(), "{:?}", result);
        let output = holder.stdout.get_string();
        let map = match serde_json::from_str(&output).unwrap() {
            Value::Object(map) => map,
            x => panic!("Expected JSON object; found {:?}", x),
        };
        let conn = DbInitializerReal::default()
<<<<<<< HEAD
            .initialize(&data_dir, false, MigratorConfig::panic_on_migration())
=======
            .initialize(&data_dir, TEST_DEFAULT_CHAIN, false)
>>>>>>> 46f76b69
            .unwrap();
        let dao = Box::new(ConfigDaoReal::new(conn));
        assert_value("blockchainServiceUrl", "https://infura.io/ID", &map);
        assert_value("clandestinePort", "3456", &map);
        assert_value(
            "consumingWalletDerivationPath",
            &derivation_path(4, 4),
            &map,
        );
        assert_value(
            "earningWalletAddress",
            "0x0123456789012345678901234567890123456789",
            &map,
        );
        assert_value("chainName", "ropsten", &map);
        assert_value("gasPrice", "1", &map);
        assert_value(
            "pastNeighbors",
            &dao.get("past_neighbors").unwrap().value_opt.unwrap(),
            &map,
        );
        assert_value("neighborhoodMode", "standard", &map);
        assert_value("schemaVersion", &CURRENT_SCHEMA_VERSION.to_string(), &map);
        assert_value(
            "startBlock",
<<<<<<< HEAD
            &contract_creation_block_from_chain_id(chain_id_from_name(TEST_DEFAULT_CHAIN_NAME))
                .to_string(),
            &map,
=======
            &TEST_DEFAULT_CHAIN.rec().contract_creation_block.to_string(),
>>>>>>> 46f76b69
        );
        assert_value(
            "exampleEncrypted",
            &dao.get("example_encrypted").unwrap().value_opt.unwrap(),
            &map,
        );
        assert_value("seed", &dao.get("seed").unwrap().value_opt.unwrap(), &map);
    }

    #[test]
    #[should_panic(
        expected = "Database is corrupt: past_neighbors hex string cannot be interpreted as UTF-8"
    )]
    fn decode_bytes_handles_decode_error_for_past_neighbors() {
        let cryptde = main_cryptde();
        let data = PlainData::new(&[192, 193]);

        let _ = translate_bytes("pastNeighbors", data, cryptde);
    }

    #[test]
    #[should_panic(expected = "Database is corrupt: past_neighbors cannot be decoded")]
    fn decode_bytes_handles_utf8_error_for_past_neighbors() {
        let cryptde = main_cryptde();
        let data = PlainData::new(b"invalid hex");

        let _ = translate_bytes("pastNeighbors", data, cryptde);
    }

    #[test]
    #[should_panic(expected = "Database is corrupt: past_neighbors contains bad CBOR")]
    fn decode_bytes_handles_bad_cbor_for_past_neighbors() {
        let cryptde = main_cryptde();
        let data = PlainData::new(b"AABBCC");

        let _ = translate_bytes("pastNeighbors", data, cryptde);
    }

    fn assert_value(key: &str, expected_value: &str, map: &Map<String, Value>) {
        let actual_value = match map
            .get(key)
            .unwrap_or_else(|| panic!("record for {} is missing", key))
        {
            Value::String(s) => s,
            x => panic!("Expected JSON string; found {:?}", x),
        };
        assert_eq!(actual_value, expected_value);
    }
}<|MERGE_RESOLUTION|>--- conflicted
+++ resolved
@@ -26,12 +26,8 @@
 use serde_json::json;
 use serde_json::{Map, Value};
 use std::path::{Path, PathBuf};
-
-<<<<<<< HEAD
+use masq_lib::blockchains::chains::Chain;
 use crate::database::db_migrations::MigratorConfig;
-=======
-use masq_lib::blockchains::chains::Chain;
->>>>>>> 46f76b69
 #[cfg(test)]
 use std::any::Any;
 
@@ -43,11 +39,7 @@
             distill_args(&DirsWrapperReal {}, args)?;
         let cryptde = CryptDEReal::new(chain);
         PrivilegeDropperReal::new().drop_privileges(&real_user);
-<<<<<<< HEAD
         let config_dao = make_config_dao(&data_directory, MigratorConfig::migration_suppressed()); //dump config never migrates db
-=======
-        let config_dao = make_config_dao(&data_directory, chain);
->>>>>>> 46f76b69
         let configuration = config_dao.get_all().expect("Couldn't fetch configuration");
         let json = configuration_to_json(configuration, password_opt, &cryptde);
         write_string(streams, json);
@@ -119,17 +111,10 @@
     }
 }
 
-<<<<<<< HEAD
 fn make_config_dao(data_directory: &Path, migrator_config: MigratorConfig) -> ConfigDaoReal {
     let conn = DbInitializerReal::default()
         .initialize(data_directory, false, migrator_config)
         .unwrap_or_else(|e| if e == InitializationError::Nonexistent {panic!("Could not find database at: {}. Would be created when the Node firstly operates. Running --dump-config before has no effect",data_directory.to_string_lossy().to_string())} else {
-=======
-fn make_config_dao(data_directory: &Path, chain: Chain) -> ConfigDaoReal {
-    let conn = DbInitializerReal::default()
-        .initialize(data_directory, chain, true) // TODO: Probably should be false
-        .unwrap_or_else(|e| {
->>>>>>> 46f76b69
             panic!(
                 "Can't initialize database at {:?}: {:?}",
                 data_directory.join(DATABASE_FILE),
@@ -161,13 +146,7 @@
 mod tests {
     use super::*;
     use crate::blockchain::bip39::Bip39;
-<<<<<<< HEAD
-    use crate::blockchain::blockchain_interface::{
-        chain_id_from_name, contract_creation_block_from_chain_id,
-    };
     use crate::database::connection_wrapper::ConnectionWrapperReal;
-=======
->>>>>>> 46f76b69
     use crate::database::db_initializer::CURRENT_SCHEMA_VERSION;
     use crate::database::db_migrations::ExternalData;
     use crate::db_config::persistent_configuration::{
@@ -181,24 +160,16 @@
     use bip39::{Language, MnemonicType, Seed};
     use masq_lib::test_utils::environment_guard::ClapGuard;
     use masq_lib::test_utils::fake_stream_holder::FakeStreamHolder;
-<<<<<<< HEAD
-    use masq_lib::test_utils::utils::{
-        ensure_node_home_directory_exists, DEFAULT_CHAIN_ID, TEST_DEFAULT_CHAIN_NAME,
-    };
+    use masq_lib::test_utils::utils::{ensure_node_home_directory_exists, TEST_DEFAULT_CHAIN};
     use masq_lib::utils::{derivation_path, NeighborhoodModeLight};
     use std::fs::File;
     use std::io::ErrorKind;
     use std::panic::{catch_unwind, AssertUnwindSafe};
-=======
-    use masq_lib::test_utils::utils::{ensure_node_home_directory_exists, TEST_DEFAULT_CHAIN};
-    use masq_lib::utils::derivation_path;
->>>>>>> 46f76b69
 
     #[test]
     fn database_must_be_created_by_node_before_dump_config_is_used() {
         let data_dir = ensure_node_home_directory_exists(
             "config_dumper",
-<<<<<<< HEAD
             "database_must_be_created_by_node_before_dump_config_used",
         );
         let mut holder = FakeStreamHolder::new();
@@ -230,12 +201,6 @@
         let dao = ConfigDaoReal::new(Box::new(ConnectionWrapperReal::new(conn)));
         let schema_version_before = dao.get("schema_version").unwrap().value_opt.unwrap();
         assert_eq!(schema_version_before, "0");
-=======
-            "dump_config_creates_database_if_nonexistent",
-        )
-        .join("MASQ")
-        .join(TEST_DEFAULT_CHAIN.rec().literal_identifier);
->>>>>>> 46f76b69
         let mut holder = FakeStreamHolder::new();
         let args_vec: Vec<String> = ArgsBuilder::new()
             .param("--data-directory", data_dir.to_str().unwrap())
@@ -248,33 +213,8 @@
         let result = subject.go(&mut holder.streams(), args_vec.as_slice());
 
         assert!(result.is_ok());
-<<<<<<< HEAD
         let schema_version_after = dao.get("schema_version").unwrap().value_opt.unwrap();
         assert_eq!(schema_version_before, schema_version_after)
-=======
-        let output = holder.stdout.get_string();
-        let actual_value: Value = serde_json::from_str(&output).unwrap();
-        let actual_map = match &actual_value {
-            Value::Object(map) => map,
-            other => panic!("Was expecting Value::Object, got {:?} instead", other),
-        };
-        let expected_value = json!({
-           "chainName": TEST_DEFAULT_CHAIN.rec().literal_identifier.to_string(),
-           "clandestinePort": actual_map.get ("clandestinePort"),
-           "consumingWalletDerivationPath": null,
-           "consumingWalletPublicKey": null,
-           "earningWalletAddress": null,
-           "exampleEncrypted": null,
-           "gasPrice": "1",
-           "mappingProtocol": null,
-           "pastNeighbors": null,
-           "schemaVersion": CURRENT_SCHEMA_VERSION.to_string(),
-           "seed": null,
-           "startBlock": &TEST_DEFAULT_CHAIN.rec().contract_creation_block.to_string(),
-        });
-        assert_eq!(actual_value, expected_value);
-        assert!(output.ends_with("\n}\n"))
->>>>>>> 46f76b69
     }
 
     #[test]
@@ -293,7 +233,6 @@
         let mut holder = FakeStreamHolder::new();
         {
             let conn = DbInitializerReal::default()
-<<<<<<< HEAD
                 .initialize(
                     &data_dir,
                     true,
@@ -302,9 +241,6 @@
                         NeighborhoodModeLight::ZeroHop,
                     )),
                 )
-=======
-                .initialize(&data_dir, TEST_DEFAULT_CHAIN, true)
->>>>>>> 46f76b69
                 .unwrap();
             let mut persistent_config = PersistentConfigurationReal::from(conn);
             persistent_config.change_password(None, "password").unwrap();
@@ -355,11 +291,7 @@
             x => panic!("Expected JSON object; found {:?}", x),
         };
         let conn = DbInitializerReal::default()
-<<<<<<< HEAD
             .initialize(&data_dir, false, MigratorConfig::panic_on_migration())
-=======
-            .initialize(&data_dir, TEST_DEFAULT_CHAIN, false)
->>>>>>> 46f76b69
             .unwrap();
         let dao = ConfigDaoReal::new(conn);
         assert_value("blockchainServiceUrl", "https://infura.io/ID", &map);
@@ -385,13 +317,8 @@
         assert_value("schemaVersion", &CURRENT_SCHEMA_VERSION.to_string(), &map);
         assert_value(
             "startBlock",
-<<<<<<< HEAD
-            &contract_creation_block_from_chain_id(chain_id_from_name(TEST_DEFAULT_CHAIN_NAME))
-                .to_string(),
-            &map,
-=======
             &TEST_DEFAULT_CHAIN.rec().contract_creation_block.to_string(),
->>>>>>> 46f76b69
+            &map,
         );
         assert_value(
             "exampleEncrypted",
@@ -419,7 +346,6 @@
         let mut holder = FakeStreamHolder::new();
         {
             let conn = DbInitializerReal::default()
-<<<<<<< HEAD
                 .initialize(
                     &data_dir,
                     true,
@@ -428,9 +354,6 @@
                         NeighborhoodModeLight::ConsumeOnly,
                     )),
                 )
-=======
-                .initialize(&data_dir, TEST_DEFAULT_CHAIN, true)
->>>>>>> 46f76b69
                 .unwrap();
             let mut persistent_config = PersistentConfigurationReal::from(conn);
             persistent_config.change_password(None, "password").unwrap();
@@ -482,11 +405,7 @@
             x => panic!("Expected JSON object; found {:?}", x),
         };
         let conn = DbInitializerReal::default()
-<<<<<<< HEAD
             .initialize(&data_dir, false, MigratorConfig::panic_on_migration())
-=======
-            .initialize(&data_dir, TEST_DEFAULT_CHAIN, false)
->>>>>>> 46f76b69
             .unwrap();
         let dao = Box::new(ConfigDaoReal::new(conn));
         assert_value("blockchainServiceUrl", "https://infura.io/ID", &map);
@@ -501,25 +420,15 @@
             "0x0123456789012345678901234567890123456789",
             &map,
         );
-<<<<<<< HEAD
         assert_value("chainName", "ropsten", &map);
         assert_value("gasPrice", "1", &map);
-        assert_value("pastNeighbors", "QUJDREVGR0hJSktMTU5PUFFSU1RVVldYWVowMTIzNDU@1.2.3.4:1234,QkNERUZHSElKS0xNTk9QUVJTVFVWV1hZWjAxMjM0NTY@2.3.4.5:2345", &map);
+        assert_value("pastNeighbors", "masq://eth-mainnet:QUJDREVGR0hJSktMTU5PUFFSU1RVVldYWVowMTIzNDU@1.2.3.4:1234,masq://eth-mainnet:QkNERUZHSElKS0xNTk9QUVJTVFVWV1hZWjAxMjM0NTY@2.3.4.5:2345", &map);
         assert_value("neighborhoodMode", "consume-only", &map);
         assert_value("schemaVersion", &CURRENT_SCHEMA_VERSION.to_string(), &map);
         assert_value(
             "startBlock",
-            &contract_creation_block_from_chain_id(chain_id_from_name(TEST_DEFAULT_CHAIN_NAME))
-                .to_string(),
-            &map,
-=======
-        check("gasPrice", "1");
-        check("pastNeighbors", "masq://eth-mainnet:QUJDREVGR0hJSktMTU5PUFFSU1RVVldYWVowMTIzNDU@1.2.3.4:1234,masq://eth-mainnet:QkNERUZHSElKS0xNTk9QUVJTVFVWV1hZWjAxMjM0NTY@2.3.4.5:2345");
-        check("schemaVersion", &CURRENT_SCHEMA_VERSION.to_string());
-        check(
-            "startBlock",
             &TEST_DEFAULT_CHAIN.rec().contract_creation_block.to_string(),
->>>>>>> 46f76b69
+            &map,
         );
         let expected_ee_entry = dao.get("example_encrypted").unwrap().value_opt.unwrap();
         let expected_ee_decrypted = Bip39::decrypt_bytes(&expected_ee_entry, "password").unwrap();
@@ -550,7 +459,6 @@
         let mut holder = FakeStreamHolder::new();
         {
             let conn = DbInitializerReal::default()
-<<<<<<< HEAD
                 .initialize(
                     &data_dir,
                     true,
@@ -559,9 +467,6 @@
                         NeighborhoodModeLight::Standard,
                     )),
                 )
-=======
-                .initialize(&data_dir, TEST_DEFAULT_CHAIN, true)
->>>>>>> 46f76b69
                 .unwrap();
             let mut persistent_config = PersistentConfigurationReal::from(conn);
             persistent_config.change_password(None, "password").unwrap();
@@ -613,11 +518,7 @@
             x => panic!("Expected JSON object; found {:?}", x),
         };
         let conn = DbInitializerReal::default()
-<<<<<<< HEAD
             .initialize(&data_dir, false, MigratorConfig::panic_on_migration())
-=======
-            .initialize(&data_dir, TEST_DEFAULT_CHAIN, false)
->>>>>>> 46f76b69
             .unwrap();
         let dao = Box::new(ConfigDaoReal::new(conn));
         assert_value("blockchainServiceUrl", "https://infura.io/ID", &map);
@@ -643,13 +544,8 @@
         assert_value("schemaVersion", &CURRENT_SCHEMA_VERSION.to_string(), &map);
         assert_value(
             "startBlock",
-<<<<<<< HEAD
-            &contract_creation_block_from_chain_id(chain_id_from_name(TEST_DEFAULT_CHAIN_NAME))
-                .to_string(),
-            &map,
-=======
             &TEST_DEFAULT_CHAIN.rec().contract_creation_block.to_string(),
->>>>>>> 46f76b69
+            &map,
         );
         assert_value(
             "exampleEncrypted",
