--- conflicted
+++ resolved
@@ -55,11 +55,7 @@
     fn commit_works() {
         let data_dir = ensure_node_home_directory_exists("connection_wrapper", "commit_works");
         let conn = DbInitializerReal::default()
-<<<<<<< HEAD
             .initialize(&data_dir, true, MigratorConfig::test_default())
-=======
-            .initialize(&data_dir, Chain::from("dev"), true)
->>>>>>> 46f76b69
             .unwrap();
         let mut config_dao = ConfigDaoReal::new(conn);
         {
@@ -79,11 +75,7 @@
     fn drop_works() {
         let data_dir = ensure_node_home_directory_exists("connection_wrapper", "drop_works");
         let conn = DbInitializerReal::default()
-<<<<<<< HEAD
             .initialize(&data_dir, true, MigratorConfig::test_default())
-=======
-            .initialize(&data_dir, Chain::from("dev"), true)
->>>>>>> 46f76b69
             .unwrap();
         let mut config_dao = ConfigDaoReal::new(conn);
         {
