// Copyright (c) 2019, MASQ (https://masq.ai) and/or its affiliates. All rights reserved.
use crate::database::connection_wrapper::{ConnectionWrapper, ConnectionWrapperReal};
use crate::database::db_migrations::{
    DbMigrator, DbMigratorReal, ExternalData, MigratorConfig, Suppression,
};
use crate::db_config::secure_config_layer::EXAMPLE_ENCRYPTED;
use masq_lib::constants::{
    DEFAULT_GAS_PRICE, DEFAULT_PAYABLE_SCAN_INTERVAL, DEFAULT_PAYMENT_CURVES,
    DEFAULT_PENDING_PAYMENT_SCAN_INTERVAL, DEFAULT_RATE_PACK, DEFAULT_RECEIVABLE_SCAN_INTERVAL,
    HIGHEST_RANDOM_CLANDESTINE_PORT, LOWEST_USABLE_INSECURE_PORT,
};
use masq_lib::logger::Logger;
use rand::prelude::*;
use rusqlite::Error::InvalidColumnType;
use rusqlite::{Connection, OpenFlags};
use std::collections::HashMap;
use std::fmt::Debug;
use std::fs;
use std::io::ErrorKind;
use std::net::{Ipv4Addr, SocketAddr, SocketAddrV4};
use std::path::Path;
use tokio::net::TcpListener;

pub const DATABASE_FILE: &str = "node-data.db";
<<<<<<< HEAD
pub const CURRENT_SCHEMA_VERSION: usize = 6;
pub const ENCRYPTED_ROWS: &[&str] = &[EXAMPLE_ENCRYPTED, "seed", "past_neighbors"];
=======
pub const CURRENT_SCHEMA_VERSION: usize = 4;
>>>>>>> f87a7e26

#[derive(Debug, PartialEq)]
pub enum InitializationError {
    Nonexistent,
    UndetectableVersion(String),
    SqliteError(rusqlite::Error),
    MigrationError(String),
    SuppressedMigration,
}

pub trait DbInitializer {
    fn initialize(
        &self,
        path: &Path,
        create_if_necessary: bool,
        migrator_config: MigratorConfig,
    ) -> Result<Box<dyn ConnectionWrapper>, InitializationError>;

    fn initialize_to_version(
        &self,
        path: &Path,
        target_version: usize,
        create_if_necessary: bool,
        migrator_config: MigratorConfig,
    ) -> Result<Box<dyn ConnectionWrapper>, InitializationError>;
}

#[derive(Default)]
pub struct DbInitializerReal {}

impl DbInitializer for DbInitializerReal {
    fn initialize(
        &self,
        path: &Path,
        create_if_necessary: bool,
        migrator_config: MigratorConfig,
    ) -> Result<Box<dyn ConnectionWrapper>, InitializationError> {
        self.initialize_to_version(
            path,
            CURRENT_SCHEMA_VERSION,
            create_if_necessary,
            migrator_config,
        )
    }

    fn initialize_to_version(
        &self,
        path: &Path,
        target_version: usize,
        create_if_necessary: bool,
        migrator_config: MigratorConfig,
    ) -> Result<Box<dyn ConnectionWrapper>, InitializationError> {
        let is_creation_necessary = Self::is_creation_necessary(path);
        if !create_if_necessary && is_creation_necessary {
            return Err(InitializationError::Nonexistent);
        }
        Self::create_data_directory_if_necessary(path);
        let flags = OpenFlags::SQLITE_OPEN_READ_WRITE;
        let database_file_path = &path.join(DATABASE_FILE);
        match Connection::open_with_flags(database_file_path, flags) {
            Ok(conn) => {
                eprintln!("Opened existing database at {:?}", database_file_path);
                let config = self.extract_configurations(&conn);
                match (
                    Self::is_migration_required(config.get("schema_version"))?,
                    &migrator_config.should_be_suppressed,
                ) {
                    (None, _) => Ok(Box::new(ConnectionWrapperReal::new(conn))),
                    (Some(mismatched_version), &Suppression::No) => {
                        let external_params = ExternalData::from((migrator_config, false));
                        let migrator = Box::new(DbMigratorReal::new(external_params));
                        self.migrate_and_return_connection(
                            conn,
                            mismatched_version,
                            target_version,
                            database_file_path,
                            flags,
                            migrator,
                        )
                    }
                    (Some(_), &Suppression::Yes) => Ok(Box::new(ConnectionWrapperReal::new(conn))),
                    (Some(_), &Suppression::WithErr) => {
                        Err(InitializationError::SuppressedMigration)
                    }
                }
            }
            Err(_) => {
                let mut flags = OpenFlags::empty();
                flags.insert(OpenFlags::SQLITE_OPEN_READ_WRITE);
                flags.insert(OpenFlags::SQLITE_OPEN_CREATE);
                match Connection::open_with_flags(database_file_path, flags) {
                    Ok(conn) => {
                        eprintln!("Created new database at {:?}", database_file_path);
                        self.create_database_tables(
                            &conn,
                            ExternalData::from((migrator_config, true)),
                        );
                        Ok(Box::new(ConnectionWrapperReal::new(conn)))
                    }
                    Err(e) => Err(InitializationError::SqliteError(e)),
                }
            }
        }
    }
}

impl DbInitializerReal {
    fn is_creation_necessary(data_directory: &Path) -> bool {
        match fs::read_dir(data_directory) {
            Ok(_) => !data_directory.join(DATABASE_FILE).exists(),
            Err(_) => true,
        }
    }

    fn create_data_directory_if_necessary(data_directory: &Path) {
        match fs::read_dir(data_directory) {
            Ok(_) => (),
            Err(ref e) if e.kind() == ErrorKind::NotFound => fs::create_dir_all(data_directory)
                .unwrap_or_else(|_| {
                    panic!(
                        "Cannot create specified data directory at {:?}",
                        data_directory
                    )
                }),
            Err(e) => panic!(
                "Error checking data directory at {:?}: {}",
                data_directory, e
            ),
        }
    }

    fn create_database_tables(&self, conn: &Connection, external_params: ExternalData) {
        self.create_config_table(conn);
        self.initialize_config(conn, external_params);
        self.create_payable_table(conn);
        self.create_receivable_table(conn);
        self.create_banned_table(conn);
    }

    fn create_config_table(&self, conn: &Connection) {
        conn.execute(
            "create table if not exists config (
                name text not null,
                value text,
                encrypted integer not null
            )",
            [],
        )
        .expect("Can't create config table");
        conn.execute(
            "create unique index if not exists idx_config_name on config (name)",
            [],
        )
        .expect("Can't create config name index");
    }

    fn initialize_config(&self, conn: &Connection, external_params: ExternalData) {
        Self::set_config_value(conn, EXAMPLE_ENCRYPTED, None, true, "example_encrypted");
        Self::set_config_value(
            conn,
            "blockchain_service_url",
            None,
            false,
            "blockchain service url to interact with the blockchain",
        );
        Self::set_config_value(
            conn,
            "chain_name",
            Some(external_params.chain.rec().literal_identifier),
            false,
            "the chain the database is created for",
        );
        Self::set_config_value(
            conn,
            "clandestine_port",
            Some(&Self::choose_clandestine_port().to_string()),
            false,
            "clandestine port",
        );
        Self::set_config_value(
            conn,
            "consuming_wallet_private_key",
            None,
            true,
            "consuming wallet private key",
        );
        Self::set_config_value(
            conn,
            "earning_wallet_address",
            None,
            false,
            "earning wallet address",
        );
        Self::set_config_value(
            conn,
            "neighborhood_mode",
            Some(&external_params.neighborhood_mode.to_string()),
            false,
            "neighborhood mode being used",
        );
        Self::set_config_value(
            conn,
            "schema_version",
            Some(&CURRENT_SCHEMA_VERSION.to_string()),
            false,
            "database version",
        );
        Self::set_config_value(
            conn,
            "start_block",
            Some(
                &external_params
                    .chain
                    .rec()
                    .contract_creation_block
                    .to_string(),
            ),
            false,
            &format!(
                "{} start block",
                external_params.chain.rec().literal_identifier
            ),
        );
        Self::set_config_value(
            conn,
            "payment_suggested_after_sec",
            Some(
                &DEFAULT_PAYMENT_CURVES
                    .payment_suggested_after_sec
                    .to_string(),
            ),
            false,
            "how long are your debts ignored",
        );
        Self::set_config_value(
            conn,
            "payment_grace_before_ban_sec",
            Some(
                &DEFAULT_PAYMENT_CURVES
                    .payment_grace_before_ban_sec
                    .to_string(),
            ),
            false,
            "grace period added to tolerate foreigner's debt",
        );
        Self::set_config_value(
            conn,
            "permanent_debt_allowed_gwei",
            Some(
                &DEFAULT_PAYMENT_CURVES
                    .permanent_debt_allowed_gwei
                    .to_string(),
            ),
            false,
            "all debts under this level are tolerated",
        );
        Self::set_config_value(
            conn,
            "balance_to_decrease_from_gwei",
            Some(
                &DEFAULT_PAYMENT_CURVES
                    .balance_to_decrease_from_gwei
                    .to_string(),
            ),
            false,
            "the highest point of the decreasing part",
        );
        Self::set_config_value(
            conn,
            "balance_decreases_for_sec",
            Some(&DEFAULT_PAYMENT_CURVES.balance_decreases_for_sec.to_string()),
            false,
            "how much the limiting slope declined after a second passes",
        );
        Self::set_config_value(
            conn,
            "unban_when_balance_below_gwei",
            Some(
                &DEFAULT_PAYMENT_CURVES
                    .unban_when_balance_below_gwei
                    .to_string(),
            ),
            false,
            "when debts become tolerable and the debtors are unban",
        );
        Self::set_config_value(
            conn,
            "routing_byte_rate",
            Some(&DEFAULT_RATE_PACK.routing_byte_rate.to_string()),
            false,
            "standard rate for one byte routed",
        );
        Self::set_config_value(
            conn,
            "routing_service_rate",
            Some(&DEFAULT_RATE_PACK.routing_service_rate.to_string()),
            false,
            "standard rate for provided service",
        );
        Self::set_config_value(
            conn,
            "exit_byte_rate",
            Some(&DEFAULT_RATE_PACK.exit_byte_rate.to_string()),
            false,
            "rate for one byte when being the exit Node",
        );
        Self::set_config_value(
            conn,
            "exit_service_rate",
            Some(&DEFAULT_RATE_PACK.exit_service_rate.to_string()),
            false,
            "rate for provided service when being the exit Node",
        );
        Self::set_config_value(
            conn,
            "pending_payment_scan_interval",
            Some(&format!("{}", DEFAULT_PENDING_PAYMENT_SCAN_INTERVAL)),
            false,
            "the next scan for pending payments will run after this interval",
        );
        Self::set_config_value(
            conn,
            "payable_scan_interval",
            Some(&DEFAULT_PAYABLE_SCAN_INTERVAL.to_string()),
            false,
            "the next scan for payable will run after this interval",
        );
        Self::set_config_value(
            conn,
            "receivable_scan_interval",
            Some(&DEFAULT_RECEIVABLE_SCAN_INTERVAL.to_string()),
            false,
            "the next scan for receivable will run after this interval",
        );
        Self::set_config_value(
            conn,
            "gas_price",
            Some(&DEFAULT_GAS_PRICE.to_string()),
            false,
            "gas price",
        );
        Self::set_config_value(conn, "past_neighbors", None, true, "past neighbors");
        Self::set_config_value(
            conn,
            "mapping_protocol",
            None,
            false,
            "last successful protocol for port mapping on the router",
        );
    }

    fn create_payable_table(&self, conn: &Connection) {
        conn.execute(
            "create table if not exists payable (
                wallet_address text primary key,
                balance integer not null,
                last_paid_timestamp integer not null,
                pending_payment_transaction text null
            )",
            [],
        )
        .expect("Can't create payable table");
        conn.execute(
            "create unique index if not exists idx_payable_wallet_address on payable (wallet_address)",
            [],
        )
        .expect("Can't create payable wallet_address index");
    }

    fn create_receivable_table(&self, conn: &Connection) {
        conn.execute(
            "create table if not exists receivable (
                wallet_address text primary key,
                balance integer not null,
                last_received_timestamp integer not null
            )",
            [],
        )
        .expect("Can't create receivable table");
        conn.execute(
            "create unique index if not exists idx_receivable_wallet_address on receivable (wallet_address)",
            [],
        )
        .expect("Can't create receivable wallet_address index");
    }

    fn create_banned_table(&self, conn: &Connection) {
        conn.execute(
            "create table banned ( wallet_address text primary key )",
            [],
        )
        .expect("Can't create banned table");
        conn.execute(
            "create unique index idx_banned_wallet_address on banned (wallet_address)",
            [],
        )
        .expect("Can't create banned wallet_address index");
    }

    fn extract_configurations(&self, conn: &Connection) -> HashMap<String, (Option<String>, bool)> {
        let mut stmt = conn
            .prepare("select name, value, encrypted from config")
            .unwrap();
        let query_result = stmt.query_map([], |row| {
            Ok((
                row.get(0),
                row.get(1),
                (row.get(2).map(|encrypted: i64| encrypted > 0)),
            ))
        });
        match query_result {
            Ok(rows) => rows,
            Err(e) => panic!("Error retrieving configuration: {}", e),
        }
        .map(|row| match row {
            Ok((Ok(name), Ok(value), Ok(encrypted))) => (name, (Some(value), encrypted)),
            Ok((Ok(name), Err(InvalidColumnType(1, _, _)), Ok(encrypted))) => {
                (name, (None, encrypted))
            }
            e => panic!("Error retrieving configuration: {:?}", e),
        })
        .collect::<HashMap<String, (Option<String>, bool)>>()
    }

    fn is_migration_required(
        version_found: Option<&(Option<String>, bool)>,
    ) -> Result<Option<usize>, InitializationError> {
        match version_found {
            None => Err(InitializationError::UndetectableVersion(format!(
                "Need {}, found nothing",
                CURRENT_SCHEMA_VERSION
            ))),
            Some((None, _)) => Err(InitializationError::UndetectableVersion(format!(
                "Need {}, found nothing",
                CURRENT_SCHEMA_VERSION
            ))),
            Some((Some(v_from_db), _)) => {
                let v_from_db = Self::validate_schema_version(v_from_db);
                if v_from_db == CURRENT_SCHEMA_VERSION {
                    Ok(None)
                } else {
                    Ok(Some(v_from_db))
                }
            }
        }
    }

    fn migrate_and_return_connection(
        &self,
        conn: Connection,
        mismatched_version: usize,
        target_version: usize,
        db_file_path: &Path,
        opening_flags: OpenFlags,
        migrator: Box<dyn DbMigrator>,
    ) -> Result<Box<dyn ConnectionWrapper>, InitializationError> {
        warning!(
            Logger::new("DbInitializer"),
            "Database is incompatible and its updating is necessary"
        );
        let wrapped_connection = ConnectionWrapperReal::new(conn);
        match migrator.migrate_database(
            mismatched_version,
            target_version,
            Box::new(wrapped_connection),
        ) {
            Ok(_) => {
                let wrapped_conn =
                    self.double_check_migration_result(db_file_path, opening_flags, target_version);
                Ok(wrapped_conn)
            }
            Err(e) => Err(InitializationError::MigrationError(e)),
        }
    }

    fn double_check_migration_result(
        &self,
        db_file_path: &Path,
        opening_flags: OpenFlags,
        target_version: usize,
    ) -> Box<dyn ConnectionWrapper> {
        let conn = Connection::open_with_flags(db_file_path, opening_flags)
            .unwrap_or_else(|e| panic!("The database undoubtedly exists, but: {}", e));
        let config_table_content = self.extract_configurations(&conn);
        let schema_version_entry = config_table_content.get("schema_version");
        let found_schema = Self::validate_schema_version(
            schema_version_entry
                .expect("Db migration failed; cannot find a row with the schema version")
                .0
                .as_ref()
                .expect("Db migration failed; the value for the schema version is missing"),
        );
        if found_schema.eq(&target_version) {
            Box::new(ConnectionWrapperReal::new(conn))
        } else {
            panic!("DB migration failed; the resulting records are still incorrect")
        }
    }

    fn validate_schema_version(obtained_s_v: &str) -> usize {
        obtained_s_v.parse::<usize>().unwrap_or_else(|_| {
            panic!(
                "Database version should be purely numeric, but was: {}",
                obtained_s_v
            )
        })
    }

    pub fn choose_clandestine_port() -> u16 {
        let mut rng = SmallRng::from_entropy();
        loop {
            let candidate_port: u16 =
                rng.gen_range(LOWEST_USABLE_INSECURE_PORT..HIGHEST_RANDOM_CLANDESTINE_PORT);
            match TcpListener::bind(&SocketAddr::V4(SocketAddrV4::new(
                Ipv4Addr::from(0),
                candidate_port,
            ))) {
                Ok(_) => return candidate_port,
                Err(_) => continue,
            }
        }
    }

    fn set_config_value(
        conn: &Connection,
        name: &str,
        value: Option<&str>,
        encrypted: bool,
        readable: &str,
    ) {
        conn.execute(
            format!(
                "insert into config (name, value, encrypted) values ('{}', {}, {})",
                name,
                match value {
                    Some(value) => format!("'{}'", value),
                    None => "null".to_string(),
                },
                if encrypted { 1 } else { 0 }
            )
            .as_str(),
            [],
        )
        .unwrap_or_else(|e| panic!("Can't preload config table with {}: {:?}", readable, e));
    }
}

pub fn connection_or_panic(
    db_initializer: &dyn DbInitializer,
    path: &Path,
    create_if_necessary: bool,
    migrator_config: MigratorConfig,
) -> Box<dyn ConnectionWrapper> {
    db_initializer
        .initialize(path, create_if_necessary, migrator_config)
        .unwrap_or_else(|_| {
            panic!(
                "Failed to connect to database at {:?}",
                path.join(DATABASE_FILE)
            )
        })
}

#[cfg(test)]
pub mod test_utils {
    use crate::database::connection_wrapper::ConnectionWrapper;
    use crate::database::db_initializer::{DbInitializer, InitializationError};
    use crate::database::db_migrations::MigratorConfig;
    use rusqlite::Transaction;
    use rusqlite::{Error, Statement};
    use std::cell::RefCell;
    use std::path::{Path, PathBuf};
    use std::sync::{Arc, Mutex};

    #[derive(Debug, Default)]
    pub struct ConnectionWrapperMock<'b, 'a: 'b> {
        prepare_params: Arc<Mutex<Vec<String>>>,
        prepare_results: RefCell<Vec<Result<Statement<'a>, Error>>>,
        transaction_results: RefCell<Vec<Result<Transaction<'b>, Error>>>,
    }

    unsafe impl<'a: 'b, 'b> Send for ConnectionWrapperMock<'a, 'b> {}

    impl<'a: 'b, 'b> ConnectionWrapperMock<'a, 'b> {
        pub fn new() -> Self {
            Self::default()
        }

        pub fn prepare_result(self, result: Result<Statement<'a>, Error>) -> Self {
            self.prepare_results.borrow_mut().push(result);
            self
        }

        pub fn transaction_result(self, result: Result<Transaction<'b>, Error>) -> Self {
            self.transaction_results.borrow_mut().push(result);
            self
        }
    }

    impl<'a: 'b, 'b> ConnectionWrapper for ConnectionWrapperMock<'a, 'b> {
        fn prepare(&self, query: &str) -> Result<Statement, Error> {
            self.prepare_params
                .lock()
                .unwrap()
                .push(String::from(query));
            self.prepare_results.borrow_mut().remove(0)
        }

        fn transaction<'_a: '_b, '_b>(&'_a mut self) -> Result<Transaction<'_b>, Error> {
            self.transaction_results.borrow_mut().remove(0)
        }
    }

    #[derive(Default)]
    pub struct DbInitializerMock {
        pub initialize_params: Arc<Mutex<Vec<(PathBuf, bool, MigratorConfig)>>>,
        pub initialize_results:
            RefCell<Vec<Result<Box<dyn ConnectionWrapper>, InitializationError>>>,
    }

    impl DbInitializer for DbInitializerMock {
        fn initialize(
            &self,
            path: &Path,
            create_if_necessary: bool,
            migrator_config: MigratorConfig,
        ) -> Result<Box<dyn ConnectionWrapper>, InitializationError> {
            self.initialize_params.lock().unwrap().push((
                path.to_path_buf(),
                create_if_necessary,
                migrator_config,
            ));
            self.initialize_results.borrow_mut().remove(0)
        }

        #[allow(unused_variables)]
        fn initialize_to_version(
            &self,
            path: &Path,
            target_version: usize,
            create_if_necessary: bool,
            migrator_config: MigratorConfig,
        ) -> Result<Box<dyn ConnectionWrapper>, InitializationError> {
            intentionally_blank!()
            /*all existing test calls only initialize() in the mocked version,
            but we need to call initialize_to_version() for the real object
            in order to carry out some important tests too*/
        }
    }

    impl DbInitializerMock {
        pub fn new() -> Self {
            Self::default()
        }

        pub fn initialize_parameters(
            mut self,
            parameters: Arc<Mutex<Vec<(PathBuf, bool, MigratorConfig)>>>,
        ) -> DbInitializerMock {
            self.initialize_params = parameters;
            self
        }

        pub fn initialize_result(
            self,
            result: Result<Box<dyn ConnectionWrapper>, InitializationError>,
        ) -> DbInitializerMock {
            self.initialize_results.borrow_mut().push(result);
            self
        }
    }
}

#[cfg(test)]
mod tests {
    use super::*;
    use crate::db_config::config_dao::{ConfigDaoRead, ConfigDaoReal};
    use crate::test_utils::database_utils::{
        bring_db_of_version_0_back_to_life_and_return_connection, retrieve_config_row,
        DbMigratorMock,
    };
    use itertools::Itertools;
    use masq_lib::test_utils::logging::{init_test_logging, TestLogHandler};
    use masq_lib::test_utils::utils::{
        ensure_node_home_directory_does_not_exist, ensure_node_home_directory_exists,
        TEST_DEFAULT_CHAIN,
    };
    use rusqlite::{Error, OpenFlags};
    use std::fs::File;
    use std::io::{Read, Write};
    use std::net::{Ipv4Addr, SocketAddr, SocketAddrV4};
    use std::ops::Not;
    use std::path::PathBuf;
    use std::sync::{Arc, Mutex};
    use tokio::net::TcpListener;

    #[test]
    fn db_initialize_does_not_create_if_directed_not_to_and_directory_does_not_exist() {
        let home_dir = ensure_node_home_directory_does_not_exist(
            "db_initializer",
            "db_initialize_does_not_create_if_directed_not_to_and_directory_does_not_exist",
        );
        let subject = DbInitializerReal::default();

        let result = subject.initialize(&home_dir, false, MigratorConfig::test_default());

        assert_eq!(result.err().unwrap(), InitializationError::Nonexistent);
        let result = Connection::open(&home_dir.join(DATABASE_FILE));
        match result.err().unwrap() {
            Error::SqliteFailure(_, _) => (),
            x => panic!("Expected SqliteFailure, got {:?}", x),
        }
    }

    #[test]
    fn db_initialize_does_not_create_if_directed_not_to_and_database_file_does_not_exist() {
        let home_dir = ensure_node_home_directory_exists(
            "db_initializer",
            "db_initialize_does_not_create_if_directed_not_to_and_database_file_does_not_exist",
        );
        let subject = DbInitializerReal::default();

        let result = subject.initialize(&home_dir, false, MigratorConfig::test_default());

        assert_eq!(result.err().unwrap(), InitializationError::Nonexistent);
        let mut flags = OpenFlags::empty();
        flags.insert(OpenFlags::SQLITE_OPEN_READ_ONLY);
        let result = Connection::open_with_flags(&home_dir.join(DATABASE_FILE), flags);
        match result.err().unwrap() {
            Error::SqliteFailure(_, _) => (),
            x => panic!("Expected SqliteFailure, got {:?}", x),
        }
    }

    #[test]
    fn db_initialize_creates_payable_table() {
        let home_dir = ensure_node_home_directory_does_not_exist(
            "db_initializer",
            "db_initialize_creates_payable_table",
        );
        let subject = DbInitializerReal::default();

        subject
            .initialize(&home_dir, true, MigratorConfig::test_default())
            .unwrap();

        let mut flags = OpenFlags::empty();
        flags.insert(OpenFlags::SQLITE_OPEN_READ_ONLY);
        let conn = Connection::open_with_flags(&home_dir.join(DATABASE_FILE), flags).unwrap();

        let mut stmt = conn.prepare ("select wallet_address, balance, last_paid_timestamp, pending_payment_transaction from payable").unwrap ();
        let mut payable_contents = stmt.query_map([], |_| Ok(42)).unwrap();
        assert!(payable_contents.next().is_none());
    }

    #[test]
    fn db_initialize_creates_receivable_table() {
        let home_dir = ensure_node_home_directory_does_not_exist(
            "db_initializer",
            "db_initialize_creates_receivable_table",
        );
        let subject = DbInitializerReal::default();

        subject
            .initialize(&home_dir, true, MigratorConfig::test_default())
            .unwrap();

        let mut flags = OpenFlags::empty();
        flags.insert(OpenFlags::SQLITE_OPEN_READ_ONLY);
        let conn = Connection::open_with_flags(&home_dir.join(DATABASE_FILE), flags).unwrap();

        let mut stmt = conn
            .prepare("select wallet_address, balance, last_received_timestamp from receivable")
            .unwrap();
        let mut receivable_contents = stmt.query_map([], |_| Ok(())).unwrap();
        assert!(receivable_contents.next().is_none());
    }

    #[test]
    fn db_initialize_creates_banned_table() {
        let home_dir = ensure_node_home_directory_does_not_exist(
            "db_initializer",
            "db_initialize_creates_banned_table",
        );
        let subject = DbInitializerReal::default();

        subject
            .initialize(&home_dir, true, MigratorConfig::test_default())
            .unwrap();

        let mut flags = OpenFlags::empty();
        flags.insert(OpenFlags::SQLITE_OPEN_READ_ONLY);
        let conn = Connection::open_with_flags(&home_dir.join(DATABASE_FILE), flags).unwrap();

        let mut stmt = conn.prepare("select wallet_address from banned").unwrap();
        let mut banned_contents = stmt.query_map([], |_| Ok(42)).unwrap();
        assert!(banned_contents.next().is_none());
    }

    #[test]
    #[should_panic(expected = "The database undoubtedly exists, but: unable to open database file")]
    fn double_check_the_result_of_db_migration_panics_if_cannot_reestablish_the_connection_to_the_database(
    ) {
        let home_dir = ensure_node_home_directory_does_not_exist(
            "db_initializer",
            "double_check_the_result_of_db_migration_panics_if_cannot_reestablish_the_connection_to_the_database",
        );
        let target_version = 1;
        let subject = DbInitializerReal::default();

        let _ = subject.double_check_migration_result(
            &home_dir.join(DATABASE_FILE),
            OpenFlags::SQLITE_OPEN_READ_WRITE,
            target_version,
        );
    }

    #[test]
    #[should_panic(expected = "DB migration failed; the resulting records are still incorrect")]
    fn panics_because_the_data_does_not_correspond_to_target_version_after_an_allegedly_successful_migration(
    ) {
        let home_dir = ensure_node_home_directory_exists(
            "db_initializer",
            "panics_because_the_data_does_not_correspond_to_target_version_after_an_allegedly_successful_migration",
        );
        let db_file_path = home_dir.join(DATABASE_FILE);
        let _ = bring_db_of_version_0_back_to_life_and_return_connection(&db_file_path);
        let target_version = 1;
        //schema_version equals to 0 but current schema version must be at least 1 and more

        let subject = DbInitializerReal::default();

        let _ = subject.double_check_migration_result(
            &home_dir.join(DATABASE_FILE),
            OpenFlags::SQLITE_OPEN_READ_WRITE,
            target_version,
        );
    }

    #[test]
    fn existing_database_with_correct_version_is_accepted_without_changes() {
        let home_dir = ensure_node_home_directory_exists(
            "db_initializer",
            "existing_database_with_correct_version_is_accepted_without_changes",
        );
        let subject = DbInitializerReal::default();
        {
            DbInitializerReal::default()
                .initialize(&home_dir, true, MigratorConfig::test_default())
                .unwrap();
        }
        {
            let mut flags = OpenFlags::empty();
            flags.insert(OpenFlags::SQLITE_OPEN_READ_WRITE);
            let conn = Connection::open_with_flags(&home_dir.join(DATABASE_FILE), flags).unwrap();
            conn.execute(
                "insert into config (name, value, encrypted) values ('preexisting', 'yes', 0)",
                [],
            )
            .unwrap();
        }

        subject
            .initialize(&home_dir, true, MigratorConfig::panic_on_migration())
            .unwrap();

        let mut flags = OpenFlags::empty();
        flags.insert(OpenFlags::SQLITE_OPEN_READ_ONLY);
        let conn = Connection::open_with_flags(&home_dir.join(DATABASE_FILE), flags).unwrap();
        let config_map = subject.extract_configurations(&conn);
        let mut config_vec: Vec<(String, (Option<String>, bool))> =
            config_map.into_iter().collect();
        config_vec.sort_by_key(|(name, _)| name.clone());
        let verify = |cv: &mut Vec<(String, (Option<String>, bool))>,
                      name: &str,
                      value: Option<&str>,
                      encrypted: bool| {
            let actual = cv.remove(0);
            let expected = (name.to_string(), (value.map(|v| v.to_string()), encrypted));
            assert_eq!(actual, expected)
        };
        let verify_but_value = |cv: &mut Vec<(String, (Option<String>, bool))>,
                                expected_name: &str,
                                expected_encrypted: bool| {
            let (actual_name, (value, actual_encrypted)) = cv.remove(0);
            assert_eq!(actual_name, expected_name);
            assert_eq!(actual_encrypted, expected_encrypted);
            value
        };
<<<<<<< HEAD
        verify(
            &mut config_vec,
            "balance_decreases_for_sec",
            Some(&DEFAULT_PAYMENT_CURVES.balance_decreases_for_sec.to_string()),
        );
        verify(
            &mut config_vec,
            "balance_to_decrease_from_gwei",
            Some(
                &DEFAULT_PAYMENT_CURVES
                    .balance_to_decrease_from_gwei
                    .to_string(),
            ),
        );
        verify(&mut config_vec, "blockchain_service_url", None);
=======
        verify(&mut config_vec, "blockchain_service_url", None, false);
>>>>>>> f87a7e26
        verify(
            &mut config_vec,
            "chain_name",
            Some(TEST_DEFAULT_CHAIN.rec().literal_identifier),
            false,
        );
        let clandestine_port_str_opt = verify_but_value(&mut config_vec, "clandestine_port", false);
        let clandestine_port: u16 = clandestine_port_str_opt.unwrap().parse().unwrap();
        assert!(clandestine_port >= 1025);
        assert!(clandestine_port < 10000);
        verify(&mut config_vec, "consuming_wallet_private_key", None, true);
        verify(&mut config_vec, "earning_wallet_address", None, false);
        verify(&mut config_vec, EXAMPLE_ENCRYPTED, None, true);
        verify(
            &mut config_vec,
            "exit_byte_rate",
            Some(&DEFAULT_RATE_PACK.exit_byte_rate.to_string()),
        );
        verify(
            &mut config_vec,
            "exit_service_rate",
            Some(&DEFAULT_RATE_PACK.exit_service_rate.to_string()),
        );
        verify(
            &mut config_vec,
            "gas_price",
            Some(&DEFAULT_GAS_PRICE.to_string()),
            false,
        );
        verify(&mut config_vec, "mapping_protocol", None, false);
        verify(
            &mut config_vec,
            "neighborhood_mode",
            Some("standard"),
            false,
        );
<<<<<<< HEAD
        verify(&mut config_vec, "mapping_protocol", None);
        verify(&mut config_vec, "neighborhood_mode", Some("standard"));
        verify(&mut config_vec, "past_neighbors", None);
        verify(
            &mut config_vec,
            "payable_scan_interval",
            Some(&DEFAULT_PAYABLE_SCAN_INTERVAL.to_string()),
        );
        verify(
            &mut config_vec,
            "payment_grace_before_ban_sec",
            Some(
                &DEFAULT_PAYMENT_CURVES
                    .payment_grace_before_ban_sec
                    .to_string(),
            ),
        );
        verify(
            &mut config_vec,
            "payment_suggested_after_sec",
            Some(
                &DEFAULT_PAYMENT_CURVES
                    .payment_suggested_after_sec
                    .to_string(),
            ),
        );
        verify(
            &mut config_vec,
            "pending_payment_scan_interval",
            Some(&format!("{}", DEFAULT_PENDING_PAYMENT_SCAN_INTERVAL)),
        );
        verify(
            &mut config_vec,
            "permanent_debt_allowed_gwei",
            Some(
                &DEFAULT_PAYMENT_CURVES
                    .permanent_debt_allowed_gwei
                    .to_string(),
            ),
        );
        verify(&mut config_vec, "preexisting", Some("yes")); // making sure we opened the preexisting database
        verify(
            &mut config_vec,
            "receivable_scan_interval",
            Some(&DEFAULT_RECEIVABLE_SCAN_INTERVAL.to_string()),
        );
        verify(
            &mut config_vec,
            "routing_byte_rate",
            Some(&DEFAULT_RATE_PACK.routing_byte_rate.to_string()),
        );
        verify(
            &mut config_vec,
            "routing_service_rate",
            Some(&DEFAULT_RATE_PACK.routing_service_rate.to_string()),
        );
=======
        verify(&mut config_vec, "past_neighbors", None, true);
        verify(&mut config_vec, "preexisting", Some("yes"), false); // makes sure we just created this database
>>>>>>> f87a7e26
        verify(
            &mut config_vec,
            "schema_version",
            Some(&CURRENT_SCHEMA_VERSION.to_string()),
            false,
        );
        verify(
            &mut config_vec,
            "start_block",
            Some(&format!(
                "{}",
                &TEST_DEFAULT_CHAIN.rec().contract_creation_block.to_string()
            )),
            false,
        );
        verify(
            &mut config_vec,
            "unban_when_balance_below_gwei",
            Some(
                &DEFAULT_PAYMENT_CURVES
                    .unban_when_balance_below_gwei
                    .to_string(),
            ),
        );
        assert_eq!(config_vec, vec![]);
    }

    #[test]
    fn existing_database_with_no_version_is_rejected() {
        let home_dir = ensure_node_home_directory_exists(
            "db_initializer",
            "existing_database_with_no_version_is_rejected",
        );
        {
            DbInitializerReal::default()
                .initialize(&home_dir, true, MigratorConfig::test_default())
                .unwrap();
            let mut flags = OpenFlags::empty();
            flags.insert(OpenFlags::SQLITE_OPEN_READ_WRITE);
            let conn = Connection::open_with_flags(&home_dir.join(DATABASE_FILE), flags).unwrap();
            conn.execute("delete from config where name = 'schema_version'", [])
                .unwrap();
        }
        let subject = DbInitializerReal::default();

        let result = subject.initialize(&home_dir, true, MigratorConfig::panic_on_migration());

        assert_eq!(
            result.err().unwrap(),
            InitializationError::UndetectableVersion(format!(
                "Need {}, found nothing",
                CURRENT_SCHEMA_VERSION
            )),
        );
    }

    #[test]
    #[should_panic(expected = "Database version should be purely numeric, but was: boooobles")]
    fn existing_database_with_junk_in_place_of_schema_version_is_caught() {
        let home_dir = ensure_node_home_directory_exists(
            "db_initializer",
            "existing_database_with_junk_in_place_of_its_schema_version_is_caught",
        );
        {
            DbInitializerReal::default()
                .initialize(&home_dir, true, MigratorConfig::test_default())
                .unwrap();
            let mut flags = OpenFlags::empty();
            flags.insert(OpenFlags::SQLITE_OPEN_READ_WRITE);
            let conn = Connection::open_with_flags(&home_dir.join(DATABASE_FILE), flags).unwrap();
            conn.execute(
                "update config set value = 'boooobles' where name = 'schema_version'",
                [],
            )
            .unwrap();
        }
        let subject = DbInitializerReal::default();

        let _ = subject.initialize(&home_dir, true, MigratorConfig::panic_on_migration());
    }

    #[test]
    fn database_of_old_version_comes_to_migrator_where_it_gradually_migrates_to_upper_versions() {
        init_test_logging();
        let home_dir = ensure_node_home_directory_exists(
            "db_initializer",
            "existing_database_with_the_wrong_version_comes_to_migrator_that_makes_it_gradually_migrate_to_upper_versions",
        );
        let updated_db_path_dir = &home_dir.join("updated");
        let from_scratch_db_path_dir = &home_dir.join("from_scratch");
        std::fs::create_dir(updated_db_path_dir).unwrap();
        std::fs::create_dir(from_scratch_db_path_dir).unwrap();
        {
            bring_db_of_version_0_back_to_life_and_return_connection(
                &updated_db_path_dir.join(DATABASE_FILE),
            );
        }
        let subject = DbInitializerReal::default();

        let _ = subject
            .initialize(&updated_db_path_dir, true, MigratorConfig::test_default())
            .unwrap();
        let _ = subject
            .initialize(
                &from_scratch_db_path_dir,
                true,
                MigratorConfig::test_default(),
            )
            .unwrap();

        let conn_updated = Connection::open_with_flags(
            &updated_db_path_dir.join(DATABASE_FILE),
            OpenFlags::SQLITE_OPEN_READ_ONLY,
        )
        .unwrap();
        let conn_from_scratch = Connection::open_with_flags(
            &from_scratch_db_path_dir.join(DATABASE_FILE),
            OpenFlags::SQLITE_OPEN_READ_ONLY,
        )
        .unwrap();
        let extract_from_updated = subject.extract_configurations(&conn_updated);
        let extract_from_from_scratch = subject.extract_configurations(&conn_from_scratch);
        //please, write all rows with unpredictable values here
        let sieve = |updated_parameter: &String| updated_parameter != "clandestine_port";
        let zipped_iterators = extract_from_updated
            .iter()
            .sorted()
            .zip(extract_from_from_scratch.iter().sorted());
        //with regular values
        zipped_iterators
            .clone()
            .take_while(|((parameter_name, _), _)| sieve(parameter_name))
            .for_each(|(updated, from_scratch)| assert_eq!(updated, from_scratch));
        //with irregular values
        zipped_iterators
            .take_while(|((parameter_name, _), _)| sieve(parameter_name).not())
            .for_each(|(updated, from_scratch)| assert_eq!(updated.0, from_scratch.0));
        TestLogHandler::new().exists_log_containing(
            "WARN: DbInitializer: Database is incompatible and its updating is necessary",
        );
    }

    #[test]
    fn migrate_and_return_connection_hands_in_an_error_from_migration_operations() {
        init_test_logging();
        let home_dir = ensure_node_home_directory_exists(
            "db_initializer",
            "migrate_and_return_connection_hands_in_an_error_from_migration_operations",
        );
        let migrate_database_params_arc = Arc::new(Mutex::new(vec![]));
        let db_file_path = home_dir.join(DATABASE_FILE);
        let conn = Connection::open(&db_file_path).unwrap();
        let subject = DbInitializerReal::default();
        let target_version = 5; //not relevant
        let migrator = Box::new(DbMigratorMock::default().inject_logger()
            .migrate_database_params(&migrate_database_params_arc)
            .migrate_database_result(Err("Migrating database from version 0 to 1 failed: Transaction couldn't be processed".to_string())));

        let result = subject.migrate_and_return_connection(
            conn,
            0,
            target_version,
            &db_file_path,
            OpenFlags::SQLITE_OPEN_READ_WRITE,
            migrator,
        );

        let error = match result {
            Ok(_) => panic!("expected Err got Ok"),
            Err(e) => e,
        };
        assert_eq!(
            error,
            InitializationError::MigrationError(
                "Migrating database from version 0 to 1 failed: Transaction couldn't be processed"
                    .to_string()
            )
        );
        let mut migrate_database_params = migrate_database_params_arc.lock().unwrap();
        let (mismatched_schema, target_version, connection_wrapper) =
            migrate_database_params.remove(0);
        assert_eq!(mismatched_schema, 0);
        assert_eq!(target_version, 5);
        assert!(connection_wrapper
            .as_any()
            .downcast_ref::<ConnectionWrapperReal>()
            .is_some());
        TestLogHandler::new().exists_log_containing(
            "WARN: DbInitializer: Database is incompatible and its updating is necessary",
        );
    }

    #[test]
    fn database_migration_can_be_suppressed() {
        let data_dir = ensure_node_home_directory_exists(
            "db_initializer",
            "database_migration_can_be_suppressed",
        );
        let conn =
            bring_db_of_version_0_back_to_life_and_return_connection(&data_dir.join(DATABASE_FILE));
        let dao = ConfigDaoReal::new(Box::new(ConnectionWrapperReal::new(conn)));
        let schema_version_before = dao.get("schema_version").unwrap().value_opt.unwrap();
        let subject = DbInitializerReal::default();

        let result = subject.initialize(&data_dir, false, MigratorConfig::migration_suppressed());

        let wrapped_connection = result.unwrap();
        let (schema_version_after, _) =
            retrieve_config_row(wrapped_connection.as_ref(), "schema_version");
        assert_eq!(schema_version_after.unwrap(), schema_version_before)
    }

    #[test]
    #[should_panic(expected = "Attempt to migrate the database at an inappropriate place")]
    fn database_migration_causes_panic_if_not_allowed() {
        let data_dir = ensure_node_home_directory_exists(
            "db_initializer",
            "database_migration_causes_panic_if_not_allowed",
        );
        let _ =
            bring_db_of_version_0_back_to_life_and_return_connection(&data_dir.join(DATABASE_FILE));
        let subject = DbInitializerReal::default();

        let _ = subject.initialize(&data_dir, false, MigratorConfig::panic_on_migration());
    }

    #[test]
    #[should_panic(expected = "Attempt to create a new database without proper configuration")]
    fn database_creation_panics_if_config_is_missing() {
        let data_dir = ensure_node_home_directory_exists(
            "db_initializer",
            "database_creation_panics_if_config_is_missing",
        );
        let subject = DbInitializerReal::default();

        let _ = subject.initialize(
            &data_dir,
            true,
            MigratorConfig::migration_suppressed(), //suppressed doesn't contain a populated config; only 'create_or_migrate()' does
        );
    }

    #[test]
    fn database_migration_can_be_suppressed_and_give_an_initialization_error() {
        let data_dir = ensure_node_home_directory_exists(
            "db_initializer",
            "database_migration_can_be_suppressed_and_give_an_initialization_error",
        );
        let conn =
            bring_db_of_version_0_back_to_life_and_return_connection(&data_dir.join(DATABASE_FILE));
        let dao = ConfigDaoReal::new(Box::new(ConnectionWrapperReal::new(conn)));
        let schema_version_before = dao.get("schema_version").unwrap().value_opt.unwrap();
        let subject = DbInitializerReal::default();

        let result = subject.initialize(
            &data_dir,
            false,
            MigratorConfig::migration_suppressed_with_error(),
        );

        let err = match result {
            Ok(_) => panic!("expected an Err, got Ok"),
            Err(e) => e,
        };
        assert_eq!(err, InitializationError::SuppressedMigration);
        let schema_version_after = dao.get("schema_version").unwrap().value_opt.unwrap();
        assert_eq!(schema_version_after, schema_version_before)
    }

    #[test]
    fn choose_clandestine_port_chooses_different_unused_ports_each_time() {
        let _listeners = (0..10)
            .map(|_| {
                let port = DbInitializerReal::choose_clandestine_port();
                TcpListener::bind(&SocketAddr::V4(SocketAddrV4::new(Ipv4Addr::from(0), port)))
                    .expect(&format!("Port {} was not free", port))
            })
            .collect::<Vec<TcpListener>>();
    }

    #[test]
    fn choose_clandestine_port_chooses_ports_between_the_minimum_and_maximum() {
        let clandestine_port_value = DbInitializerReal::choose_clandestine_port();
        assert!(
            clandestine_port_value >= LOWEST_USABLE_INSECURE_PORT,
            "clandestine_port_value should have been > 1024, but was {}",
            clandestine_port_value
        );
        assert!(
            clandestine_port_value <= HIGHEST_RANDOM_CLANDESTINE_PORT,
            "clandestine_port_value should have been < 10000, but was {}",
            clandestine_port_value
        );
    }

    #[test]
    fn nonexistent_directory_is_created_when_possible() {
        let data_dir = ensure_node_home_directory_does_not_exist(
            "db_initializer",
            "nonexistent_directory_is_created_when_possible",
        );

        DbInitializerReal::create_data_directory_if_necessary(&data_dir);

        // If .unwrap() succeeds, test passes!(If not, it gives a better failure message than .is_ok())
        fs::read_dir(data_dir).unwrap();
    }

    #[test]
    fn directory_is_unmolested_if_present() {
        let data_dir = ensure_node_home_directory_exists(
            "db_initializer",
            "directory_is_unmolested_if_present",
        );
        {
            let mut file = File::create(data_dir.join("booga.txt")).unwrap();
            file.write_all(b"unmolested").unwrap();
        }

        DbInitializerReal::create_data_directory_if_necessary(&data_dir);

        let mut file = File::open(data_dir.join("booga.txt")).unwrap();
        let mut contents = String::new();
        file.read_to_string(&mut contents).unwrap();
        assert_eq!(String::from("unmolested"), contents);
    }

    #[cfg(target_os = "linux")]
    #[test]
    #[should_panic(expected = "Cannot create specified data directory at ")]
    fn linux_panic_if_directory_is_nonexistent_and_cant_be_created() {
        panic_if_directory_is_nonexistent_and_cant_be_created(&create_read_only_directory())
    }

    #[cfg(target_os = "macos")]
    #[test]
    #[should_panic(expected = "Cannot create specified data directory at ")]
    fn macos_panic_if_directory_is_nonexistent_and_cant_be_created() {
        panic_if_directory_is_nonexistent_and_cant_be_created(&create_read_only_directory())
    }

    #[cfg(target_os = "windows")]
    #[test]
    #[should_panic(expected = "Cannot create specified data directory at ")]
    fn windows_panic_if_directory_is_nonexistent_and_cant_be_created() {
        let base_path = PathBuf::from("M:\\nonexistent");
        panic_if_directory_is_nonexistent_and_cant_be_created(&base_path);
    }

    fn panic_if_directory_is_nonexistent_and_cant_be_created(base_path: &PathBuf) {
        DbInitializerReal::create_data_directory_if_necessary(&base_path.join("home"));
    }

    #[cfg(not(target_os = "windows"))]
    fn create_read_only_directory() -> PathBuf {
        let parent_dir = ensure_node_home_directory_exists(
            "db_initializer",
            "panic_if_directory_is_nonexistent_and_cant_be_created",
        );
        let data_dir = parent_dir.join("uncreatable");
        match fs::metadata(&parent_dir) {
            Err(_) => (),
            Ok(metadata) => {
                let mut permissions = metadata.permissions();
                permissions.set_readonly(false);
                fs::set_permissions(&parent_dir, permissions).unwrap();
            }
        }
        let mut permissions = fs::metadata(&parent_dir).unwrap().permissions();
        permissions.set_readonly(true);
        fs::set_permissions(&parent_dir, permissions).unwrap();
        data_dir
    }
}<|MERGE_RESOLUTION|>--- conflicted
+++ resolved
@@ -22,12 +22,7 @@
 use tokio::net::TcpListener;
 
 pub const DATABASE_FILE: &str = "node-data.db";
-<<<<<<< HEAD
 pub const CURRENT_SCHEMA_VERSION: usize = 6;
-pub const ENCRYPTED_ROWS: &[&str] = &[EXAMPLE_ENCRYPTED, "seed", "past_neighbors"];
-=======
-pub const CURRENT_SCHEMA_VERSION: usize = 4;
->>>>>>> f87a7e26
 
 #[derive(Debug, PartialEq)]
 pub enum InitializationError {
@@ -917,11 +912,11 @@
             assert_eq!(actual_encrypted, expected_encrypted);
             value
         };
-<<<<<<< HEAD
         verify(
             &mut config_vec,
             "balance_decreases_for_sec",
             Some(&DEFAULT_PAYMENT_CURVES.balance_decreases_for_sec.to_string()),
+            false,
         );
         verify(
             &mut config_vec,
@@ -931,11 +926,9 @@
                     .balance_to_decrease_from_gwei
                     .to_string(),
             ),
-        );
-        verify(&mut config_vec, "blockchain_service_url", None);
-=======
+            false,
+        );
         verify(&mut config_vec, "blockchain_service_url", None, false);
->>>>>>> f87a7e26
         verify(
             &mut config_vec,
             "chain_name",
@@ -953,11 +946,13 @@
             &mut config_vec,
             "exit_byte_rate",
             Some(&DEFAULT_RATE_PACK.exit_byte_rate.to_string()),
+            false,
         );
         verify(
             &mut config_vec,
             "exit_service_rate",
             Some(&DEFAULT_RATE_PACK.exit_service_rate.to_string()),
+            false,
         );
         verify(
             &mut config_vec,
@@ -972,14 +967,12 @@
             Some("standard"),
             false,
         );
-<<<<<<< HEAD
-        verify(&mut config_vec, "mapping_protocol", None);
-        verify(&mut config_vec, "neighborhood_mode", Some("standard"));
-        verify(&mut config_vec, "past_neighbors", None);
+        verify(&mut config_vec, "past_neighbors", None, true);
         verify(
             &mut config_vec,
             "payable_scan_interval",
             Some(&DEFAULT_PAYABLE_SCAN_INTERVAL.to_string()),
+            false,
         );
         verify(
             &mut config_vec,
@@ -989,6 +982,7 @@
                     .payment_grace_before_ban_sec
                     .to_string(),
             ),
+            false,
         );
         verify(
             &mut config_vec,
@@ -998,11 +992,13 @@
                     .payment_suggested_after_sec
                     .to_string(),
             ),
+            false,
         );
         verify(
             &mut config_vec,
             "pending_payment_scan_interval",
             Some(&format!("{}", DEFAULT_PENDING_PAYMENT_SCAN_INTERVAL)),
+            false,
         );
         verify(
             &mut config_vec,
@@ -1012,27 +1008,27 @@
                     .permanent_debt_allowed_gwei
                     .to_string(),
             ),
-        );
-        verify(&mut config_vec, "preexisting", Some("yes")); // making sure we opened the preexisting database
+            false,
+        );
+        verify(&mut config_vec, "preexisting", Some("yes"), false); // making sure we opened the preexisting database
         verify(
             &mut config_vec,
             "receivable_scan_interval",
             Some(&DEFAULT_RECEIVABLE_SCAN_INTERVAL.to_string()),
+            false,
         );
         verify(
             &mut config_vec,
             "routing_byte_rate",
             Some(&DEFAULT_RATE_PACK.routing_byte_rate.to_string()),
+            false,
         );
         verify(
             &mut config_vec,
             "routing_service_rate",
             Some(&DEFAULT_RATE_PACK.routing_service_rate.to_string()),
-        );
-=======
-        verify(&mut config_vec, "past_neighbors", None, true);
-        verify(&mut config_vec, "preexisting", Some("yes"), false); // makes sure we just created this database
->>>>>>> f87a7e26
+            false,
+        );
         verify(
             &mut config_vec,
             "schema_version",
@@ -1056,6 +1052,7 @@
                     .unban_when_balance_below_gwei
                     .to_string(),
             ),
+            false,
         );
         assert_eq!(config_vec, vec![]);
     }
