--- conflicted
+++ resolved
@@ -622,13 +622,8 @@
     use crate::database::connection_wrapper::ConnectionWrapper;
     use crate::database::db_initializer::DbInitializationConfig;
     use crate::database::db_initializer::{DbInitializer, InitializationError};
-<<<<<<< HEAD
     use crate::set_arbitrary_id_stamp;
-    use crate::test_utils::unshared_test_utils::ArbitraryIdStamp;
-=======
     use crate::test_utils::unshared_test_utils::arbitrary_id_stamp::ArbitraryIdStamp;
-    use crate::{arbitrary_id_stamp, set_arbitrary_id_stamp};
->>>>>>> 646eac20
     use rusqlite::Transaction;
     use rusqlite::{Error, Statement};
     use std::cell::RefCell;
