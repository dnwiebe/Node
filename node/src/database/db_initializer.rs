// Copyright (c) 2019, MASQ (https://masq.ai) and/or its affiliates. All rights reserved.
use crate::database::connection_wrapper::{ConnectionWrapper, ConnectionWrapperReal};
use crate::database::db_migrations::{DbMigrator, DbMigratorReal, ExternalData};
use crate::db_config::secure_config_layer::EXAMPLE_ENCRYPTED;
use crate::sub_lib::accountant::{DEFAULT_PAYMENT_THRESHOLDS, DEFAULT_SCAN_INTERVALS};
use crate::sub_lib::neighborhood::DEFAULT_RATE_PACK;
use masq_lib::constants::{
    DEFAULT_GAS_PRICE, HIGHEST_RANDOM_CLANDESTINE_PORT, LOWEST_USABLE_INSECURE_PORT,
};
use masq_lib::logger::Logger;
#[cfg(test)]
use masq_lib::test_utils::utils::TEST_DEFAULT_CHAIN;
#[cfg(test)]
use masq_lib::utils::NeighborhoodModeLight;
use rand::prelude::*;
use rusqlite::Error::InvalidColumnType;
use rusqlite::{Connection, OpenFlags};
use std::collections::HashMap;
use std::fmt::{Debug, Formatter};
use std::fs;
use std::io::ErrorKind;
use std::net::{Ipv4Addr, SocketAddr, SocketAddrV4};
use std::path::Path;
use tokio::net::TcpListener;

pub const DATABASE_FILE: &str = "node-data.db";
pub const CURRENT_SCHEMA_VERSION: usize = 7;

#[derive(Debug, PartialEq)]
pub enum InitializationError {
    Nonexistent,
    UndetectableVersion(String),
    SqliteError(rusqlite::Error),
    MigrationError(String),
    SuppressedMigration,
}

pub trait DbInitializer {
    fn initialize(
        &self,
        path: &Path,
        create_if_necessary: bool,
        init_config: DbInitializationConfig,
    ) -> Result<Box<dyn ConnectionWrapper>, InitializationError>;

    fn initialize_to_version(
        &self,
        path: &Path,
        target_version: usize,
        create_if_necessary: bool,
        init_config: DbInitializationConfig,
    ) -> Result<Box<dyn ConnectionWrapper>, InitializationError>;
}

#[derive(Default)]
pub struct DbInitializerReal {}

impl DbInitializer for DbInitializerReal {
    fn initialize(
        &self,
        path: &Path,
        create_if_necessary: bool,
        init_config: DbInitializationConfig,
    ) -> Result<Box<dyn ConnectionWrapper>, InitializationError> {
        self.initialize_to_version(
            path,
            CURRENT_SCHEMA_VERSION,
            create_if_necessary,
            init_config,
        )
    }
    fn initialize_to_version(
        &self,
        path: &Path,
        target_version: usize,
        create_if_necessary: bool,
        init_config: DbInitializationConfig,
    ) -> Result<Box<dyn ConnectionWrapper>, InitializationError> {
        let is_creation_necessary = Self::is_creation_necessary(path);
        if !create_if_necessary && is_creation_necessary {
            return Err(InitializationError::Nonexistent);
        }
        Self::create_data_directory_if_necessary(path);
        let flags = OpenFlags::SQLITE_OPEN_READ_WRITE;
        let database_file_path = &path.join(DATABASE_FILE);
        match Connection::open_with_flags(database_file_path, flags) {
            Ok(conn) => {
                eprintln!("Opened existing database at {:?}", database_file_path);
                Self::conn_special_setup(&conn, &init_config)?;
                let config = self.extract_configurations(&conn);
                match (
                    Self::is_migration_required(config.get("schema_version"))?,
                    &init_config.should_be_suppressed,
                ) {
                    (None, _) => Ok(Box::new(ConnectionWrapperReal::new(conn))),
                    (Some(mismatched_version), &Suppression::No) => {
                        let external_params = ExternalData::from((init_config, false));
                        let migrator = Box::new(DbMigratorReal::new(external_params));
                        self.migrate_and_return_connection(
                            conn,
                            mismatched_version,
                            target_version,
                            database_file_path,
                            flags,
                            migrator,
                        )
                    }
                    (Some(_), &Suppression::Yes) => Ok(Box::new(ConnectionWrapperReal::new(conn))),
                    (Some(_), &Suppression::WithErr) => {
                        Err(InitializationError::SuppressedMigration)
                    }
                }
            }
            Err(_) => {
                let mut flags = OpenFlags::empty();
                flags.insert(OpenFlags::SQLITE_OPEN_READ_WRITE);
                flags.insert(OpenFlags::SQLITE_OPEN_CREATE);
                match Connection::open_with_flags(database_file_path, flags) {
                    Ok(conn) => {
                        eprintln!("Created new database at {:?}", database_file_path);
                        Self::conn_special_setup(&conn, &init_config)?;
                        self.create_database_tables(&conn, ExternalData::from((init_config, true)));
                        Ok(Box::new(ConnectionWrapperReal::new(conn)))
                    }
                    Err(e) => Err(InitializationError::SqliteError(e)),
                }
            }
        }
    }
}

impl DbInitializerReal {
    fn is_creation_necessary(data_directory: &Path) -> bool {
        match fs::read_dir(data_directory) {
            Ok(_) => !data_directory.join(DATABASE_FILE).exists(),
            Err(_) => true,
        }
    }

    fn create_data_directory_if_necessary(data_directory: &Path) {
        match fs::read_dir(data_directory) {
            Ok(_) => (),
            Err(ref e) if e.kind() == ErrorKind::NotFound => fs::create_dir_all(data_directory)
                .unwrap_or_else(|_| {
                    panic!(
                        "Cannot create specified data directory at {:?}",
                        data_directory
                    )
                }),
            Err(e) => panic!(
                "Error checking data directory at {:?}: {}",
                data_directory, e
            ),
        }
    }

    fn create_database_tables(&self, conn: &Connection, external_params: ExternalData) {
        self.create_config_table(conn);
        self.initialize_config(conn, external_params);
        self.create_payable_table(conn);
        self.create_pending_payable_table(conn);
        self.create_receivable_table(conn);
        self.create_banned_table(conn);
    }

    fn create_config_table(&self, conn: &Connection) {
        conn.execute(
            "create table if not exists config (
                    name text primary key,
                    value text,
                    encrypted integer not null
           )",
            [],
        )
        .expect("Can't create config table");
    }
    fn initialize_config(&self, conn: &Connection, external_params: ExternalData) {
        Self::set_config_value(conn, EXAMPLE_ENCRYPTED, None, true, "example_encrypted");
        Self::set_config_value(
            conn,
            "blockchain_service_url",
            None,
            false,
            "blockchain service url to interact with the blockchain",
        );
        Self::set_config_value(
            conn,
            "chain_name",
            Some(external_params.chain.rec().literal_identifier),
            false,
            "the chain the database is created for",
        );
        Self::set_config_value(
            conn,
            "clandestine_port",
            Some(&Self::choose_clandestine_port().to_string()),
            false,
            "clandestine port",
        );
        Self::set_config_value(
            conn,
            "consuming_wallet_private_key",
            None,
            true,
            "consuming wallet private key",
        );
        Self::set_config_value(
            conn,
            "earning_wallet_address",
            None,
            false,
            "earning wallet address",
        );
        Self::set_config_value(
            conn,
            "neighborhood_mode",
            Some(&external_params.neighborhood_mode.to_string()),
            false,
            "neighborhood mode being used",
        );
        Self::set_config_value(
            conn,
            "schema_version",
            Some(&CURRENT_SCHEMA_VERSION.to_string()),
            false,
            "database version",
        );
        Self::set_config_value(
            conn,
            "start_block",
            Some(
                &external_params
                    .chain
                    .rec()
                    .contract_creation_block
                    .to_string(),
            ),
            false,
            &format!(
                "{} start block",
                external_params.chain.rec().literal_identifier
            ),
        );
        Self::set_config_value(
            conn,
            "gas_price",
            Some(&DEFAULT_GAS_PRICE.to_string()),
            false,
            "gas price",
        );
        Self::set_config_value(conn, "past_neighbors", None, true, "past neighbors");
        Self::set_config_value(
            conn,
            "mapping_protocol",
            None,
            false,
            "last successful protocol for port mapping on the router",
        );
        Self::set_config_value(
            conn,
            "payment_thresholds",
            Some(&DEFAULT_PAYMENT_THRESHOLDS.to_string()),
            false,
            "payment thresholds",
        );
        Self::set_config_value(
            conn,
            "rate_pack",
            Some(&DEFAULT_RATE_PACK.to_string()),
            false,
            "rate pack",
        );
        Self::set_config_value(
            conn,
            "scan_intervals",
            Some(&DEFAULT_SCAN_INTERVALS.to_string()),
            false,
            "scan intervals",
        );
    }

    fn create_pending_payable_table(&self, conn: &Connection) {
        //TODO the rowid argument could be left out? I removed that already...but what about VACUUM command from sqlite??
        // will we want to start using it?
        conn.execute(
            "create table if not exists pending_payable (
                    transaction_hash text not null,
                    amount_low_b integer not null,
                    amount_high_b integer not null,
                    payable_timestamp integer not null,
                    attempt integer not null,
                    process_error text null
            )",
            [],
        )
        .expect("Can't create pending_payable table");
        conn.execute(
            "CREATE UNIQUE INDEX pending_payable_hash_idx ON pending_payable (transaction_hash)",
            [],
        )
        .expect("Can't create transaction hash index in pending payments");
    }

    fn create_payable_table(&self, conn: &Connection) {
        conn.execute(
            "create table if not exists payable (
                    wallet_address text primary key,
                    balance_high_b integer not null,
                    balance_low_b integer not null,
                    last_paid_timestamp integer not null,
                    pending_payable_rowid integer null
            ) strict",
            [],
        )
        .expect("Can't create payable table");
    }

    fn create_receivable_table(&self, conn: &Connection) {
        conn.execute(
            "create table if not exists receivable (
                    wallet_address text primary key,
                    balance_high_b integer not null,
                    balance_low_b integer not null,
                    last_received_timestamp integer not null
            ) strict",
            [],
        )
        .expect("Can't create receivable table");
    }

    fn create_banned_table(&self, conn: &Connection) {
        conn.execute(
            "create table banned ( wallet_address text primary key )",
            [],
        )
        .expect("Can't create banned table");
    }

    fn conn_special_setup(
        conn: &Connection,
        init_config: &DbInitializationConfig,
    ) -> Result<(), InitializationError> {
        if init_config.special_conn_setup.is_empty() {
            Ok(())
        } else {
            match init_config
                .special_conn_setup
                .iter()
                .try_for_each(|setup_fn| setup_fn(conn))
            {
                Ok(()) => Ok(()),
                Err(e) => Err(InitializationError::SqliteError(e)),
            }
        }
    }

    fn extract_configurations(&self, conn: &Connection) -> HashMap<String, (Option<String>, bool)> {
        let mut stmt = conn
            .prepare("select name, value, encrypted from config")
            .unwrap();
        let query_result = stmt.query_map([], |row| {
            Ok((
                row.get(0),
                row.get(1),
                row.get(2).map(|encrypted: i64| encrypted > 0),
            ))
        });
        match query_result {
            Ok(rows) => rows,
            Err(e) => panic!("Error retrieving configuration: {}", e),
        }
        .map(|row| match row {
            Ok((Ok(name), Ok(value), Ok(encrypted))) => (name, (Some(value), encrypted)),
            Ok((Ok(name), Err(InvalidColumnType(1, _, _)), Ok(encrypted))) => {
                (name, (None, encrypted))
            }
            e => panic!("Error retrieving configuration: {:?}", e),
        })
        .collect::<HashMap<String, (Option<String>, bool)>>()
    }

    fn is_migration_required(
        version_found: Option<&(Option<String>, bool)>,
    ) -> Result<Option<usize>, InitializationError> {
        match version_found {
            None => Err(InitializationError::UndetectableVersion(format!(
                "Need {}, found nothing",
                CURRENT_SCHEMA_VERSION
            ))),
            Some((None, _)) => Err(InitializationError::UndetectableVersion(format!(
                "Need {}, found nothing",
                CURRENT_SCHEMA_VERSION
            ))),
            Some((Some(v_from_db), _)) => {
                let v_from_db = Self::validate_schema_version(v_from_db);
                if v_from_db == CURRENT_SCHEMA_VERSION {
                    Ok(None)
                } else {
                    Ok(Some(v_from_db))
                }
            }
        }
    }

    fn migrate_and_return_connection(
        &self,
        conn: Connection,
        mismatched_version: usize,
        target_version: usize,
        db_file_path: &Path,
        opening_flags: OpenFlags,
        migrator: Box<dyn DbMigrator>,
    ) -> Result<Box<dyn ConnectionWrapper>, InitializationError> {
        warning!(
            Logger::new("DbInitializer"),
            "Database is incompatible and its updating is necessary"
        );
        let wrapped_connection = ConnectionWrapperReal::new(conn);
        match migrator.migrate_database(
            mismatched_version,
            target_version,
            Box::new(wrapped_connection),
        ) {
            Ok(_) => {
                let wrapped_conn =
                    self.double_check_migration_result(db_file_path, opening_flags, target_version);
                Ok(wrapped_conn)
            }
            Err(e) => Err(InitializationError::MigrationError(e)),
        }
    }

    fn double_check_migration_result(
        &self,
        db_file_path: &Path,
        opening_flags: OpenFlags,
        target_version: usize,
    ) -> Box<dyn ConnectionWrapper> {
        let conn = Connection::open_with_flags(db_file_path, opening_flags)
            .unwrap_or_else(|e| panic!("The database undoubtedly exists, but: {}", e));
        let config_table_content = self.extract_configurations(&conn);
        let (schema_version, _) = config_table_content
            .get("schema_version")
            .expect("Db migration failed; cannot find a row with the schema version");
        let found_schema = Self::validate_schema_version(
            schema_version
                .as_ref()
                .expect("Db migration failed; the value for the schema version is missing"),
        );
        if found_schema.eq(&target_version) {
            Box::new(ConnectionWrapperReal::new(conn))
        } else {
            panic!("DB migration failed, the resulting records are still incorrect; found schema {} but expecting {}", found_schema,target_version)
        }
    }

    fn validate_schema_version(obtained_s_v: &str) -> usize {
        obtained_s_v.parse::<usize>().unwrap_or_else(|_| {
            panic!(
                "Database version should be purely numeric, but was: {}",
                obtained_s_v
            )
        })
    }

    pub fn choose_clandestine_port() -> u16 {
        let mut rng = SmallRng::from_entropy();
        loop {
            let candidate_port: u16 =
                rng.gen_range(LOWEST_USABLE_INSECURE_PORT..HIGHEST_RANDOM_CLANDESTINE_PORT);
            match TcpListener::bind(&SocketAddr::V4(SocketAddrV4::new(
                Ipv4Addr::from(0),
                candidate_port,
            ))) {
                Ok(_) => return candidate_port,
                Err(_) => continue,
            }
        }
    }

    fn set_config_value(
        conn: &Connection,
        name: &str,
        value: Option<&str>,
        encrypted: bool,
        readable: &str,
    ) {
        conn.execute(
            format!(
                "insert into config (name, value, encrypted) values ('{}', {}, {})",
                name,
                match value {
                    Some(value) => format!("'{}'", value),
                    None => "null".to_string(),
                },
                if encrypted { 1 } else { 0 }
            )
            .as_str(),
            [],
        )
        .unwrap_or_else(|e| panic!("Can't preload config table with {}: {:?}", readable, e));
    }
}

pub fn connection_or_panic(
    db_initializer: &dyn DbInitializer,
    path: &Path,
    create_if_necessary: bool,
    init_config: DbInitializationConfig,
) -> Box<dyn ConnectionWrapper> {
    db_initializer
        .initialize(path, create_if_necessary, init_config)
        .unwrap_or_else(|_| {
            panic!(
                "Failed to connect to database at {:?}",
                path.join(DATABASE_FILE)
            )
        })
}

#[derive(Clone)]
pub struct DbInitializationConfig {
    pub special_conn_setup: Vec<fn(&Connection) -> rusqlite::Result<()>>,
    //only things related to db migrations are underneath
    pub should_be_suppressed: Suppression,
    pub external_dataset: Option<ExternalData>,
}

#[derive(PartialEq, Eq, Debug, Clone, Copy)]
pub enum Suppression {
    No,
    Yes,
    WithErr,
}

impl DbInitializationConfig {
    pub fn add_special_conn_setup(
        mut self,
        setter: fn(&Connection) -> rusqlite::Result<()>,
    ) -> Self {
        self.special_conn_setup.push(setter);
        self
    }

    pub fn panic_on_migration() -> Self {
        Self {
            special_conn_setup: vec![],
            should_be_suppressed: Suppression::No,
            external_dataset: None,
        }
    }

    pub fn create_or_migrate(external_params: ExternalData) -> Self {
        //is used also if a fresh db is being created
        Self {
            special_conn_setup: vec![],
            should_be_suppressed: Suppression::No,
            external_dataset: Some(external_params),
        }
    }

    pub fn migration_suppressed() -> Self {
        Self {
            special_conn_setup: vec![],
            should_be_suppressed: Suppression::Yes,
            external_dataset: None,
        }
    }

    pub fn migration_suppressed_with_error() -> Self {
        Self {
            special_conn_setup: vec![],
            should_be_suppressed: Suppression::WithErr,
            external_dataset: None,
        }
    }

    #[cfg(test)]
    pub fn test_default() -> Self {
        Self {
            special_conn_setup: vec![],
            should_be_suppressed: Suppression::Yes,
            external_dataset: Some(ExternalData {
                chain: TEST_DEFAULT_CHAIN,
                neighborhood_mode: NeighborhoodModeLight::Standard,
                db_password_opt: None,
            }),
        }
    }
}

impl PartialEq for DbInitializationConfig {
    fn eq(&self, other: &Self) -> bool {
        (
            self.external_dataset == other.external_dataset)
            && (self.should_be_suppressed == other.should_be_suppressed)
            //I'm making most of this, fn pointers cannot be compared in Rust by August 2022
            && ((self.special_conn_setup.is_empty() && other.special_conn_setup.is_empty())
            || (self.special_conn_setup.len() == other.special_conn_setup.len())
        )
    }
}

impl Debug for DbInitializationConfig {
    fn fmt(&self, f: &mut Formatter<'_>) -> std::fmt::Result {
        write!(f,"DbInitializationConfig{{special_conn_setup: Addresses{:?}, should_be_suppressed: {:?}, external_data_set: {:?}}}",
               self.special_conn_setup
                   .iter()
                   //reportedly, there is no guarantee the number varies by different functions,
                   //so it rather shows how many items are in than anything else
                   .map(|pointer| *pointer as usize)
                   .collect::<Vec<_>>(),
               self.should_be_suppressed,
               self.external_dataset
        )
    }
}

#[cfg(test)]
pub mod test_utils {
    use crate::database::connection_wrapper::ConnectionWrapper;
    use crate::database::db_initializer::DbInitializationConfig;
    use crate::database::db_initializer::{DbInitializer, InitializationError};
    use crate::test_utils::unshared_test_utils::ArbitraryIdStamp;
    use crate::{arbitrary_id_stamp, set_arbitrary_id_stamp};
    use rusqlite::Transaction;
    use rusqlite::{Error, Statement};
    use std::cell::RefCell;
    use std::path::{Path, PathBuf};
    use std::sync::{Arc, Mutex};

    #[derive(Debug, Default)]
    pub struct ConnectionWrapperMock<'b, 'a: 'b> {
        prepare_params: Arc<Mutex<Vec<String>>>,
        prepare_results: RefCell<Vec<Result<Statement<'a>, Error>>>,
        transaction_results: RefCell<Vec<Result<Transaction<'b>, Error>>>,
        arbitrary_id_stamp_opt: RefCell<Option<ArbitraryIdStamp>>,
    }

    unsafe impl<'a: 'b, 'b> Send for ConnectionWrapperMock<'a, 'b> {}

    impl<'a: 'b, 'b> ConnectionWrapperMock<'a, 'b> {
        pub fn new() -> Self {
            Self::default()
        }

        pub fn prepare_result(self, result: Result<Statement<'a>, Error>) -> Self {
            self.prepare_results.borrow_mut().push(result);
            self
        }

        pub fn transaction_result(self, result: Result<Transaction<'b>, Error>) -> Self {
            self.transaction_results.borrow_mut().push(result);
            self
        }

        set_arbitrary_id_stamp!();
    }

    impl<'a: 'b, 'b> ConnectionWrapper for ConnectionWrapperMock<'a, 'b> {
        fn prepare(&self, query: &str) -> Result<Statement, Error> {
            self.prepare_params
                .lock()
                .unwrap()
                .push(String::from(query));
            self.prepare_results.borrow_mut().remove(0)
        }

        fn transaction<'_a: '_b, '_b>(&'_a mut self) -> Result<Transaction<'_b>, Error> {
            self.transaction_results.borrow_mut().remove(0)
        }

        arbitrary_id_stamp!();
    }

    #[derive(Default)]
    pub struct DbInitializerMock {
        pub initialize_params: Arc<Mutex<Vec<(PathBuf, bool, DbInitializationConfig)>>>,
        pub initialize_results:
            RefCell<Vec<Result<Box<dyn ConnectionWrapper>, InitializationError>>>,
    }

    impl DbInitializer for DbInitializerMock {
        fn initialize(
            &self,
            path: &Path,
            create_if_necessary: bool,
            init_config: DbInitializationConfig,
        ) -> Result<Box<dyn ConnectionWrapper>, InitializationError> {
            self.initialize_params.lock().unwrap().push((
                path.to_path_buf(),
                create_if_necessary,
                init_config,
            ));
            self.initialize_results.borrow_mut().remove(0)
        }

        #[allow(unused_variables)]
        fn initialize_to_version(
            &self,
            path: &Path,
            target_version: usize,
            create_if_necessary: bool,
            init_config: DbInitializationConfig,
        ) -> Result<Box<dyn ConnectionWrapper>, InitializationError> {
            intentionally_blank!()
            /*all existing test calls only initialize() in the mocked version,
            but we need to call initialize_to_version() for the real object
            in order to carry out some important tests too*/
        }
    }

    impl DbInitializerMock {
        pub fn new() -> Self {
            Self::default()
        }

        pub fn initialize_parameters(
            mut self,
            parameters: Arc<Mutex<Vec<(PathBuf, bool, DbInitializationConfig)>>>,
        ) -> DbInitializerMock {
            self.initialize_params = parameters;
            self
        }

        pub fn initialize_result(
            self,
            result: Result<Box<dyn ConnectionWrapper>, InitializationError>,
        ) -> DbInitializerMock {
            self.initialize_results.borrow_mut().push(result);
            self
        }
    }
}

#[cfg(test)]
mod tests {
    use super::*;
<<<<<<< HEAD
    use crate::database::db_initializer::InitializationError::SqliteError;
    use crate::db_config::config_dao::{ConfigDaoRead, ConfigDaoReal};
=======
    use crate::db_config::config_dao::{ConfigDao, ConfigDaoReal};
>>>>>>> 9c9a625d
    use crate::test_utils::database_utils::{
        assert_create_table_stm_contains_all_parts,
        assert_index_stm_is_coupled_with_right_parameter, assert_no_index_exists_for_table,
        assert_table_created_as_strict, bring_db_0_back_to_life_and_return_connection,
        make_external_migration_parameters, retrieve_config_row, DbMigratorMock,
    };
    use crate::test_utils::make_wallet;
    use itertools::Itertools;
    use masq_lib::blockchains::chains::Chain;
    use masq_lib::test_utils::logging::{init_test_logging, TestLogHandler};
    use masq_lib::test_utils::utils::{
        ensure_node_home_directory_does_not_exist, ensure_node_home_directory_exists,
        node_home_directory, TEST_DEFAULT_CHAIN,
    };
    use masq_lib::utils::NeighborhoodModeLight;
    use regex::Regex;
    use rusqlite::{Error, OpenFlags};
    use std::borrow::Borrow;
    use std::fs::File;
    use std::io::{Read, Write};
    use std::net::{Ipv4Addr, SocketAddr, SocketAddrV4};
    use std::ops::{Deref, Not};
    use std::path::PathBuf;
    use std::sync::{Arc, Mutex};
    use tokio::net::TcpListener;

    #[test]
    fn constants_have_correct_values() {
        assert_eq!(DATABASE_FILE, "node-data.db");
        assert_eq!(CURRENT_SCHEMA_VERSION, 7);
    }

    #[test]
    fn db_initialize_does_not_create_if_directed_not_to_and_directory_does_not_exist() {
        let home_dir = ensure_node_home_directory_does_not_exist(
            "db_initializer",
            "db_initialize_does_not_create_if_directed_not_to_and_directory_does_not_exist",
        );
        let subject = DbInitializerReal::default();

        let result = subject.initialize(&home_dir, false, DbInitializationConfig::test_default());

        assert_eq!(result.err().unwrap(), InitializationError::Nonexistent);
        let result = Connection::open(&home_dir.join(DATABASE_FILE));
        match result.err().unwrap() {
            Error::SqliteFailure(_, _) => (),
            x => panic!("Expected SqliteFailure, got {:?}", x),
        }
    }

    #[test]
    fn db_initialize_does_not_create_if_directed_not_to_and_database_file_does_not_exist() {
        let home_dir = ensure_node_home_directory_exists(
            "db_initializer",
            "db_initialize_does_not_create_if_directed_not_to_and_database_file_does_not_exist",
        );
        let subject = DbInitializerReal::default();

        let result = subject.initialize(&home_dir, false, DbInitializationConfig::test_default());

        assert_eq!(result.err().unwrap(), InitializationError::Nonexistent);
        let mut flags = OpenFlags::empty();
        flags.insert(OpenFlags::SQLITE_OPEN_READ_ONLY);
        let result = Connection::open_with_flags(&home_dir.join(DATABASE_FILE), flags);
        match result.err().unwrap() {
            Error::SqliteFailure(_, _) => (),
            x => panic!("Expected SqliteFailure, got {:?}", x),
        }
    }

    #[test]
    fn db_initialize_creates_config_table() {
        let home_dir = ensure_node_home_directory_does_not_exist(
            "db_initializer",
            "db_initialize_creates_config_table",
        );
        let subject = DbInitializerReal::default();

        let conn = subject
            .initialize(&home_dir, true, DbInitializationConfig::test_default())
            .unwrap();

        let mut stmt = conn
            .prepare("select name, value, encrypted from config")
            .unwrap();
        let _ = stmt.query_map([], |_| Ok(42)).unwrap();
        let expected_key_words: &[&[&str]] = &[
            &["name", "text", "primary", "key"],
            &["value", "text"],
            &["encrypted", "integer", "not", "null"],
        ];
        assert_create_table_stm_contains_all_parts(conn.as_ref(), "config", expected_key_words);
        assert_no_index_exists_for_table(conn.as_ref(), "config")
    }

    #[test]
    fn db_initialize_creates_pending_payable_table() {
        let home_dir = ensure_node_home_directory_does_not_exist(
            "db_initializer",
            "db_initialize_creates_pending_payable_table",
        );
        let subject = DbInitializerReal::default();

        let conn = subject
            .initialize(&home_dir, true, DbInitializationConfig::test_default())
            .unwrap();

        let mut stmt = conn.prepare("select rowid, transaction_hash, amount_high_b, amount_low_b, payable_timestamp, attempt, process_error from pending_payable").unwrap();
        let mut payable_contents = stmt.query_map([], |_| Ok(42)).unwrap();
        assert!(payable_contents.next().is_none());
        let expected_key_words: &[&[&str]] = &[
            &["transaction_hash", "text", "not", "null"],
            &["amount_high_b", "integer", "not", "null"],
            &["amount_low_b", "integer", "not", "null"],
            &["payable_timestamp", "integer", "not", "null"],
            &["attempt", "integer", "not", "null"],
            &["process_error", "text", "null"],
        ];
        assert_create_table_stm_contains_all_parts(&*conn, "pending_payable", expected_key_words);
        let expected_key_words: &[&[&str]] = &[&["transaction_hash"]];
        assert_index_stm_is_coupled_with_right_parameter(
            conn.as_ref(),
            "pending_payable_hash_idx",
            expected_key_words,
        )
    }

    #[test]
    fn db_initialize_creates_payable_table() {
        let home_dir = ensure_node_home_directory_does_not_exist(
            "db_initializer",
            "db_initialize_creates_payable_table",
        );
        let subject = DbInitializerReal::default();

        let conn = subject
            .initialize(&home_dir, true, DbInitializationConfig::test_default())
            .unwrap();

        let mut stmt = conn.prepare ("select wallet_address, balance_high_b, balance_low_b, last_paid_timestamp, pending_payable_rowid from payable").unwrap ();
        let mut payable_contents = stmt.query_map([], |_| Ok(42)).unwrap();
        assert!(payable_contents.next().is_none());
        assert_table_created_as_strict(&*conn, "payable");
        let expected_key_words: &[&[&str]] = &[
            &["wallet_address", "text", "primary", "key"],
            &["balance_high_b", "integer", "not", "null"],
            &["balance_low_b", "integer", "not", "null"],
            &["last_paid_timestamp", "integer", "not", "null"],
            &["pending_payable_rowid", "integer", "null"],
        ];
        assert_create_table_stm_contains_all_parts(&*conn, "payable", expected_key_words);
        assert_no_index_exists_for_table(conn.as_ref(), "payable")
    }

    #[test]
    fn db_initialize_creates_receivable_table() {
        let home_dir = ensure_node_home_directory_does_not_exist(
            "db_initializer",
            "db_initialize_creates_receivable_table",
        );
        let subject = DbInitializerReal::default();

        let conn = subject
            .initialize(&home_dir, true, DbInitializationConfig::test_default())
            .unwrap();

        let mut stmt = conn
            .prepare("select wallet_address, balance_high_b, balance_low_b, last_received_timestamp from receivable")
            .unwrap();
        let mut receivable_contents = stmt.query_map([], |_| Ok(())).unwrap();
        assert!(receivable_contents.next().is_none());
        assert_table_created_as_strict(&*conn, "receivable");
        let expected_key_words: &[&[&str]] = &[
            &["wallet_address", "text", "primary", "key"],
            &["balance_high_b", "integer", "not", "null"],
            &["balance_low_b", "integer", "not", "null"],
            &["last_received_timestamp", "integer", "not", "null"],
        ];
        assert_create_table_stm_contains_all_parts(conn.as_ref(), "receivable", expected_key_words);
        assert_no_index_exists_for_table(conn.as_ref(), "receivable")
    }

    #[test]
    fn db_initialize_creates_banned_table() {
        init_test_logging();
        let home_dir = ensure_node_home_directory_does_not_exist(
            "db_initializer",
            "db_initialize_creates_banned_table",
        );
        let subject = DbInitializerReal::default();

        let conn = subject
            .initialize(&home_dir, true, DbInitializationConfig::test_default())
            .unwrap();

        let mut stmt = conn.prepare("select wallet_address from banned").unwrap();
        let mut banned_contents = stmt.query_map([], |_| Ok(42)).unwrap();
        assert!(banned_contents.next().is_none());
        let expected_key_words: &[&[&str]] = &[&["wallet_address", "text", "primary", "key"]];
        assert_create_table_stm_contains_all_parts(conn.as_ref(), "banned", expected_key_words);
        assert_no_index_exists_for_table(conn.as_ref(), "banned")
    }

    #[test]
    #[should_panic(expected = "The database undoubtedly exists, but: unable to open database file")]
    fn double_check_the_result_of_db_migration_panics_if_cannot_reestablish_the_connection_to_the_database(
    ) {
        let home_dir = ensure_node_home_directory_does_not_exist(
            "db_initializer",
            "double_check_the_result_of_db_migration_panics_if_cannot_reestablish_the_connection_to_the_database",
        );
        let target_version = 1;
        let subject = DbInitializerReal::default();

        let _ = subject.double_check_migration_result(
            &home_dir.join(DATABASE_FILE),
            OpenFlags::SQLITE_OPEN_READ_WRITE,
            target_version,
        );
    }

    #[test]
    #[should_panic(
        expected = "DB migration failed, the resulting records are still incorrect; found schema 0 but expecting 1"
    )]
    fn panics_because_the_data_does_not_correspond_to_target_version_after_an_allegedly_successful_migration(
    ) {
        let home_dir = ensure_node_home_directory_exists(
            "db_initializer",
            "panics_because_the_data_does_not_correspond_to_target_version_after_an_allegedly_successful_migration",
        );
        let db_file_path = home_dir.join(DATABASE_FILE);
        let _ = bring_db_0_back_to_life_and_return_connection(&db_file_path);
        let target_version = 1;
        //schema_version equals to 0 but current schema version must be at least 1 and more

        let subject = DbInitializerReal::default();

        let _ = subject.double_check_migration_result(
            &home_dir.join(DATABASE_FILE),
            OpenFlags::SQLITE_OPEN_READ_WRITE,
            target_version,
        );
    }

    #[test]
    fn existing_database_with_correct_version_is_accepted_without_changes() {
        let home_dir = ensure_node_home_directory_exists(
            "db_initializer",
            "existing_database_with_correct_version_is_accepted_without_changes",
        );
        let subject = DbInitializerReal::default();
        {
            DbInitializerReal::default()
                .initialize(&home_dir, true, DbInitializationConfig::test_default())
                .unwrap();
        }
        {
            let mut flags = OpenFlags::empty();
            flags.insert(OpenFlags::SQLITE_OPEN_READ_WRITE);
            let conn = Connection::open_with_flags(&home_dir.join(DATABASE_FILE), flags).unwrap();
            conn.execute(
                "insert into config (name, value, encrypted) values ('preexisting', 'yes', 0)",
                [],
            )
            .unwrap();
        }

        subject
            .initialize(
                &home_dir,
                true,
                DbInitializationConfig::panic_on_migration(),
            )
            .unwrap();

        let mut flags = OpenFlags::empty();
        flags.insert(OpenFlags::SQLITE_OPEN_READ_ONLY);
        let conn = Connection::open_with_flags(&home_dir.join(DATABASE_FILE), flags).unwrap();
        let config_map = subject.extract_configurations(&conn);
        let mut config_vec: Vec<(String, (Option<String>, bool))> =
            config_map.into_iter().collect();
        config_vec.sort_by_key(|(name, _)| name.clone());
        let verify = |cv: &mut Vec<(String, (Option<String>, bool))>,
                      name: &str,
                      value: Option<&str>,
                      encrypted: bool| {
            let actual = cv.remove(0);
            let expected = (name.to_string(), (value.map(|v| v.to_string()), encrypted));
            assert_eq!(actual, expected)
        };
        let verify_but_value = |cv: &mut Vec<(String, (Option<String>, bool))>,
                                expected_name: &str,
                                expected_encrypted: bool| {
            let (actual_name, (value, actual_encrypted)) = cv.remove(0);
            assert_eq!(actual_name, expected_name);
            assert_eq!(actual_encrypted, expected_encrypted);
            value
        };
        verify(&mut config_vec, "blockchain_service_url", None, false);
        verify(
            &mut config_vec,
            "chain_name",
            Some(TEST_DEFAULT_CHAIN.rec().literal_identifier),
            false,
        );
        let clandestine_port_str_opt = verify_but_value(&mut config_vec, "clandestine_port", false);
        let clandestine_port: u16 = clandestine_port_str_opt.unwrap().parse().unwrap();
        assert!(clandestine_port >= 1025);
        assert!(clandestine_port < 10000);
        verify(&mut config_vec, "consuming_wallet_private_key", None, true);
        verify(&mut config_vec, "earning_wallet_address", None, false);
        verify(&mut config_vec, EXAMPLE_ENCRYPTED, None, true);
        verify(
            &mut config_vec,
            "gas_price",
            Some(&DEFAULT_GAS_PRICE.to_string()),
            false,
        );
        verify(&mut config_vec, "mapping_protocol", None, false);
        verify(
            &mut config_vec,
            "neighborhood_mode",
            Some("standard"),
            false,
        );
        verify(&mut config_vec, "past_neighbors", None, true);
        verify(
            &mut config_vec,
            "payment_thresholds",
            Some(&DEFAULT_PAYMENT_THRESHOLDS.to_string()),
            false,
        );
        verify(&mut config_vec, "preexisting", Some("yes"), false); // making sure we opened the preexisting database
        verify(
            &mut config_vec,
            "rate_pack",
            Some(&DEFAULT_RATE_PACK.to_string()),
            false,
        );
        verify(
            &mut config_vec,
            "scan_intervals",
            Some(&DEFAULT_SCAN_INTERVALS.to_string()),
            false,
        );
        verify(
            &mut config_vec,
            "schema_version",
            Some(&CURRENT_SCHEMA_VERSION.to_string()),
            false,
        );
        verify(
            &mut config_vec,
            "start_block",
            Some(&format!(
                "{}",
                &TEST_DEFAULT_CHAIN.rec().contract_creation_block.to_string()
            )),
            false,
        );
        assert_eq!(config_vec, vec![]);
    }

    #[test]
    fn existing_database_with_no_version_is_rejected() {
        let home_dir = ensure_node_home_directory_exists(
            "db_initializer",
            "existing_database_with_no_version_is_rejected",
        );
        {
            DbInitializerReal::default()
                .initialize(&home_dir, true, DbInitializationConfig::test_default())
                .unwrap();
            let mut flags = OpenFlags::empty();
            flags.insert(OpenFlags::SQLITE_OPEN_READ_WRITE);
            let conn = Connection::open_with_flags(&home_dir.join(DATABASE_FILE), flags).unwrap();
            conn.execute("delete from config where name = 'schema_version'", [])
                .unwrap();
        }
        let subject = DbInitializerReal::default();

        let result = subject.initialize(
            &home_dir,
            true,
            DbInitializationConfig::panic_on_migration(),
        );

        assert_eq!(
            result.err().unwrap(),
            InitializationError::UndetectableVersion(format!(
                "Need {}, found nothing",
                CURRENT_SCHEMA_VERSION
            )),
        );
    }

    #[test]
    #[should_panic(expected = "Database version should be purely numeric, but was: boooobles")]
    fn existing_database_with_junk_in_place_of_schema_version_is_caught() {
        let home_dir = ensure_node_home_directory_exists(
            "db_initializer",
            "existing_database_with_junk_in_place_of_its_schema_version_is_caught",
        );
        {
            DbInitializerReal::default()
                .initialize(&home_dir, true, DbInitializationConfig::test_default())
                .unwrap();
            let mut flags = OpenFlags::empty();
            flags.insert(OpenFlags::SQLITE_OPEN_READ_WRITE);
            let conn = Connection::open_with_flags(&home_dir.join(DATABASE_FILE), flags).unwrap();
            conn.execute(
                "update config set value = 'boooobles' where name = 'schema_version'",
                [],
            )
            .unwrap();
        }
        let subject = DbInitializerReal::default();

        let _ = subject.initialize(
            &home_dir,
            true,
            DbInitializationConfig::panic_on_migration(),
        );
    }

    fn connection_special_setup_changed_assertion<F, E>(init_conn: Option<&Connection>, modifier: F)
    where
        F: FnOnce() -> Option<Box<dyn ConnectionWrapper>>,
        E: Debug,
    {
        fn ask_pragma(conn: &Connection) -> u16 {
            conn.pragma_query_value(None, "busy_timeout", |row| row.get::<usize, u16>(0))
                .unwrap()
        }
        fn ending_assertion(conn: &Connection, value_by_default: u16) {
            let after = ask_pragma(conn.borrow());
            assert_eq!(value_by_default, 5000);
            assert_eq!(after, 12345)
        }
        if let Some(conn) = init_conn {
            let value_by_default = ask_pragma(conn.borrow());
            let mut new_wrapped_conn_opt = modifier();
            let tx_opt = if let Some(conn) = new_wrapped_conn_opt.as_mut() {
                Some(conn.transaction().unwrap())
            } else {
                None
            };
            let conn = match tx_opt.as_ref() {
                Some(tx) => tx.deref(),
                None => conn,
            };
            ending_assertion(conn, value_by_default)
        } else {
            let dir_of_example_db = node_home_directory(
                "db_initializer",
                "connection_special_setup_changed_assertion",
            )
            .join("example_db_before_creation");
            let mut conn = DbInitializerReal::default()
                .initialize(
                    &dir_of_example_db,
                    true,
                    DbInitializationConfig::test_default(),
                )
                .unwrap();
            let tx = conn.transaction().unwrap();
            let by_default = ask_pragma(tx.deref());
            let mut conn = modifier().unwrap();
            let test_tx = conn.transaction().unwrap();
            ending_assertion(test_tx.deref(), by_default)
        }
    }

    #[test]
    fn add_special_setup_works() {
        let subject = DbInitializationConfig::test_default();
        let setup_fn = move |conn: &Connection| {
            conn.pragma_update(None, "busy_timeout", 12345).unwrap();
            Ok(())
        };
        let conn = Connection::open_in_memory().unwrap();

        let result = subject.add_special_conn_setup(setup_fn);

        connection_special_setup_changed_assertion::<_, ()>(Some(&conn), || {
            result.special_conn_setup[0](&conn).unwrap();
            None
        })
    }

    #[test]
    fn conn_special_setup_retrieves_first_error_encountered() {
        let fn_one = |_: &_| Ok(());
        let fn_two = |_: &_| Err(Error::ExecuteReturnedResults);
        let fn_three = |_: &_| Err(Error::GetAuxWrongType);
        let conn = Connection::open_in_memory().unwrap();
        let init_config =
            make_default_config_with_different_pointers(vec![fn_one, fn_two, fn_three]);

        let result = DbInitializerReal::conn_special_setup(&conn, &init_config);

        assert_eq!(result, Err(SqliteError(Error::ExecuteReturnedResults)))
    }

    #[test]
    fn conn_special_setup_works_at_database_creation() {
        let home_dir = ensure_node_home_directory_exists(
            "db_initialization",
            "conn_special_setup_works_at_database_creation",
        );
        let init_config =
            DbInitializationConfig::test_default().add_special_conn_setup(|conn: &Connection| {
                conn.pragma_update(None, "busy_timeout", 12345).unwrap();
                Ok(())
            });

        connection_special_setup_changed_assertion::<_, ()>(None, || {
            Some(
                DbInitializerReal::default()
                    .initialize(&home_dir, true, init_config)
                    .unwrap(),
            )
        })
    }

    #[test]
    fn conn_special_setup_works_at_opening_existing_database() {
        let home_dir = ensure_node_home_directory_exists(
            "db_initialization",
            "conn_special_setup_works_at_opening_existing_database",
        );
        let mut conn_wrapper = DbInitializerReal::default()
            .initialize(&home_dir, true, DbInitializationConfig::test_default())
            .unwrap();
        let init_conn = conn_wrapper.transaction().unwrap();
        let init_config =
            DbInitializationConfig::test_default().add_special_conn_setup(|conn: &Connection| {
                conn.pragma_update(None, "busy_timeout", 12345).unwrap();
                Ok(())
            });

        connection_special_setup_changed_assertion::<_, ()>(Some(init_conn.deref()), || {
            Some(
                DbInitializerReal::default()
                    .initialize(&home_dir, false, init_config)
                    .unwrap(),
            )
        })
    }

    fn processing_special_setup_test_body(test_name: &str, pre_initialization: fn(&Path)) {
        let home_dir = ensure_node_home_directory_exists("db_initializer", test_name);
        {
            pre_initialization(home_dir.as_path())
        }
        let malformed_setup_function = |_: &_| Err(Error::GetAuxWrongType);
        let init_config = DbInitializationConfig::panic_on_migration()
            .add_special_conn_setup(malformed_setup_function);

        let error = DbInitializerReal::default()
            .initialize(home_dir.as_path(), true, init_config)
            .unwrap_err();

        assert_eq!(
            error,
            InitializationError::SqliteError(Error::GetAuxWrongType)
        )
    }

    #[test]
    fn processing_special_setup_to_the_connection_goes_wrong_on_new_database() {
        processing_special_setup_test_body(
            "processing_special_setup_to_the_connection_goes_wrong_on_new_database",
            |path| {
                DbInitializerReal::default()
                    .initialize(path, true, DbInitializationConfig::test_default())
                    .unwrap();
            },
        )
    }

    #[test]
    fn processing_special_setup_to_the_connection_goes_wrong_on_existing_database() {
        processing_special_setup_test_body(
            "processing_special_setup_to_the_connection_goes_wrong_on_existing_database",
            |_path| {},
        )
    }

    #[test]
    fn database_of_old_version_comes_to_migrator_where_it_gradually_migrates_to_upper_versions() {
        init_test_logging();
        let home_dir = ensure_node_home_directory_exists(
            "db_initializer",
            "existing_database_with_the_wrong_version_comes_to_migrator_that_makes_it_gradually_migrate_to_upper_versions",
        );
        let updated_db_path_dir = &home_dir.join("updated");
        let from_scratch_db_path_dir = &home_dir.join("from_scratch");
        std::fs::create_dir(updated_db_path_dir).unwrap();
        std::fs::create_dir(from_scratch_db_path_dir).unwrap();
        {
            bring_db_0_back_to_life_and_return_connection(&updated_db_path_dir.join(DATABASE_FILE));
        }
        let subject = DbInitializerReal::default();

        let _ = subject
            .initialize(
                &updated_db_path_dir,
                true,
                DbInitializationConfig::create_or_migrate(ExternalData::new(
                    Chain::EthRopsten,
                    NeighborhoodModeLight::Standard,
                    Some("password".to_string()),
                )),
            )
            .unwrap();
        let _ = subject
            .initialize(
                &from_scratch_db_path_dir,
                true,
                DbInitializationConfig::test_default(),
            )
            .unwrap();

        // db_password_opt: Some("password".to_string()),
        // chain: Chain::EthRopsten,
        // neighborhood_mode: NeighborhoodModeLight::Standard,
        let conn_updated = Connection::open_with_flags(
            &updated_db_path_dir.join(DATABASE_FILE),
            OpenFlags::SQLITE_OPEN_READ_ONLY,
        )
        .unwrap();
        let conn_from_scratch = Connection::open_with_flags(
            &from_scratch_db_path_dir.join(DATABASE_FILE),
            OpenFlags::SQLITE_OPEN_READ_ONLY,
        )
        .unwrap();
        let extract_from_updated = subject.extract_configurations(&conn_updated);
        let extract_from_from_scratch = subject.extract_configurations(&conn_from_scratch);
        //please, write all rows with unpredictable values here
        let sieve = |updated_parameter: &String| updated_parameter != "clandestine_port";
        let zipped_iterators = extract_from_updated
            .iter()
            .sorted()
            .zip(extract_from_from_scratch.iter().sorted());
        //with regular values
        zipped_iterators
            .clone()
            .take_while(|((parameter_name, _), _)| sieve(parameter_name))
            .for_each(|(updated, from_scratch)| assert_eq!(updated, from_scratch));
        //with irregular values
        zipped_iterators
            .take_while(|((parameter_name, _), _)| sieve(parameter_name).not())
            .for_each(|(updated, from_scratch)| assert_eq!(updated.0, from_scratch.0));
        TestLogHandler::new().exists_log_containing(
            "WARN: DbInitializer: Database is incompatible and its updating is necessary",
        );
    }

    #[test]
    fn migrate_and_return_connection_hands_in_an_error_from_migration_operations() {
        init_test_logging();
        let home_dir = ensure_node_home_directory_exists(
            "db_initializer",
            "migrate_and_return_connection_hands_in_an_error_from_migration_operations",
        );
        let migrate_database_params_arc = Arc::new(Mutex::new(vec![]));
        let db_file_path = home_dir.join(DATABASE_FILE);
        let conn = Connection::open(&db_file_path).unwrap();
        let subject = DbInitializerReal::default();
        let target_version = 5; //not relevant
        let migrator = Box::new(DbMigratorMock::default().inject_logger()
            .migrate_database_params(&migrate_database_params_arc)
            .migrate_database_result(Err("Migrating database from version 0 to 1 failed: Transaction couldn't be processed".to_string())));

        let result = subject.migrate_and_return_connection(
            conn,
            0,
            target_version,
            &db_file_path,
            OpenFlags::SQLITE_OPEN_READ_WRITE,
            migrator,
        );

        let error = match result {
            Ok(_) => panic!("expected Err got Ok"),
            Err(e) => e,
        };
        assert_eq!(
            error,
            InitializationError::MigrationError(
                "Migrating database from version 0 to 1 failed: Transaction couldn't be processed"
                    .to_string()
            )
        );
        let mut migrate_database_params = migrate_database_params_arc.lock().unwrap();
        let (mismatched_schema, target_version, _) = migrate_database_params.remove(0);
        assert_eq!(mismatched_schema, 0);
        assert_eq!(target_version, 5);
        TestLogHandler::new().exists_log_containing(
            "WARN: DbInitializer: Database is incompatible and its updating is necessary",
        );
    }

    #[test]
    fn database_migration_can_be_suppressed() {
        let data_dir = ensure_node_home_directory_exists(
            "db_initializer",
            "database_migration_can_be_suppressed",
        );
        let conn = bring_db_0_back_to_life_and_return_connection(&data_dir.join(DATABASE_FILE));
        let dao = ConfigDaoReal::new(Box::new(ConnectionWrapperReal::new(conn)));
        let schema_version_before = dao.get("schema_version").unwrap().value_opt.unwrap();
        let subject = DbInitializerReal::default();

        let result = subject.initialize(
            &data_dir,
            false,
            DbInitializationConfig::migration_suppressed(),
        );

        let wrapped_connection = result.unwrap();
        let (schema_version_after, _) =
            retrieve_config_row(wrapped_connection.as_ref(), "schema_version");
        assert_eq!(schema_version_after.unwrap(), schema_version_before)
    }

    #[test]
    #[should_panic(expected = "Attempt to migrate the database at an inappropriate place")]
    fn database_migration_causes_panic_if_not_allowed() {
        let data_dir = ensure_node_home_directory_exists(
            "db_initializer",
            "database_migration_causes_panic_if_not_allowed",
        );
        let _ = bring_db_0_back_to_life_and_return_connection(&data_dir.join(DATABASE_FILE));
        let subject = DbInitializerReal::default();

        let _ = subject.initialize(
            &data_dir,
            false,
            DbInitializationConfig::panic_on_migration(),
        );
    }

    #[test]
    #[should_panic(expected = "Attempt to create a new database without proper configuration")]
    fn database_creation_panics_if_config_is_missing() {
        let data_dir = ensure_node_home_directory_exists(
            "db_initializer",
            "database_creation_panics_if_config_is_missing",
        );
        let subject = DbInitializerReal::default();

        let _ = subject.initialize(
            &data_dir,
            true,
            //suppressed doesn't contain a populated config; only 'create_or_migrate()' does
            DbInitializationConfig::migration_suppressed(),
        );
    }

    #[test]
    fn database_migration_can_be_suppressed_and_give_an_initialization_error() {
        let data_dir = ensure_node_home_directory_exists(
            "db_initializer",
            "database_migration_can_be_suppressed_and_give_an_initialization_error",
        );
        let conn = bring_db_0_back_to_life_and_return_connection(&data_dir.join(DATABASE_FILE));
        let dao = ConfigDaoReal::new(Box::new(ConnectionWrapperReal::new(conn)));
        let schema_version_before = dao.get("schema_version").unwrap().value_opt.unwrap();
        let subject = DbInitializerReal::default();

        let result = subject.initialize(
            &data_dir,
            false,
            DbInitializationConfig::migration_suppressed_with_error(),
        );

        let err = match result {
            Ok(_) => panic!("expected an Err, got Ok"),
            Err(e) => e,
        };
        assert_eq!(err, InitializationError::SuppressedMigration);
        let schema_version_after = dao.get("schema_version").unwrap().value_opt.unwrap();
        assert_eq!(schema_version_after, schema_version_before)
    }

    #[test]
    fn panic_on_migration_properly_set() {
        assert_eq!(
            DbInitializationConfig::panic_on_migration(),
            DbInitializationConfig {
                special_conn_setup: vec![],
                should_be_suppressed: Suppression::No,
                external_dataset: None
            }
        )
    }

    #[test]
    fn create_or_migrate_properly_set() {
        assert_eq!(
            DbInitializationConfig::create_or_migrate(make_external_migration_parameters()),
            DbInitializationConfig {
                special_conn_setup: vec![],
                should_be_suppressed: Suppression::No,
                external_dataset: Some(make_external_migration_parameters())
            }
        )
    }

    #[test]
    fn migration_suppressed_properly_set() {
        assert_eq!(
            DbInitializationConfig::migration_suppressed(),
            DbInitializationConfig {
                special_conn_setup: vec![],
                should_be_suppressed: Suppression::Yes,
                external_dataset: None
            }
        )
    }

    #[test]
    fn suppressed_with_error_properly_set() {
        assert_eq!(
            DbInitializationConfig::migration_suppressed_with_error(),
            DbInitializationConfig {
                special_conn_setup: vec![],
                should_be_suppressed: Suppression::WithErr,
                external_dataset: None
            }
        )
    }

    fn make_default_config_with_different_pointers(
        pointers: Vec<fn(&Connection) -> rusqlite::Result<()>>,
    ) -> DbInitializationConfig {
        DbInitializationConfig {
            special_conn_setup: pointers,
            should_be_suppressed: Suppression::No,
            external_dataset: None,
        }
    }

    fn make_config_with_specific_migration_arguments() -> DbInitializationConfig {
        DbInitializationConfig {
            special_conn_setup: vec![|_: &_| {
                5;
                Ok(())
            }],
            should_be_suppressed: Suppression::No,
            external_dataset: Some(ExternalData {
                chain: Default::default(),
                neighborhood_mode: NeighborhoodModeLight::Standard,
                db_password_opt: None,
            }),
        }
    }

    #[test]
    fn partial_eq_is_implemented_for_db_initialization_config() {
        let fn_one = |_: &_| {
            5;
            Ok(())
        };
        let fn_two = |_: &_| {
            make_wallet("blah");
            Ok(())
        };
        let config_one = make_default_config_with_different_pointers(vec![fn_one]);
        //Rust doesn't allow differentiate between fn pointers
        let config_two = make_default_config_with_different_pointers(vec![fn_two]);
        let config_three = make_default_config_with_different_pointers(vec![]);
        let config_four = make_default_config_with_different_pointers(vec![fn_one, fn_one]);
        let config_five = DbInitializationConfig {
            special_conn_setup: vec![fn_one],
            should_be_suppressed: Suppression::Yes,
            external_dataset: None,
        };
        let config_six = make_config_with_specific_migration_arguments();

        assert_eq!(config_one, config_one);
        assert_eq!(config_one, config_two);
        //down from here, only inequality
        assert_ne!(config_one, config_three);
        assert_ne!(config_one, config_four);
        assert_ne!(config_one, config_five);
        assert_ne!(config_one, config_six)
    }

    #[test]
    fn debug_is_implemented_for_db_initialization_config() {
        let fn_one = |_: &_| {
            5;
            Ok(())
        };
        let fn_two = |_: &_| {
            make_wallet("blah");
            Ok(())
        };
        let config_one = make_config_with_specific_migration_arguments();
        let config_two = make_default_config_with_different_pointers(vec![fn_one, fn_two]);

        let config_one_debug = format!("{:?}", config_one);
        let config_two_debug = format!("{:?}", config_two);

        let regex_one = Regex::new("special_conn_setup: Addresses\\[\\d+\\]").unwrap();
        let regex_two = Regex::new("special_conn_setup: Addresses\\[\\d+(, \\d+)*\\]").unwrap();
        assert!(
            config_one_debug.contains("DbInitializationConfig{special_conn_setup: Addresses[")
                && config_one_debug.contains(
                    "], should_be_suppressed: No, external_data_set: Some(ExternalData \
            { chain: PolyMainnet, neighborhood_mode: Standard, db_password_opt: None })}"
                )
        );
        assert!(
            config_two_debug.contains("DbInitializationConfig{special_conn_setup: Addresses[")
                && config_two_debug
                    .contains("], should_be_suppressed: No, external_data_set: None}")
        );
        assert!(regex_one.is_match(&config_one_debug));
        assert!(regex_two.is_match(&config_two_debug))
    }

    #[test]
    fn choose_clandestine_port_chooses_different_unused_ports_each_time() {
        let _listeners = (0..10)
            .map(|_| {
                let port = DbInitializerReal::choose_clandestine_port();
                TcpListener::bind(&SocketAddr::V4(SocketAddrV4::new(Ipv4Addr::from(0), port)))
                    .expect(&format!("Port {} was not free", port))
            })
            .collect::<Vec<TcpListener>>();
    }

    #[test]
    fn choose_clandestine_port_chooses_ports_between_the_minimum_and_maximum() {
        let clandestine_port_value = DbInitializerReal::choose_clandestine_port();
        assert!(
            clandestine_port_value >= LOWEST_USABLE_INSECURE_PORT,
            "clandestine_port_value should have been > 1024, but was {}",
            clandestine_port_value
        );
        assert!(
            clandestine_port_value <= HIGHEST_RANDOM_CLANDESTINE_PORT,
            "clandestine_port_value should have been < 10000, but was {}",
            clandestine_port_value
        );
    }

    #[test]
    fn nonexistent_directory_is_created_when_possible() {
        let data_dir = ensure_node_home_directory_does_not_exist(
            "db_initializer",
            "nonexistent_directory_is_created_when_possible",
        );

        DbInitializerReal::create_data_directory_if_necessary(&data_dir);

        // If .unwrap() succeeds, test passes!(If not, it gives a better failure message than .is_ok())
        fs::read_dir(data_dir).unwrap();
    }

    #[test]
    fn directory_is_unmolested_if_present() {
        let data_dir = ensure_node_home_directory_exists(
            "db_initializer",
            "directory_is_unmolested_if_present",
        );
        {
            let mut file = File::create(data_dir.join("booga.txt")).unwrap();
            file.write_all(b"unmolested").unwrap();
        }

        DbInitializerReal::create_data_directory_if_necessary(&data_dir);

        let mut file = File::open(data_dir.join("booga.txt")).unwrap();
        let mut contents = String::new();
        file.read_to_string(&mut contents).unwrap();
        assert_eq!(String::from("unmolested"), contents);
    }

    #[cfg(target_os = "linux")]
    #[test]
    #[should_panic(expected = "Cannot create specified data directory at ")]
    fn linux_panic_if_directory_is_nonexistent_and_cant_be_created() {
        panic_if_directory_is_nonexistent_and_cant_be_created(&create_read_only_directory())
    }

    #[cfg(target_os = "macos")]
    #[test]
    #[should_panic(expected = "Cannot create specified data directory at ")]
    fn macos_panic_if_directory_is_nonexistent_and_cant_be_created() {
        panic_if_directory_is_nonexistent_and_cant_be_created(&create_read_only_directory())
    }

    #[cfg(target_os = "windows")]
    #[test]
    #[should_panic(expected = "Cannot create specified data directory at ")]
    fn windows_panic_if_directory_is_nonexistent_and_cant_be_created() {
        let base_path = PathBuf::from("M:\\nonexistent");
        panic_if_directory_is_nonexistent_and_cant_be_created(&base_path);
    }

    fn panic_if_directory_is_nonexistent_and_cant_be_created(base_path: &PathBuf) {
        DbInitializerReal::create_data_directory_if_necessary(&base_path.join("home"));
    }

    #[cfg(not(target_os = "windows"))]
    fn create_read_only_directory() -> PathBuf {
        let parent_dir = ensure_node_home_directory_exists(
            "db_initializer",
            "panic_if_directory_is_nonexistent_and_cant_be_created",
        );
        let data_dir = parent_dir.join("uncreatable");
        match fs::metadata(&parent_dir) {
            Err(_) => (),
            Ok(metadata) => {
                let mut permissions = metadata.permissions();
                permissions.set_readonly(false);
                fs::set_permissions(&parent_dir, permissions).unwrap();
            }
        }
        let mut permissions = fs::metadata(&parent_dir).unwrap().permissions();
        permissions.set_readonly(true);
        fs::set_permissions(&parent_dir, permissions).unwrap();
        data_dir
    }
}<|MERGE_RESOLUTION|>--- conflicted
+++ resolved
@@ -736,12 +736,8 @@
 #[cfg(test)]
 mod tests {
     use super::*;
-<<<<<<< HEAD
     use crate::database::db_initializer::InitializationError::SqliteError;
-    use crate::db_config::config_dao::{ConfigDaoRead, ConfigDaoReal};
-=======
     use crate::db_config::config_dao::{ConfigDao, ConfigDaoReal};
->>>>>>> 9c9a625d
     use crate::test_utils::database_utils::{
         assert_create_table_stm_contains_all_parts,
         assert_index_stm_is_coupled_with_right_parameter, assert_no_index_exists_for_table,
