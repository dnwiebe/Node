--- conflicted
+++ resolved
@@ -20,12 +20,7 @@
 use tokio::net::TcpListener;
 
 pub const DATABASE_FILE: &str = "node-data.db";
-<<<<<<< HEAD
 pub const CURRENT_SCHEMA_VERSION: usize = 5;
-pub const ENCRYPTED_ROWS: &[&str] = &[EXAMPLE_ENCRYPTED, "seed", "past_neighbors"];
-=======
-pub const CURRENT_SCHEMA_VERSION: usize = 4;
->>>>>>> f87a7e26
 
 #[derive(Debug, PartialEq)]
 pub enum InitializationError {
@@ -177,7 +172,6 @@
         )
         .expect("Can't create config table");
     }
-
     fn initialize_config(&self, conn: &Connection, external_params: ExternalData) {
         Self::set_config_value(conn, EXAMPLE_ENCRYPTED, None, true, "example_encrypted");
         Self::set_config_value(
@@ -323,7 +317,7 @@
             Ok((
                 row.get(0),
                 row.get(1),
-                (row.get(2).map(|encrypted: i64| encrypted > 0)),
+                row.get(2).map(|encrypted: i64| encrypted > 0),
             ))
         });
         match query_result {
@@ -593,14 +587,7 @@
 mod tests {
     use super::*;
     use crate::db_config::config_dao::{ConfigDaoRead, ConfigDaoReal};
-<<<<<<< HEAD
-    use crate::test_utils::database_utils::{assurance_query_for_config_table, bring_db_0_back_to_life_and_return_connection, query_specific_schema_information, DbMigratorMock, assert_create_table_statement_contains_all_important_parts, assert_no_index_exists_for_table, assert_index_statement_is_coupled_with_right_parameter};
-=======
-    use crate::test_utils::database_utils::{
-        bring_db_of_version_0_back_to_life_and_return_connection, retrieve_config_row,
-        DbMigratorMock,
-    };
->>>>>>> f87a7e26
+    use crate::test_utils::database_utils::{bring_db_0_back_to_life_and_return_connection, retrieve_config_row, DbMigratorMock, assert_create_table_statement_contains_all_important_parts, assert_no_index_exists_for_table, assert_index_statement_is_coupled_with_right_parameter};
     use itertools::Itertools;
     use masq_lib::blockchains::chains::Chain;
     use masq_lib::test_utils::logging::{init_test_logging, TestLogHandler};
@@ -608,13 +595,8 @@
         ensure_node_home_directory_does_not_exist, ensure_node_home_directory_exists,
         TEST_DEFAULT_CHAIN,
     };
-<<<<<<< HEAD
     use masq_lib::utils::NeighborhoodModeLight;
-    use rusqlite::types::Type::Null;
-=======
->>>>>>> f87a7e26
     use rusqlite::{Error, OpenFlags};
-    use std::collections::HashSet;
     use std::fs::File;
     use std::io::{Read, Write};
     use std::net::{Ipv4Addr, SocketAddr, SocketAddrV4};
@@ -1025,10 +1007,9 @@
             .initialize(
                 &updated_db_path_dir,
                 true,
-                MigratorConfig::create_or_migrate(ExternalData {
-                    chain: Chain::EthRopsten,
-                    neighborhood_mode: NeighborhoodModeLight::Standard,
-                }),
+                MigratorConfig::create_or_migrate(ExternalData::new(Chain::EthRopsten,NeighborhoodModeLight::Standard,Some("password".to_string())
+                            )
+                )
             )
             .unwrap();
         let _ = subject
@@ -1039,6 +1020,9 @@
             )
             .unwrap();
 
+        // db_password_opt: Some("password".to_string()),
+        // chain: Chain::EthRopsten,
+        // neighborhood_mode: NeighborhoodModeLight::Standard,
         let conn_updated = Connection::open_with_flags(
             &updated_db_path_dir.join(DATABASE_FILE),
             OpenFlags::SQLITE_OPEN_READ_ONLY,
