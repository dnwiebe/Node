--- conflicted
+++ resolved
@@ -21,12 +21,8 @@
 use tokio::net::TcpListener;
 
 pub const DATABASE_FILE: &str = "node-data.db";
-<<<<<<< HEAD
-pub const CURRENT_SCHEMA_VERSION: usize = 1;
+pub const CURRENT_SCHEMA_VERSION: usize = 2;
 pub const ENCRYPTED_ROWS: &[&str] = &[EXAMPLE_ENCRYPTED, "seed", "past_neighbors"];
-=======
-pub const CURRENT_SCHEMA_VERSION: usize = 2;
->>>>>>> a786538a
 
 #[derive(Debug, PartialEq)]
 pub enum InitializationError {
@@ -550,12 +546,8 @@
     use crate::test_utils::database_utils::{
         revive_tables_of_the_version_0_and_return_the_connection_to_the_db, DbMigratorMock,
     };
-<<<<<<< HEAD
     use masq_lib::test_utils::logging::{init_test_logging, TestLogHandler};
-=======
-    use crate::test_utils::logging::{init_test_logging, TestLogHandler};
     use itertools::Itertools;
->>>>>>> a786538a
     use masq_lib::test_utils::utils::{
         ensure_node_home_directory_does_not_exist, ensure_node_home_directory_exists,
         DEFAULT_CHAIN_ID, TEST_DEFAULT_CHAIN_NAME,
