// Copyright (c) 2017-2019, Substratum LLC (https://substratum.net) and/or its affiliates. All rights reserved.
use crate::accountant::jackass_unsigned_to_signed;
use crate::database::connection_wrapper::ConnectionWrapper;
use crate::database::db_initializer::{connection_or_panic, DbInitializerReal};
use std::path::{Path, PathBuf};
use std::time::Duration;
use std::time::SystemTime;

pub fn to_time_t(system_time: SystemTime) -> i64 {
    match system_time.duration_since(SystemTime::UNIX_EPOCH) {
        Err(e) => unimplemented!("{}", e),
        Ok(d) => jackass_unsigned_to_signed(d.as_secs()).expect("MASQNode has expired"),
    }
}

pub fn now_time_t() -> i64 {
    to_time_t(SystemTime::now())
}

pub fn from_time_t(time_t: i64) -> SystemTime {
    let interval = Duration::from_secs(time_t as u64);
    SystemTime::UNIX_EPOCH + interval
}

pub struct DaoFactoryReal {
    pub data_directory: PathBuf,
    pub chain_id: u8,
    pub create_if_necessary: bool,
}

impl DaoFactoryReal {
    pub fn new(data_directory: &Path, chain_id: u8, create_if_necessary: bool) -> Self {
        Self {
            data_directory: data_directory.to_path_buf(),
            chain_id,
            create_if_necessary,
        }
    }

    pub fn make_connection(&self) -> Box<dyn ConnectionWrapper> {
        connection_or_panic(
<<<<<<< HEAD
            &DbInitializerReal::new(),
=======
            &DbInitializerReal::default(),
>>>>>>> 75bdfd51
            &self.data_directory,
            self.chain_id,
            self.create_if_necessary,
        )
    }
}

#[cfg(test)]
mod tests {
    use super::*;
    use masq_lib::test_utils::utils::DEFAULT_CHAIN_ID;
    use std::str::FromStr;

    #[test]
    #[should_panic(expected = "Failed to connect to database at \"nonexistent")]
    fn connection_panics_if_connection_cannot_be_made() {
        let subject = DaoFactoryReal::new(
            &PathBuf::from_str("nonexistent").unwrap(),
            DEFAULT_CHAIN_ID,
            false,
        );

        let _ = subject.make_connection();
    }
}<|MERGE_RESOLUTION|>--- conflicted
+++ resolved
@@ -39,11 +39,7 @@
 
     pub fn make_connection(&self) -> Box<dyn ConnectionWrapper> {
         connection_or_panic(
-<<<<<<< HEAD
-            &DbInitializerReal::new(),
-=======
             &DbInitializerReal::default(),
->>>>>>> 75bdfd51
             &self.data_directory,
             self.chain_id,
             self.create_if_necessary,
