// Copyright (c) 2019, MASQ (https://masq.ai) and/or its affiliates. All rights reserved.

use crate::accountant::big_int_db_processor::BigIntDivider;
use crate::blockchain::bip39::Bip39;
use crate::database::connection_wrapper::ConnectionWrapper;
use crate::database::db_initializer::{DbInitializationConfig, CURRENT_SCHEMA_VERSION};
use crate::db_config::db_encryption_layer::DbEncryptionLayer;
use crate::db_config::typed_config_layer::decode_bytes;
use crate::sub_lib::accountant::{DEFAULT_PAYMENT_THRESHOLDS, DEFAULT_SCAN_INTERVALS};
use crate::sub_lib::cryptde::PlainData;
use crate::sub_lib::neighborhood::DEFAULT_RATE_PACK;
use itertools::Itertools;
use masq_lib::blockchains::chains::Chain;
use masq_lib::logger::Logger;
use masq_lib::utils::{ExpectValue, NeighborhoodModeLight, WrapResult};
use rusqlite::{params_from_iter, Error, Params, Row, Transaction};
use std::cell::RefCell;
use std::fmt::{Debug, Display, Formatter};
use std::iter::once;
use tiny_hderive::bip32::ExtendedPrivKey;

pub trait DbMigrator {
    fn migrate_database(
        &self,
        mismatched_schema: usize,
        target_version: usize,
        conn: Box<dyn ConnectionWrapper>,
    ) -> Result<(), String>;
}

pub struct DbMigratorReal {
    external: ExternalData,
    logger: Logger,
}

impl DbMigrator for DbMigratorReal {
    fn migrate_database(
        &self,
        mismatched_schema: usize,
        target_version: usize,
        mut conn: Box<dyn ConnectionWrapper>,
    ) -> Result<(), String> {
        let migrator_config = DBMigratorInnerConfiguration::new();
        let migration_utils = match DBMigrationUtilitiesReal::new(&mut *conn, migrator_config) {
            Err(e) => return Err(e.to_string()),
            Ok(utils) => utils,
        };
        self.initiate_migrations(
            mismatched_schema,
            target_version,
            Box::new(migration_utils),
            Self::list_of_migrations(),
        )
    }
}

trait DatabaseMigration {
    fn migrate<'a>(
        &self,
        mig_declaration_utilities: Box<dyn MigDeclarationUtilities + 'a>,
    ) -> rusqlite::Result<()>;
    fn old_version(&self) -> usize;
}

trait MigDeclarationUtilities {
    fn db_password(&self) -> Option<String>;
    fn transaction(&self) -> &Transaction;
    fn execute_upon_transaction<'a>(
        &self,
        sql_statements: &[&'a dyn StatementObject],
    ) -> rusqlite::Result<()>;
    fn external_parameters(&self) -> &ExternalData;
    fn logger(&self) -> &Logger;
}

trait DBMigrationUtilities {
    fn update_schema_version(&self, update_to: usize) -> rusqlite::Result<()>;

    fn commit(&mut self) -> Result<(), String>;

    fn make_mig_declaration_utils<'a>(
        &'a self,
        external: &'a ExternalData,
        logger: &'a Logger,
    ) -> Box<dyn MigDeclarationUtilities + 'a>;

    fn too_high_schema_panics(&self, mismatched_schema: usize);
}

struct DBMigrationUtilitiesReal<'a> {
    root_transaction: Option<Transaction<'a>>,
    db_migrator_configuration: DBMigratorInnerConfiguration,
}

impl<'a> DBMigrationUtilitiesReal<'a> {
    fn new<'b: 'a>(
        conn: &'b mut dyn ConnectionWrapper,
        db_migrator_configuration: DBMigratorInnerConfiguration,
    ) -> rusqlite::Result<Self> {
        Self {
            root_transaction: Some(conn.transaction()?),
            db_migrator_configuration,
        }
        .wrap_to_ok()
    }

    fn root_transaction_ref(&self) -> &Transaction<'a> {
        self.root_transaction.as_ref().expectv("root transaction")
    }
}

impl<'a> DBMigrationUtilities for DBMigrationUtilitiesReal<'a> {
    fn update_schema_version(&self, update_to: usize) -> rusqlite::Result<()> {
        DbMigratorReal::update_schema_version(
            self.db_migrator_configuration
                .db_configuration_table
                .as_str(),
            self.root_transaction_ref(),
            update_to,
        )
    }

    fn commit(&mut self) -> Result<(), String> {
        self.root_transaction
            .take()
            .expectv("owned root transaction")
            .commit()
            .map_err(|e| e.to_string())
    }

    fn make_mig_declaration_utils<'b>(
        &'b self,
        external: &'b ExternalData,
        logger: &'b Logger,
    ) -> Box<dyn MigDeclarationUtilities + 'b> {
        Box::new(MigDeclarationUtilitiesReal::new(
            self.root_transaction_ref(),
            external,
            logger,
        ))
    }

    fn too_high_schema_panics(&self, mismatched_schema: usize) {
        if mismatched_schema > self.db_migrator_configuration.current_schema_version {
            panic!(
                "Database claims to be more advanced ({}) than the version {} which is the latest \
             version this Node knows about.",
                mismatched_schema, CURRENT_SCHEMA_VERSION
            )
        }
    }
}

struct MigDeclarationUtilitiesReal<'a> {
    root_transaction_ref: &'a Transaction<'a>,
    external: &'a ExternalData,
    logger: &'a Logger,
}

impl<'a> MigDeclarationUtilitiesReal<'a> {
    fn new(
        root_transaction_ref: &'a Transaction<'a>,
        external: &'a ExternalData,
        logger: &'a Logger,
    ) -> Self {
        Self {
            root_transaction_ref,
            external,
            logger,
        }
    }
}

impl MigDeclarationUtilities for MigDeclarationUtilitiesReal<'_> {
    fn db_password(&self) -> Option<String> {
        self.external.db_password_opt.clone()
    }

    fn transaction(&self) -> &Transaction {
        self.root_transaction_ref
    }

    fn execute_upon_transaction<'a>(
        &self,
        sql_statements: &[&dyn StatementObject],
    ) -> rusqlite::Result<()> {
        let transaction = self.root_transaction_ref;
        sql_statements.iter().fold(Ok(()), |so_far, stm| {
            if so_far.is_ok() {
                match stm.execute(transaction) {
                    Ok(_) => Ok(()),
                    Err(e) if e == Error::ExecuteReturnedResults => Ok(()),
                    Err(e) => Err(e),
                }
            } else {
                so_far
            }
        })
    }

    fn external_parameters(&self) -> &ExternalData {
        self.external
    }

    fn logger(&self) -> &Logger {
        self.logger
    }
}

trait StatementObject: Display {
    fn execute(&self, transaction: &Transaction) -> rusqlite::Result<()>;
}

impl StatementObject for &str {
    fn execute(&self, transaction: &Transaction) -> rusqlite::Result<()> {
        transaction.execute(self, []).map(|_| ())
    }
}

impl StatementObject for String {
    fn execute(&self, transaction: &Transaction) -> rusqlite::Result<()> {
        self.as_str().execute(transaction)
    }
}

struct StatementWithRusqliteParams<P: Params> {
    sql_stm: String,
    params: RefCell<Option<P>>,
}

impl<P: Params> StatementObject for StatementWithRusqliteParams<P> {
    fn execute(&self, transaction: &Transaction) -> rusqlite::Result<()> {
        transaction
            .execute(&self.sql_stm, self.params.take().expectv("params"))
            .map(|_| ())
    }
}

impl<P: Params> Display for StatementWithRusqliteParams<P> {
    fn fmt(&self, _f: &mut Formatter<'_>) -> std::fmt::Result {
        unimplemented!()
    }
}

struct DBMigratorInnerConfiguration {
    db_configuration_table: String,
    current_schema_version: usize,
}

impl DBMigratorInnerConfiguration {
    fn new() -> Self {
        DBMigratorInnerConfiguration {
            db_configuration_table: "config".to_string(),
            current_schema_version: CURRENT_SCHEMA_VERSION,
        }
    }
}

#[allow(non_camel_case_types)]
struct Migrate_0_to_1;

impl DatabaseMigration for Migrate_0_to_1 {
    fn migrate<'a>(
        &self,
        declaration_utils: Box<dyn MigDeclarationUtilities + 'a>,
    ) -> rusqlite::Result<()> {
        declaration_utils.execute_upon_transaction(&[
            &"INSERT INTO config (name, value, encrypted) VALUES ('mapping_protocol', null, 0)",
        ])
    }

    fn old_version(&self) -> usize {
        0
    }
}

#[allow(non_camel_case_types)]
struct Migrate_1_to_2;

impl DatabaseMigration for Migrate_1_to_2 {
    fn migrate<'a>(
        &self,
        declaration_utils: Box<dyn MigDeclarationUtilities + 'a>,
    ) -> rusqlite::Result<()> {
        let statement = format!(
            "INSERT INTO config (name, value, encrypted) VALUES ('chain_name', '{}', 0)",
            declaration_utils
                .external_parameters()
                .chain
                .rec()
                .literal_identifier
        );
        declaration_utils.execute_upon_transaction(&[&statement])
    }

    fn old_version(&self) -> usize {
        1
    }
}

#[allow(non_camel_case_types)]
struct Migrate_2_to_3;

impl DatabaseMigration for Migrate_2_to_3 {
    fn migrate<'a>(
        &self,
        declaration_utils: Box<dyn MigDeclarationUtilities + 'a>,
    ) -> rusqlite::Result<()> {
        let statement_1 =
            "INSERT INTO config (name, value, encrypted) VALUES ('blockchain_service_url', null, 0)";
        let statement_2 = format!(
            "INSERT INTO config (name, value, encrypted) VALUES ('neighborhood_mode', '{}', 0)",
            declaration_utils.external_parameters().neighborhood_mode
        );
        declaration_utils.execute_upon_transaction(&[&statement_1, &statement_2])
    }

    fn old_version(&self) -> usize {
        2
    }
}

#[allow(non_camel_case_types)]
struct Migrate_3_to_4;

impl DatabaseMigration for Migrate_3_to_4 {
    fn migrate<'a>(&self, utils: Box<dyn MigDeclarationUtilities + 'a>) -> rusqlite::Result<()> {
        let transaction = utils.transaction();
        let mut stmt = transaction
            .prepare("select name, value from config where name in ('example_encrypted', 'seed', 'consuming_wallet_derivation_path') order by name")
            .expect("Internal error");

        let rows = stmt
            .query_map([], |row| {
                let name = row.get::<usize, String>(0).expect("Internal error");
                let value_opt = row.get::<usize, Option<String>>(1).expect("Internal error");
                Ok((name, value_opt))
            })
            .expect("Database is corrupt")
            .map(|r| r.unwrap())
            .collect::<Vec<(String, Option<String>)>>();
        if rows.iter().map(|r| r.0.as_str()).collect_vec()
            != vec![
                "consuming_wallet_derivation_path",
                "example_encrypted",
                "seed",
            ]
        {
            panic!("Database is corrupt");
        }
        let consuming_path_opt = rows[0].1.clone();
        let example_encrypted = rows[1].1.clone();
        let seed_encrypted = rows[2].1.clone();
        let private_key_encoded = match (consuming_path_opt, example_encrypted, seed_encrypted) {
            (Some(consuming_path), Some(example_encrypted), Some(seed_encrypted)) => {
                let password_opt = utils.db_password();
                if !DbEncryptionLayer::password_matches(&password_opt, &Some(example_encrypted)) {
                    panic!("Bad password");
                }
                let seed_encoded =
                    DbEncryptionLayer::decrypt_value(&Some(seed_encrypted), &password_opt, "seed")
                        .expect("Internal error")
                        .expect("Internal error");
                let seed_data = decode_bytes(Some(seed_encoded))
                    .expect("Internal error")
                    .expect("Internal error");
                let extended_private_key =
                    ExtendedPrivKey::derive(seed_data.as_ref(), consuming_path.as_str())
                        .expect("Internal error");
                let private_key_data = PlainData::new(&extended_private_key.secret());
                Some(
                    Bip39::encrypt_bytes(
                        &private_key_data.as_slice(),
                        password_opt.as_ref().expect("Test-drive me!"),
                    )
                    .expect("Internal error: encryption failed"),
                )
            }
            _ => None,
        };
        let private_key_column = if let Some(private_key) = private_key_encoded {
            format!("'{}'", private_key)
        } else {
            "null".to_string()
        };
        utils.execute_upon_transaction(&[
            &format! ("insert into config (name, value, encrypted) values ('consuming_wallet_private_key', {}, 1)",
                     private_key_column),
            &"delete from config where name in ('seed', 'consuming_wallet_derivation_path', 'consuming_wallet_public_key')",
        ])
    }

    fn old_version(&self) -> usize {
        3
    }
}

#[allow(non_camel_case_types)]
struct Migrate_4_to_5;

impl DatabaseMigration for Migrate_4_to_5 {
    fn migrate<'a>(&self, utils: Box<dyn MigDeclarationUtilities + 'a>) -> rusqlite::Result<()> {
        let mut select_statement = utils
            .transaction()
            .prepare("select pending_payment_transaction from payable where pending_payment_transaction is not null")?;
        let unresolved_pending_transactions: Vec<String> = select_statement
            .query_map([], |row| {
                Ok(row
                    .get::<usize, String>(0)
                    .expect("select statement was badly prepared"))
            })?
            .flatten()
            .collect();
        if !unresolved_pending_transactions.is_empty() {
            warning!(utils.logger(),
                "Migration from 4 to 5: database belonging to the chain '{}'; \
                we discovered possibly abandoned transactions that are said yet to be pending, these are: '{}'; continuing",
                utils.external_parameters().chain.rec().literal_identifier,unresolved_pending_transactions.join("', '") )
        } else {
            debug!(
                utils.logger(),
                "Migration from 4 to 5: no previous pending transactions found; continuing"
            )
        };
        let statement_1 = "alter table payable drop column pending_payment_transaction";
        let statement_2 = "alter table payable add pending_payable_rowid integer null";
        let statement_3 = "create table pending_payable (\
                rowid integer primary key, \
                transaction_hash text not null, \
                amount integer not null, \
                payable_timestamp integer not null, \
                attempt integer not null, \
                process_error text null\
            )";
        let statement_4 =
            "create unique index pending_payable_hash_idx ON pending_payable (transaction_hash)";
        let statement_5 = "drop index idx_receivable_wallet_address";
        let statement_6 = "drop index idx_banned_wallet_address";
        let statement_7 = "drop index idx_payable_wallet_address";
        let statement_8 = "alter table config rename to _config_old";
        let statement_9 = "create table config (\
                name text primary key,\
                value text,\
                encrypted integer not null\
             )";
        let statement_10 = "insert into config (name, value, encrypted) select name, value, encrypted from _config_old";
        let statement_11 = "drop table _config_old";
        utils.execute_upon_transaction(&[
            &statement_1,
            &statement_2,
            &statement_3,
            &statement_4,
            &statement_5,
            &statement_6,
            &statement_7,
            &statement_8,
            &statement_9,
            &statement_10,
            &statement_11,
        ])
    }

    fn old_version(&self) -> usize {
        4
    }
}

#[allow(non_camel_case_types)]
struct Migrate_5_to_6;

impl DatabaseMigration for Migrate_5_to_6 {
    fn migrate<'a>(
        &self,
        declaration_utils: Box<dyn MigDeclarationUtilities + 'a>,
    ) -> rusqlite::Result<()> {
        let statement_1 = Self::make_initialization_statement(
            "payment_thresholds",
            &DEFAULT_PAYMENT_THRESHOLDS.to_string(),
        );
        let statement_2 =
            Self::make_initialization_statement("rate_pack", &DEFAULT_RATE_PACK.to_string());
        let statement_3 = Self::make_initialization_statement(
            "scan_intervals",
            &DEFAULT_SCAN_INTERVALS.to_string(),
        );
        declaration_utils.execute_upon_transaction(&[&statement_1, &statement_2, &statement_3])
    }

    fn old_version(&self) -> usize {
        5
    }
}

impl Migrate_5_to_6 {
    fn make_initialization_statement(name: &str, value: &str) -> String {
        format!(
            "INSERT INTO config (name, value, encrypted) VALUES ('{}', '{}', 0)",
            name, value
        )
    }
}

#[allow(non_camel_case_types)]
struct Migrate_6_to_7;

#[allow(non_camel_case_types)]
struct Migrate_6_to_7_carrier<'a> {
    utils: Box<dyn MigDeclarationUtilities + 'a>,
    statements: Vec<Box<dyn StatementObject>>,
}

impl DatabaseMigration for Migrate_6_to_7 {
    fn migrate<'a>(
        &self,
        declaration_utils: Box<dyn MigDeclarationUtilities + 'a>,
    ) -> rusqlite::Result<()> {
        let mut migration_carrier = Migrate_6_to_7_carrier::new(declaration_utils);
        migration_carrier.retype_table(
            "payable",
            "balance",
            "wallet_address text primary key,
                              balance_high_b integer not null,
                              balance_low_b integer not null,
                              last_paid_timestamp integer not null,
                              pending_payable_rowid integer null",
        )?;
        migration_carrier.retype_table(
            "receivable",
            "balance",
            "wallet_address text primary key,
                             balance_high_b integer not null,
                             balance_low_b integer not null,
                             last_received_timestamp integer not null",
        )?;
        migration_carrier.retype_table(
            "pending_payable",
            "amount",
            "transaction_hash text not null,
                              amount_high_b integer not null,
                              amount_low_b integer not null,
                              payable_timestamp integer not null,
                              attempt integer not null,
                              process_error text null",
        )?;
        migration_carrier.statements.push(Box::new(format!(
            "update config set value = '{}' where name = 'rate_pack'",
            DEFAULT_RATE_PACK
        )));

        migration_carrier.utils.execute_upon_transaction(
            &migration_carrier
                .statements
                .iter()
                .map(|boxed| boxed.as_ref())
                .collect_vec(),
        )
    }

    fn old_version(&self) -> usize {
        6
    }
}

impl<'a> Migrate_6_to_7_carrier<'a> {
    fn new(utils: Box<dyn MigDeclarationUtilities + 'a>) -> Self {
        Self {
            utils,
            statements: vec![],
        }
    }

    fn retype_table(
        &mut self,
        table: &str,
        nontrivial_param_old_name: &str,
        table_creation_lines: &str,
    ) -> rusqlite::Result<()> {
        self.utils.execute_upon_transaction(&[
            &format!("alter table {table} rename to _{table}_old", table = table),
            &format!(
                "create table compensatory_{} (high_bytes integer null, low_bytes integer null)",
                table
            ),
            &format!("create table {} ({}) strict", table, table_creation_lines),
        ])?;
        let param_names = Self::extract_param_names(table_creation_lines);
        self.compose_insert_statements(table, nontrivial_param_old_name, param_names);
        self.statements
            .push(Box::new(format!("drop table _{}_old", table)));
        Ok(())
    }

    fn compose_insert_statements(
        &mut self,
        table: &str,
        nontrivial_param_old_name: &str,
        param_names: Vec<String>,
    ) {
        let nontrivial_params_new_names = param_names
            .iter()
            .filter(|segment| segment.contains("balance") || segment.contains("amount"))
            .map(|name| name.to_owned())
            .collect::<Vec<String>>();
        let (easy_params, easy_params_prepared_for_inner_join) =
            Self::prepare_easy_params(param_names, &nontrivial_params_new_names);
        let transaction = self.utils.transaction();
        let all_nontrivial_values_found = transaction
            .prepare(&format!(
                "select ({}) from _{}_old",
                nontrivial_param_old_name, table
            ))
            .expect("rusqlite internal error")
            .query_map([], |row: &Row| row.get(0))
            .expect("rusqlite internal error")
            .flatten()
            .collect::<Vec<i64>>();
        if !all_nontrivial_values_found.is_empty() {
            self.fill_compensatory_table(all_nontrivial_values_found, table);
            let final_insert_statement = format!(
                "insert into {0} ({1}, {2}) select {3}, R.high_bytes, R.low_bytes from _{0}_old L inner join compensatory_{0} R where L.rowid = R.rowid",
                table, easy_params, nontrivial_params_new_names.join(", "), easy_params_prepared_for_inner_join
            );
            self.statements.push(Box::new(final_insert_statement))
        } else {
            debug!(
                self.utils.logger(),
                "Migration from 6 to 7: no data to migrate in {}", table
            )
        };
    }

    fn prepare_easy_params(
        param_names_for_select_stm: Vec<String>,
        nontrivial_params_new_names: &[String],
    ) -> (String, String) {
        let easy_params_vec = param_names_for_select_stm
            .into_iter()
            .filter(|name| {
                nontrivial_params_new_names
                    .iter()
                    .all(|n_p_n_name| name != n_p_n_name)
            })
            .collect_vec();
        let easy_params = easy_params_vec.iter().join(", ");
        let easy_params_preformatted_for_inner_join = easy_params_vec
            .into_iter()
            .map(|word| format!("L.{}", word.trim()))
            .join(", ");
        (easy_params, easy_params_preformatted_for_inner_join)
    }

    fn fill_compensatory_table(&mut self, all_nontrivial_values_found: Vec<i64>, table: &str) {
        let statement_with_params = StatementWithRusqliteParams {
            sql_stm: format!(
                "insert into compensatory_{} (high_bytes, low_bytes) values {}",
                table,
                (0..all_nontrivial_values_found.len() - 1)
                    .map(|_| "(?, ?),")
                    .chain(once("(?, ?)"))
                    .collect::<String>()
            ),
            params: RefCell::new(Some(params_from_iter(
                all_nontrivial_values_found
                    .into_iter()
                    .flat_map(|i64_value| {
                        let i128_value = i64_value as i128 * 1_000_000_000;
                        let (high, low) = BigIntDivider::deconstruct(i128_value);
                        vec![high, low]
                    })
                    .collect::<Vec<i64>>(),
            ))),
        };
        self.statements.push(Box::new(statement_with_params));
    }

    fn extract_param_names(table_creation_lines: &str) -> Vec<String> {
        table_creation_lines
            .split(',')
            .map(|line| {
                let clear_line = line.trim_start();
                clear_line
                    .chars()
                    .take_while(|char| !char.is_whitespace())
                    .collect::<String>()
            })
            .collect()
    }
}

////////////////////////////////////////////////////////////////////////////////////////////////////

impl DbMigratorReal {
    pub fn new(external: ExternalData) -> Self {
        Self {
            external,
            logger: Logger::new("DbMigrator"),
        }
    }

    const fn list_of_migrations<'a>() -> &'a [&'a dyn DatabaseMigration] {
        &[
            &Migrate_0_to_1,
            &Migrate_1_to_2,
            &Migrate_2_to_3,
            &Migrate_3_to_4,
            &Migrate_4_to_5,
            &Migrate_5_to_6,
            &Migrate_6_to_7,
        ]
    }

    fn initiate_migrations<'a>(
        &self,
        mismatched_schema: usize,
        target_version: usize,
        mut migration_utilities: Box<dyn DBMigrationUtilities + 'a>,
        list_of_migrations: &'a [&'a (dyn DatabaseMigration + 'a)],
    ) -> Result<(), String> {
        let migrations_to_process = Self::select_migrations_to_process(
            mismatched_schema,
            list_of_migrations,
            target_version,
            &*migration_utilities,
        );
        for record in migrations_to_process {
            let present_db_version = record.old_version();
            if let Err(e) = self.migrate_semi_automated(record, &*migration_utilities, &self.logger)
            {
                return self.dispatch_bad_news(present_db_version, e);
            }
            self.log_success(present_db_version)
        }
        migration_utilities.commit()
    }

    fn migrate_semi_automated<'a>(
        &self,
        record: &dyn DatabaseMigration,
        migration_utilities: &'a (dyn DBMigrationUtilities + 'a),
        logger: &'a Logger,
    ) -> rusqlite::Result<()> {
        info!(
            &self.logger,
            "Migrating from version {} to version {}",
            record.old_version(),
            record.old_version() + 1
        );
        record.migrate(migration_utilities.make_mig_declaration_utils(&self.external, logger))?;
        let migrate_to = record.old_version() + 1;
        migration_utilities.update_schema_version(migrate_to)
    }

    fn update_schema_version(
        name_of_given_table: &str,
        transaction: &Transaction,
        update_to: usize,
    ) -> rusqlite::Result<()> {
        transaction.execute(
            &format!(
                "UPDATE {} SET value = {} WHERE name = 'schema_version'",
                name_of_given_table, update_to
            ),
            [],
        )?;
        Ok(())
    }

    fn select_migrations_to_process<'a>(
        mismatched_schema: usize,
        list_of_migrations: &'a [&'a (dyn DatabaseMigration + 'a)],
        target_version: usize,
        mig_utils: &dyn DBMigrationUtilities,
    ) -> Vec<&'a (dyn DatabaseMigration + 'a)> {
        mig_utils.too_high_schema_panics(mismatched_schema);
        list_of_migrations
            .iter()
            .skip_while(|entry| entry.old_version() != mismatched_schema)
            .take_while(|entry| entry.old_version() < target_version)
            .map(Self::deref)
            .collect::<Vec<&(dyn DatabaseMigration + 'a)>>()
    }

    fn deref<'a, T: ?Sized>(value: &'a &T) -> &'a T {
        *value
    }

    fn dispatch_bad_news(
        &self,
        current_version: usize,
        error: rusqlite::Error,
    ) -> Result<(), String> {
        let error_message = format!(
            "Migrating database from version {} to {} failed: {:?}",
            current_version,
            current_version + 1,
            error
        );
        error!(self.logger, "{}", &error_message);
        Err(error_message)
    }

    fn log_success(&self, previous_version: usize) {
        info!(
            self.logger,
            "Database successfully migrated from version {} to {}",
            previous_version,
            previous_version + 1
        )
    }
}

<<<<<<< HEAD
#[derive(Clone, Debug, PartialEq)]
=======
#[derive(PartialEq, Eq, Debug, Clone)]
pub struct MigratorConfig {
    pub should_be_suppressed: Suppression,
    pub external_dataset: Option<ExternalData>,
}

#[derive(PartialEq, Eq, Debug, Clone, Copy)]
pub enum Suppression {
    No,
    Yes,
    WithErr,
}

impl MigratorConfig {
    pub fn panic_on_migration() -> Self {
        Self {
            should_be_suppressed: Suppression::No,
            external_dataset: None,
        }
    }

    pub fn create_or_migrate(external_params: ExternalData) -> Self {
        //is used also if a fresh db is being created
        Self {
            should_be_suppressed: Suppression::No,
            external_dataset: Some(external_params),
        }
    }

    pub fn migration_suppressed() -> Self {
        Self {
            should_be_suppressed: Suppression::Yes,
            external_dataset: None,
        }
    }

    pub fn migration_suppressed_with_error() -> Self {
        Self {
            should_be_suppressed: Suppression::WithErr,
            external_dataset: None,
        }
    }

    #[cfg(test)]
    pub fn test_default() -> Self {
        Self {
            should_be_suppressed: Suppression::Yes,
            external_dataset: Some(ExternalData {
                chain: TEST_DEFAULT_CHAIN,
                neighborhood_mode: NeighborhoodModeLight::Standard,
                db_password_opt: None,
            }),
        }
    }
}

#[derive(Clone, Debug, PartialEq, Eq)]
>>>>>>> c9bbe5d8
pub struct ExternalData {
    pub chain: Chain,
    pub neighborhood_mode: NeighborhoodModeLight,
    pub db_password_opt: Option<String>,
}

impl ExternalData {
    pub fn new(
        chain: Chain,
        neighborhood_mode: NeighborhoodModeLight,
        db_password_opt: Option<String>,
    ) -> Self {
        Self {
            chain,
            neighborhood_mode,
            db_password_opt,
        }
    }
}

impl From<(DbInitializationConfig, bool)> for ExternalData {
    fn from(tuple: (DbInitializationConfig, bool)) -> Self {
        let (init_config, db_newly_created) = tuple;
        init_config.external_dataset.unwrap_or_else(|| {
            panic!(
                "{}",
                if db_newly_created {
                    "Attempt to create a new database without proper configuration"
                } else {
                    "Attempt to migrate the database at an inappropriate place"
                }
            )
        })
    }
}

#[derive(Debug)]
struct InterimMigrationPlaceholder(usize);

impl DatabaseMigration for InterimMigrationPlaceholder {
    fn migrate<'a>(
        &self,
        _mig_declaration_utilities: Box<dyn MigDeclarationUtilities + 'a>,
    ) -> rusqlite::Result<()> {
        Ok(())
    }

    fn old_version(&self) -> usize {
        self.0 - 1
    }
}

#[cfg(test)]
mod tests {
    use crate::accountant::dao_utils::{from_time_t, to_time_t};
    use crate::blockchain::bip39::Bip39;
    use crate::database::connection_wrapper::{ConnectionWrapper, ConnectionWrapperReal};
    use crate::database::db_initializer::test_utils::ConnectionWrapperMock;
    use crate::database::db_initializer::{
        DbInitializer, DbInitializerReal, CURRENT_SCHEMA_VERSION, DATABASE_FILE,
    };
    use crate::database::db_migrations::{
        DBMigrationUtilities, DBMigrationUtilitiesReal, DatabaseMigration, DbInitializationConfig,
        DbMigrator, ExternalData, MigDeclarationUtilities, Migrate_0_to_1, StatementObject,
        StatementWithRusqliteParams,
    };
    use crate::database::db_migrations::{DBMigratorInnerConfiguration, DbMigratorReal};
    use crate::db_config::db_encryption_layer::DbEncryptionLayer;
    use crate::db_config::persistent_configuration::{
        PersistentConfiguration, PersistentConfigurationReal,
    };
    use crate::db_config::typed_config_layer::encode_bytes;
    use crate::sub_lib::accountant::{DEFAULT_PAYMENT_THRESHOLDS, DEFAULT_SCAN_INTERVALS};
    use crate::sub_lib::cryptde::PlainData;
    use crate::sub_lib::neighborhood::DEFAULT_RATE_PACK;
    use crate::sub_lib::wallet::Wallet;
    use crate::test_utils::database_utils::{
        assert_create_table_stm_contains_all_parts,
        assert_index_stm_is_coupled_with_right_parameter, assert_no_index_exists_for_table,
        assert_table_does_not_exist, bring_db_0_back_to_life_and_return_connection,
        make_external_migration_parameters,
    };
    use crate::test_utils::database_utils::{assert_table_created_as_strict, retrieve_config_row};
    use crate::test_utils::make_wallet;
    use bip39::{Language, Mnemonic, MnemonicType, Seed};
    use ethereum_types::BigEndianHash;
    use itertools::Itertools;
    use masq_lib::constants::DEFAULT_CHAIN;
    use masq_lib::logger::Logger;
    use masq_lib::test_utils::logging::{init_test_logging, TestLogHandler};
    use masq_lib::test_utils::utils::{ensure_node_home_directory_exists, TEST_DEFAULT_CHAIN};
    use masq_lib::utils::{derivation_path, NeighborhoodModeLight};
    use rand::Rng;
    use rusqlite::types::Value::Null;
    use rusqlite::{Connection, Error, OptionalExtension, Row, ToSql, Transaction};
    use std::cell::RefCell;
    use std::collections::HashMap;
    use std::fmt::Debug;
    use std::fs::create_dir_all;
    use std::iter::once;
    use std::panic::{catch_unwind, AssertUnwindSafe};
    use std::str::FromStr;
    use std::sync::{Arc, Mutex};
    use std::time::SystemTime;
    use tiny_hderive::bip32::ExtendedPrivKey;
    use web3::types::{H256, U256};

    #[derive(Default)]
    struct DBMigrationUtilitiesMock {
        too_high_found_schema_will_panic_params: Arc<Mutex<Vec<usize>>>,
        make_mig_declaration_utils_params: Arc<Mutex<Vec<ExternalData>>>,
        make_mig_declaration_utils_results: RefCell<Vec<Box<dyn MigDeclarationUtilities>>>,
        update_schema_version_params: Arc<Mutex<Vec<usize>>>,
        update_schema_version_results: RefCell<Vec<rusqlite::Result<()>>>,
        commit_results: RefCell<Vec<Result<(), String>>>,
    }

    impl DBMigrationUtilitiesMock {
        pub fn update_schema_version_params(mut self, params: &Arc<Mutex<Vec<usize>>>) -> Self {
            self.update_schema_version_params = params.clone();
            self
        }

        pub fn update_schema_version_result(self, result: rusqlite::Result<()>) -> Self {
            self.update_schema_version_results.borrow_mut().push(result);
            self
        }

        pub fn commit_result(self, result: Result<(), String>) -> Self {
            self.commit_results.borrow_mut().push(result);
            self
        }

        pub fn make_mig_declaration_utils_params(
            mut self,
            params: &Arc<Mutex<Vec<ExternalData>>>,
        ) -> Self {
            self.make_mig_declaration_utils_params = params.clone();
            self
        }

        pub fn make_mig_declaration_utils_result(
            self,
            result: Box<dyn MigDeclarationUtilities>,
        ) -> Self {
            self.make_mig_declaration_utils_results
                .borrow_mut()
                .push(result);
            self
        }
    }

    impl DBMigrationUtilities for DBMigrationUtilitiesMock {
        fn update_schema_version(&self, update_to: usize) -> rusqlite::Result<()> {
            self.update_schema_version_params
                .lock()
                .unwrap()
                .push(update_to);
            self.update_schema_version_results.borrow_mut().remove(0)
        }

        fn commit(&mut self) -> Result<(), String> {
            self.commit_results.borrow_mut().remove(0)
        }

        fn make_mig_declaration_utils<'a>(
            &'a self,
            external: &'a ExternalData,
            _logger: &'a Logger,
        ) -> Box<dyn MigDeclarationUtilities + 'a> {
            self.make_mig_declaration_utils_params
                .lock()
                .unwrap()
                .push(external.clone());
            self.make_mig_declaration_utils_results
                .borrow_mut()
                .remove(0)
        }

        fn too_high_schema_panics(&self, mismatched_schema: usize) {
            self.too_high_found_schema_will_panic_params
                .lock()
                .unwrap()
                .push(mismatched_schema);
        }
    }

    #[derive(Default)]
    struct DBMigrateDeclarationUtilitiesMock {
        db_password_results: RefCell<Vec<Option<String>>>,
        execute_upon_transaction_params: Arc<Mutex<Vec<Vec<String>>>>,
        execute_upon_transaction_results: RefCell<Vec<rusqlite::Result<()>>>,
    }

    impl DBMigrateDeclarationUtilitiesMock {
        #[allow(dead_code)]
        pub fn db_password_result(self, result: Option<String>) -> Self {
            self.db_password_results.borrow_mut().push(result);
            self
        }

        pub fn execute_upon_transaction_params(
            mut self,
            params: &Arc<Mutex<Vec<Vec<String>>>>,
        ) -> Self {
            self.execute_upon_transaction_params = params.clone();
            self
        }

        pub fn execute_upon_transaction_result(self, result: rusqlite::Result<()>) -> Self {
            self.execute_upon_transaction_results
                .borrow_mut()
                .push(result);
            self
        }
    }

    impl MigDeclarationUtilities for DBMigrateDeclarationUtilitiesMock {
        fn db_password(&self) -> Option<String> {
            self.db_password_results.borrow_mut().remove(0)
        }

        fn transaction(&self) -> &Transaction {
            unimplemented!("Not needed so far")
        }

        fn execute_upon_transaction<'a>(
            &self,
            sql_statements: &[&'a dyn StatementObject],
        ) -> rusqlite::Result<()> {
            self.execute_upon_transaction_params.lock().unwrap().push(
                sql_statements
                    .iter()
                    .map(|stm_obj| stm_obj.to_string())
                    .collect::<Vec<String>>(),
            );
            self.execute_upon_transaction_results.borrow_mut().remove(0)
        }

        fn external_parameters(&self) -> &ExternalData {
            unimplemented!("Not needed so far")
        }

        fn logger(&self) -> &Logger {
            unimplemented!("Not needed so far")
        }
    }

    const _SMART_REMINDER: () = check_schema_version_continuity();

    #[allow(dead_code)]
    const fn check_schema_version_continuity() {
        if DbMigratorReal::list_of_migrations().len() != CURRENT_SCHEMA_VERSION {
            panic!(
                "It appears you need to increment the current schema version to have DbMigrator \
             work correctly if any new migration added"
            )
        };
    }

    #[test]
    fn migrate_database_handles_an_error_from_creating_the_root_transaction() {
        let subject = DbMigratorReal::new(make_external_migration_parameters());
        let mismatched_schema = 0;
        let target_version = 5; //irrelevant
        let connection = ConnectionWrapperMock::default()
            .transaction_result(Err(Error::SqliteSingleThreadedMode)); //hard to find a real-like error for this

        let result =
            subject.migrate_database(mismatched_schema, target_version, Box::new(connection));

        assert_eq!(
            result,
            Err("SQLite was compiled or configured for single-threaded use only".to_string())
        )
    }

    #[test]
    fn initiate_migrations_panics_if_the_schema_is_of_higher_number_than_the_latest_official() {
        let last_version = CURRENT_SCHEMA_VERSION;
        let too_advanced = last_version + 1;
        let connection = Connection::open_in_memory().unwrap();
        let mut conn_wrapper = ConnectionWrapperReal::new(connection);
        let mig_config = DBMigratorInnerConfiguration::new();
        let migration_utilities =
            DBMigrationUtilitiesReal::new(&mut conn_wrapper, mig_config).unwrap();
        let subject = DbMigratorReal::new(make_external_migration_parameters());

        let captured_panic = catch_unwind(AssertUnwindSafe(|| {
            subject.initiate_migrations(
                too_advanced,
                CURRENT_SCHEMA_VERSION,
                Box::new(migration_utilities),
                DbMigratorReal::list_of_migrations(),
            )
        }))
        .unwrap_err();

        let panic_message = captured_panic.downcast_ref::<String>().unwrap();
        assert_eq!(
            *panic_message,
            format!(
                "Database claims to be more advanced ({}) than the version {} which \
         is the latest version this Node knows about.",
                too_advanced, CURRENT_SCHEMA_VERSION
            )
        )
    }

    #[derive(Default, Debug)]
    struct DBMigrationRecordMock {
        old_version_result: RefCell<usize>,
        migrate_params: Arc<Mutex<Vec<()>>>,
        migrate_result: RefCell<Vec<rusqlite::Result<()>>>,
    }

    impl DBMigrationRecordMock {
        fn old_version_result(self, result: usize) -> Self {
            self.old_version_result.replace(result);
            self
        }

        fn migrate_result(self, result: rusqlite::Result<()>) -> Self {
            self.migrate_result.borrow_mut().push(result);
            self
        }

        fn migrate_params(mut self, params: &Arc<Mutex<Vec<()>>>) -> Self {
            self.migrate_params = params.clone();
            self
        }

        fn set_up_necessary_stuff_for_mocked_migration_record(
            self,
            result_o_v: usize,
            result_m: rusqlite::Result<()>,
            params_m: &Arc<Mutex<Vec<()>>>,
        ) -> Self {
            self.old_version_result(result_o_v)
                .migrate_result(result_m)
                .migrate_params(params_m)
        }
    }

    impl DatabaseMigration for DBMigrationRecordMock {
        fn migrate<'a>(
            &self,
            _migration_utilities: Box<dyn MigDeclarationUtilities + 'a>,
        ) -> rusqlite::Result<()> {
            self.migrate_params.lock().unwrap().push(());
            self.migrate_result.borrow_mut().remove(0)
        }

        fn old_version(&self) -> usize {
            *self.old_version_result.borrow()
        }
    }

    #[test]
    #[should_panic(expected = "The list of database migrations is not ordered properly")]
    fn list_validation_check_works_for_badly_ordered_migrations_when_inside() {
        let fake_one = DBMigrationRecordMock::default().old_version_result(6);
        let fake_two = DBMigrationRecordMock::default().old_version_result(2);
        let list: &[&dyn DatabaseMigration] = &[&Migrate_0_to_1, &fake_one, &fake_two];

        let _ = list_validation_check(list);
    }

    #[test]
    #[should_panic(expected = "The list of database migrations is not ordered properly")]
    fn list_validation_check_works_for_badly_ordered_migrations_when_at_the_end() {
        let fake_one = DBMigrationRecordMock::default().old_version_result(1);
        let fake_two = DBMigrationRecordMock::default().old_version_result(3);
        let list: &[&dyn DatabaseMigration] = &[&Migrate_0_to_1, &fake_one, &fake_two];

        let _ = list_validation_check(list);
    }

    fn list_validation_check<'a>(list_of_migrations: &'a [&'a (dyn DatabaseMigration + 'a)]) {
        let begins_at_version = list_of_migrations[0].old_version();
        let iterator = list_of_migrations.iter();
        let ending_sentinel = &DBMigrationRecordMock::default()
            .old_version_result(begins_at_version + iterator.len())
            as &dyn DatabaseMigration;
        let iterator_shifted = list_of_migrations
            .iter()
            .skip(1)
            .chain(once(&ending_sentinel));
        iterator.zip(iterator_shifted).for_each(|(first, second)| {
            assert!(
                two_numbers_are_sequential(first.old_version(), second.old_version()),
                "The list of database migrations is not ordered properly"
            )
        });
    }

    fn two_numbers_are_sequential(first: usize, second: usize) -> bool {
        (first + 1) == second
    }

    #[test]
    fn list_of_migrations_is_correctly_ordered() {
        let _ = list_validation_check(DbMigratorReal::list_of_migrations());
        //success if no panicking
    }

    #[test]
    fn list_of_migrations_ends_on_the_current_version() {
        let last_entry = DbMigratorReal::list_of_migrations().into_iter().last();

        let result = last_entry.unwrap().old_version();

        assert!(two_numbers_are_sequential(result, CURRENT_SCHEMA_VERSION))
    }

    #[test]
    fn migrate_semi_automated_returns_an_error_from_update_schema_version() {
        let update_schema_version_params_arc = Arc::new(Mutex::new(vec![]));
        let mut migration_record = DBMigrationRecordMock::default()
            .old_version_result(4)
            .migrate_result(Ok(()));
        let migration_utilities = DBMigrationUtilitiesMock::default()
            .make_mig_declaration_utils_result(Box::new(
                DBMigrateDeclarationUtilitiesMock::default(),
            ))
            .update_schema_version_result(Err(Error::InvalidQuery))
            .update_schema_version_params(&update_schema_version_params_arc);
        let subject = DbMigratorReal::new(make_external_migration_parameters());

        let result = subject.migrate_semi_automated(
            &mut migration_record,
            &migration_utilities,
            &Logger::new("test logger"),
        );

        assert_eq!(result, Err(Error::InvalidQuery));
        let update_schema_version_params = update_schema_version_params_arc.lock().unwrap();
        assert_eq!(*update_schema_version_params, vec![5]) //doesn't mean the state really changed, this is just an image of the supplied params
    }

    #[test]
    fn initiate_migrations_returns_an_error_from_migrate() {
        init_test_logging();
        let list = &[&DBMigrationRecordMock::default()
            .old_version_result(0)
            .migrate_result(Err(Error::InvalidColumnIndex(5)))
            as &dyn DatabaseMigration];
        let migrate_declaration_utils = DBMigrateDeclarationUtilitiesMock::default();
        let migration_utils = DBMigrationUtilitiesMock::default()
            .make_mig_declaration_utils_result(Box::new(migrate_declaration_utils));
        let mismatched_schema = 0;
        let target_version = 5; //not relevant
        let subject = DbMigratorReal::new(make_external_migration_parameters());

        let result = subject.initiate_migrations(
            mismatched_schema,
            target_version,
            Box::new(migration_utils),
            list,
        );

        assert_eq!(
            result,
            Err(
                r#"Migrating database from version 0 to 1 failed: InvalidColumnIndex(5)"#
                    .to_string()
            )
        );
        TestLogHandler::new().exists_log_containing(
            r#"ERROR: DbMigrator: Migrating database from version 0 to 1 failed: InvalidColumnIndex(5)"#,
        );
    }

    #[test]
    fn db_password_works() {
        let dir_path = ensure_node_home_directory_exists("db_migrations", "db_password_works");
        let db_path = dir_path.join("test_database.db");
        let mut connection_wrapper =
            ConnectionWrapperReal::new(Connection::open(&db_path).unwrap());
        let utils = DBMigrationUtilitiesReal::new(
            &mut connection_wrapper,
            DBMigratorInnerConfiguration {
                db_configuration_table: "irrelevant".to_string(),
                current_schema_version: 0,
            },
        )
        .unwrap();
        let mut external_parameters = make_external_migration_parameters();
        external_parameters.db_password_opt = Some("booga".to_string());
        let logger = Logger::new("test_logger");
        let subject = utils.make_mig_declaration_utils(&external_parameters, &logger);

        let result = subject.db_password();

        assert_eq!(result, Some("booga".to_string()));
    }

    #[test]
    fn transaction_works() {
        let dir_path = ensure_node_home_directory_exists("db_migrations", "transaction_works");
        let db_path = dir_path.join("test_database.db");
        let mut connection_wrapper =
            ConnectionWrapperReal::new(Connection::open(&db_path).unwrap());
        let utils = DBMigrationUtilitiesReal::new(
            &mut connection_wrapper,
            DBMigratorInnerConfiguration {
                db_configuration_table: "irrelevant".to_string(),
                current_schema_version: 0,
            },
        )
        .unwrap();
        let external_parameters = make_external_migration_parameters();
        let logger = Logger::new("test_logger");
        let subject = utils.make_mig_declaration_utils(&external_parameters, &logger);

        let result = subject.transaction();

        result
            .execute("CREATE TABLE IF NOT EXISTS test (column TEXT)", [])
            .unwrap();
        // no panic? Test passes!
    }

    #[test]
    fn execute_upon_transaction_returns_the_first_error_encountered_and_the_transaction_is_canceled(
    ) {
        let dir_path = ensure_node_home_directory_exists("db_migrations","execute_upon_transaction_returns_the_first_error_encountered_and_the_transaction_is_canceled");
        let db_path = dir_path.join("test_database.db");
        let connection = Connection::open(&db_path).unwrap();
        connection
            .execute(
                "CREATE TABLE test (
            name TEXT,
            count integer
        )",
                [],
            )
            .unwrap();
        let correct_statement_1 = "INSERT INTO test (name,count) VALUES ('mushrooms',270)";
        let erroneous_statement_1 =
            "INSERT INTO botanic_garden (name, count) VALUES (sunflowers, 100)";
        let erroneous_statement_2 = "INSERT INTO milky_way (star) VALUES (just_discovered)";
        let set_of_sql_statements: &[&dyn StatementObject] = &[
            &correct_statement_1,
            &erroneous_statement_1,
            &erroneous_statement_2,
        ];
        let mut connection_wrapper = ConnectionWrapperReal::new(connection);
        let config = DBMigratorInnerConfiguration::new();
        let external_parameters = make_external_migration_parameters();
        let subject = DBMigrationUtilitiesReal::new(&mut connection_wrapper, config).unwrap();

        let result = subject
            .make_mig_declaration_utils(&external_parameters, &Logger::new("test logger"))
            .execute_upon_transaction(set_of_sql_statements);

        assert_eq!(
            result.unwrap_err().to_string(),
            "no such table: botanic_garden"
        );
        let connection = Connection::open(&db_path).unwrap();
        //when an error occurs, the underlying transaction gets rolled back, and we cannot see any changes to the database
        let assertion: Option<(String, String)> = connection
            .query_row("SELECT count FROM test WHERE name='mushrooms'", [], |row| {
                Ok((row.get(0).unwrap(), row.get(1).unwrap()))
            })
            .optional()
            .unwrap();
        assert!(assertion.is_none()) //means no result for this query
    }

    #[test]
    fn execute_upon_transaction_handles_also_statements_that_return_something() {
        let dir_path = ensure_node_home_directory_exists(
            "db_migrations",
            "execute_upon_transaction_handles_also_statements_that_return_something",
        );
        let db_path = dir_path.join("test_database.db");
        let connection = Connection::open(&db_path).unwrap();
        connection
            .execute(
                "CREATE TABLE botanic_garden (
            name TEXT,
            count integer
        )",
                [],
            )
            .unwrap();
        let statement_1 = "INSERT INTO botanic_garden (name,count) VALUES ('sun_flowers', 100)";
        let statement_2 = "ALTER TABLE botanic_garden RENAME TO just_garden"; //this statement returns an overview of the new table on its execution
        let statement_3 = "COMMIT";
        let set_of_sql_statements: &[&dyn StatementObject] =
            &[&statement_1, &statement_2, &statement_3];
        let mut connection_wrapper = ConnectionWrapperReal::new(connection);
        let config = DBMigratorInnerConfiguration::new();
        let external_parameters = make_external_migration_parameters();
        let subject = DBMigrationUtilitiesReal::new(&mut connection_wrapper, config).unwrap();

        let result = subject
            .make_mig_declaration_utils(&external_parameters, &Logger::new("test logger"))
            .execute_upon_transaction(set_of_sql_statements);

        assert_eq!(result, Ok(()));
        let connection = Connection::open(&db_path).unwrap();
        let assertion: Option<(String, i64)> = connection
            .query_row("SELECT * FROM just_garden", [], |row| {
                Ok((row.get(0).unwrap(), row.get(1).unwrap()))
            })
            .optional()
            .unwrap();
        assert!(assertion.is_some()) //means there is a table named 'just_garden' now
    }

    #[test]
    fn execute_upon_transaction_handles_also_error_from_stm_with_params() {
        let dir_path = ensure_node_home_directory_exists(
            "db_migrations",
            "execute_upon_transaction_handles_also_error_from_stm_with_params",
        );
        let db_path = dir_path.join("test_database.db");
        let conn = Connection::open(&db_path).unwrap();
        conn.execute(
            "CREATE TABLE botanic_garden (
                        name TEXT,
                        count integer
                    )",
            [],
        )
        .unwrap();
        let statement_1_simple =
            "INSERT INTO botanic_garden (name,count) VALUES ('sun_flowers', 100)";
        let statement_2_good = StatementWithRusqliteParams {
            sql_stm: "select * from botanic_garden".to_string(),
            params: RefCell::new(Some({
                let params: &[&dyn ToSql] = [].as_slice();
                params
            })),
        };
        let statement_3_bad = StatementWithRusqliteParams {
            sql_stm: "select * from foo".to_string(),
            params: RefCell::new(Some(&[&"another_whatever"])),
        };
        //we won't get down here, error from the execution of statement_3 immediately terminate the circuit
        let statement_4_demonstrative = StatementWithRusqliteParams {
            sql_stm: "select * from bar".to_string(),
            params: RefCell::new(Some(&[&"also_whatever"])),
        };
        let set_of_sql_statements: &[&dyn StatementObject] = &[
            &statement_1_simple,
            &statement_2_good,
            &statement_3_bad,
            &statement_4_demonstrative,
        ];
        let mut conn_wrapper = ConnectionWrapperReal::new(conn);
        let config = DBMigratorInnerConfiguration::new();
        let external_params = make_external_migration_parameters();
        let subject = DBMigrationUtilitiesReal::new(&mut conn_wrapper, config).unwrap();

        let result = subject
            .make_mig_declaration_utils(&external_params, &Logger::new("test logger"))
            .execute_upon_transaction(set_of_sql_statements);

        match result {
            //I was unable recreate the first field in the returned error
            Err(Error::SqliteFailure(_, err_msg_opt)) => {
                assert_eq!(err_msg_opt, Some("no such table: foo".to_string()))
            }
            x => panic!("we expected SqliteFailure(..) but got: {:?}", x),
        }
        let assert_conn = Connection::open(&db_path).unwrap();
        let assertion: Option<(String, i64)> = assert_conn
            .query_row("SELECT * FROM botanic_garden", [], |row| {
                Ok((row.get(0).unwrap(), row.get(1).unwrap()))
            })
            .optional()
            .unwrap();
        assert_eq!(assertion, None)
    }

    fn make_success_mig_record(
        old_version: usize,
        empty_params_arc: &Arc<Mutex<Vec<()>>>,
    ) -> Box<dyn DatabaseMigration> {
        Box::new(
            DBMigrationRecordMock::default().set_up_necessary_stuff_for_mocked_migration_record(
                old_version,
                Ok(()),
                empty_params_arc,
            ),
        )
    }

    #[test]
    fn initiate_migrations_skips_records_already_included_in_the_current_database_and_migrates_only_the_others(
    ) {
        let first_record_migration_p_arc = Arc::new(Mutex::new(vec![]));
        let second_record_migration_p_arc = Arc::new(Mutex::new(vec![]));
        let third_record_migration_p_arc = Arc::new(Mutex::new(vec![]));
        let fourth_record_migration_p_arc = Arc::new(Mutex::new(vec![]));
        let fifth_record_migration_p_arc = Arc::new(Mutex::new(vec![]));
        let mig_record_1 = make_success_mig_record(0, &first_record_migration_p_arc);
        let mig_record_2 = make_success_mig_record(1, &second_record_migration_p_arc);
        let mig_record_3 = make_success_mig_record(2, &third_record_migration_p_arc);
        let mig_record_4 = make_success_mig_record(3, &fourth_record_migration_p_arc);
        let mig_record_5 = make_success_mig_record(4, &fifth_record_migration_p_arc);
        let list_of_migrations: &[&dyn DatabaseMigration] = &[
            mig_record_1.as_ref(),
            mig_record_2.as_ref(),
            mig_record_3.as_ref(),
            mig_record_4.as_ref(),
            mig_record_5.as_ref(),
        ];
        let connection = Connection::open_in_memory().unwrap();
        connection
            .execute(
                "CREATE TABLE test (
            name TEXT,
            value TEXT
        )",
                [],
            )
            .unwrap();
        connection
            .execute(
                "INSERT INTO test (name, value) VALUES ('schema_version', '2')",
                [],
            )
            .unwrap();
        let mut connection_wrapper = ConnectionWrapperReal::new(connection);
        let config = DBMigratorInnerConfiguration {
            db_configuration_table: "test".to_string(),
            current_schema_version: 5,
        };
        let subject = DbMigratorReal::new(make_external_migration_parameters());
        let mismatched_schema = 2;
        let target_version = 5;

        let result = subject.initiate_migrations(
            mismatched_schema,
            target_version,
            Box::new(DBMigrationUtilitiesReal::new(&mut connection_wrapper, config).unwrap()),
            list_of_migrations,
        );

        assert_eq!(result, Ok(()));
        let first_record_migration_params = first_record_migration_p_arc.lock().unwrap();
        assert_eq!(*first_record_migration_params, vec![]);
        let second_record_migration_params = second_record_migration_p_arc.lock().unwrap();
        assert_eq!(*second_record_migration_params, vec![]);
        let third_record_migration_params = third_record_migration_p_arc.lock().unwrap();
        assert_eq!(*third_record_migration_params, vec![()]);
        let fourth_record_migration_params = fourth_record_migration_p_arc.lock().unwrap();
        assert_eq!(*fourth_record_migration_params, vec![()]);
        let fifth_record_migration_params = fifth_record_migration_p_arc.lock().unwrap();
        assert_eq!(*fifth_record_migration_params, vec![()]);
        let assertion: (String, String) = connection_wrapper
            .transaction()
            .unwrap()
            .query_row(
                "SELECT name, value FROM test WHERE name='schema_version'",
                [],
                |row| Ok((row.get(0).unwrap(), row.get(1).unwrap())),
            )
            .unwrap();
        assert_eq!(assertion.1, "5")
    }

    #[test]
    fn initiate_migrations_terminates_at_the_specified_version() {
        let first_record_migration_p_arc = Arc::new(Mutex::new(vec![]));
        let second_record_migration_p_arc = Arc::new(Mutex::new(vec![]));
        let third_record_migration_p_arc = Arc::new(Mutex::new(vec![]));
        let fourth_record_migration_p_arc = Arc::new(Mutex::new(vec![]));
        let fifth_record_migration_p_arc = Arc::new(Mutex::new(vec![]));
        let mig_record_1 = make_success_mig_record(0, &first_record_migration_p_arc);
        let mig_record_2 = make_success_mig_record(1, &second_record_migration_p_arc);
        let mig_record_3 = make_success_mig_record(2, &third_record_migration_p_arc);
        let mig_record_4 = make_success_mig_record(3, &fourth_record_migration_p_arc);
        let mig_record_5 = make_success_mig_record(4, &fifth_record_migration_p_arc);
        let list_of_migrations: &[&dyn DatabaseMigration] = &[
            mig_record_1.as_ref(),
            mig_record_2.as_ref(),
            mig_record_3.as_ref(),
            mig_record_4.as_ref(),
            mig_record_5.as_ref(),
        ];
        let connection = Connection::open_in_memory().unwrap();
        connection
            .execute(
                "CREATE TABLE test (
            name TEXT,
            value TEXT
        )",
                [],
            )
            .unwrap();
        let mut connection_wrapper = ConnectionWrapperReal::new(connection);
        let config = DBMigratorInnerConfiguration {
            db_configuration_table: "test".to_string(),
            current_schema_version: 5,
        };
        let subject = DbMigratorReal::new(make_external_migration_parameters());
        let mismatched_schema = 0;
        let target_version = 3;

        let result = subject.initiate_migrations(
            mismatched_schema,
            target_version,
            Box::new(DBMigrationUtilitiesReal::new(&mut connection_wrapper, config).unwrap()),
            list_of_migrations,
        );

        assert_eq!(result, Ok(()));
        let first_record_migration_params = first_record_migration_p_arc.lock().unwrap();
        assert_eq!(*first_record_migration_params, vec![()]);
        let second_record_migration_params = second_record_migration_p_arc.lock().unwrap();
        assert_eq!(*second_record_migration_params, vec![()]);
        let third_record_migration_params = third_record_migration_p_arc.lock().unwrap();
        assert_eq!(*third_record_migration_params, vec![()]);
        let fourth_record_migration_params = fourth_record_migration_p_arc.lock().unwrap();
        assert_eq!(*fourth_record_migration_params, vec![]);
        let fifth_record_migration_params = fifth_record_migration_p_arc.lock().unwrap();
        assert_eq!(*fifth_record_migration_params, vec![]);
    }

    #[test]
    fn db_migration_happy_path() {
        init_test_logging();
        let execute_upon_transaction_params_arc = Arc::new(Mutex::new(vec![]));
        let update_schema_version_params_arc = Arc::new(Mutex::new(vec![]));
        let make_mig_declaration_params_arc = Arc::new(Mutex::new(vec![]));
        let outdated_schema = 0;
        let list = &[&Migrate_0_to_1 as &dyn DatabaseMigration];
        let db_migrate_declaration_utilities = DBMigrateDeclarationUtilitiesMock::default()
            .execute_upon_transaction_params(&execute_upon_transaction_params_arc)
            .execute_upon_transaction_result(Ok(()));
        let migration_utils = DBMigrationUtilitiesMock::default()
            .make_mig_declaration_utils_params(&make_mig_declaration_params_arc)
            .make_mig_declaration_utils_result(Box::new(db_migrate_declaration_utilities))
            .update_schema_version_params(&update_schema_version_params_arc)
            .update_schema_version_result(Ok(()))
            .commit_result(Ok(()));
        let target_version = 5; //not relevant
        let subject = DbMigratorReal::new(make_external_migration_parameters());

        let result = subject.initiate_migrations(
            outdated_schema,
            target_version,
            Box::new(migration_utils),
            list,
        );

        assert!(result.is_ok());
        let execute_upon_transaction_params = execute_upon_transaction_params_arc.lock().unwrap();
        assert_eq!(
            *execute_upon_transaction_params.get(0).unwrap(),
            vec![
                "INSERT INTO config (name, value, encrypted) VALUES ('mapping_protocol', null, 0)"
                    .to_string()
            ],
        );
        let update_schema_version_params = update_schema_version_params_arc.lock().unwrap();
        assert_eq!(update_schema_version_params[0], 1);
        TestLogHandler::new().exists_log_containing(
            "INFO: DbMigrator: Database successfully migrated from version 0 to 1",
        );
        let make_mig_declaration_utils_params = make_mig_declaration_params_arc.lock().unwrap();
        assert_eq!(
            *make_mig_declaration_utils_params,
            vec![ExternalData {
                chain: TEST_DEFAULT_CHAIN,
                neighborhood_mode: NeighborhoodModeLight::Standard,
                db_password_opt: None,
            }]
        )
    }

    #[test]
    fn final_commit_of_the_root_transaction_sad_path() {
        let first_record_migration_p_arc = Arc::new(Mutex::new(vec![]));
        let second_record_migration_p_arc = Arc::new(Mutex::new(vec![]));
        let list_of_migrations: &[&dyn DatabaseMigration] = &[
            &DBMigrationRecordMock::default().set_up_necessary_stuff_for_mocked_migration_record(
                0,
                Ok(()),
                &first_record_migration_p_arc,
            ),
            &DBMigrationRecordMock::default().set_up_necessary_stuff_for_mocked_migration_record(
                1,
                Ok(()),
                &second_record_migration_p_arc,
            ),
        ];
        let migration_utils = DBMigrationUtilitiesMock::default()
            .make_mig_declaration_utils_result(Box::new(
                DBMigrateDeclarationUtilitiesMock::default(),
            ))
            .make_mig_declaration_utils_result(Box::new(
                DBMigrateDeclarationUtilitiesMock::default(),
            ))
            .update_schema_version_result(Ok(()))
            .update_schema_version_result(Ok(()))
            .commit_result(Err("Committing transaction failed".to_string()));
        let subject = DbMigratorReal::new(make_external_migration_parameters());

        let result =
            subject.initiate_migrations(0, 2, Box::new(migration_utils), list_of_migrations);

        assert_eq!(result, Err(String::from("Committing transaction failed")));
        let first_record_migration_params = first_record_migration_p_arc.lock().unwrap();
        assert_eq!(*first_record_migration_params, vec![()]);
        let second_record_migration_params = second_record_migration_p_arc.lock().unwrap();
        assert_eq!(*second_record_migration_params, vec![()]);
    }

    #[test]
    fn migration_from_0_to_1_is_properly_set() {
        let dir_path = ensure_node_home_directory_exists(
            "db_migrations",
            "migration_from_0_to_1_is_properly_set",
        );
        create_dir_all(&dir_path).unwrap();
        let db_path = dir_path.join(DATABASE_FILE);
        let _ = bring_db_0_back_to_life_and_return_connection(&db_path);
        let subject = DbInitializerReal::default();

        let result = subject.initialize_to_version(
            &dir_path,
            1,
            false,
            DbInitializationConfig::create_or_migrate(make_external_migration_parameters()),
        );
        let connection = result.unwrap();
        let (mp_value, mp_encrypted) = retrieve_config_row(connection.as_ref(), "mapping_protocol");
        let (cs_value, cs_encrypted) = retrieve_config_row(connection.as_ref(), "schema_version");
        assert_eq!(mp_value, None);
        assert_eq!(mp_encrypted, false);
        assert_eq!(cs_value, Some("1".to_string()));
        assert_eq!(cs_encrypted, false)
    }

    #[test]
    fn migration_from_1_to_2_is_properly_set() {
        init_test_logging();
        let start_at = 1;
        let dir_path = ensure_node_home_directory_exists(
            "db_migrations",
            "migration_from_1_to_2_is_properly_set",
        );
        let db_path = dir_path.join(DATABASE_FILE);
        let _ = bring_db_0_back_to_life_and_return_connection(&db_path);
        let subject = DbInitializerReal::default();
        {
            subject
                .initialize_to_version(
                    &dir_path,
                    start_at,
                    true,
                    DbInitializationConfig::create_or_migrate(make_external_migration_parameters()),
                )
                .unwrap();
        }

        let result = subject.initialize_to_version(
            &dir_path,
            start_at + 1,
            false,
            DbInitializationConfig::create_or_migrate(make_external_migration_parameters()),
        );

        let connection = result.unwrap();
        let (chn_value, chn_encrypted) = retrieve_config_row(connection.as_ref(), "chain_name");
        let (cs_value, cs_encrypted) = retrieve_config_row(connection.as_ref(), "schema_version");
        assert_eq!(chn_value, Some("eth-ropsten".to_string()));
        assert_eq!(chn_encrypted, false);
        assert_eq!(cs_value, Some("2".to_string()));
        assert_eq!(cs_encrypted, false);
        TestLogHandler::new().exists_log_containing(
            "DbMigrator: Database successfully migrated from version 1 to 2",
        );
    }

    #[test]
    fn migration_from_2_to_3_is_properly_set() {
        let start_at = 2;
        let dir_path = ensure_node_home_directory_exists(
            "db_migrations",
            "migration_from_2_to_3_is_properly_set",
        );
        let db_path = dir_path.join(DATABASE_FILE);
        let _ = bring_db_0_back_to_life_and_return_connection(&db_path);
        let subject = DbInitializerReal::default();
        {
            subject
                .initialize_to_version(
                    &dir_path,
                    start_at,
                    true,
                    DbInitializationConfig::create_or_migrate(make_external_migration_parameters()),
                )
                .unwrap();
        }

        let result = subject.initialize_to_version(
            &dir_path,
            start_at + 1,
            false,
            DbInitializationConfig::create_or_migrate(ExternalData::new(
                DEFAULT_CHAIN,
                NeighborhoodModeLight::ConsumeOnly,
                None,
            )),
        );

        let connection = result.unwrap();
        let (bchs_value, bchs_encrypted) =
            retrieve_config_row(connection.as_ref(), "blockchain_service_url");
        assert_eq!(bchs_value, None);
        assert_eq!(bchs_encrypted, false);
        let (nm_value, nm_encrypted) =
            retrieve_config_row(connection.as_ref(), "neighborhood_mode");
        assert_eq!(nm_value, Some("consume-only".to_string()));
        assert_eq!(nm_encrypted, false);
        let (cs_value, cs_encrypted) = retrieve_config_row(connection.as_ref(), "schema_version");
        assert_eq!(cs_value, Some("3".to_string()));
        assert_eq!(cs_encrypted, false);
    }

    #[test]
    fn migration_from_3_to_4_with_wallets() {
        let data_path = ensure_node_home_directory_exists(
            "db_migrations",
            "migration_from_3_to_4_with_wallets",
        );
        let db_path = data_path.join(DATABASE_FILE);
        let _ = bring_db_0_back_to_life_and_return_connection(&db_path);
        let password_opt = &Some("password".to_string());
        let subject = DbInitializerReal::default();
        let mut init_config =
            DbInitializationConfig::create_or_migrate(make_external_migration_parameters());
        init_config
            .external_dataset
            .as_mut()
            .unwrap()
            .db_password_opt = password_opt.clone();
        let original_private_key = {
            let schema3_conn = subject
                .initialize_to_version(&data_path, 3, true, init_config.clone())
                .unwrap();
            let mnemonic = Mnemonic::new(MnemonicType::Words24, Language::English);
            let seed = Seed::new(&mnemonic, "booga");
            let consuming_path = derivation_path(0, 150);
            let original_private_key =
                ExtendedPrivKey::derive(seed.as_bytes(), consuming_path.as_str())
                    .unwrap()
                    .secret();
            let seed_plain = PlainData::new(seed.as_bytes());
            let seed_encoded = encode_bytes(Some(seed_plain)).unwrap().unwrap();
            let seed_encrypted =
                DbEncryptionLayer::encrypt_value(&Some(seed_encoded), password_opt, "seed")
                    .unwrap()
                    .unwrap();
            let mut example_data = [0u8; 32];
            rand::thread_rng().fill(&mut example_data);
            let example_encrypted =
                Bip39::encrypt_bytes(&example_data, password_opt.as_ref().unwrap())
                    .expect("Encryption failed");
            let updates = vec![
                ("consuming_wallet_derivation_path", consuming_path, false),
                ("consuming_wallet_public_key", "booga".to_string(), false),
                ("example_encrypted", example_encrypted, true),
                ("seed", seed_encrypted, true),
            ];
            updates.into_iter().for_each(|(name, value, flag)| {
                let mut stmt = schema3_conn
                    .prepare("update config set value = ?, encrypted = ? where name = ?")
                    .expect(&format!(
                        "Couldn't prepare statement to set {} to {}",
                        name, value
                    ));
                let params: &[&dyn ToSql] =
                    &[&value, &(if flag { 1 } else { 0 }), &name.to_string()];
                let count = stmt.execute(params).unwrap();
                if count != 1 {
                    panic!(
                        "Updating {} to '{}' should have affected 1 row, but affected {}",
                        name, value, count
                    );
                }
            });
            original_private_key.to_vec()
        };

        let migrated_private_key = {
            let mut schema4_conn = subject
                .initialize_to_version(&data_path, 4, false, init_config)
                .unwrap();
            {
                let mut stmt = schema4_conn.prepare("select count(*) from config where name in ('consuming_wallet_derivation_path', 'consuming_wallet_public_key', 'seed')").unwrap();
                let cruft = stmt
                    .query_row([], |row| Ok(row.get::<usize, u32>(0)))
                    .unwrap()
                    .unwrap();
                assert_eq!(cruft, 0);
            }
            let (private_key_encrypted, encrypted) =
                retrieve_config_row(schema4_conn.as_mut(), "consuming_wallet_private_key");
            assert_eq!(encrypted, true);
            let private_key = Bip39::decrypt_bytes(
                &private_key_encrypted.unwrap(),
                password_opt.as_ref().unwrap(),
            )
            .unwrap();
            private_key.as_slice().to_vec()
        };

        assert_eq!(migrated_private_key, original_private_key);
    }

    #[test]
    fn migration_from_3_to_4_without_password() {
        let data_path = ensure_node_home_directory_exists(
            "db_migrations",
            "migration_from_3_to_4_without_password",
        );
        let db_path = data_path.join(DATABASE_FILE);
        let _ = bring_db_0_back_to_life_and_return_connection(&db_path);
        let password_opt = &Some("password".to_string());
        let subject = DbInitializerReal::default();
        let mut init_config =
            DbInitializationConfig::create_or_migrate(make_external_migration_parameters());
        init_config
            .external_dataset
            .as_mut()
            .unwrap()
            .db_password_opt = password_opt.clone();

        let mut schema4_conn = subject
            .initialize_to_version(&data_path, 4, false, init_config)
            .unwrap();

        {
            let mut stmt = schema4_conn.prepare("select count(*) from config where name in ('consuming_wallet_derivation_path', 'consuming_wallet_public_key', 'seed')").unwrap();
            let cruft = stmt
                .query_row([], |row| Ok(row.get::<usize, u32>(0)))
                .unwrap()
                .unwrap();
            assert_eq!(cruft, 0);
        }
        let (private_key_encrypted, encrypted) =
            retrieve_config_row(schema4_conn.as_mut(), "consuming_wallet_private_key");
        assert_eq!(private_key_encrypted, None);
        assert_eq!(encrypted, true);
    }

    #[test]
    fn migration_from_4_to_5_without_pending_transactions() {
        init_test_logging();
        let start_at = 4;
        let dir_path = ensure_node_home_directory_exists(
            "db_migrations",
            "migration_from_4_to_5_without_pending_transactions",
        );
        let db_path = dir_path.join(DATABASE_FILE);
        let _ = bring_db_0_back_to_life_and_return_connection(&db_path);
        let subject = DbInitializerReal::default();
        let conn = subject
            .initialize_to_version(
                &dir_path,
                start_at,
                true,
                DbInitializationConfig::create_or_migrate(make_external_migration_parameters()),
            )
            .unwrap();
        let wallet_1 = make_wallet("scotland_yard");
        prepare_old_fashioned_account_with_pending_transaction_opt(
            conn.as_ref(),
            None,
            &wallet_1,
            113344,
            from_time_t(250_000_000),
        );
        let config_table_before = fetch_all_from_config_table(conn.as_ref());

        let _ = subject
            .initialize_to_version(
                &dir_path,
                start_at + 1,
                false,
                DbInitializationConfig::create_or_migrate(ExternalData::new(
                    TEST_DEFAULT_CHAIN,
                    NeighborhoodModeLight::ConsumeOnly,
                    Some("password".to_string()),
                )),
            )
            .unwrap();

        let config_table_after = fetch_all_from_config_table(conn.as_ref());
        assert_eq!(config_table_before, config_table_after);
        assert_on_schema_5_was_adopted(conn.as_ref());
        TestLogHandler::new().exists_log_containing("DEBUG: DbMigrator: Migration from 4 to 5: no previous pending transactions found; continuing");
    }

    fn prepare_old_fashioned_account_with_pending_transaction_opt(
        conn: &dyn ConnectionWrapper,
        transaction_hash_opt: Option<H256>,
        wallet: &Wallet,
        amount: i64,
        timestamp: SystemTime,
    ) {
        let hash_str = transaction_hash_opt
            .map(|hash| format!("{:?}", hash))
            .unwrap_or(String::new());
        let mut stm = conn.prepare("insert into payable (wallet_address, balance, last_paid_timestamp, pending_payment_transaction) values (?,?,?,?)").unwrap();
        let params: &[&dyn ToSql] = &[
            &wallet,
            &amount,
            &to_time_t(timestamp),
            if !hash_str.is_empty() {
                &hash_str
            } else {
                &Null
            },
        ];
        let row_count = stm.execute(params).unwrap();
        assert_eq!(row_count, 1);
    }

    #[test]
    fn migration_from_4_to_5_with_pending_transactions() {
        init_test_logging();
        let start_at = 4;
        let dir_path = ensure_node_home_directory_exists(
            "db_migrations",
            "migration_from_4_to_5_with_pending_transactions",
        );
        let db_path = dir_path.join(DATABASE_FILE);
        let conn = bring_db_0_back_to_life_and_return_connection(&db_path);
        let conn = ConnectionWrapperReal::new(conn);
        let wallet_1 = make_wallet("james_bond");
        let transaction_hash_1 = H256::from_uint(&U256::from(45454545));
        let wallet_2 = make_wallet("robinson_crusoe");
        let transaction_hash_2 = H256::from_uint(&U256::from(999888));
        let subject = DbInitializerReal::default();
        {
            let _ = subject
                .initialize_to_version(
                    &dir_path,
                    start_at,
                    true,
                    DbInitializationConfig::create_or_migrate(make_external_migration_parameters()),
                )
                .unwrap();
        }
        prepare_old_fashioned_account_with_pending_transaction_opt(
            &conn,
            Some(transaction_hash_1),
            &wallet_1,
            555555,
            SystemTime::now(),
        );
        prepare_old_fashioned_account_with_pending_transaction_opt(
            &conn,
            Some(transaction_hash_2),
            &wallet_2,
            1111111,
            from_time_t(200_000_000),
        );
        let config_table_before = fetch_all_from_config_table(&conn);

        let conn_schema5 = subject
            .initialize_to_version(
                &dir_path,
                start_at + 1,
                false,
                DbInitializationConfig::create_or_migrate(ExternalData::new(
                    TEST_DEFAULT_CHAIN,
                    NeighborhoodModeLight::ConsumeOnly,
                    Some("password".to_string()),
                )),
            )
            .unwrap();

        let config_table_after = fetch_all_from_config_table(&conn);
        assert_eq!(config_table_before, config_table_after);
        assert_on_schema_5_was_adopted(conn_schema5.as_ref());
        TestLogHandler::new().exists_log_containing("WARN: DbMigrator: Migration from 4 to 5: database belonging to the chain 'eth-ropsten'; \
         we discovered possibly abandoned transactions that are said yet to be pending, these are: \
          '0x0000000000000000000000000000000000000000000000000000000002b594d1', \
          '0x00000000000000000000000000000000000000000000000000000000000f41d0'; continuing");
    }

    fn assert_on_schema_5_was_adopted(conn_schema5: &dyn ConnectionWrapper) {
        let expected_key_words: &[&[&str]] = &[
            &["rowid", "integer", "primary", "key"],
            &["transaction_hash", "text", "not", "null"],
            &["amount", "integer", "not", "null"],
            &["payable_timestamp", "integer", "not", "null"],
            &["attempt", "integer", "not", "null"],
            &["process_error", "text", "null"],
        ];
        assert_create_table_stm_contains_all_parts(
            conn_schema5,
            "pending_payable",
            expected_key_words,
        );
        let expected_key_words: &[&[&str]] = &[&["transaction_hash"]];
        assert_index_stm_is_coupled_with_right_parameter(
            conn_schema5,
            "pending_payable_hash_idx",
            expected_key_words,
        );
        let expected_key_words: &[&[&str]] = &[
            &["wallet_address", "text", "primary", "key"],
            &["balance", "integer", "not", "null"],
            &["last_paid_timestamp", "integer", "not", "null"],
            &["pending_payable_rowid", "integer", "null"],
        ];
        assert_create_table_stm_contains_all_parts(conn_schema5, "payable", expected_key_words);
        let expected_key_words: &[&[&str]] = &[
            &["name", "text", "primary", "key"],
            &["value", "text"],
            &["encrypted", "integer", "not", "null"],
        ];
        assert_create_table_stm_contains_all_parts(conn_schema5, "config", expected_key_words);
        assert_no_index_exists_for_table(conn_schema5, "config");
        assert_no_index_exists_for_table(conn_schema5, "payable");
        assert_no_index_exists_for_table(conn_schema5, "receivable");
        assert_no_index_exists_for_table(conn_schema5, "banned");
        assert_table_does_not_exist(conn_schema5, "_config_old")
    }

    fn fetch_all_from_config_table(
        conn: &dyn ConnectionWrapper,
    ) -> Vec<(String, (Option<String>, bool))> {
        let mut stmt = conn
            .prepare("select name, value, encrypted from config")
            .unwrap();
        let mut hash_map_of_values = stmt
            .query_map([], |row| {
                Ok((
                    row.get::<usize, String>(0).unwrap(),
                    (
                        row.get::<usize, Option<String>>(1).unwrap(),
                        row.get::<usize, i64>(2)
                            .map(|encrypted: i64| encrypted > 0)
                            .unwrap(),
                    ),
                ))
            })
            .unwrap()
            .flatten()
            .collect::<HashMap<String, (Option<String>, bool)>>();
        hash_map_of_values.remove("schema_version").unwrap();
        let mut vec_of_values = hash_map_of_values.into_iter().collect_vec();
        vec_of_values.sort_by_key(|(name, _)| name.clone());
        vec_of_values
    }

    #[test]
    fn migration_from_5_to_6_works() {
        let dir_path =
            ensure_node_home_directory_exists("db_migrations", "migration_from_5_to_6_works");
        let db_path = dir_path.join(DATABASE_FILE);
        let _ = bring_db_0_back_to_life_and_return_connection(&db_path);
        let subject = DbInitializerReal::default();
        {
            subject
                .initialize_to_version(
                    &dir_path,
                    5,
                    true,
                    DbInitializationConfig::create_or_migrate(make_external_migration_parameters()),
                )
                .unwrap();
        }

        let result = subject.initialize_to_version(
            &dir_path,
            6,
            false,
            DbInitializationConfig::create_or_migrate(make_external_migration_parameters()),
        );

        let connection = result.unwrap();
        let (payment_thresholds, encrypted) =
            retrieve_config_row(connection.as_ref(), "payment_thresholds");
        assert_eq!(
            payment_thresholds,
            Some(DEFAULT_PAYMENT_THRESHOLDS.to_string())
        );
        assert_eq!(encrypted, false);
        let (rate_pack, encrypted) = retrieve_config_row(connection.as_ref(), "rate_pack");
        assert_eq!(rate_pack, Some(DEFAULT_RATE_PACK.to_string()));
        assert_eq!(encrypted, false);
        let (scan_intervals, encrypted) =
            retrieve_config_row(connection.as_ref(), "scan_intervals");
        assert_eq!(scan_intervals, Some(DEFAULT_SCAN_INTERVALS.to_string()));
        assert_eq!(encrypted, false);
    }

    #[test]
    fn migration_from_6_to_7_works() {
        let dir_path =
            ensure_node_home_directory_exists("db_migrations", "migration_from_6_to_7_works");
        let db_path = dir_path.join(DATABASE_FILE);
        let _ = bring_db_0_back_to_life_and_return_connection(&db_path);
        let subject = DbInitializerReal::default();
        let pre_db_conn = subject
            .initialize_to_version(
                &dir_path,
                6,
                true,
                DbInitializationConfig::create_or_migrate(make_external_migration_parameters()),
            )
            .unwrap();
        insert_value(&*pre_db_conn,"insert into payable (wallet_address, balance, last_paid_timestamp, pending_payable_rowid) \
         values (\"0xD7d1b2cF58f6500c7CB22fCA42B8512d06813a03\",56784545484899,11111,null)");
        insert_value(
            &*pre_db_conn,
            "insert into receivable (wallet_address, balance, last_received_timestamp) \
             values (\"0xD2d1b2eF58f6500c7ae22fCA42B8512d06813a03\",-56784,22222)",
        );
        insert_value(&*pre_db_conn,"insert into pending_payable (transaction_hash, amount, payable_timestamp,attempt, process_error) \
         values (\"0xb5c8bd9430b6cc87a0e2fe110ece6bf527fa4f222a4bc8cd032f768fc5219838\",9123,33333,1,null)");
        let mut persistent_config = PersistentConfigurationReal::from(pre_db_conn);
        let old_rate_pack_in_gwei = "44|50|20|32".to_string();
        persistent_config
            .set_rate_pack(old_rate_pack_in_gwei.clone())
            .unwrap();

        let conn = subject
            .initialize_to_version(
                &dir_path,
                7,
                false,
                DbInitializationConfig::create_or_migrate(make_external_migration_parameters()),
            )
            .unwrap();

        assert_table_created_as_strict(&*conn, "payable");
        let expected_key_words: &[&[&str]] = &[
            &["wallet_address", "text", "primary", "key"],
            &["balance_high_b", "integer", "not", "null"],
            &["balance_low_b", "integer", "not", "null"],
            &["last_paid_timestamp", "integer", "not", "null"],
            &["pending_payable_rowid", "integer", "null"],
        ];
        assert_create_table_stm_contains_all_parts(&*conn, "payable", expected_key_words);
        //we don't need the strict constrain necessarily here
        let expected_key_words: &[&[&str]] = &[
            &["transaction_hash", "text", "not", "null"],
            &["amount_high_b", "integer", "not", "null"],
            &["amount_low_b", "integer", "not", "null"],
            &["payable_timestamp", "integer", "not", "null"],
            &["attempt", "integer", "not", "null"],
            &["process_error", "text", "null"],
        ];
        assert_create_table_stm_contains_all_parts(&*conn, "pending_payable", expected_key_words);
        assert_table_created_as_strict(&*conn, "receivable");
        let expected_key_words: &[&[&str]] = &[
            &["wallet_address", "text", "primary", "key"],
            &["balance_high_b", "integer", "not", "null"],
            &["balance_low_b", "integer", "not", "null"],
            &["last_received_timestamp", "integer", "not", "null"],
        ];
        assert_create_table_stm_contains_all_parts(conn.as_ref(), "receivable", expected_key_words);
        ["payable", "receivable", "pending_payable"]
            .iter()
            .for_each(|table_name| {
                assert_table_does_not_exist(&*conn, &format!("_{}_old", table_name))
            });
        assert_values_still_there_plus_pair_of_integer_columns(&*conn, "payable", |row| {
            assert_eq!(
                row.get::<usize, Wallet>(0).unwrap(),
                Wallet::from_str("0xD7d1b2cF58f6500c7CB22fCA42B8512d06813a03").unwrap()
            );
            assert_eq!(row.get::<usize, i64>(1).unwrap(), 6156); //high bytes
            assert_eq!(row.get::<usize, i64>(2).unwrap(), 5467226021000125952); //low bytes
            assert_eq!(row.get::<usize, i64>(3).unwrap(), 11111);
            assert_eq!(row.get::<usize, Option<i64>>(4).unwrap(), None);
            Ok(())
        });
        assert_values_still_there_plus_pair_of_integer_columns(&*conn, "receivable", |row| {
            assert_eq!(
                row.get::<usize, Wallet>(0).unwrap(),
                Wallet::from_str("0xD2d1b2eF58f6500c7ae22fCA42B8512d06813a03").unwrap()
            );
            assert_eq!(row.get::<usize, i64>(1).unwrap(), -1); //high bytes
            assert_eq!(row.get::<usize, i64>(2).unwrap(), 9223315252854775808); //low bytes
            assert_eq!(row.get::<usize, i64>(3).unwrap(), 22222);
            Ok(())
        });
        assert_values_still_there_plus_pair_of_integer_columns(&*conn, "pending_payable", |row| {
            assert_eq!(
                row.get::<usize, String>(0).unwrap(),
                "0xb5c8bd9430b6cc87a0e2fe110ece6bf527fa4f222a4bc8cd032f768fc5219838".to_string()
            );
            assert_eq!(row.get::<usize, i64>(1).unwrap(), 0); //high bytes
            assert_eq!(row.get::<usize, i64>(2).unwrap(), 9123000000000); //low bytes
            assert_eq!(row.get::<usize, i64>(3).unwrap(), 33333);
            assert_eq!(row.get::<usize, i64>(4).unwrap(), 1);
            assert_eq!(row.get::<usize, Option<String>>(5).unwrap(), None);
            Ok(())
        });
        let (rate_pack, encrypted) = retrieve_config_row(&*conn, "rate_pack");
        assert_ne!(old_rate_pack_in_gwei, DEFAULT_RATE_PACK.to_string());
        assert_eq!(rate_pack, Some(DEFAULT_RATE_PACK.to_string()));
        assert_eq!(encrypted, false);
    }

    #[test]
    fn migration_from_6_to_7_without_any_data() {
        init_test_logging();
        let dir_path = ensure_node_home_directory_exists(
            "db_migrations",
            "migration_from_6_to_7_without_any_data",
        );
        let db_path = dir_path.join(DATABASE_FILE);
        let _ = bring_db_0_back_to_life_and_return_connection(&db_path);
        let subject = DbInitializerReal::default();
        let conn = subject
            .initialize_to_version(
                &dir_path,
                6,
                true,
                DbInitializationConfig::create_or_migrate(make_external_migration_parameters()),
            )
            .unwrap();
        let mut subject = DbMigratorReal::new(make_external_migration_parameters());
        subject.logger = Logger::new("migration_from_6_to_7_without_any_data");

        subject.migrate_database(6, 7, conn).unwrap();

        let test_log_handler = TestLogHandler::new();
        ["payable", "receivable", "pending_payable"]
            .iter()
            .for_each(|table_name| {
                test_log_handler.exists_log_containing(&format!("DEBUG: migration_from_6_to_7_without_any_data: Migration from 6 to 7: no data to migrate in {}", table_name));
            })
    }

    fn insert_value(conn: &dyn ConnectionWrapper, insert_stm: &str) {
        let mut statement = conn.prepare(insert_stm).unwrap();
        statement.execute([]).unwrap();
    }

    fn assert_values_still_there_plus_pair_of_integer_columns(
        conn: &dyn ConnectionWrapper,
        table: &str,
        expected_typed_values: fn(&Row) -> rusqlite::Result<()>,
    ) {
        let mut statement = conn.prepare(&format!("select * from {}", table)).unwrap();
        statement.query_row([], expected_typed_values).unwrap();
    }
}<|MERGE_RESOLUTION|>--- conflicted
+++ resolved
@@ -809,67 +809,7 @@
     }
 }
 
-<<<<<<< HEAD
-#[derive(Clone, Debug, PartialEq)]
-=======
-#[derive(PartialEq, Eq, Debug, Clone)]
-pub struct MigratorConfig {
-    pub should_be_suppressed: Suppression,
-    pub external_dataset: Option<ExternalData>,
-}
-
-#[derive(PartialEq, Eq, Debug, Clone, Copy)]
-pub enum Suppression {
-    No,
-    Yes,
-    WithErr,
-}
-
-impl MigratorConfig {
-    pub fn panic_on_migration() -> Self {
-        Self {
-            should_be_suppressed: Suppression::No,
-            external_dataset: None,
-        }
-    }
-
-    pub fn create_or_migrate(external_params: ExternalData) -> Self {
-        //is used also if a fresh db is being created
-        Self {
-            should_be_suppressed: Suppression::No,
-            external_dataset: Some(external_params),
-        }
-    }
-
-    pub fn migration_suppressed() -> Self {
-        Self {
-            should_be_suppressed: Suppression::Yes,
-            external_dataset: None,
-        }
-    }
-
-    pub fn migration_suppressed_with_error() -> Self {
-        Self {
-            should_be_suppressed: Suppression::WithErr,
-            external_dataset: None,
-        }
-    }
-
-    #[cfg(test)]
-    pub fn test_default() -> Self {
-        Self {
-            should_be_suppressed: Suppression::Yes,
-            external_dataset: Some(ExternalData {
-                chain: TEST_DEFAULT_CHAIN,
-                neighborhood_mode: NeighborhoodModeLight::Standard,
-                db_password_opt: None,
-            }),
-        }
-    }
-}
-
 #[derive(Clone, Debug, PartialEq, Eq)]
->>>>>>> c9bbe5d8
 pub struct ExternalData {
     pub chain: Chain,
     pub neighborhood_mode: NeighborhoodModeLight,
