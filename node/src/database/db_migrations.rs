--- conflicted
+++ resolved
@@ -1,20 +1,20 @@
 // Copyright (c) 2019, MASQ (https://masq.ai) and/or its affiliates. All rights reserved.
 
+use crate::blockchain::bip39::Bip39;
 use crate::database::connection_wrapper::ConnectionWrapper;
 use crate::database::db_initializer::CURRENT_SCHEMA_VERSION;
+use crate::db_config::db_encryption_layer::DbEncryptionLayer;
+use crate::db_config::typed_config_layer::decode_bytes;
+use crate::sub_lib::cryptde::PlainData;
 use crate::sub_lib::logger::Logger;
+use itertools::Itertools;
 use masq_lib::blockchains::chains::Chain;
 #[cfg(test)]
 use masq_lib::test_utils::utils::TEST_DEFAULT_CHAIN;
 use masq_lib::utils::{ExpectValue, NeighborhoodModeLight, WrapResult};
 use rusqlite::Transaction;
 use std::fmt::Debug;
-use itertools::Itertools;
-use crate::db_config::db_encryption_layer::DbEncryptionLayer;
-use crate::db_config::typed_config_layer::{decode_bytes};
 use tiny_hderive::bip32::ExtendedPrivKey;
-use crate::blockchain::bip39::Bip39;
-use crate::sub_lib::cryptde::PlainData;
 
 pub trait DbMigrator {
     fn migrate_database(
@@ -270,51 +270,63 @@
 struct Migrate_3_to_4;
 
 impl DatabaseMigration for Migrate_3_to_4 {
-    fn migrate<'a>(
-        &self,
-        utils: Box<dyn MigDeclarationUtilities + 'a>,
-    ) -> rusqlite::Result<()> {
+    fn migrate<'a>(&self, utils: Box<dyn MigDeclarationUtilities + 'a>) -> rusqlite::Result<()> {
         let transaction = utils.transaction();
         let mut stmt = transaction
             .prepare("select name, value from config where name in ('example_encrypted', 'seed', 'consuming_wallet_derivation_path') order by name")
             .expect("Internal error");
 
-        let rows = stmt.query_map(NO_PARAMS, |row| {
-                let name = row.get::<usize, String>(0).expect ("Internal error");
+        let rows = stmt
+            .query_map([], |row| {
+                let name = row.get::<usize, String>(0).expect("Internal error");
                 let value_opt = row.get::<usize, Option<String>>(1).expect("Internal error");
-                Ok ((name, value_opt))
+                Ok((name, value_opt))
             })
             .expect("Database is corrupt")
-            .map (|r| r.unwrap())
+            .map(|r| r.unwrap())
             .collect::<Vec<(String, Option<String>)>>();
-        if rows.iter().map(|r| r.0.as_str()).collect_vec() != vec!["consuming_wallet_derivation_path", "example_encrypted", "seed"] {
-            panic! ("Database is corrupt");
+        if rows.iter().map(|r| r.0.as_str()).collect_vec()
+            != vec![
+                "consuming_wallet_derivation_path",
+                "example_encrypted",
+                "seed",
+            ]
+        {
+            panic!("Database is corrupt");
         }
         let consuming_path_opt = rows[0].1.clone();
         let example_encrypted = rows[1].1.clone();
         let seed_encrypted = rows[2].1.clone();
         let private_key_encoded = match (consuming_path_opt, example_encrypted, seed_encrypted) {
-            (Some(consuming_path), Some (example_encrypted), Some (seed_encrypted)) => {
+            (Some(consuming_path), Some(example_encrypted), Some(seed_encrypted)) => {
                 let password_opt = utils.db_password();
-                if !DbEncryptionLayer::password_matches(&password_opt, &Some (example_encrypted)) {
-                    panic! ("Bad password");
+                if !DbEncryptionLayer::password_matches(&password_opt, &Some(example_encrypted)) {
+                    panic!("Bad password");
                 }
-                let seed_encoded = DbEncryptionLayer::decrypt_value(&Some (seed_encrypted), &password_opt, "seed")
-                    .expect ("Internal error").expect ("Internal error");
-                let seed_data = decode_bytes (Some (seed_encoded))
-                    .expect("Internal error").expect("Internal error");
-                let extended_private_key = ExtendedPrivKey::derive(seed_data.as_ref(), consuming_path.as_str())
+                let seed_encoded =
+                    DbEncryptionLayer::decrypt_value(&Some(seed_encrypted), &password_opt, "seed")
+                        .expect("Internal error")
+                        .expect("Internal error");
+                let seed_data = decode_bytes(Some(seed_encoded))
+                    .expect("Internal error")
                     .expect("Internal error");
-                let private_key_data = PlainData::new (&extended_private_key.secret());
-                Some (Bip39::encrypt_bytes(&private_key_data.as_slice(), password_opt.as_ref().expect("Test-drive me!"))
-                    .expect("Internal error: encryption failed"))
-            },
-            _ => None
+                let extended_private_key =
+                    ExtendedPrivKey::derive(seed_data.as_ref(), consuming_path.as_str())
+                        .expect("Internal error");
+                let private_key_data = PlainData::new(&extended_private_key.secret());
+                Some(
+                    Bip39::encrypt_bytes(
+                        &private_key_data.as_slice(),
+                        password_opt.as_ref().expect("Test-drive me!"),
+                    )
+                    .expect("Internal error: encryption failed"),
+                )
+            }
+            _ => None,
         };
-        let private_key_column = if let Some (private_key) = private_key_encoded {
+        let private_key_column = if let Some(private_key) = private_key_encoded {
             format!("'{}'", private_key)
-        }
-        else {
+        } else {
             "null".to_string()
         };
         utils.execute_upon_transaction(&[
@@ -341,7 +353,12 @@
     }
 
     fn list_of_migrations<'a>() -> &'a [&'a dyn DatabaseMigration] {
-        &[&Migrate_0_to_1, &Migrate_1_to_2, &Migrate_2_to_3, &Migrate_3_to_4]
+        &[
+            &Migrate_0_to_1,
+            &Migrate_1_to_2,
+            &Migrate_2_to_3,
+            &Migrate_3_to_4,
+        ]
     }
 
     fn initiate_migrations<'a>(
@@ -372,7 +389,12 @@
         record: &dyn DatabaseMigration,
         migration_utilities: &'a (dyn DBMigrationUtilities + 'a),
     ) -> rusqlite::Result<()> {
-        info! (&self.logger, "Migrating from version {} to version {}", record.old_version(), record.old_version() + 1);
+        info!(
+            &self.logger,
+            "Migrating from version {} to version {}",
+            record.old_version(),
+            record.old_version() + 1
+        );
         record.migrate(migration_utilities.make_mig_declaration_utils(&self.external))?;
         let migrate_to = record.old_version() + 1;
         migration_utilities.update_schema_version(migrate_to)
@@ -501,7 +523,11 @@
 }
 
 impl ExternalData {
-    pub fn new(chain: Chain, neighborhood_mode: NeighborhoodModeLight, db_password_opt: Option<String>) -> Self {
+    pub fn new(
+        chain: Chain,
+        neighborhood_mode: NeighborhoodModeLight,
+        db_password_opt: Option<String>,
+    ) -> Self {
         Self {
             chain,
             neighborhood_mode,
@@ -528,6 +554,7 @@
 
 #[cfg(test)]
 mod tests {
+    use crate::blockchain::bip39::Bip39;
     use crate::database::connection_wrapper::{ConnectionWrapper, ConnectionWrapperReal};
     use crate::database::db_initializer::test_utils::ConnectionWrapperMock;
     use crate::database::db_initializer::{
@@ -538,31 +565,25 @@
         ExternalData, MigDeclarationUtilities, Migrate_0_to_1, MigratorConfig, Suppression,
     };
     use crate::database::db_migrations::{DBMigratorInnerConfiguration, DbMigratorReal};
+    use crate::db_config::db_encryption_layer::DbEncryptionLayer;
+    use crate::db_config::typed_config_layer::encode_bytes;
+    use crate::sub_lib::cryptde::PlainData;
     use crate::test_utils::database_utils::{
         assurance_query_for_config_table, bring_db_of_version_0_back_to_life_and_return_connection,
     };
     use crate::test_utils::logging::{init_test_logging, TestLogHandler};
+    use bip39::{Language, Mnemonic, MnemonicType, Seed};
     use masq_lib::constants::DEFAULT_CHAIN;
     use masq_lib::test_utils::utils::{ensure_node_home_directory_exists, TEST_DEFAULT_CHAIN};
-<<<<<<< HEAD
-    use masq_lib::utils::{NeighborhoodModeLight, derivation_path};
-    use rusqlite::{Connection, Error, OptionalExtension, NO_PARAMS, Transaction, ToSql};
-=======
-    use masq_lib::utils::NeighborhoodModeLight;
-    use rusqlite::{Connection, Error, OptionalExtension};
->>>>>>> 2bc36c98
+    use masq_lib::utils::{derivation_path, NeighborhoodModeLight};
+    use rand::Rng;
+    use rusqlite::{Connection, Error, OptionalExtension, ToSql, Transaction};
     use std::cell::RefCell;
     use std::fmt::Debug;
     use std::fs::create_dir_all;
     use std::panic::{catch_unwind, AssertUnwindSafe};
     use std::sync::{Arc, Mutex};
-    use bip39::{Mnemonic, MnemonicType, Language, Seed};
-    use rand::Rng;
     use tiny_hderive::bip32::ExtendedPrivKey;
-    use crate::blockchain::bip39::Bip39;
-    use crate::sub_lib::cryptde::PlainData;
-    use crate::db_config::typed_config_layer::{encode_bytes};
-    use crate::db_config::db_encryption_layer::DbEncryptionLayer;
 
     #[derive(Default)]
     struct DBMigrationUtilitiesMock {
@@ -651,7 +672,7 @@
     }
 
     impl DBMigrateDeclarationUtilitiesMock {
-        #[allow (dead_code)]
+        #[allow(dead_code)]
         pub fn db_password_result(self, result: Option<String>) -> Self {
             self.db_password_results.borrow_mut().push(result);
             self
@@ -943,50 +964,55 @@
 
     #[test]
     fn db_password_works() {
-        let dir_path = ensure_node_home_directory_exists("db_migrations","db_password_works");
+        let dir_path = ensure_node_home_directory_exists("db_migrations", "db_password_works");
         let db_path = dir_path.join("test_database.db");
-        let mut connection_wrapper = ConnectionWrapperReal::new(Connection::open(&db_path).unwrap());
+        let mut connection_wrapper =
+            ConnectionWrapperReal::new(Connection::open(&db_path).unwrap());
         let utils = DBMigrationUtilitiesReal::new(
             &mut connection_wrapper,
-            DBMigratorInnerConfiguration{
+            DBMigratorInnerConfiguration {
                 db_configuration_table: "irrelevant".to_string(),
-                current_schema_version: 0
-            }
-        ).unwrap();
+                current_schema_version: 0,
+            },
+        )
+        .unwrap();
         let mut external_parameters = make_external_migration_parameters();
-        external_parameters.db_password_opt = Some ("booga".to_string());
-        let subject = utils
-            .make_mig_declaration_utils(&external_parameters);
+        external_parameters.db_password_opt = Some("booga".to_string());
+        let subject = utils.make_mig_declaration_utils(&external_parameters);
 
         let result = subject.db_password();
 
-        assert_eq! (result, Some ("booga".to_string()));
+        assert_eq!(result, Some("booga".to_string()));
     }
 
     #[test]
     fn transaction_works() {
-        let dir_path = ensure_node_home_directory_exists("db_migrations","transaction_works");
+        let dir_path = ensure_node_home_directory_exists("db_migrations", "transaction_works");
         let db_path = dir_path.join("test_database.db");
-        let mut connection_wrapper = ConnectionWrapperReal::new(Connection::open(&db_path).unwrap());
+        let mut connection_wrapper =
+            ConnectionWrapperReal::new(Connection::open(&db_path).unwrap());
         let utils = DBMigrationUtilitiesReal::new(
             &mut connection_wrapper,
-            DBMigratorInnerConfiguration{
+            DBMigratorInnerConfiguration {
                 db_configuration_table: "irrelevant".to_string(),
-                current_schema_version: 0
-            }
-        ).unwrap();
+                current_schema_version: 0,
+            },
+        )
+        .unwrap();
         let external_parameters = make_external_migration_parameters();
-        let subject = utils
-            .make_mig_declaration_utils(&external_parameters);
+        let subject = utils.make_mig_declaration_utils(&external_parameters);
 
         let result = subject.transaction();
 
-        result.execute("CREATE TABLE IF NOT EXISTS test (column TEXT)", NO_PARAMS).unwrap();
+        result
+            .execute("CREATE TABLE IF NOT EXISTS test (column TEXT)", [])
+            .unwrap();
         // no panic? Test passes!
     }
 
     #[test]
-    fn execute_upon_transaction_returns_the_first_error_encountered_and_the_transaction_is_canceled() {
+    fn execute_upon_transaction_returns_the_first_error_encountered_and_the_transaction_is_canceled(
+    ) {
         let dir_path = ensure_node_home_directory_exists("db_migrations","execute_upon_transaction_returns_the_first_error_encountered_and_the_transaction_is_canceled");
         let db_path = dir_path.join("test_database.db");
         let connection = Connection::open(&db_path).unwrap();
@@ -1401,30 +1427,38 @@
 
     #[test]
     fn migration_from_3_to_4_with_wallets() {
-        let data_path = ensure_node_home_directory_exists("db_migrations", "migration_from_3_to_4_with_wallets");
+        let data_path = ensure_node_home_directory_exists(
+            "db_migrations",
+            "migration_from_3_to_4_with_wallets",
+        );
         let db_path = data_path.join(DATABASE_FILE);
         let _ = bring_db_of_version_0_back_to_life_and_return_connection(&db_path);
-        let password_opt = &Some ("password".to_string());
+        let password_opt = &Some("password".to_string());
         let subject = DbInitializerReal::default();
-        let mut migrator_config = MigratorConfig::create_or_migrate(make_external_migration_parameters());
-        migrator_config.external_dataset.as_mut().unwrap().db_password_opt = password_opt.clone();
+        let mut migrator_config =
+            MigratorConfig::create_or_migrate(make_external_migration_parameters());
+        migrator_config
+            .external_dataset
+            .as_mut()
+            .unwrap()
+            .db_password_opt = password_opt.clone();
         let original_private_key = {
             let schema3_conn = subject
-                .initialize_to_version(
-                    &data_path,
-                    3,
-                    true,
-                    migrator_config.clone(),
-                )
+                .initialize_to_version(&data_path, 3, true, migrator_config.clone())
                 .unwrap();
             let mnemonic = Mnemonic::new(MnemonicType::Words24, Language::English);
             let seed = Seed::new(&mnemonic, "booga");
             let consuming_path = derivation_path(0, 150);
-            let original_private_key = ExtendedPrivKey::derive(seed.as_bytes(), consuming_path.as_str()).unwrap().secret();
+            let original_private_key =
+                ExtendedPrivKey::derive(seed.as_bytes(), consuming_path.as_str())
+                    .unwrap()
+                    .secret();
             let seed_plain = PlainData::new(seed.as_bytes());
             let seed_encoded = encode_bytes(Some(seed_plain)).unwrap().unwrap();
-            let seed_encrypted = DbEncryptionLayer::encrypt_value(&Some(seed_encoded),
-                 password_opt, "seed").unwrap().unwrap();
+            let seed_encrypted =
+                DbEncryptionLayer::encrypt_value(&Some(seed_encoded), password_opt, "seed")
+                    .unwrap()
+                    .unwrap();
             let mut example_data = [0u8; 32];
             rand::thread_rng().fill(&mut example_data);
             let example_encrypted =
@@ -1437,61 +1471,96 @@
                 ("seed", seed_encrypted, 1),
             ];
             updates.into_iter().for_each(|(name, value, flag)| {
-                let mut stmt = schema3_conn.prepare("update config set value = ?, encrypted = ? where name = ?")
-                    .expect(&format!("Couldn't prepare statement to set {} to {}", name, value));
+                let mut stmt = schema3_conn
+                    .prepare("update config set value = ?, encrypted = ? where name = ?")
+                    .expect(&format!(
+                        "Couldn't prepare statement to set {} to {}",
+                        name, value
+                    ));
                 let params: &[&dyn ToSql] = &[&value, &flag, &name.to_string()];
                 let count = stmt.execute(params).unwrap();
-                if count != 1 { panic!("Updating {} to '{}' should have affected 1 row, but affected {}", name, value, count); }
+                if count != 1 {
+                    panic!(
+                        "Updating {} to '{}' should have affected 1 row, but affected {}",
+                        name, value, count
+                    );
+                }
             });
             original_private_key.to_vec()
         };
 
         let migrated_private_key = {
-            let schema4_conn = subject.initialize_to_version(
-                &data_path,
-                4,
-                false,
-                migrator_config,
-            )
+            let schema4_conn = subject
+                .initialize_to_version(&data_path, 4, false, migrator_config)
                 .unwrap();
             let mut stmt = schema4_conn.prepare ("select count(*) from config where name in ('consuming_wallet_derivation_path', 'consuming_wallet_public_key', 'seed')").unwrap();
-            let cruft = stmt.query_row(NO_PARAMS, |row| Ok (row.get::<usize, u32>(0))).unwrap().unwrap();
+            let cruft = stmt
+                .query_row([], |row| Ok(row.get::<usize, u32>(0)))
+                .unwrap()
+                .unwrap();
             assert_eq!(cruft, 0);
             let mut stmt = schema4_conn.prepare ("select value, encrypted from config where name = 'consuming_wallet_private_key'").unwrap();
-            let (private_key_encrypted, encrypted) = stmt.query_row(NO_PARAMS, |row|
-                Ok((row.get::<usize, Option<String>>(0).unwrap(), row.get::<usize, u8>(1).unwrap()))).unwrap();
+            let (private_key_encrypted, encrypted) = stmt
+                .query_row([], |row| {
+                    Ok((
+                        row.get::<usize, Option<String>>(0).unwrap(),
+                        row.get::<usize, u8>(1).unwrap(),
+                    ))
+                })
+                .unwrap();
             assert_eq!(encrypted, 1);
-            let private_key = Bip39::decrypt_bytes(&private_key_encrypted.unwrap(), password_opt.as_ref().unwrap()).unwrap();
+            let private_key = Bip39::decrypt_bytes(
+                &private_key_encrypted.unwrap(),
+                password_opt.as_ref().unwrap(),
+            )
+            .unwrap();
             private_key.as_slice().to_vec()
         };
 
-        assert_eq! (migrated_private_key, original_private_key);
+        assert_eq!(migrated_private_key, original_private_key);
     }
 
     #[test]
     fn migration_from_3_to_4_without_password() {
-        let data_path = ensure_node_home_directory_exists("db_migrations", "migration_from_3_to_4_without_password");
+        let data_path = ensure_node_home_directory_exists(
+            "db_migrations",
+            "migration_from_3_to_4_without_password",
+        );
         let db_path = data_path.join(DATABASE_FILE);
         let _ = bring_db_of_version_0_back_to_life_and_return_connection(&db_path);
-        let password_opt = &Some ("password".to_string());
+        let password_opt = &Some("password".to_string());
         let subject = DbInitializerReal::default();
-        let mut migrator_config = MigratorConfig::create_or_migrate(make_external_migration_parameters());
-        migrator_config.external_dataset.as_mut().unwrap().db_password_opt = password_opt.clone();
-
-        let schema4_conn = subject.initialize_to_version(
-            &data_path,
-            4,
-            false,
-            migrator_config,
-        )
+        let mut migrator_config =
+            MigratorConfig::create_or_migrate(make_external_migration_parameters());
+        migrator_config
+            .external_dataset
+            .as_mut()
+            .unwrap()
+            .db_password_opt = password_opt.clone();
+
+        let schema4_conn = subject
+            .initialize_to_version(&data_path, 4, false, migrator_config)
             .unwrap();
 
         let mut stmt = schema4_conn.prepare ("select count(*) from config where name in ('consuming_wallet_derivation_path', 'consuming_wallet_public_key', 'seed')").unwrap();
-        let cruft = stmt.query_row(NO_PARAMS, |row| Ok (row.get::<usize, u32>(0))).unwrap().unwrap();
+        let cruft = stmt
+            .query_row([], |row| Ok(row.get::<usize, u32>(0)))
+            .unwrap()
+            .unwrap();
         assert_eq!(cruft, 0);
-        let mut stmt = schema4_conn.prepare ("select value, encrypted from config where name = 'consuming_wallet_private_key'").unwrap();
-        let (private_key_encrypted, encrypted) = stmt.query_row(NO_PARAMS, |row|
-            Ok((row.get::<usize, Option<String>>(0).unwrap(), row.get::<usize, u8>(1).unwrap()))).unwrap();
+        let mut stmt = schema4_conn
+            .prepare(
+                "select value, encrypted from config where name = 'consuming_wallet_private_key'",
+            )
+            .unwrap();
+        let (private_key_encrypted, encrypted) = stmt
+            .query_row([], |row| {
+                Ok((
+                    row.get::<usize, Option<String>>(0).unwrap(),
+                    row.get::<usize, u8>(1).unwrap(),
+                ))
+            })
+            .unwrap();
         assert_eq!(private_key_encrypted, None);
         assert_eq!(encrypted, 1);
     }
