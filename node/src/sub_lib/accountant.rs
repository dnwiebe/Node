--- conflicted
+++ resolved
@@ -1,16 +1,12 @@
 // Copyright (c) 2019, MASQ (https://masq.ai) and/or its affiliates. All rights reserved.
-<<<<<<< HEAD
 use crate::accountant::payable_dao::PayableDaoFactory;
 use crate::accountant::pending_payable_dao::PendingPayableDaoFactory;
 use crate::accountant::receivable_dao::ReceivableDaoFactory;
-use crate::accountant::{ReceivedPayments, ReportTransactionReceipts, ScanError, SentPayable};
-use crate::banned_dao::BannedDaoFactory;
-=======
 use crate::accountant::{
     checked_conversion, Accountant, ReceivedPayments, ReportTransactionReceipts, ScanError,
     SentPayables,
 };
->>>>>>> 773fcf0a
+use crate::banned_dao::BannedDaoFactory;
 use crate::blockchain::blockchain_bridge::PendingPayableFingerprint;
 use crate::sub_lib::peer_actors::{BindMessage, StartMessage};
 use crate::sub_lib::wallet::Wallet;
@@ -57,7 +53,6 @@
     pub unban_below_gwei: u64,
 }
 
-<<<<<<< HEAD
 impl Default for PaymentThresholds {
     fn default() -> Self {
         *DEFAULT_PAYMENT_THRESHOLDS
@@ -65,8 +60,6 @@
 }
 
 //this code is used in tests in Accountant
-=======
->>>>>>> 773fcf0a
 impl PaymentThresholds {
     pub fn sugg_and_grace(&self, now: i64) -> i64 {
         now - checked_conversion::<u64, i64>(self.maturity_threshold_sec)
