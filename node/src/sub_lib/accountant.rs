--- conflicted
+++ resolved
@@ -94,13 +94,8 @@
     pub report_routing_service_provided: Recipient<ReportRoutingServiceProvidedMessage>,
     pub report_exit_service_provided: Recipient<ReportExitServiceProvidedMessage>,
     pub report_services_consumed: Recipient<ReportServicesConsumedMessage>,
-<<<<<<< HEAD
-    pub report_new_payments: Recipient<ReceivedPayments>,
+    pub report_inbound_payments: Recipient<ReceivedPayments>,
     pub init_pending_payable_fingerprints: Recipient<PendingPayableFingerprintSeeds>,
-=======
-    pub report_inbound_payments: Recipient<ReceivedPayments>,
-    pub pending_payable_fingerprint: Recipient<PendingPayableFingerprint>,
->>>>>>> 646eac20
     pub report_transaction_receipts: Recipient<ReportTransactionReceipts>,
     pub report_sent_payments: Recipient<SentPayables>,
     pub scan_errors: Recipient<ScanError>,
