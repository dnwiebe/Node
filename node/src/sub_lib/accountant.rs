// Copyright (c) 2019, MASQ (https://masq.ai) and/or its affiliates. All rights reserved.
use crate::accountant::{ReceivedPayments, ReportTransactionReceipts, SentPayable};
use crate::blockchain::blockchain_bridge::PendingPayableFingerprint;
use crate::sub_lib::peer_actors::{BindMessage, StartMessage};
use crate::sub_lib::wallet::Wallet;
use actix::Message;
use actix::Recipient;
use lazy_static::lazy_static;
use masq_lib::combined_parameters::{PaymentCurves, ScanIntervals};
use masq_lib::ui_gateway::NodeFromUiMessage;
use serde_derive::{Deserialize, Serialize};
use std::fmt::{Debug, Formatter};
use std::str::FromStr;

lazy_static! {
    pub static ref DEFAULT_EARNING_WALLET: Wallet = Wallet::from_str("0x27d9A2AC83b493f88ce9B4532EDcf74e95B9788d").expect("Internal error");
    // TODO: The consuming wallet should never be defaulted; it should always come in from a
    // (possibly-complicated) command-line parameter, or the bidirectional GUI.
    pub static ref TEMPORARY_CONSUMING_WALLET: Wallet = Wallet::from_str("0xFFFFFFFFFFFFFFFFFFFFFFFFFFFFFFFFFFFFFFFF").expect("Internal error");
}

#[derive(Clone, Copy, PartialEq, Debug)]
pub struct AccountantConfig {
<<<<<<< HEAD
    pub scan_intervals: ScanIntervals,
    pub payment_curves: PaymentCurves,
=======
    pub payables_scan_interval: Duration,
    pub receivables_scan_interval: Duration,
    pub pending_payable_scan_interval: Duration,
    pub when_pending_too_long_sec: u64,
>>>>>>> 5251abb5
}

#[derive(Clone)]
pub struct AccountantSubs {
    pub bind: Recipient<BindMessage>,
    pub start: Recipient<StartMessage>,
    pub report_routing_service_provided: Recipient<ReportRoutingServiceProvidedMessage>,
    pub report_exit_service_provided: Recipient<ReportExitServiceProvidedMessage>,
    pub report_routing_service_consumed: Recipient<ReportRoutingServiceConsumedMessage>,
    pub report_exit_service_consumed: Recipient<ReportExitServiceConsumedMessage>,
    pub report_new_payments: Recipient<ReceivedPayments>,
    pub pending_payable_fingerprint: Recipient<PendingPayableFingerprint>,
    pub report_transaction_receipts: Recipient<ReportTransactionReceipts>,
    pub report_sent_payments: Recipient<SentPayable>,
    pub ui_message_sub: Recipient<NodeFromUiMessage>,
}

impl Debug for AccountantSubs {
    fn fmt(&self, f: &mut Formatter) -> Result<(), std::fmt::Error> {
        write!(f, "AccountantSubs")
    }
}

#[derive(Clone, PartialEq, Debug, Message)]
pub struct ReportRoutingServiceProvidedMessage {
    pub paying_wallet: Wallet,
    pub payload_size: usize,
    pub service_rate: u64,
    pub byte_rate: u64,
}

#[derive(Clone, PartialEq, Debug, Message)]
pub struct ReportExitServiceProvidedMessage {
    pub paying_wallet: Wallet,
    pub payload_size: usize,
    pub service_rate: u64,
    pub byte_rate: u64,
}

#[derive(Clone, PartialEq, Debug, Message)]
pub struct ReportRoutingServiceConsumedMessage {
    pub earning_wallet: Wallet,
    pub payload_size: usize,
    pub service_rate: u64,
    pub byte_rate: u64,
}

#[derive(Clone, PartialEq, Debug, Message)]
pub struct ReportExitServiceConsumedMessage {
    pub earning_wallet: Wallet,
    pub payload_size: usize,
    pub service_rate: u64,
    pub byte_rate: u64,
}

#[derive(Clone, PartialEq, Debug, Message)]
pub struct GetFinancialStatisticsMessage {
    pub client_id: u64,
}

#[derive(Clone, PartialEq, Debug, Message, Serialize, Deserialize)]
#[serde(rename_all = "camelCase")]
pub struct FinancialStatisticsMessage {
    pub pending_credit: i64,
    pub pending_debt: i64,
}

#[cfg(test)]
mod tests {
    use crate::test_utils::recorder::{make_accountant_subs_from_recorder, Recorder};
    use actix::Actor;

    #[test]
    fn accountant_subs_debug() {
        let addr = Recorder::new().start();

        let subject = make_accountant_subs_from_recorder(&addr);

        assert_eq!(format!("{:?}", subject), "AccountantSubs");
    }
}<|MERGE_RESOLUTION|>--- conflicted
+++ resolved
@@ -21,15 +21,9 @@
 
 #[derive(Clone, Copy, PartialEq, Debug)]
 pub struct AccountantConfig {
-<<<<<<< HEAD
     pub scan_intervals: ScanIntervals,
     pub payment_curves: PaymentCurves,
-=======
-    pub payables_scan_interval: Duration,
-    pub receivables_scan_interval: Duration,
-    pub pending_payable_scan_interval: Duration,
     pub when_pending_too_long_sec: u64,
->>>>>>> 5251abb5
 }
 
 #[derive(Clone)]
