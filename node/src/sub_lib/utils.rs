--- conflicted
+++ resolved
@@ -13,9 +13,6 @@
 use std::io::ErrorKind;
 use std::marker::PhantomData;
 use std::time::{Duration, SystemTime, UNIX_EPOCH};
-
-#[cfg(test)]
-use std::any::Any;
 
 static DEAD_STREAM_ERRORS: [ErrorKind; 5] = [
     ErrorKind::BrokenPipe,
@@ -150,16 +147,14 @@
         &self,
         msg: M,
         interval: Duration,
-<<<<<<< HEAD
-        closure: Box<dyn FnMut(T, Duration) -> SpawnHandle + 'a>,
-    ) -> SpawnHandle;
-
+        ctx: &mut Context<A>,
+    ) -> Box<dyn NLSpawnHandleHolder>;
     as_any_dcl!();
 }
 
 #[derive(Default)]
-pub struct NotifyLaterHandleReal<T> {
-    phantom: PhantomData<T>,
+pub struct NotifyLaterHandleReal<M> {
+    phantom: PhantomData<M>,
 }
 
 impl<T> NotifyLaterHandleReal<T> {
@@ -168,17 +163,6 @@
             phantom: PhantomData::default(),
         }
     }
-}
-
-impl<T: Message + 'static> Default for Box<dyn NotifyLaterHandle<T>> {
-=======
-        ctx: &mut Context<A>,
-    ) -> Box<dyn NLSpawnHandleHolder>;
-    as_any_dcl!();
-}
-
-pub struct NotifyLaterHandleReal<M> {
-    phantom: PhantomData<M>,
 }
 
 impl<M, A> Default for Box<dyn NotifyLaterHandle<M, A>>
@@ -186,7 +170,6 @@
     M: Message + 'static,
     A: Actor<Context = Context<A>> + Handler<M>,
 {
->>>>>>> b535122a
     fn default() -> Self {
         Box::new(NotifyLaterHandleReal {
             phantom: PhantomData::default(),
@@ -194,12 +177,6 @@
     }
 }
 
-<<<<<<< HEAD
-impl<T: Message + 'static> NotifyLaterHandle<T> for NotifyLaterHandleReal<T> {
-    fn notify_later<'a>(
-        &'a self,
-        msg: T,
-=======
 impl<M, A> NotifyLaterHandle<M, A> for NotifyLaterHandleReal<M>
 where
     M: Message + 'static,
@@ -208,17 +185,12 @@
     fn notify_later(
         &self,
         msg: M,
->>>>>>> b535122a
         interval: Duration,
         ctx: &mut Context<A>,
     ) -> Box<dyn NLSpawnHandleHolder> {
         let handle = ctx.notify_later(msg, interval);
         Box::new(NLSpawnHandleHolderReal::new(handle))
     }
-<<<<<<< HEAD
-
-=======
->>>>>>> b535122a
     as_any_impl!();
 }
 
