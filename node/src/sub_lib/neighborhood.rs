// Copyright (c) 2019, MASQ (https://masq.ai) and/or its affiliates. All rights reserved.

use crate::neighborhood::gossip::Gossip_0v1;
use crate::neighborhood::node_record::NodeRecord;
use crate::sub_lib::configurator::NewPasswordMessage;
use crate::sub_lib::cryptde::{CryptDE, PublicKey};
use crate::sub_lib::cryptde_real::CryptDEReal;
use crate::sub_lib::dispatcher::{Component, StreamShutdownMsg};
use crate::sub_lib::hopper::ExpiredCoresPackage;
use crate::sub_lib::node_addr::NodeAddr;
use crate::sub_lib::peer_actors::{BindMessage, NewPublicIp, StartMessage};
use crate::sub_lib::route::Route;
use crate::sub_lib::set_consuming_wallet_message::SetConsumingWalletMessage;
use crate::sub_lib::stream_handler_pool::DispatcherNodeQueryResponse;
use crate::sub_lib::stream_handler_pool::TransmitDataMsg;
use crate::sub_lib::wallet::Wallet;
use actix::Message;
use actix::Recipient;
use core::fmt;
use itertools::Itertools;
use lazy_static::lazy_static;
use masq_lib::blockchains::blockchain_records::CHAINS;
use masq_lib::blockchains::chains::{chain_from_chain_identifier_opt, Chain};
use masq_lib::constants::{CENTRAL_DELIMITER, CHAIN_IDENTIFIER_DELIMITER, MASQ_URL_PREFIX};
use masq_lib::ui_gateway::NodeFromUiMessage;
use masq_lib::utils::NeighborhoodModeLight;
use serde_derive::{Deserialize, Serialize};
use std::convert::TryFrom;
use std::fmt::{Debug, Display, Formatter};
use std::net::IpAddr;
use std::str::FromStr;

pub const DEFAULT_RATE_PACK: RatePack = RatePack {
    routing_byte_rate: 172_300_000,
    routing_service_rate: 1_723_000_000,
    exit_byte_rate: 344_600_000,
    exit_service_rate: 3_446_000_000,
};

pub const ZERO_RATE_PACK: RatePack = RatePack {
    routing_byte_rate: 0,
    routing_service_rate: 0,
    exit_byte_rate: 0,
    exit_service_rate: 0,
};

#[derive(Clone, Copy, Debug, Deserialize, Eq, Hash, PartialEq, Serialize)]
pub struct RatePack {
    pub routing_byte_rate: u64,
    pub routing_service_rate: u64,
    pub exit_byte_rate: u64,
    pub exit_service_rate: u64,
}

#[derive(Clone, Debug, PartialEq, Eq)]
pub enum NeighborhoodMode {
    Standard(NodeAddr, Vec<NodeDescriptor>, RatePack),
    ZeroHop,
    OriginateOnly(Vec<NodeDescriptor>, RatePack),
    ConsumeOnly(Vec<NodeDescriptor>),
}

impl Display for NeighborhoodMode {
    fn fmt(&self, f: &mut Formatter<'_>) -> std::fmt::Result {
        match self {
            NeighborhoodMode::Standard(_, _, _) => write!(f, "Standard"),
            NeighborhoodMode::ZeroHop => write!(f, "ZeroHop"),
            NeighborhoodMode::OriginateOnly(_, _) => write!(f, "OriginateOnly"),
            NeighborhoodMode::ConsumeOnly(_) => write!(f, "ConsumeOnly"),
        }
    }
}

impl NeighborhoodMode {
    pub fn is_decentralized(&self) -> bool {
        self != &NeighborhoodMode::ZeroHop
    }

    pub fn neighbor_configs(&self) -> &Vec<NodeDescriptor> {
        match self {
            NeighborhoodMode::Standard(_, neighbor_configs, _) => neighbor_configs,
            NeighborhoodMode::ZeroHop => &EMPTY_CONFIGS,
            NeighborhoodMode::OriginateOnly(neighbor_configs, _) => neighbor_configs,
            NeighborhoodMode::ConsumeOnly(neighbor_configs) => neighbor_configs,
        }
    }

    pub fn node_addr_opt(&self) -> Option<NodeAddr> {
        match self {
            NeighborhoodMode::Standard(node_addr, _, _) => Some(node_addr.clone()),
            _ => None,
        }
    }

    pub fn rate_pack(&self) -> &RatePack {
        match self {
            NeighborhoodMode::Standard(_, _, rate_pack) => rate_pack,
            NeighborhoodMode::OriginateOnly(_, rate_pack) => rate_pack,
            _ => &ZERO_RATE_PACK,
        }
    }

    pub fn accepts_connections(&self) -> bool {
        matches!(self, NeighborhoodMode::Standard(_, _, _))
    }

    pub fn routes_data(&self) -> bool {
        matches!(
            self,
            NeighborhoodMode::Standard(_, _, _) | NeighborhoodMode::OriginateOnly(_, _)
        )
    }

    pub fn is_standard(&self) -> bool {
        matches!(self, NeighborhoodMode::Standard(_, _, _))
    }

    pub fn is_originate_only(&self) -> bool {
        matches!(self, NeighborhoodMode::OriginateOnly(_, _))
    }

    pub fn is_consume_only(&self) -> bool {
        matches!(self, NeighborhoodMode::ConsumeOnly(_))
    }

    pub fn is_zero_hop(&self) -> bool {
        matches!(self, NeighborhoodMode::ZeroHop)
    }

    pub fn make_light(&self) -> NeighborhoodModeLight {
        match self {
            NeighborhoodMode::Standard(_, _, _) => NeighborhoodModeLight::Standard,
            NeighborhoodMode::ConsumeOnly(_) => NeighborhoodModeLight::ConsumeOnly,
            NeighborhoodMode::OriginateOnly(_, _) => NeighborhoodModeLight::OriginateOnly,
            NeighborhoodMode::ZeroHop => NeighborhoodModeLight::ZeroHop,
        }
    }
}

//TODO we could write our own impl of serde for Chain in order to optimize

#[derive(Clone, Debug, PartialEq, Eq, Hash, Serialize, Deserialize)]
pub struct NodeDescriptor {
    pub blockchain: Chain,
    pub encryption_public_key: PublicKey,
    pub node_addr_opt: Option<NodeAddr>,
}

impl Default for NodeDescriptor {
    fn default() -> Self {
        Self::from((
            &PublicKey::from([0u8; 32].to_vec()),
            &NodeAddr::default(),
            Chain::default(),
            &CryptDEReal::new(Chain::default()) as &dyn CryptDE,
        ))
    }
}

//the public key's role as a separate arg is to enable the produced descriptor to be constant and reliable in tests
impl From<(&PublicKey, &NodeAddr, Chain, &dyn CryptDE)> for NodeDescriptor {
    fn from(tuple: (&PublicKey, &NodeAddr, Chain, &dyn CryptDE)) -> Self {
        let (public_key, node_addr, blockchain, cryptde) = tuple;
        NodeDescriptor {
            blockchain,
            encryption_public_key: cryptde
                .descriptor_fragment_to_first_contact_public_key(
                    &cryptde.public_key_to_descriptor_fragment(public_key),
                )
                .expect("Internal error"),
            node_addr_opt: Some(node_addr.clone()),
        }
    }
}

impl From<(&NodeRecord, Chain, &dyn CryptDE)> for NodeDescriptor {
    fn from(tuple: (&NodeRecord, Chain, &dyn CryptDE)) -> Self {
        let (node_record, blockchain, cryptde) = tuple;
        NodeDescriptor {
            blockchain,
            encryption_public_key: cryptde
                .descriptor_fragment_to_first_contact_public_key(
                    &cryptde.public_key_to_descriptor_fragment(node_record.public_key()),
                )
                .expect("Internal error"),
            node_addr_opt: node_record.node_addr_opt(),
        }
    }
}

impl TryFrom<(&dyn CryptDE, &str)> for NodeDescriptor {
    type Error = String;

    fn try_from(tuple: (&dyn CryptDE, &str)) -> Result<Self, Self::Error> {
        let (cryptde, str_descriptor) = tuple;
        let (blockchain, key, str_node_addr) = NodeDescriptor::parse_url(str_descriptor)?;
        let encryption_public_key = cryptde.descriptor_fragment_to_first_contact_public_key(key)?;
        let node_addr_opt = if str_node_addr == ":" {
            None
        } else {
            Some(NodeAddr::from_str(str_node_addr)?)
        };
        Ok(NodeDescriptor {
            blockchain,
            encryption_public_key,
            node_addr_opt,
        })
    }
}

impl NodeDescriptor {
    pub fn to_string(&self, cryptde: &dyn CryptDE) -> String {
        let contact_public_key_string = cryptde
            .public_key_to_descriptor_fragment(&self.encryption_public_key)
            .chars()
            .take(43)
            .collect::<String>();
        let node_addr_string = match &self.node_addr_opt {
            Some(node_addr) => node_addr.to_string(),
            None => ":".to_string(),
        };
        let chain_identifier = self.blockchain.rec().literal_identifier;
        format!(
            "{}{}{}{}{}{}",
            MASQ_URL_PREFIX,
            chain_identifier,
            CHAIN_IDENTIFIER_DELIMITER,
            contact_public_key_string,
            CENTRAL_DELIMITER,
            node_addr_string
        )
    }

    pub fn parse_url(descriptor: &str) -> Result<(Chain, &str, &str), String> {
        let (front_end, tail) = first_dividing(descriptor)?;
        let (chain, key) = second_dividing(front_end, descriptor)?;
        Ok((chain, key, tail))
    }
}

fn first_dividing(descriptor: &str) -> Result<(&str, &str), String> {
    let without_prefix = strip_prefix(descriptor)?;
    let halves = separate_by_delimiter(
        without_prefix,
        CENTRAL_DELIMITER,
        DescriptorParsingError::CentralDelimiterProbablyMissing(descriptor),
    )?;
    approx_position_assertion(descriptor, &halves)?;
    Ok((halves[0], halves[1]))
}

fn second_dividing<'a>(front: &'a str, descriptor: &str) -> Result<(Chain, &'a str), String> {
    let front_parts = separate_by_delimiter(
        front,
        CHAIN_IDENTIFIER_DELIMITER,
        DescriptorParsingError::ChainIdentifierDelimiter(descriptor),
    )?;
    let chain_identifier = front_parts[0];
    let chain = match chain_from_chain_identifier_opt(chain_identifier) {
        Some(ch) => ch,
        _ => {
            return Err(DescriptorParsingError::WrongChainIdentifier(chain_identifier).to_string())
        }
    };
    let key_offset = chain_identifier.len() + 1;
    let key = &front[key_offset..];
    Ok((chain, key))
}

fn strip_prefix(str_descriptor: &str) -> Result<&str, String> {
    if let Some(str) = str_descriptor.strip_prefix(MASQ_URL_PREFIX) {
        Ok(str)
    } else {
        Err(DescriptorParsingError::PrefixMissing(str_descriptor).to_string())
    }
}

fn separate_by_delimiter<'a>(
    str: &'a str,
    delimiter: char,
    error: DescriptorParsingError,
) -> Result<Vec<&'a str>, String> {
    let parts = str.splitn(2, delimiter).collect::<Vec<&str>>();
    if parts.len() == 1 {
        return Err(error.to_string());
    }
    Ok(parts)
}

fn approx_position_assertion(descriptor: &str, halves: &[&str]) -> Result<(), String> {
    let purely_numerical = assert_purely_numerical(halves[0]);
    if purely_numerical {
        return Err(DescriptorParsingError::CentralDelimOrIdentifier(descriptor).to_string());
    }
    let purely_numerical = assert_purely_numerical(halves[1]);
    if !purely_numerical && halves[1].chars().filter(|char| *char == ':').count() < 3
        || halves[1]
            .chars()
            .filter(|char| !char.is_ascii_punctuation())
            .any(|char| !char.is_ascii_hexdigit())
    {
        return Err(
            DescriptorParsingError::CentralDelimOrNodeAddr(descriptor, halves[1]).to_string(),
        );
    }
    Ok(())
}

fn assert_purely_numerical(string: &str) -> bool {
    string
        .chars()
        .filter(|char| !char.is_ascii_punctuation())
        .all(|char| !char.is_alphabetic())
}

enum DescriptorParsingError<'a> {
    CentralDelimiterProbablyMissing(&'a str),
    CentralDelimOrNodeAddr(&'a str, &'a str),
    CentralDelimOrIdentifier(&'a str),
    ChainIdentifierDelimiter(&'a str),
    PrefixMissing(&'a str),
    WrongChainIdentifier(&'a str),
}

impl Display for DescriptorParsingError<'_> {
    fn fmt(&self, f: &mut Formatter<'_>) -> std::fmt::Result {
        fn only_user_intended() -> String {
            CHAINS
                .iter()
                .map(|record| record.literal_identifier)
                .filter(|identifier| *identifier != "dev")
                .join("', '")
        }
        match self{
            Self::CentralDelimiterProbablyMissing(descriptor) =>
                write!(f, "Delimiter '@' probably missing. Should be 'masq://<chain identifier>:<public key>@<node address>', not '{}'", descriptor),
            Self::CentralDelimOrNodeAddr(descriptor,tail) =>
                write!(f, "Either '@' delimiter position or format of node address is wrong. Should be 'masq://<chain identifier>:<public key>@<node address>', not '{}'\nNodeAddr should be expressed as '<IP address>:<port>/<port>/...', probably not as '{}'", descriptor,tail),
            Self::CentralDelimOrIdentifier(descriptor) =>
                write!(f, "Either '@' delimiter position or format of chain identifier is wrong. Should be 'masq://<chain identifier>:<public key>@<node address>', not '{}'", descriptor),
            Self::ChainIdentifierDelimiter(descriptor) =>
                write!(f, "Chain identifier delimiter mismatch. Should be 'masq://<chain identifier>:<public key>@<node address>', not '{}'", descriptor),
            Self::PrefixMissing(descriptor) =>
                write!(f,"Prefix or more missing. Should be 'masq://<chain identifier>:<public key>@<node address>', not '{}'",descriptor),
            Self::WrongChainIdentifier(identifier) =>
                write!(f, "Chain identifier '{}' is not valid; possible values are '{}' while formatted as 'masq://<chain identifier>:<public key>@<node address>'",
                                             identifier, only_user_intended()

            )
        }
    }
}

#[derive(Clone, Debug, PartialEq, Eq)]
pub struct NeighborhoodConfig {
    pub mode: NeighborhoodMode,
}

lazy_static! {
    static ref EMPTY_CONFIGS: Vec<NodeDescriptor> = vec![];
}

#[derive(Clone)]
pub struct NeighborhoodSubs {
    pub bind: Recipient<BindMessage>,
    pub start: Recipient<StartMessage>,
    pub new_public_ip: Recipient<NewPublicIp>,
    pub node_query: Recipient<NodeQueryMessage>,
    pub route_query: Recipient<RouteQueryMessage>,
    pub update_node_record_metadata: Recipient<NodeRecordMetadataMessage>,
    pub from_hopper: Recipient<ExpiredCoresPackage<Gossip_0v1>>,
    pub gossip_failure: Recipient<ExpiredCoresPackage<GossipFailure_0v1>>,
    pub dispatcher_node_query: Recipient<DispatcherNodeQueryMessage>,
    pub remove_neighbor: Recipient<RemoveNeighborMessage>,
    pub stream_shutdown_sub: Recipient<StreamShutdownMsg>,
    pub set_consuming_wallet_sub: Recipient<SetConsumingWalletMessage>,
    pub from_ui_message_sub: Recipient<NodeFromUiMessage>,
    pub new_password_sub: Recipient<NewPasswordMessage>,
}

impl Debug for NeighborhoodSubs {
    fn fmt(&self, f: &mut Formatter) -> Result<(), std::fmt::Error> {
        write!(f, "NeighborhoodSubs")
    }
}

#[derive(Clone, Debug, PartialEq, Eq)]
pub struct NodeQueryResponseMetadata {
    pub public_key: PublicKey,
    pub node_addr_opt: Option<NodeAddr>,
    pub rate_pack: RatePack,
}

impl NodeQueryResponseMetadata {
    pub fn new(
        public_key: PublicKey,
        node_addr_opt: Option<NodeAddr>,
        rate_pack: RatePack,
    ) -> NodeQueryResponseMetadata {
        NodeQueryResponseMetadata {
            public_key,
            node_addr_opt,
            rate_pack,
        }
    }
}

<<<<<<< HEAD
#[derive(Clone, Debug, PartialEq)]
=======
//TODO probably dead code?
#[derive(Clone, Debug, Message, PartialEq, Eq)]
pub struct BootstrapNeighborhoodNowMessage {}

#[derive(Clone, Debug, Message, PartialEq, Eq)]
pub struct NeighborhoodDotGraphRequest {
    pub client_id: u64,
}

#[derive(Clone, Debug, PartialEq, Eq)]
>>>>>>> c9bbe5d8
pub enum NodeQueryMessage {
    IpAddress(IpAddr),
    PublicKey(PublicKey),
}

impl Message for NodeQueryMessage {
    type Result = Option<NodeQueryResponseMetadata>;
}

#[derive(Message, Clone)]
pub struct DispatcherNodeQueryMessage {
    pub query: NodeQueryMessage,
    pub context: TransmitDataMsg,
    pub recipient: Recipient<DispatcherNodeQueryResponse>,
}

#[derive(Debug, PartialEq, Eq)]
pub struct RouteQueryMessage {
    pub target_key_opt: Option<PublicKey>,
    pub target_component: Component,
    pub minimum_hop_count: usize,
    pub return_component_opt: Option<Component>,
    pub payload_size: usize,
}

impl Message for RouteQueryMessage {
    type Result = Option<RouteQueryResponse>;
}

impl RouteQueryMessage {
    pub fn data_indefinite_route_request(
        minimum_hop_count: usize,
        payload_size: usize,
    ) -> RouteQueryMessage {
        RouteQueryMessage {
            target_key_opt: None,
            target_component: Component::ProxyClient,
            minimum_hop_count,
            return_component_opt: Some(Component::ProxyServer),
            payload_size,
        }
    }
}

#[derive(Clone, Debug, PartialEq, Eq)]
pub enum ExpectedService {
    Routing(PublicKey, Wallet, RatePack),
    Exit(PublicKey, Wallet, RatePack),
    Nothing,
}

#[derive(Clone, Debug, PartialEq, Eq)]
pub enum ExpectedServices {
    OneWay(Vec<ExpectedService>),
    RoundTrip(Vec<ExpectedService>, Vec<ExpectedService>, u32),
}

#[derive(Clone, Debug, PartialEq, Eq)]
pub struct RouteQueryResponse {
    pub route: Route,
    pub expected_services: ExpectedServices,
}

#[derive(Clone, Debug, Message, PartialEq, Eq)]
pub struct RemoveNeighborMessage {
    pub public_key: PublicKey,
}

#[derive(Clone, Debug, Message, PartialEq, Eq)]
pub enum NodeRecordMetadataMessage {
    Desirable(PublicKey, bool),
}

#[derive(Clone, Debug, PartialEq, Eq, Serialize, Deserialize)]
#[allow(non_camel_case_types)]
pub enum GossipFailure_0v1 {
    NoNeighbors,
    NoSuitableNeighbors,
    ManualRejection,
    Unknown,
}

impl fmt::Display for GossipFailure_0v1 {
    fn fmt(&self, f: &mut fmt::Formatter<'_>) -> Result<(), fmt::Error> {
        let msg = match self {
            GossipFailure_0v1::NoNeighbors => "No neighbors for Introduction or Pass",
            GossipFailure_0v1::NoSuitableNeighbors => {
                "No neighbors were suitable for Introduction or Pass"
            }
            GossipFailure_0v1::ManualRejection => "Node owner manually rejected your Debut",
            GossipFailure_0v1::Unknown => "Unknown Debut failure",
        };
        write!(f, "{}", msg)
    }
}

#[cfg(test)]
mod tests {
    use super::*;
    use crate::sub_lib::cryptde_real::CryptDEReal;
    use crate::test_utils::main_cryptde;
    use crate::test_utils::recorder::Recorder;
    use actix::Actor;
    use masq_lib::constants::DEFAULT_CHAIN;
    use masq_lib::test_utils::utils::TEST_DEFAULT_CHAIN;
    use masq_lib::utils::{localhost, NeighborhoodModeLight};
    use std::str::FromStr;

    #[test]
    fn constants_have_correct_values() {
        assert_eq!(
            DEFAULT_RATE_PACK,
            RatePack {
                routing_byte_rate: 172_300_000,
                routing_service_rate: 1_723_000_000,
                exit_byte_rate: 344_600_000,
                exit_service_rate: 3_446_000_000,
            }
        );
        assert_eq!(
            ZERO_RATE_PACK,
            RatePack {
                routing_byte_rate: 0,
                routing_service_rate: 0,
                exit_byte_rate: 0,
                exit_service_rate: 0,
            }
        );
    }

    pub fn rate_pack(base_rate: u64) -> RatePack {
        RatePack {
            routing_byte_rate: base_rate + 1,
            routing_service_rate: base_rate + 2,
            exit_byte_rate: base_rate + 3,
            exit_service_rate: base_rate + 4,
        }
    }

    #[test]
    fn neighborhood_subs_debug() {
        let recorder = Recorder::new().start();

        let subject = NeighborhoodSubs {
            bind: recipient!(recorder, BindMessage),
            start: recipient!(recorder, StartMessage),
            new_public_ip: recipient!(recorder, NewPublicIp),
            node_query: recipient!(recorder, NodeQueryMessage),
            route_query: recipient!(recorder, RouteQueryMessage),
            update_node_record_metadata: recipient!(recorder, NodeRecordMetadataMessage),
            from_hopper: recipient!(recorder, ExpiredCoresPackage<Gossip_0v1>),
            gossip_failure: recipient!(recorder, ExpiredCoresPackage<GossipFailure_0v1>),
            dispatcher_node_query: recipient!(recorder, DispatcherNodeQueryMessage),
            remove_neighbor: recipient!(recorder, RemoveNeighborMessage),
            stream_shutdown_sub: recipient!(recorder, StreamShutdownMsg),
            set_consuming_wallet_sub: recipient!(recorder, SetConsumingWalletMessage),
            from_ui_message_sub: recipient!(recorder, NodeFromUiMessage),
            new_password_sub: recipient!(recorder, NewPasswordMessage),
        };

        assert_eq!(format!("{:?}", subject), "NeighborhoodSubs");
    }

    #[test]
    fn parse_works_for_ethereum_mainnet() {
        let descriptor = "masq://eth-mainnet:as45cs5c5@1.2.3.4:4444";

        let result = NodeDescriptor::parse_url(descriptor).unwrap();

        assert_eq!(result, (Chain::EthMainnet, "as45cs5c5", "1.2.3.4:4444"))
    }

    #[test]
    fn parse_works_for_ropsten() {
        let descriptor = "masq://eth-ropsten:as45cs5c5@1.2.3.4:4444";

        let result = NodeDescriptor::parse_url(descriptor).unwrap();

        assert_eq!(result, (Chain::EthRopsten, "as45cs5c5", "1.2.3.4:4444"))
    }

    #[test]
    fn parse_works_for_dev_chain() {
        let descriptor = "masq://dev:as45cs5c5@1.2.3.4:4444";

        let result = NodeDescriptor::parse_url(descriptor).unwrap();

        assert_eq!(result, (Chain::Dev, "as45cs5c5", "1.2.3.4:4444"))
    }

    #[test]
    fn parse_works_for_polygon_mainnet() {
        let descriptor = "masq://polygon-mainnet:as45cs5c5@1.2.3.4:4444";

        let result = NodeDescriptor::parse_url(descriptor).unwrap();

        assert_eq!(result, (Chain::PolyMainnet, "as45cs5c5", "1.2.3.4:4444"))
    }

    #[test]
    fn parse_works_for_mumbai() {
        let descriptor = "masq://polygon-mumbai:as45cs5c5@1.2.3.4:4444";

        let result = NodeDescriptor::parse_url(descriptor).unwrap();

        assert_eq!(result, (Chain::PolyMumbai, "as45cs5c5", "1.2.3.4:4444"))
    }

    #[test]
    fn parse_complains_about_url_prefix_not_found() {
        let descriptor = "https://eth-mainnet:as45cs5c5@1.2.3.4:4444";

        let result = NodeDescriptor::parse_url(descriptor);

        assert_eq!(
            result,
            Err(
                "Prefix or more missing. Should be 'masq://<chain identifier>:<public key>@<node address>', not 'https://eth-mainnet:as45cs5c5@1.2.3.4:4444'"
                    .to_string()
            )
        );
    }

    #[test]
    fn parse_complains_about_unknown_chain_identifier() {
        let descriptor = "masq://bitcoin:as45cs5c5@1.2.3.4:4444";

        let result = NodeDescriptor::parse_url(descriptor);

        assert_eq!(
            result,
            Err(
                "Chain identifier 'bitcoin' is not valid; possible values are 'polygon-mainnet', 'eth-mainnet', 'polygon-mumbai', 'eth-ropsten' while formatted as 'masq://<chain identifier>:<public key>@<node address>'"
                    .to_string()
            )
        );
    }

    #[test]
    fn parse_complains_about_str_which_it_does_not_know_how_to_halve_because_no_at_sign() {
        let descriptor = "masq://dev.as45cs5c5/1.4.4.5;4545";

        let result = NodeDescriptor::parse_url(descriptor);

        assert_eq!(
            result,
            Err("Delimiter '@' probably missing. Should be 'masq://<chain identifier>:<public key>@<node address>', not 'masq://dev.as45cs5c5/1.4.4.5;4545'".to_string())
        );
    }

    #[test]
    fn parse_complains_about_unclear_identifier_delimiter() {
        let descriptor = "masq://dev.as45cs5c5@1.4.4.5:4545";

        let result = NodeDescriptor::parse_url(descriptor);

        assert_eq!(
            result,
            Err("Chain identifier delimiter mismatch. Should be 'masq://<chain identifier>:<public key>@<node address>', not 'masq://dev.as45cs5c5@1.4.4.5:4545'".to_string())
        );
    }

    #[test]
    fn approx_position_assertion_lets_good_halves_go() {
        let would_be_descriptor = "whole_descriptor";
        let halves = &["dev:assd5fa3c5ac4a6", "1.3.4.5:4565;9898"];

        let result = approx_position_assertion(would_be_descriptor, halves);

        assert_eq!(result, Ok(()))
    }

    #[test]
    fn approx_position_assertion_catches_bad_second_half() {
        let would_be_descriptor = "whole_descriptor";
        let halves = &["dev:assd5fa3c5ac", "a1.bf3.4.5:4565/9898"];

        let result = approx_position_assertion(would_be_descriptor, halves);

        assert_eq!(result,Err("Either '@' delimiter position or format of node address is wrong. Should be 'masq://<chain identifier>:<public key>@<node address>', not 'whole_descriptor'\nNodeAddr should be expressed as '<IP address>:<port>/<port>/...', probably not as 'a1.bf3.4.5:4565/9898'".to_string()))
    }

    #[test]
    fn approx_position_assertion_ignores_potential_ipv6() {
        let would_be_descriptor = "whole_descriptor";
        let halves = &["dev:assd5fa3c5ac", "2000:ab3:88f:4565;9898"];

        let result = approx_position_assertion(would_be_descriptor, halves);

        assert_eq!(result, Ok(()))
    }

    #[test]
    fn approx_position_assertion_catches_ipv6_with_too_few_colons() {
        let would_be_descriptor = "whole_descriptor";
        let halves = &["dev:assd5fa3c5ac", "2000:ab.4.5a.10:4565"];

        let result = approx_position_assertion(would_be_descriptor, halves);

        assert_eq!(result,Err("Either '@' delimiter position or format of node address is wrong. Should be 'masq://<chain identifier>:<public key>@<node address>', not 'whole_descriptor'\nNodeAddr should be expressed as '<IP address>:<port>/<port>/...', probably not as '2000:ab.4.5a.10:4565'".to_string()))
    }

    #[test]
    fn approx_position_assertion_catches_potential_ipv6_with_non_hex_values() {
        let would_be_descriptor = "whole_descriptor";
        let halves = &["dev:assd5fa3c5ac", "2000:qd3:88r:4565/9898"];

        let result = approx_position_assertion(would_be_descriptor, halves);

        assert_eq!(result, Err("Either '@' delimiter position or format of node address is wrong. Should be 'masq://<chain identifier>:<public key>@<node address>', not 'whole_descriptor'\nNodeAddr should be expressed as '<IP address>:<port>/<port>/...', probably not as '2000:qd3:88r:4565/9898'".to_string()))
    }

    #[test]
    fn approx_position_assertion_does_not_like_all_numeric_first_half() {
        let would_be_descriptor = "whole_descriptor";
        let halves = &["145:4511265", "2000:ad3:88a:4565;9898"];

        let result = approx_position_assertion(would_be_descriptor, halves);

        assert_eq!(result, Err("Either '@' delimiter position or format of chain identifier is wrong. Should be 'masq://<chain identifier>:<public key>@<node address>', not 'whole_descriptor'".to_string()))
    }

    #[test]
    fn wrong_chain_identifier_error_does_not_mention_dev_chain() {
        assert!(CHAINS
            .iter()
            .find(|record| record.literal_identifier == "dev")
            .is_some());

        let result = DescriptorParsingError::WrongChainIdentifier("blah").to_string();

        assert_eq!(result, "Chain identifier 'blah' is not valid; possible values are 'polygon-mainnet', 'eth-mainnet', 'polygon-mumbai', 'eth-ropsten' while formatted as 'masq://<chain identifier>:<public key>@<node address>'")
    }

    #[test]
    fn from_str_complains_about_bad_base_64() {
        let result = NodeDescriptor::try_from((
            main_cryptde(),
            "masq://eth-mainnet:bad_key@1.2.3.4:1234;2345",
        ));

        assert_eq!(
            result,
            Err(String::from("Invalid Base64 value for public key: bad_key"))
        );
    }

    #[test]
    fn from_str_complains_about_slash_in_the_key() {
        let result = NodeDescriptor::try_from((
            &CryptDEReal::new(TEST_DEFAULT_CHAIN) as &dyn CryptDE,
            "masq://eth-ropsten:abJ5XvhVbmVyGejkYUkmftF09pmGZGKg/PzRNnWQxFw@12.23.34.45:5678",
        ));

        assert_eq!(
            result,
            Err(String::from(
                "Invalid Base64 value for public key: abJ5XvhVbmVyGejkYUkmftF09pmGZGKg/PzRNnWQxFw"
            ))
        );
    }

    #[test]
    fn from_str_complains_about_plus_in_the_key() {
        let result = NodeDescriptor::try_from((
            &CryptDEReal::new(DEFAULT_CHAIN) as &dyn CryptDE,
            "masq://eth-ropsten:abJ5XvhVbmVy+GejkYUmftF09pmGZGKgkPzRNnWQxFw@12.23.34.45:5678",
        ));

        assert_eq!(
            result,
            Err(String::from(
                "Invalid Base64 value for public key: abJ5XvhVbmVy+GejkYUmftF09pmGZGKgkPzRNnWQxFw"
            ))
        );
    }

    #[test]
    fn from_str_complains_about_blank_public_key() {
        let result = NodeDescriptor::try_from((main_cryptde(), "masq://dev:@1.2.3.4:1234/2345"));

        assert_eq!(result, Err(String::from("Public key cannot be empty")));
    }

    #[test]
    fn from_str_complains_about_bad_node_addr() {
        let result = NodeDescriptor::try_from((
            main_cryptde(),
            "masq://eth-mainnet:R29vZEtleQ==@BadNodeAddr",
        ));

        assert_eq!(result, Err(String::from("Either '@' delimiter position or format of node address is wrong. Should be 'masq://<chain identifier>:<public key>@<node address>', not 'masq://eth-mainnet:R29vZEtleQ==@BadNodeAddr'\nNodeAddr should be expressed as '<IP address>:<port>/<port>/...', probably not as 'BadNodeAddr'")));
    }

    #[test]
    fn from_str_handles_the_happy_path_with_node_addr() {
        let result = NodeDescriptor::try_from((
            main_cryptde(),
            "masq://eth-ropsten:R29vZEtleQ@1.2.3.4:1234/2345/3456",
        ));

        assert_eq!(
            result.unwrap(),
            NodeDescriptor {
                encryption_public_key: PublicKey::new(b"GoodKey"),
                blockchain: Chain::EthRopsten,
                node_addr_opt: Some(NodeAddr::new(
                    &IpAddr::from_str("1.2.3.4").unwrap(),
                    &[1234, 2345, 3456],
                ))
            },
        )
    }

    #[test]
    fn from_str_handles_the_happy_path_without_node_addr() {
        let result = NodeDescriptor::try_from((main_cryptde(), "masq://eth-mainnet:R29vZEtleQ@:"));

        assert_eq!(
            result.unwrap(),
            NodeDescriptor {
                encryption_public_key: PublicKey::new(b"GoodKey"),
                blockchain: Chain::EthMainnet,
                node_addr_opt: None
            },
        )
    }

    #[test]
    fn node_descriptor_from_key_node_addr_and_mainnet_flag_works() {
        let cryptde: &dyn CryptDE = main_cryptde();
        let public_key = PublicKey::new(&[1, 2, 3, 4, 5, 6, 7, 8]);
        let node_addr = NodeAddr::new(&IpAddr::from_str("123.45.67.89").unwrap(), &[2345, 3456]);

        let result = NodeDescriptor::from((&public_key, &node_addr, Chain::EthMainnet, cryptde));

        assert_eq!(
            result,
            NodeDescriptor {
                encryption_public_key: public_key,
                blockchain: Chain::EthMainnet,
                node_addr_opt: Some(node_addr),
            }
        );
    }

    #[test]
    fn node_descriptor_to_string_works_for_mainnet() {
        let cryptde: &dyn CryptDE = main_cryptde();
        let public_key = PublicKey::new(&[1, 2, 3, 4, 5, 6, 7, 8]);
        let node_addr = NodeAddr::new(&IpAddr::from_str("123.45.67.89").unwrap(), &[2345, 3456]);
        let subject = NodeDescriptor::from((&public_key, &node_addr, Chain::EthMainnet, cryptde));

        let result = subject.to_string(cryptde);

        assert_eq!(
            result,
            "masq://eth-mainnet:AQIDBAUGBwg@123.45.67.89:2345/3456".to_string()
        );
    }

    #[test]
    fn node_descriptor_to_string_works_for_not_mainnet() {
        let cryptde: &dyn CryptDE = main_cryptde();
        let public_key = PublicKey::new(&[1, 2, 3, 4, 5, 6, 7, 8]);
        let node_addr = NodeAddr::new(&IpAddr::from_str("123.45.67.89").unwrap(), &[2345, 3456]);
        let subject = NodeDescriptor::from((&public_key, &node_addr, Chain::EthRopsten, cryptde));

        let result = subject.to_string(cryptde);

        assert_eq!(
            result,
            "masq://eth-ropsten:AQIDBAUGBwg@123.45.67.89:2345/3456".to_string()
        );
    }

    #[test]
    fn first_part_of_node_descriptor_must_not_be_longer_than_required() {
        let cryptde: &dyn CryptDE = main_cryptde();
        let public_key = PublicKey::new(&[
            1, 2, 3, 4, 5, 6, 7, 8, 9, 10, 1, 2, 3, 4, 5, 6, 7, 8, 9, 10, 1, 2, 3, 4, 5, 6, 7, 8,
            9, 10, 1, 2, 3, 4, 5, 6, 7, 8, 9, 10,
        ]);
        let node_addr = NodeAddr::new(&IpAddr::from_str("123.45.67.89").unwrap(), &[2345, 3456]);
        let required_number_of_characters = 43;
        let descriptor =
            NodeDescriptor::from((&public_key, &node_addr, Chain::EthMainnet, cryptde));
        let string_descriptor = descriptor.to_string(cryptde);

        let result = string_descriptor
            .strip_prefix(MASQ_URL_PREFIX)
            .unwrap()
            .chars()
            .skip_while(|char| char != &CHAIN_IDENTIFIER_DELIMITER)
            .skip(1)
            .position(|l| l == CENTRAL_DELIMITER)
            .unwrap();

        assert_eq!(result, required_number_of_characters);
    }

    #[test]
    fn data_indefinite_route_request() {
        let result = RouteQueryMessage::data_indefinite_route_request(2, 7500);

        assert_eq!(
            result,
            RouteQueryMessage {
                target_key_opt: None,
                target_component: Component::ProxyClient,
                minimum_hop_count: 2,
                return_component_opt: Some(Component::ProxyServer),
                payload_size: 7500,
            }
        );
    }

    #[test]
    fn standard_mode_results() {
        let one_neighbor =
            NodeDescriptor::try_from((main_cryptde(), "masq://eth-mainnet:AQIDBA@1.2.3.4:1234"))
                .unwrap();
        let another_neighbor =
            NodeDescriptor::try_from((main_cryptde(), "masq://eth-mainnet:AgMEBQ@2.3.4.5:2345"))
                .unwrap();
        let subject = NeighborhoodMode::Standard(
            NodeAddr::new(&localhost(), &[1234, 2345]),
            vec![one_neighbor.clone(), another_neighbor.clone()],
            rate_pack(100),
        );

        assert_eq!(
            subject.node_addr_opt(),
            Some(NodeAddr::new(&localhost(), &[1234, 2345]))
        );
        assert_eq!(
            subject.neighbor_configs(),
            &[one_neighbor, another_neighbor]
        );
        assert_eq!(subject.rate_pack(), &rate_pack(100));
        assert!(subject.accepts_connections());
        assert!(subject.routes_data());
        assert!(subject.is_standard());
        assert!(!subject.is_originate_only());
        assert!(!subject.is_consume_only());
        assert!(!subject.is_zero_hop());
    }

    #[test]
    fn originate_only_mode_results() {
        let one_neighbor =
            NodeDescriptor::try_from((main_cryptde(), "masq://eth-ropsten:AQIDBA@1.2.3.4:1234"))
                .unwrap();
        let another_neighbor =
            NodeDescriptor::try_from((main_cryptde(), "masq://eth-ropsten:AgMEBQ@2.3.4.5:2345"))
                .unwrap();
        let subject = NeighborhoodMode::OriginateOnly(
            vec![one_neighbor.clone(), another_neighbor.clone()],
            rate_pack(100),
        );

        assert_eq!(subject.node_addr_opt(), None);
        assert_eq!(
            subject.neighbor_configs(),
            &[one_neighbor, another_neighbor]
        );
        assert_eq!(subject.rate_pack(), &rate_pack(100));
        assert!(!subject.accepts_connections());
        assert!(subject.routes_data());
        assert!(!subject.is_standard());
        assert!(subject.is_originate_only());
        assert!(!subject.is_consume_only());
        assert!(!subject.is_zero_hop());
    }

    #[test]
    fn consume_only_mode_results() {
        let one_neighbor =
            NodeDescriptor::try_from((main_cryptde(), "masq://eth-mainnet:AQIDBA@1.2.3.4:1234"))
                .unwrap();
        let another_neighbor =
            NodeDescriptor::try_from((main_cryptde(), "masq://eth-mainnet:AgMEBQ@2.3.4.5:2345"))
                .unwrap();
        let subject =
            NeighborhoodMode::ConsumeOnly(vec![one_neighbor.clone(), another_neighbor.clone()]);

        assert_eq!(subject.node_addr_opt(), None);
        assert_eq!(
            subject.neighbor_configs(),
            &[one_neighbor, another_neighbor]
        );
        assert_eq!(subject.rate_pack(), &ZERO_RATE_PACK);
        assert!(!subject.accepts_connections());
        assert!(!subject.routes_data());
        assert!(!subject.is_standard());
        assert!(!subject.is_originate_only());
        assert!(subject.is_consume_only());
        assert!(!subject.is_zero_hop());
    }

    #[test]
    fn zero_hop_mode_results() {
        let subject = NeighborhoodMode::ZeroHop;

        assert_eq!(subject.node_addr_opt(), None);
        assert!(subject.neighbor_configs().is_empty());
        assert_eq!(subject.rate_pack(), &ZERO_RATE_PACK);
        assert!(!subject.accepts_connections());
        assert!(!subject.routes_data());
        assert!(!subject.is_standard());
        assert!(!subject.is_originate_only());
        assert!(!subject.is_consume_only());
        assert!(subject.is_zero_hop());
    }

    #[test]
    fn gossip_failure_display() {
        // Structured this way so that modifications to GossipFailure_0v1 will draw attention here
        // so that the test can be updated
        vec![
            GossipFailure_0v1::NoNeighbors,
            GossipFailure_0v1::NoSuitableNeighbors,
            GossipFailure_0v1::ManualRejection,
        ]
        .into_iter()
        .for_each(|gf| {
            let expected_string = match gf {
                GossipFailure_0v1::NoNeighbors => "No neighbors for Introduction or Pass",
                GossipFailure_0v1::NoSuitableNeighbors => {
                    "No neighbors were suitable for Introduction or Pass"
                }
                GossipFailure_0v1::ManualRejection => "Node owner manually rejected your Debut",
                GossipFailure_0v1::Unknown => "Unknown Debut failure",
            };
            assert_eq!(&gf.to_string(), expected_string);
        });
    }

    #[test]
    fn neighborhood_mode_light_tights_up_with_the_classic_enum() {
        let simple_standard = NeighborhoodModeLight::Standard.to_string().to_lowercase();
        let simple_consume_only = NeighborhoodModeLight::ConsumeOnly
            .to_string()
            .to_lowercase();
        let simple_originate_only = NeighborhoodModeLight::OriginateOnly
            .to_string()
            .to_lowercase();
        let simple_zero_hop = NeighborhoodModeLight::ZeroHop.to_string().to_lowercase();
        let classic_standard = NeighborhoodMode::Standard(
            NodeAddr::new(&localhost(), &[1234, 2345]),
            vec![],
            rate_pack(100),
        )
        .to_string()
        .to_lowercase();
        let classic_consume_only = NeighborhoodMode::ConsumeOnly(vec![])
            .to_string()
            .to_lowercase();
        let classic_originate_only = NeighborhoodMode::OriginateOnly(vec![], rate_pack(100))
            .to_string()
            .to_lowercase();
        let classic_zero_hop = NeighborhoodMode::ZeroHop.to_string().to_lowercase();
        assert_contain_words(simple_standard, classic_standard, &["standard"]);
        assert_contain_words(
            simple_consume_only,
            classic_consume_only,
            &["consume", "only"],
        );
        assert_contain_words(
            simple_originate_only,
            classic_originate_only,
            &["originate", "only"],
        );
        assert_contain_words(simple_zero_hop, classic_zero_hop, &["zero", "hop"]);
    }

    fn assert_contain_words(simple: String, classic: String, words: &[&str]) {
        words
            .iter()
            .for_each(|word| assert!(simple.contains(word) && classic.contains(word)))
    }

    #[test]
    fn neighborhood_mode_light_can_be_made_from_neighborhood_mode() {
        assert_make_light(
            NeighborhoodMode::Standard(
                NodeAddr::new(&localhost(), &[1234, 2345]),
                vec![],
                rate_pack(100),
            ),
            NeighborhoodModeLight::Standard,
        );
        assert_make_light(
            NeighborhoodMode::ConsumeOnly(vec![]),
            NeighborhoodModeLight::ConsumeOnly,
        );
        assert_make_light(
            NeighborhoodMode::OriginateOnly(vec![], rate_pack(100)),
            NeighborhoodModeLight::OriginateOnly,
        );
        assert_make_light(NeighborhoodMode::ZeroHop, NeighborhoodModeLight::ZeroHop)
    }

    fn assert_make_light(heavy: NeighborhoodMode, expected_value: NeighborhoodModeLight) {
        assert_eq!(heavy.make_light(), expected_value)
    }
}<|MERGE_RESOLUTION|>--- conflicted
+++ resolved
@@ -405,20 +405,7 @@
     }
 }
 
-<<<<<<< HEAD
-#[derive(Clone, Debug, PartialEq)]
-=======
-//TODO probably dead code?
-#[derive(Clone, Debug, Message, PartialEq, Eq)]
-pub struct BootstrapNeighborhoodNowMessage {}
-
-#[derive(Clone, Debug, Message, PartialEq, Eq)]
-pub struct NeighborhoodDotGraphRequest {
-    pub client_id: u64,
-}
-
 #[derive(Clone, Debug, PartialEq, Eq)]
->>>>>>> c9bbe5d8
 pub enum NodeQueryMessage {
     IpAddress(IpAddr),
     PublicKey(PublicKey),
