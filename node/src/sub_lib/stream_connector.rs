// Copyright (c) 2017-2019, Substratum LLC (https://substratum.net) and/or its affiliates. All rights reserved.
use crate::sub_lib::tokio_wrappers::ReadHalfWrapper;
use crate::sub_lib::tokio_wrappers::ReadHalfWrapperReal;
use crate::sub_lib::tokio_wrappers::WriteHalfWrapper;
use crate::sub_lib::tokio_wrappers::WriteHalfWrapperReal;
use masq_lib::logger::Logger;
use std::io::ErrorKind;
use std::net::IpAddr;
use std::net::SocketAddr;
use std::net::TcpStream as StdTcpStream;
use std::time::Duration;
use tokio::io;
use tokio::io::AsyncRead;
use tokio::net::TcpStream;
use tokio::prelude::Future;
use tokio::reactor::Handle;
use tokio::timer::Timeout;

pub const CONNECT_TIMEOUT_MS: u64 = 5000;
pub type ConnectionInfoFuture = Box<dyn Future<Item = ConnectionInfo, Error = io::Error> + Send>;

pub struct ConnectionInfo {
    pub reader: Box<dyn ReadHalfWrapper>,
    pub writer: Box<dyn WriteHalfWrapper>,
    pub local_addr: SocketAddr,
    pub peer_addr: SocketAddr,
}

pub trait StreamConnector: Send {
    fn connect(&self, socket_addr: SocketAddr, logger: &Logger) -> ConnectionInfoFuture;
    fn connect_one(
        &self,
        ip_addrs: Vec<IpAddr>,
        target_hostname: &str,
        target_port: u16,
        logger: &Logger,
    ) -> Result<ConnectionInfo, io::Error>;
    fn split_stream(&self, stream: TcpStream, logger: &Logger) -> Option<ConnectionInfo>;
}

#[derive(Clone)]
pub struct StreamConnectorReal {}

impl StreamConnector for StreamConnectorReal {
    fn connect(&self, socket_addr: SocketAddr, logger: &Logger) -> ConnectionInfoFuture {
        let future_logger = logger.clone();
        Box::new(
            Timeout::new(
                TcpStream::connect(&socket_addr).then(move |result| match result {
                    Ok(stream) => {
                        let local_addr = stream.local_addr().unwrap_or_else(|_| {
                            panic!(
                                "Newly-connected stream to {} has no local_addr",
                                socket_addr
                            )
                        });
                        let peer_addr = match stream.peer_addr() {
                            Ok(addr) => addr,
                            // Untested code below: we couldn't figure out how to make this happen in captivity
                            Err(e) => {
                                error!(
                                    future_logger,
                                    "Newly-connected stream to {} has no peer_addr", socket_addr
                                );
                                return Err(e);
                            }
                        };
                        let (read_half, write_half) = stream.split();
                        Ok(ConnectionInfo {
                            reader: Box::new(ReadHalfWrapperReal::new(read_half)),
                            writer: Box::new(WriteHalfWrapperReal::new(write_half)),
                            local_addr,
                            peer_addr,
                        })
                    }
                    Err(e) => {
                        error!(
                            future_logger,
                            "Could not connect TCP stream to {}", socket_addr
                        );
                        Err(e)
                    }
                }),
                Duration::from_millis(CONNECT_TIMEOUT_MS),
            )
            .map_err(|wrapped_error| match wrapped_error.into_inner() {
                Some(error) => error,
                None => io::Error::from(ErrorKind::TimedOut),
            }),
        )
    }

    fn connect_one(
        &self,
        ip_addrs: Vec<IpAddr>,
        target_hostname: &str,
        target_port: u16,
        logger: &Logger,
    ) -> Result<ConnectionInfo, io::Error> {
        let mut last_error = io::Error::from(ErrorKind::Other);
        let mut socket_addrs_tried = vec![];

        for ip_addr in ip_addrs {
            let socket_addr = SocketAddr::new(ip_addr, target_port);

            match StdTcpStream::connect(&socket_addr) {
                Ok(stream) => {
                    debug!(logger, "Connected new stream to {}", socket_addr);
                    let tokio_stream = TcpStream::from_std(stream, &Handle::default())
                        .expect("Tokio could not create a TcpStream");
                    return Ok(self.split_stream(tokio_stream, logger).unwrap_or_else(|| {
                        panic!("Stream to {} could not be split", socket_addr)
                    }));
                }
                Err(e) => {
                    last_error = e;
                    socket_addrs_tried.push(format!("{}", socket_addr));
                    continue;
                }
            };
        }

        error!(
            logger,
            "Could not connect to any of the IP addresses supplied for {}: {:?}",
            target_hostname,
            socket_addrs_tried
        );
        Err(last_error)
    }

    fn split_stream(&self, stream: TcpStream, logger: &Logger) -> Option<ConnectionInfo> {
        let local_addr = stream
            .local_addr()
            .expect("Stream has no local_addr before splitting");
        let peer_addr = match stream.peer_addr() {
            Ok(addr) => addr,
            Err(e) => {
                error!(logger, "Stream has no peer_addr before splitting: {}", e);
                return None;
            }
        };
        let (read_half, write_half) = stream.split();
        Some(ConnectionInfo {
            reader: Box::new(ReadHalfWrapperReal::new(read_half)),
            writer: Box::new(WriteHalfWrapperReal::new(write_half)),
            local_addr,
            peer_addr,
        })
    }
}

#[cfg(test)]
mod tests {
    use super::*;
    use crate::test_utils::little_tcp_server::LittleTcpServer;
<<<<<<< HEAD
=======
    use crate::test_utils::logging::init_test_logging;
    use crate::test_utils::logging::TestLogHandler;
    use crossbeam_channel::unbounded;
>>>>>>> 9d651e33
    use futures::future::lazy;
    use futures::future::ok;
    use masq_lib::test_utils::logging::init_test_logging;
    use masq_lib::test_utils::logging::TestLogHandler;
    use masq_lib::utils::{find_free_port, localhost};
    use std::net::{IpAddr, Shutdown};
    use std::str::FromStr;
    use std::sync::Arc;
    use std::sync::Mutex;
    use std::thread;
    use std::time::Duration;
    use tokio;
    use tokio::io::ErrorKind;

    #[test]
    fn stream_connector_can_fail_to_connect() {
        init_test_logging();
        let dead_port = find_free_port();
        let socket_addr = SocketAddr::new(localhost(), dead_port);
        let logger = Logger::new("test");
        let subject = StreamConnectorReal {};

        let future = subject.connect(socket_addr, &logger);

        FutureAsserter::new(future).assert(move |result| {
            let actual = result.err().unwrap().kind();
            assert_eq!(
                actual,
                ErrorKind::ConnectionRefused,
                "Expected {:?}, got {:?}",
                ErrorKind::ConnectionRefused,
                actual
            );
            success()
        });
        TestLogHandler::new().exists_log_containing(&format!(
            "ERROR: test: Could not connect TCP stream to 127.0.0.1:{}",
            dead_port
        ));
    }

    #[test]
    fn stream_connector_can_succeed_to_connect() {
        let server = LittleTcpServer::start();
        let logger = Logger::new("test");
        let subject = StreamConnectorReal {};

        let future = subject.connect(server.socket_addr(), &logger);

        FutureAsserter::new(future).assert(move |result| {
            let connection_info = result.unwrap();
            assert_eq!(connection_info.local_addr.ip(), localhost());
            assert_eq!(connection_info.peer_addr, server.socket_addr());
            success()
        });
    }

    #[test]
    fn stream_connector_can_try_connections_until_it_succeeds_then_use_the_successful_one() {
        init_test_logging();
        let logger = Logger::new("test");
        let server = LittleTcpServer::start();
        let socket_addr = server.socket_addr();

        let bogus_ip = IpAddr::from_str("255.255.255.255").unwrap();
        let good_ip = socket_addr.ip();

        let subject = StreamConnectorReal {};
        let ip_addrs = vec![bogus_ip, good_ip];

        let (tx, rx) = unbounded();
        let test_future = lazy(move || {
            let connection_result = subject.connect_one(
                ip_addrs,
                &"some hostname".to_string(),
                socket_addr.port(),
                &logger,
            );
            tx.send(connection_result).unwrap();
            Ok(())
        });

        thread::spawn(move || {
            tokio::run(test_future);
        });

        let connection_result = rx.recv().unwrap();

        assert!(connection_result.is_ok());
        let connection_info = connection_result.unwrap();
        assert_eq!(connection_info.peer_addr, socket_addr);
        assert_eq!(connection_info.local_addr.ip(), socket_addr.ip());
    }

    #[test]
    fn stream_connector_only_tries_connecting_until_successful() {
        init_test_logging();
        let logger = Logger::new("test");
        let server = LittleTcpServer::start();
        let socket_addr = server.socket_addr();

        let ip_addr = socket_addr.ip();

        let subject = StreamConnectorReal {};
        let ip_addrs = vec![ip_addr, ip_addr];

        let (connection_info_tx, connection_info_rx) = unbounded();
        let test_future = lazy(move || {
            let connection_result = subject.connect_one(
                ip_addrs,
                &"some hostname".to_string(),
                socket_addr.port(),
                &logger,
            );
            connection_info_tx.send(connection_result).unwrap();
            Ok(())
        });

        thread::spawn(move || {
            tokio::run(test_future);
        });

        let connection_result = connection_info_rx.recv().unwrap();

        assert!(connection_result.is_ok());
        let connection_info = connection_result.unwrap();
        assert_eq!(connection_info.peer_addr, socket_addr);
        assert_eq!(connection_info.local_addr.ip(), socket_addr.ip());

        assert_eq!(server.count_connections(Duration::from_millis(200)), 1);
    }

    #[test]
    fn stream_connector_returns_err_when_it_cannot_connect_to_any_of_the_provided_ip_addrs() {
        init_test_logging();
        let logger = Logger::new("test");

        let bogus_ip = IpAddr::from_str("255.255.255.255").unwrap();

        let subject = StreamConnectorReal {};
        let ip_addrs = vec![bogus_ip];

        let (tx, rx) = unbounded();
        let test_future = lazy(move || {
            let connection_result =
                subject.connect_one(ip_addrs, &"some hostname".to_string(), 9876, &logger);
            tx.send(connection_result).unwrap();
            Ok(())
        });

        thread::spawn(move || {
            tokio::run(test_future);
        });

        let connection_result = rx.recv().unwrap();

        assert!(connection_result.is_err());
        TestLogHandler::new().exists_log_matching("Could not connect to any of the IP addresses supplied for some hostname: \\[\"255\\.255\\.255\\.255:\\d+\"\\]");
    }

    #[test]
    fn closed_stream_either_splits_properly_or_doesnt_split_and_logs() {
        init_test_logging();
        let server = LittleTcpServer::start();
        let std_stream = StdTcpStream::connect(server.socket_addr()).unwrap();
        let local_addr = std_stream.local_addr().unwrap();
        let peer_addr = std_stream.peer_addr().unwrap();
        std_stream.shutdown(Shutdown::Both).unwrap();
        thread::sleep(Duration::from_millis(100)); // Shutdown apparently needs time to propagate
        let stream = TcpStream::from_std(std_stream, &Handle::default()).unwrap();
        let logger = Logger::new("either/or");
        let subject = StreamConnectorReal {};

        let result = subject.split_stream(stream, &logger);

        match result {
            Some(connection_info) => {
                // If the split proceeds (Windows), the ConnectionInfo had better be filled out and there'd better be no log
                assert_eq!(local_addr, connection_info.local_addr);
                assert_eq!(peer_addr, connection_info.peer_addr);
                TestLogHandler::new().exists_no_log_containing("either/or");
            }
            None => {
                // If the split fails (Linux, macOS), there'd better be a log
                TestLogHandler::new().exists_log_containing(&format!(
                    "ERROR: either/or: Stream has no peer_addr before splitting:",
                ));
            }
        }
    }

    struct FutureAsserter<I: 'static, E: 'static> {
        future: Box<dyn Future<Item = I, Error = E> + Send>,
    }

    impl<I: 'static, E: 'static> FutureAsserter<I, E> {
        fn new(future: impl Future<Item = I, Error = E> + Send + 'static) -> FutureAsserter<I, E> {
            FutureAsserter {
                future: Box::new(future),
            }
        }

        fn assert<A: 'static>(self, assertions: A)
        where
            A: Send + FnOnce(Result<I, E>) -> Box<dyn Future<Item = (), Error = ()>>,
        {
            let success = Arc::new(Mutex::new(false));
            let inner_success = Arc::clone(&success);

            tokio::run(self.future.then(move |result| {
                match assertions(result).wait() {
                    Ok(_) => {
                        let mut succ = inner_success.lock().unwrap();
                        *succ = true;
                    }
                    Err(_) => (),
                };
                ok(())
            }));
            assert!(*success.lock().unwrap());
        }
    }

    fn success() -> Box<dyn Future<Item = (), Error = ()>> {
        Box::new(ok(()))
    }
}<|MERGE_RESOLUTION|>--- conflicted
+++ resolved
@@ -154,12 +154,7 @@
 mod tests {
     use super::*;
     use crate::test_utils::little_tcp_server::LittleTcpServer;
-<<<<<<< HEAD
-=======
-    use crate::test_utils::logging::init_test_logging;
-    use crate::test_utils::logging::TestLogHandler;
     use crossbeam_channel::unbounded;
->>>>>>> 9d651e33
     use futures::future::lazy;
     use futures::future::ok;
     use masq_lib::test_utils::logging::init_test_logging;
