--- conflicted
+++ resolved
@@ -5,11 +5,7 @@
 use masq_lib::logger::Logger;
 use std::convert::From;
 use std::convert::TryFrom;
-<<<<<<< HEAD
-use std::fmt::Write;
-=======
 use std::fmt::Write as _;
->>>>>>> 39eb7ab8
 use std::net::SocketAddr;
 use std::net::{Ipv4Addr, Ipv6Addr};
 use std::time::Instant;
@@ -129,18 +125,13 @@
                 Ok(c) => <&'static str>::from(c),
                 Err(_) => UNKNOWN,
             };
-<<<<<<< HEAD
-            write!(
-=======
             let _ = write!(
->>>>>>> 39eb7ab8
                 query_list,
                 "{}/{}/{}",
                 RecordType::from(query.get_query_type()),
                 class_string,
                 query.get_query_name()
-            )
-            .expect("write failed");
+            );
         }
         let mut answer_list = String::new();
         for answer in to.answers.as_slice() {
