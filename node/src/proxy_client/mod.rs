--- conflicted
+++ resolved
@@ -339,12 +339,7 @@
     use crate::sub_lib::sequence_buffer::SequencedPacket;
     use crate::sub_lib::versioned_data::VersionedData;
     use crate::sub_lib::wallet::Wallet;
-<<<<<<< HEAD
-=======
-    use crate::test_utils::logging::init_test_logging;
-    use crate::test_utils::logging::TestLogHandler;
     use crate::test_utils::make_wallet;
->>>>>>> bbc504e2
     use crate::test_utils::recorder::make_recorder;
     use crate::test_utils::recorder::peer_actors_builder;
     use crate::test_utils::recorder::Recorder;
