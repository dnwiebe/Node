// Copyright (c) 2019, MASQ (https://masq.ai) and/or its affiliates. All rights reserved.

pub mod dot_graph;
pub mod gossip;
pub mod gossip_acceptor;
pub mod gossip_producer;
pub mod neighborhood_database;
pub mod node_location;
pub mod node_record;
pub mod overall_connection_status;

use actix::Context;
use actix::Handler;
use actix::MessageResult;
use actix::Recipient;
use actix::{Actor, System};
use actix::{Addr, AsyncContext};
use itertools::Itertools;
use masq_lib::messages::{
    FromMessageBody, ToMessageBody, UiConnectionStage, UiConnectionStatusRequest,
    UiSetExitLocationRequest, UiSetExitLocationResponse,
};
use masq_lib::messages::{UiConnectionStatusResponse, UiShutdownRequest};
use masq_lib::ui_gateway::{MessageBody, MessageTarget, NodeFromUiMessage, NodeToUiMessage};
use masq_lib::utils::{exit_process, ExpectValue, NeighborhoodModeLight};
use std::collections::{HashMap, HashSet};
use std::convert::TryFrom;
use std::fmt::Debug;
use std::net::{IpAddr, SocketAddr};
use std::path::PathBuf;
use std::string::ToString;

use crate::bootstrapper::BootstrapperConfig;
use crate::database::db_initializer::DbInitializationConfig;
use crate::database::db_initializer::{DbInitializer, DbInitializerReal};
use crate::db_config::persistent_configuration::{
    PersistentConfigError, PersistentConfiguration, PersistentConfigurationReal,
};
use crate::neighborhood::gossip::{DotGossipEndpoint, GossipNodeRecord, Gossip_0v1};
use crate::neighborhood::gossip_acceptor::GossipAcceptanceResult;
use crate::neighborhood::node_location::get_node_location;
use crate::neighborhood::node_record::NodeRecordInner_0v1;
use crate::neighborhood::overall_connection_status::{
    OverallConnectionStage, OverallConnectionStatus,
};
use crate::stream_messages::RemovedStreamType;
use crate::sub_lib::cryptde::PublicKey;
use crate::sub_lib::cryptde::{CryptDE, CryptData, PlainData};
use crate::sub_lib::dispatcher::{Component, StreamShutdownMsg};
use crate::sub_lib::hopper::{ExpiredCoresPackage, NoLookupIncipientCoresPackage};
use crate::sub_lib::hopper::{IncipientCoresPackage, MessageType};
use crate::sub_lib::neighborhood::{AskAboutDebutGossipMessage, NodeDescriptor};
use crate::sub_lib::neighborhood::{ConfigChange, RemoveNeighborMessage};
use crate::sub_lib::neighborhood::{ConfigChangeMsg, RouteQueryMessage};
use crate::sub_lib::neighborhood::{ConnectionProgressEvent, ExpectedServices};
use crate::sub_lib::neighborhood::{ConnectionProgressMessage, ExpectedService};
use crate::sub_lib::neighborhood::{DispatcherNodeQueryMessage, GossipFailure_0v1};
use crate::sub_lib::neighborhood::{ExitLocation, UpdateNodeRecordMetadataMessage};
use crate::sub_lib::neighborhood::{ExitLocationSet, RouteQueryResponse};
use crate::sub_lib::neighborhood::{Hops, NeighborhoodMetadata, NodeQueryResponseMetadata};
use crate::sub_lib::neighborhood::{NRMetadataChange, NodeQueryMessage};
use crate::sub_lib::neighborhood::{NeighborhoodSubs, NeighborhoodTools};
use crate::sub_lib::node_addr::NodeAddr;
use crate::sub_lib::peer_actors::{BindMessage, NewPublicIp, StartMessage};
use crate::sub_lib::route::Route;
use crate::sub_lib::route::RouteSegment;
use crate::sub_lib::stream_handler_pool::DispatcherNodeQueryResponse;
use crate::sub_lib::utils::{
    db_connection_launch_panic, handle_ui_crash_request, NODE_MAILBOX_CAPACITY,
};
use crate::sub_lib::versioned_data::VersionedData;
use crate::sub_lib::wallet::Wallet;
use gossip_acceptor::GossipAcceptor;
use gossip_acceptor::GossipAcceptorReal;
use gossip_producer::GossipProducer;
use gossip_producer::GossipProducerReal;
use masq_lib::blockchains::chains::Chain;
use masq_lib::constants::EXIT_COUNTRY_ERROR;
use masq_lib::crash_point::CrashPoint;
use masq_lib::logger::Logger;
use masq_lib::ui_gateway::MessagePath::Conversation;
use neighborhood_database::NeighborhoodDatabase;
use node_record::NodeRecord;

pub const CRASH_KEY: &str = "NEIGHBORHOOD";
pub const DEFAULT_MIN_HOPS: Hops = Hops::ThreeHops;
pub const UNREACHABLE_HOST_PENALTY: i64 = 100_000_000;
pub const UNREACHABLE_COUNTRY_PENALTY: u32 = 100_000_000;
pub const COUNTRY_UNDESIRABILITY_FACTOR: u32 = 1_000;
pub const RESPONSE_UNDESIRABILITY_FACTOR: usize = 1_000; // assumed response length is request * this
pub const ZZ_COUNTRY_CODE_STRING: &str = "ZZ";

#[derive(Debug, Clone, Eq, PartialEq)]
pub struct ExitLocationsRoutes<'a> {
    routes: Vec<(Vec<&'a PublicKey>, i64)>,
}

#[derive(Debug, PartialEq, Eq, Clone)]
pub enum ExitPreference {
    Nothing,
    ExitCountryWithFallback,
    ExitCountryNoFallback,
}

#[derive(Clone, Debug)]
pub struct UserExitPreferences {
    exit_countries: Vec<String>, //if we cross number of countries used in one workflow, we want to change this member to HashSet<String>
    location_preference: ExitPreference,
    locations_opt: Option<Vec<ExitLocation>>,
    db_countries: Vec<String>,
}

impl UserExitPreferences {
    fn new() -> UserExitPreferences {
        UserExitPreferences {
            exit_countries: vec![],
            location_preference: ExitPreference::Nothing,
            locations_opt: None,
            db_countries: vec![],
        }
    }

    pub fn assign_nodes_country_undesirability(&self, node_record: &mut NodeRecord) {
        let country_code = node_record
            .inner
            .country_code_opt
            .clone()
            .unwrap_or_else(|| ZZ_COUNTRY_CODE_STRING.to_string());
        match &self.locations_opt {
            Some(exit_locations_by_priority) => {
                for exit_location in exit_locations_by_priority {
                    if exit_location.country_codes.contains(&country_code)
                        && country_code != ZZ_COUNTRY_CODE_STRING
                    {
                        node_record.metadata.country_undesirability =
                            Self::calculate_country_undesirability(
                                (exit_location.priority - 1) as u32,
                            );
                    }
                    if (self.location_preference == ExitPreference::ExitCountryWithFallback
                        && !self.exit_countries.contains(&country_code))
                        || country_code == ZZ_COUNTRY_CODE_STRING
                    {
                        node_record.metadata.country_undesirability = UNREACHABLE_COUNTRY_PENALTY;
                    }
                }
            }
            None => (),
        }
    }

    fn calculate_country_undesirability(priority: u32) -> u32 {
        COUNTRY_UNDESIRABILITY_FACTOR * priority
    }
}

pub struct Neighborhood {
    cryptde: &'static dyn CryptDE,
    hopper_opt: Option<Recipient<IncipientCoresPackage>>,
    hopper_no_lookup_opt: Option<Recipient<NoLookupIncipientCoresPackage>>,
    connected_signal_opt: Option<Recipient<StartMessage>>,
    node_to_ui_recipient_opt: Option<Recipient<NodeToUiMessage>>,
    gossip_acceptor: Box<dyn GossipAcceptor>,
    gossip_producer: Box<dyn GossipProducer>,
    neighborhood_database: NeighborhoodDatabase,
    consuming_wallet_opt: Option<Wallet>,
    mode: NeighborhoodModeLight,
    min_hops: Hops,
    db_patch_size: u8,
    next_return_route_id: u32,
    overall_connection_status: OverallConnectionStatus,
    chain: Chain,
    crashable: bool,
    data_directory: PathBuf,
    persistent_config_opt: Option<Box<dyn PersistentConfiguration>>,
    db_password_opt: Option<String>,
    logger: Logger,
    tools: NeighborhoodTools,
    user_exit_preferences: UserExitPreferences,
}

impl Actor for Neighborhood {
    type Context = Context<Self>;
}

impl Handler<BindMessage> for Neighborhood {
    type Result = ();

    fn handle(&mut self, msg: BindMessage, ctx: &mut Self::Context) -> Self::Result {
        ctx.set_mailbox_capacity(NODE_MAILBOX_CAPACITY);
        self.handle_bind_message(msg);
    }
}

impl Handler<StartMessage> for Neighborhood {
    type Result = ();

    fn handle(&mut self, _msg: StartMessage, _ctx: &mut Self::Context) -> Self::Result {
        self.handle_start_message();
    }
}

impl Handler<NewPublicIp> for Neighborhood {
    type Result = ();

    fn handle(&mut self, msg: NewPublicIp, _ctx: &mut Self::Context) -> Self::Result {
        self.handle_new_public_ip(msg);
    }
}

impl Handler<ConfigChangeMsg> for Neighborhood {
    type Result = ();

    fn handle(&mut self, msg: ConfigChangeMsg, _ctx: &mut Self::Context) -> Self::Result {
        self.handle_config_change_msg(msg);
    }
}

impl Handler<DispatcherNodeQueryMessage> for Neighborhood {
    type Result = ();

    fn handle(
        &mut self,
        msg: DispatcherNodeQueryMessage,
        _ctx: &mut Self::Context,
    ) -> <Self as Handler<DispatcherNodeQueryMessage>>::Result {
        let node_record_ref_opt = match msg.query {
            NodeQueryMessage::IpAddress(ip_addr) => self.neighborhood_database.node_by_ip(&ip_addr),
            NodeQueryMessage::PublicKey(key) => self.neighborhood_database.node_by_key(&key),
        };

        let node_descriptor = node_record_ref_opt.map(|node_record_ref| {
            NodeQueryResponseMetadata::new(
                node_record_ref.public_key().clone(),
                node_record_ref.node_addr_opt(),
                *node_record_ref.rate_pack(),
            )
        });

        let response = DispatcherNodeQueryResponse {
            result: node_descriptor,
            context: msg.context,
        };

        msg.recipient
            .try_send(response)
            .expect("Dispatcher's StreamHandlerPool is dead");
    }
}

impl Handler<RouteQueryMessage> for Neighborhood {
    type Result = MessageResult<RouteQueryMessage>;

    fn handle(
        &mut self,
        msg: RouteQueryMessage,
        _ctx: &mut Self::Context,
    ) -> <Self as Handler<RouteQueryMessage>>::Result {
        let response = self.handle_route_query_message(msg);
        MessageResult(response)
    }
}

impl Handler<ExpiredCoresPackage<Gossip_0v1>> for Neighborhood {
    type Result = ();

    fn handle(
        &mut self,
        msg: ExpiredCoresPackage<Gossip_0v1>,
        ctx: &mut Self::Context,
    ) -> Self::Result {
        let incoming_gossip = msg.payload;
        let cpm_recipient = ctx.address().recipient::<ConnectionProgressMessage>();
        self.log_incoming_gossip(&incoming_gossip, msg.immediate_neighbor);
        self.handle_gossip(incoming_gossip, msg.immediate_neighbor, cpm_recipient);
    }
}

impl Handler<ExpiredCoresPackage<GossipFailure_0v1>> for Neighborhood {
    type Result = ();

    fn handle(
        &mut self,
        msg: ExpiredCoresPackage<GossipFailure_0v1>,
        _ctx: &mut Self::Context,
    ) -> Self::Result {
        self.handle_gossip_failure(msg.immediate_neighbor, msg.payload);
    }
}

impl Handler<RemoveNeighborMessage> for Neighborhood {
    type Result = ();

    fn handle(&mut self, msg: RemoveNeighborMessage, _ctx: &mut Self::Context) -> Self::Result {
        let public_key = &msg.public_key;
        match self.neighborhood_database.remove_neighbor(public_key) {
            Err(s) => error!(self.logger, "{}", s),
            Ok(db_changed) => {
                if db_changed {
                    self.gossip_to_neighbors();
                    info!(
                        self.logger,
                        "removed neighbor by public key: {}", public_key
                    )
                }
            }
        }
    }
}

impl Handler<ConnectionProgressMessage> for Neighborhood {
    type Result = ();

    fn handle(&mut self, msg: ConnectionProgressMessage, ctx: &mut Self::Context) -> Self::Result {
        match self
            .overall_connection_status
            .get_connection_progress_to_modify(&msg)
        {
            Ok(connection_progress) => {
                OverallConnectionStatus::update_connection_stage(
                    connection_progress,
                    msg.event.clone(),
                    &self.logger,
                );
                match msg.event {
                    ConnectionProgressEvent::TcpConnectionSuccessful => {
                        self.send_ask_about_debut_gossip_message(ctx, msg.peer_addr);
                    }
                    ConnectionProgressEvent::IntroductionGossipReceived(_)
                    | ConnectionProgressEvent::StandardGossipReceived => {
                        self.overall_connection_status
                            .update_ocs_stage_and_send_message_to_ui(
                                OverallConnectionStage::ConnectedToNeighbor,
                                self.node_to_ui_recipient_opt
                                    .as_ref()
                                    .expect("UI Gateway is unbound"),
                                &self.logger,
                            );
                    }
                    _ => (),
                }
            }
            Err(e) => {
                trace!(
                    self.logger,
                    "Found unnecessary connection progress message - {}",
                    e
                );
            }
        }
    }
}

impl Handler<AskAboutDebutGossipMessage> for Neighborhood {
    type Result = ();

    fn handle(
        &mut self,
        msg: AskAboutDebutGossipMessage,
        _ctx: &mut Self::Context,
    ) -> Self::Result {
        let node_descriptor = &msg.prev_connection_progress.initial_node_descriptor;
        if let Ok(current_connection_progress) = self
            .overall_connection_status
            .get_connection_progress_by_desc(node_descriptor)
        {
            if msg.prev_connection_progress == *current_connection_progress {
                // No change, hence no response was received
                OverallConnectionStatus::update_connection_stage(
                    current_connection_progress,
                    ConnectionProgressEvent::NoGossipResponseReceived,
                    &self.logger,
                );
            }
        } else {
            trace!(
                self.logger,
                "Received an AskAboutDebutGossipMessage for an unknown node descriptor: {:?}; ignoring",
                node_descriptor
            )
        }
    }
}

impl Handler<UpdateNodeRecordMetadataMessage> for Neighborhood {
    type Result = ();

    fn handle(
        &mut self,
        msg: UpdateNodeRecordMetadataMessage,
        _ctx: &mut Self::Context,
    ) -> Self::Result {
        match msg.metadata_change {
            NRMetadataChange::AddUnreachableHost { hostname } => {
                let public_key = msg.public_key;
                let node_record = self
                    .neighborhood_database
                    .node_by_key_mut(&public_key)
                    .unwrap_or_else(|| {
                        panic!("No Node Record found for public_key: {:?}", public_key)
                    });
                debug!(
                    self.logger,
                    "Marking host {hostname} unreachable for the Node with public key {:?}",
                    public_key
                );
                node_record.metadata.unreachable_hosts.insert(hostname);
            }
        }
    }
}

impl Handler<StreamShutdownMsg> for Neighborhood {
    type Result = ();

    fn handle(&mut self, msg: StreamShutdownMsg, _ctx: &mut Self::Context) -> Self::Result {
        self.handle_stream_shutdown_msg(msg);
    }
}

impl Handler<NodeFromUiMessage> for Neighborhood {
    type Result = ();

    fn handle(&mut self, msg: NodeFromUiMessage, _ctx: &mut Self::Context) -> Self::Result {
        let client_id = msg.client_id;
        if let Ok((message, context_id)) = UiSetExitLocationRequest::fmb(msg.body.clone()) {
            self.handle_exit_location_message(message, client_id, context_id);
        } else if let Ok((_, context_id)) = UiConnectionStatusRequest::fmb(msg.body.clone()) {
            self.handle_connection_status_message(client_id, context_id);
        } else if let Ok((body, _)) = UiShutdownRequest::fmb(msg.body.clone()) {
            self.handle_shutdown_order(client_id, body);
        } else {
            handle_ui_crash_request(msg, &self.logger, self.crashable, CRASH_KEY)
        }
    }
}

#[derive(Debug, PartialEq, Eq, Clone)]
pub struct AccessibleGossipRecord {
    pub signed_gossip: PlainData,
    pub signature: CryptData,
    pub node_addr_opt: Option<NodeAddr>,
    pub inner: NodeRecordInner_0v1,
}

impl AccessibleGossipRecord {
    pub fn regenerate_signed_gossip(&mut self, cryptde: &dyn CryptDE) {
        let (signed_gossip, signature) = regenerate_signed_gossip(&self.inner, cryptde);
        self.signed_gossip = signed_gossip;
        self.signature = signature;
    }
}

impl TryFrom<GossipNodeRecord> for AccessibleGossipRecord {
    type Error = String;

    fn try_from(value: GossipNodeRecord) -> Result<Self, Self::Error> {
        match serde_cbor::de::from_slice(value.signed_data.as_slice()) {
            Ok(inner) => Ok(AccessibleGossipRecord {
                signed_gossip: value.signed_data,
                signature: value.signature,
                node_addr_opt: value.node_addr_opt,
                inner,
            }),
            Err(e) => Err(format!("{}", e)),
        }
    }
}

#[derive(Debug, PartialEq, Eq, Clone, Copy)]
enum RouteDirection {
    Over,
    Back,
}

impl Neighborhood {
    pub fn new(cryptde: &'static dyn CryptDE, config: &BootstrapperConfig) -> Self {
        let neighborhood_config = &config.neighborhood_config;
        let min_hops = neighborhood_config.min_hops;
        let db_patch_size = Neighborhood::calculate_db_patch_size(min_hops);
        let neighborhood_mode = &neighborhood_config.mode;
        let mode: NeighborhoodModeLight = neighborhood_mode.into();
        let neighbor_configs = neighborhood_mode.neighbor_configs();
        if mode == NeighborhoodModeLight::ZeroHop && !neighbor_configs.is_empty() {
            panic!(
                "A zero-hop MASQ Node is not decentralized and cannot have a --neighbors setting"
            )
        }
        let neighborhood_database = NeighborhoodDatabase::new(
            cryptde.public_key(),
            neighborhood_mode.clone(),
            config.earning_wallet.clone(),
            cryptde,
        );
        let is_mainnet = config.blockchain_bridge_config.chain.is_mainnet();
        let initial_neighbors: Vec<NodeDescriptor> = neighbor_configs
            .iter()
            .map(|nc| {
                let mainnet_nc = nc.blockchain.is_mainnet();
                if mainnet_nc != is_mainnet {
                    panic!(
                        "Neighbor {} is {}on the mainnet blockchain",
                        nc.to_string(cryptde),
                        if mainnet_nc { "" } else { "not " }
                    );
                }
                nc.clone()
            })
            .collect_vec();

        let overall_connection_status = OverallConnectionStatus::new(initial_neighbors);

        Neighborhood {
            cryptde,
            hopper_opt: None,
            hopper_no_lookup_opt: None,
            connected_signal_opt: None,
            node_to_ui_recipient_opt: None,
            gossip_acceptor: Box::new(GossipAcceptorReal::new(cryptde)),
            gossip_producer: Box::new(GossipProducerReal::new()),
            neighborhood_database,
            consuming_wallet_opt: config.consuming_wallet_opt.clone(),
            mode,
            min_hops,
            db_patch_size,
            next_return_route_id: 0,
            overall_connection_status,
            chain: config.blockchain_bridge_config.chain,
            crashable: config.crash_point == CrashPoint::Message,
            data_directory: config.data_directory.clone(),
            persistent_config_opt: None,
            db_password_opt: config.db_password_opt.clone(),
            logger: Logger::new("Neighborhood"),
            tools: NeighborhoodTools::default(),
            user_exit_preferences: UserExitPreferences::new(),
        }
    }

    pub fn make_subs_from(addr: &Addr<Neighborhood>) -> NeighborhoodSubs {
        NeighborhoodSubs {
            bind: addr.clone().recipient::<BindMessage>(),
            start: addr.clone().recipient::<StartMessage>(),
            new_public_ip: addr.clone().recipient::<NewPublicIp>(),
            route_query: addr.clone().recipient::<RouteQueryMessage>(),
            update_node_record_metadata: addr
                .clone()
                .recipient::<UpdateNodeRecordMetadataMessage>(),
            from_hopper: addr.clone().recipient::<ExpiredCoresPackage<Gossip_0v1>>(),
            gossip_failure: addr
                .clone()
                .recipient::<ExpiredCoresPackage<GossipFailure_0v1>>(),
            dispatcher_node_query: addr.clone().recipient::<DispatcherNodeQueryMessage>(),
            remove_neighbor: addr.clone().recipient::<RemoveNeighborMessage>(),
            config_change_msg_sub: addr.clone().recipient::<ConfigChangeMsg>(),
            stream_shutdown_sub: addr.clone().recipient::<StreamShutdownMsg>(),
            from_ui_message_sub: addr.clone().recipient::<NodeFromUiMessage>(),
            connection_progress_sub: addr.clone().recipient::<ConnectionProgressMessage>(),
        }
    }

    fn handle_start_message(&mut self) {
        debug!(self.logger, "Connecting to persistent database");
        self.connect_database();
        self.validate_or_replace_min_hops_value();
        self.send_debut_gossip_to_all_initial_descriptors();
    }

    fn handle_new_public_ip(&mut self, msg: NewPublicIp) {
        let new_public_ip = msg.new_ip;
        let old_public_ip = self
            .neighborhood_database
            .root()
            .node_addr_opt()
            .expectv("Root node")
            .ip_addr();
        self.neighborhood_database.new_public_ip(new_public_ip);
        self.handle_new_ip_location(new_public_ip);
        info!(
            self.logger,
            "Changed public IP from {} to {}", old_public_ip, new_public_ip
        );
    }

    fn handle_new_ip_location(&mut self, new_public_ip: IpAddr) {
        let node_location_opt = get_node_location(Some(new_public_ip));
        self.neighborhood_database
            .root_mut()
            .metadata
            .node_location_opt = node_location_opt.clone();
        self.neighborhood_database.root_mut().inner.country_code_opt =
            node_location_opt.map(|nl| nl.country_code);
    }

    fn handle_route_query_message(&mut self, msg: RouteQueryMessage) -> Option<RouteQueryResponse> {
        let debug_msg_opt = self.logger.debug_enabled().then(|| format!("{:?}", msg));
        let route_result = if self.mode == NeighborhoodModeLight::ZeroHop {
            Ok(self.zero_hop_route_response())
        } else {
            self.make_round_trip_route(msg)
        };
        match route_result {
            Ok(response) => {
                debug!(
                    self.logger,
                    "Processed {} into {}-hop response",
                    debug_msg_opt.expect("Debug msg unprepared but expected"),
                    response.route.hops.len(),
                );
                Some(response)
            }
            Err(msg) => {
                error!(self.logger, "Unsatisfied route query: {}", msg);
                None
            }
        }
    }

    fn connect_database(&mut self) {
        if self.persistent_config_opt.is_none() {
            let db_initializer = DbInitializerReal::default();
            let conn = db_initializer
                .initialize(
                    &self.data_directory,
                    DbInitializationConfig::panic_on_migration(),
                )
                .unwrap_or_else(|err| db_connection_launch_panic(err, &self.data_directory));
            self.persistent_config_opt = Some(Box::new(PersistentConfigurationReal::from(conn)));
        }
    }

    fn handle_config_change_msg(&mut self, msg: ConfigChangeMsg) {
        match msg.change {
            ConfigChange::UpdateWallets(wallet_pair) => {
                if self.consuming_wallet_opt != Some(wallet_pair.consuming_wallet.clone()) {
                    info!(
                        self.logger,
                        "Consuming Wallet has been updated: {}", wallet_pair.consuming_wallet
                    );
                    self.consuming_wallet_opt = Some(wallet_pair.consuming_wallet);
                }
            }
            ConfigChange::UpdateMinHops(new_min_hops) => {
                self.set_min_hops_and_patch_size(new_min_hops);
                if self.overall_connection_status.can_make_routes() {
                    let node_to_ui_recipient = self
                        .node_to_ui_recipient_opt
                        .as_ref()
                        .expect("UI gateway is dead");
                    self.overall_connection_status
                        .update_ocs_stage_and_send_message_to_ui(
                            OverallConnectionStage::ConnectedToNeighbor,
                            node_to_ui_recipient,
                            &self.logger,
                        );
                }
                self.search_for_a_new_route();
            }
            ConfigChange::UpdatePassword(new_password) => {
                info!(self.logger, "DB Password has been updated.");
                self.db_password_opt = Some(new_password);
            }
        }
    }

    fn validate_or_replace_min_hops_value(&mut self) {
        if let Some(persistent_config) = self.persistent_config_opt.as_ref() {
            let value_in_db = persistent_config
                .min_hops()
                .expect("Min Hops value is not initialized inside Database");
            let value_in_neighborhood = self.min_hops;
            if value_in_neighborhood != value_in_db {
                info!(
                    self.logger,
                    "Database with different min hops value detected; \
                    currently set: {:?}, found in db: {:?}; changing to {:?}",
                    value_in_neighborhood,
                    value_in_db,
                    value_in_db
                );
                self.min_hops = value_in_db;
            }
        }
    }

    fn send_debut_gossip_to_all_initial_descriptors(&mut self) {
        if self.overall_connection_status.is_empty() {
            info!(self.logger, "Empty. No Nodes to report to; continuing");
            return;
        }

        let gossip = self
            .gossip_producer
            .produce_debut(&self.neighborhood_database);
        self.overall_connection_status
            .iter_initial_node_descriptors()
            .for_each(|node_descriptor| {
                self.send_debut_gossip_to_descriptor(&gossip, node_descriptor)
            });
    }

    fn send_debut_gossip_to_descriptor(
        &self,
        debut_gossip: &Gossip_0v1,
        node_descriptor: &NodeDescriptor,
    ) {
        let node_addr = &node_descriptor
            .node_addr_opt
            .as_ref()
            .expect("Node descriptor without IP Address got through Neighborhood constructor.");
        self.send_no_lookup_package(
            MessageType::Gossip(debut_gossip.clone().into()),
            &node_descriptor.encryption_public_key,
            node_addr,
        );
        debug!(self.logger, "Debut Gossip sent to {:?}.", node_descriptor);
        trace!(
            self.logger,
            "Sent Gossip: {}",
            debut_gossip.to_dot_graph(
                self.neighborhood_database.root(),
                (
                    &node_descriptor.encryption_public_key,
                    &node_descriptor.node_addr_opt
                ),
            )
        )
    }

    fn log_incoming_gossip(&self, incoming_gossip: &Gossip_0v1, gossip_source: SocketAddr) {
        let source = match self.neighborhood_database.node_by_ip(&gossip_source.ip()) {
            Some(node) => DotGossipEndpoint::from(node),
            None => DotGossipEndpoint::from(gossip_source),
        };
        trace!(
            self.logger,
            "Received Gossip: {}",
            incoming_gossip.to_dot_graph(source, self.neighborhood_database.root())
        );
    }

    fn handle_gossip(
        &mut self,
        incoming_gossip: Gossip_0v1,
        gossip_source: SocketAddr,
        cpm_recipient: Recipient<ConnectionProgressMessage>,
    ) {
        let record_count = incoming_gossip.node_records.len();
        info!(
            self.logger,
            "Processing Gossip about {} Nodes", record_count
        );
        let agrs: Vec<AccessibleGossipRecord> = incoming_gossip
            .node_records
            .into_iter()
            .flat_map(AccessibleGossipRecord::try_from)
            .collect();

        if agrs.len() < record_count {
            // TODO: Instead of ignoring non-deserializable Gossip, ban the Node that sent it
            error!(
                self.logger,
                "Received non-deserializable Gossip from {}", gossip_source
            );
            self.announce_gossip_handling_completion(record_count);
            return;
        }

        let signature_invalid = |agr: &AccessibleGossipRecord| {
            !self.cryptde.verify_signature(
                &agr.signed_gossip,
                &agr.signature,
                &agr.inner.public_key,
            )
        };
        if agrs.iter().any(signature_invalid) {
            // TODO: Instead of ignoring badly-signed Gossip, ban the Node that sent it
            error!(
                self.logger,
                "Received Gossip with invalid signature from {}", gossip_source
            );
            self.announce_gossip_handling_completion(record_count);
            return;
        }

        self.handle_gossip_agrs(agrs, gossip_source, cpm_recipient);
        self.announce_gossip_handling_completion(record_count);
    }

    fn handle_gossip_failure(&mut self, failure_source: SocketAddr, failure: GossipFailure_0v1) {
        let tuple_opt = match self
            .overall_connection_status
            .iter_initial_node_descriptors()
            .find_position(|n| match &n.node_addr_opt {
                None => false,
                Some(node_addr) => node_addr.ip_addr() == failure_source.ip(),
            }) {
            None => unimplemented!("TODO: Test-drive me (or replace me with a panic)"),
            Some(tuple) => Some(tuple),
        };
        if let Some((position, node_descriptor)) = tuple_opt {
            warning!(
                self.logger,
                "Node at {} refused Debut: {}",
                node_descriptor
                    .node_addr_opt
                    .as_ref()
                    .expectv("NodeAddr")
                    .ip_addr(),
                failure
            );

            self.overall_connection_status.remove(position);
            if self.overall_connection_status.is_empty() {
                error!(self.logger, "None of the Nodes listed in the --neighbors parameter could accept your Debut; shutting down");
                System::current().stop_with_code(1)
            }
        };
    }

    fn to_node_descriptors(&self, keys: &[PublicKey]) -> Vec<NodeDescriptor> {
        keys.iter()
            .map(|k| {
                NodeDescriptor::from((
                    self.neighborhood_database
                        .node_by_key(k)
                        .expectv("NodeRecord"),
                    self.chain,
                    self.cryptde,
                ))
            })
            .collect()
    }

    fn handle_gossip_agrs(
        &mut self,
        agrs: Vec<AccessibleGossipRecord>,
        gossip_source: SocketAddr,
        cpm_recipient: Recipient<ConnectionProgressMessage>,
    ) {
        let neighbor_keys_before = self.neighbor_keys();
        self.handle_agrs(agrs, gossip_source, cpm_recipient);
        let neighbor_keys_after = self.neighbor_keys();
        self.handle_database_changes(neighbor_keys_before, neighbor_keys_after);
    }

    fn neighbor_keys(&self) -> HashSet<PublicKey> {
        self.neighborhood_database
            .root()
            .full_neighbor_keys(&self.neighborhood_database)
            .into_iter()
            .cloned()
            .collect()
    }

    fn handle_agrs(
        &mut self,
        agrs: Vec<AccessibleGossipRecord>,
        gossip_source: SocketAddr,
        cpm_recipient: Recipient<ConnectionProgressMessage>,
    ) {
        let ignored_node_name = self.gossip_source_name(&agrs, gossip_source);
        let gossip_record_count = agrs.len();
        let neighborhood_metadata = NeighborhoodMetadata {
            connection_progress_peers: self.overall_connection_status.get_peer_addrs(),
            cpm_recipient,
            db_patch_size: self.db_patch_size,
            user_exit_preferences_opt: Some(self.user_exit_preferences.clone()),
        };
        let acceptance_result = self.gossip_acceptor.handle(
            &mut self.neighborhood_database,
            agrs,
            gossip_source,
            neighborhood_metadata,
        );
        match acceptance_result {
            GossipAcceptanceResult::Accepted => {
                self.user_exit_preferences.db_countries = self.init_db_countries();
                self.gossip_to_neighbors()
            }
            GossipAcceptanceResult::Reply(next_debut, target_key, target_node_addr) => {
                self.user_exit_preferences.db_countries = self.init_db_countries();
                self.handle_gossip_reply(next_debut, &target_key, &target_node_addr)
            }
            GossipAcceptanceResult::Failed(failure, target_key, target_node_addr) => {
                self.handle_gossip_failed(failure, &target_key, &target_node_addr)
            }
            GossipAcceptanceResult::Ignored => {
                trace!(self.logger, "Gossip from {} ignored", gossip_source);
                self.handle_gossip_ignored(ignored_node_name, gossip_record_count)
            }
            GossipAcceptanceResult::Ban(reason) => {
                // TODO in case we introduce Ban machinery we need to reinitialize the db_countries here as well - in that case, we need to make new process to subtract
                // result in init_db_countries guts by one for particular country
                warning!(self.logger, "Malefactor detected at {}, but malefactor bans not yet implemented; ignoring: {}", gossip_source, reason);
                self.handle_gossip_ignored(ignored_node_name, gossip_record_count);
            }
        }
    }

    fn handle_database_changes(
        &mut self,
        neighbor_keys_before: HashSet<PublicKey>,
        neighbor_keys_after: HashSet<PublicKey>,
    ) {
        self.curate_past_neighbors(neighbor_keys_before, neighbor_keys_after);
        self.check_connectedness();
    }

    fn curate_past_neighbors(
        &mut self,
        neighbor_keys_before: HashSet<PublicKey>,
        neighbor_keys_after: HashSet<PublicKey>,
    ) {
        if neighbor_keys_after != neighbor_keys_before {
            if let Some(db_password) = &self.db_password_opt {
                let nds = self
                    .to_node_descriptors(neighbor_keys_after.into_iter().collect_vec().as_slice());
                let node_descriptors_opt = if nds.is_empty() { None } else { Some(nds) };
                debug!(
                    self.logger,
                    "Saving neighbor list: {:?}", node_descriptors_opt
                );
                match self
                    .persistent_config_opt
                    .as_mut()
                    .expect("PersistentConfig was not set by StartMessage")
                    .set_past_neighbors(node_descriptors_opt, db_password)
                {
                    Ok(_) => info!(self.logger, "Persisted neighbor changes for next run"),
                    Err(PersistentConfigError::DatabaseError(msg))
                        if &msg == "database is locked" =>
                    {
                        warning! (
                        self.logger,
                        "Could not persist immediate-neighbor changes: database locked - skipping"
                    )
                    }
                    Err(e) => error!(
                        self.logger,
                        "Could not persist immediate-neighbor changes: {:?}", e
                    ),
                };
            } else {
                info!(self.logger, "Declining to persist neighbor changes for next run: no database password supplied")
            }
        } else {
            debug!(self.logger, "No neighbor changes; database is unchanged")
        }
    }

    fn check_connectedness(&mut self) {
        if !self.overall_connection_status.can_make_routes() {
            self.search_for_a_new_route();
        }
    }

    fn search_for_a_new_route(&mut self) {
        debug!(
            self.logger,
            "Searching for a {}-hop route...", self.min_hops
        );
        let msg = RouteQueryMessage {
            target_key_opt: None,
            target_component: Component::ProxyClient,
            return_component_opt: Some(Component::ProxyServer),
            payload_size: 10000,
            hostname_opt: None,
            target_country_opt: None,
        };
        if self.handle_route_query_message(msg).is_some() {
            debug!(
                &self.logger,
                "The connectivity check has found a {}-hop route.", self.min_hops as usize
            );
            self.overall_connection_status
                .update_ocs_stage_and_send_message_to_ui(
                    OverallConnectionStage::RouteFound,
                    self.node_to_ui_recipient_opt
                        .as_ref()
                        .expect("UI was not bound."),
                    &self.logger,
                );
            self.connected_signal_opt
                .as_ref()
                .expect("Accountant was not bound")
                .try_send(StartMessage {})
                .expect("Accountant is dead")
        } else {
            debug!(
                &self.logger,
                "The connectivity check still can't find a good route."
            );
        }
    }

    fn announce_gossip_handling_completion(&self, record_count: usize) {
        info!(
            self.logger,
            "Finished processing Gossip about {} Nodes", record_count
        );
    }

    fn gossip_to_neighbors(&mut self) {
        self.neighborhood_database
            .root_mut()
            .regenerate_signed_gossip(self.cryptde);
        let neighbors = self
            .neighborhood_database
            .root()
            .half_neighbor_keys()
            .into_iter()
            .cloned()
            .collect_vec();
        neighbors.iter().for_each(|neighbor| {
            if let Some(gossip) = self
                .gossip_producer
                .produce(&mut self.neighborhood_database, neighbor)
            {
                self.gossip_to_neighbor(neighbor, gossip)
            }
        });
    }

    fn gossip_to_neighbor(&self, neighbor: &PublicKey, gossip: Gossip_0v1) {
        let gossip_len = gossip.node_records.len();
        let route = self.create_single_hop_route(neighbor);
        let package =
            IncipientCoresPackage::new(self.cryptde, route, gossip.clone().into(), neighbor)
                .expect("Key magically disappeared");
        info!(
            self.logger,
            "Sending update Gossip about {} Nodes to Node {}", gossip_len, neighbor
        );
        self.hopper_opt
            .as_ref()
            .expect("unbound hopper")
            .try_send(package)
            .expect("hopper is dead");
        trace!(
            self.logger,
            "Sent Gossip: {}",
            gossip.to_dot_graph(
                self.neighborhood_database.root(),
                self.neighborhood_database
                    .node_by_key(neighbor)
                    .expect("Node magically disappeared"),
            )
        );
    }

    fn create_single_hop_route(&self, destination: &PublicKey) -> Route {
        Route::one_way(
            RouteSegment::new(
                vec![self.cryptde.public_key(), destination],
                Component::Neighborhood,
            ),
            self.cryptde,
            None,
            None,
        )
        .expect("route creation error")
    }

    fn zero_hop_route_response(&mut self) -> RouteQueryResponse {
        let return_route_id = self.advance_return_route_id();
        let route = Route::round_trip(
            RouteSegment::new(
                vec![self.cryptde.public_key(), self.cryptde.public_key()],
                Component::ProxyClient,
            ),
            RouteSegment::new(
                vec![self.cryptde.public_key(), self.cryptde.public_key()],
                Component::ProxyServer,
            ),
            self.cryptde,
            None,
            return_route_id,
            None,
        )
        .expect("Couldn't create route");
        RouteQueryResponse {
            route,
            expected_services: ExpectedServices::RoundTrip(
                vec![ExpectedService::Nothing, ExpectedService::Nothing],
                vec![ExpectedService::Nothing, ExpectedService::Nothing],
                return_route_id,
            ),
        }
    }

    fn make_round_trip_route(
        &mut self,
        request_msg: RouteQueryMessage,
    ) -> Result<RouteQueryResponse, String> {
        let hostname_opt = request_msg.hostname_opt.as_deref();
        let over = self.make_route_segment(
            self.cryptde.public_key(),
            request_msg.target_key_opt.as_ref(),
            self.min_hops as usize,
            request_msg.target_component,
            request_msg.payload_size,
            RouteDirection::Over,
            hostname_opt,
        )?;
        debug!(self.logger, "Route over: {:?}", over);
        // Estimate for routing-undesirability calculations.
        // We don't know what the size of response will be.
        // So, we estimate the value by multiplying the payload_size of request with a constant value.
        let anticipated_response_payload_len =
            request_msg.payload_size * RESPONSE_UNDESIRABILITY_FACTOR;
        let back = self.make_route_segment(
            over.keys.last().expect("Empty segment"),
            Some(self.cryptde.public_key()),
            self.min_hops as usize,
            request_msg
                .return_component_opt
                .expect("No return component"),
            anticipated_response_payload_len,
            RouteDirection::Back,
            hostname_opt,
        )?;
        debug!(self.logger, "Route back: {:?}", back);
        self.compose_route_query_response(over, back)
    }

    fn compose_route_query_response(
        &mut self,
        over: RouteSegment,
        back: RouteSegment,
    ) -> Result<RouteQueryResponse, String> {
        let segments = vec![&over, &back];

        if segments.iter().any(|rs| rs.keys.is_empty()) {
            return Err("Cannot make multi-hop route without segment keys".to_string());
        }

        let has_long_segment = segments.iter().any(|segment| segment.keys.len() > 2);
        if self.consuming_wallet_opt.is_none() && has_long_segment {
            return Err("Cannot make multi-hop route segment without consuming wallet".to_string());
        }

        let expected_request_services = match self.make_expected_services(&over) {
            Ok(services) => services,
            Err(e) => return Err(e),
        };

        let expected_response_services = match self.make_expected_services(&back) {
            Ok(services) => services,
            Err(e) => return Err(e),
        };

        let return_route_id = self.advance_return_route_id();
        Ok(RouteQueryResponse {
            route: Route::round_trip(
                over,
                back,
                self.cryptde,
                self.consuming_wallet_opt.clone(),
                return_route_id,
                Some(self.chain.rec().contract),
            )
            .expect("Internal error: bad route"),
            expected_services: ExpectedServices::RoundTrip(
                expected_request_services,
                expected_response_services,
                return_route_id,
            ),
        })
    }

    #[allow(clippy::too_many_arguments)]
    fn make_route_segment(
        &self,
        origin: &PublicKey,
        target_opt: Option<&PublicKey>,
        minimum_hop_count: usize,
        target_component: Component,
        payload_size: usize,
        direction: RouteDirection,
        hostname_opt: Option<&str>,
    ) -> Result<RouteSegment, String> {
        let route_opt = self.find_best_route_segment(
            origin,
            target_opt,
            minimum_hop_count,
            payload_size,
            direction,
            hostname_opt,
        );
        match route_opt {
            None => {
                let target_str = match target_opt {
                    Some(t) => format!(" {}", t),
                    None => String::from("Unknown"),
                };
                Err(format!(
                    "Couldn't find any routes: at least {}-hop from {} to {:?} at {}",
                    minimum_hop_count, origin, target_component, target_str
                ))
            }
            Some(route) => Ok(RouteSegment::new(route, target_component)),
        }
    }

    fn make_expected_services(
        &self,
        segment: &RouteSegment,
    ) -> Result<Vec<ExpectedService>, String> {
        segment
            .keys
            .iter()
            .map(|key| {
                self.calculate_expected_service(key, segment.keys.first(), segment.keys.last())
            })
            .collect()
    }

    fn calculate_expected_service(
        &self,
        route_segment_key: &PublicKey,
        originator_key: Option<&PublicKey>,
        exit_key: Option<&PublicKey>,
    ) -> Result<ExpectedService, String> {
        match self.neighborhood_database.node_by_key(route_segment_key) {
            Some(node) => {
                if route_segment_key == self.neighborhood_database.root().public_key() {
                    Ok(ExpectedService::Nothing)
                } else {
                    match (originator_key, exit_key) {
                        (Some(originator_key), Some(exit_key))
                            if route_segment_key == originator_key
                                || route_segment_key == exit_key =>
                        {
                            Ok(ExpectedService::Exit(
                                route_segment_key.clone(),
                                node.earning_wallet(),
                                *node.rate_pack(),
                            ))
                        }
                        (Some(_), Some(_)) => Ok(ExpectedService::Routing(
                            route_segment_key.clone(),
                            node.earning_wallet(),
                            *node.rate_pack(),
                        )),
                        _ => Err(
                            "cannot calculate expected service, no keys provided in route segment"
                                .to_string(),
                        ),
                    }
                }
            }
            None => Err("Cannot make multi_hop with unknown neighbor".to_string()),
        }
    }

    fn route_length_qualifies(&self, hops_remaining: usize) -> bool {
        hops_remaining == 0
    }

    fn last_key_qualifies(
        &self,
        last_node_ref: &NodeRecord,
        target_key_ref_opt: Option<&PublicKey>,
    ) -> bool {
        match target_key_ref_opt {
            Some(target_key_ref) => last_node_ref.public_key() == target_key_ref,
            None => true,
        }
    }

    fn validate_last_node_not_too_close_to_first_node(
        &self,
        prefix_len: usize,
        first_node_key: &PublicKey,
        candidate_node_key: &PublicKey,
    ) -> bool {
        if prefix_len <= 2 {
            true // Zero- and single-hop routes are not subject to exit-too-close restrictions
        } else {
            !self
                .neighborhood_database
                .has_half_neighbor(candidate_node_key, first_node_key)
        }
    }

    fn validate_fallback_country_exit_codes(&self, last_node: &PublicKey) -> bool {
        let last_cc = match self.neighborhood_database.node_by_key(last_node) {
            Some(nr) => match nr.clone().inner.country_code_opt {
                Some(cc) => cc,
                None => "ZZ".to_string(),
            },
            None => "ZZ".to_string(),
        };
        if self.user_exit_preferences.exit_countries.contains(&last_cc) {
            return true;
        }
        if self.user_exit_preferences.exit_countries.is_empty() {
            return true;
        }
        for country in &self.user_exit_preferences.exit_countries {
            if country == &last_cc {
                return true;
            }
            if self.user_exit_preferences.db_countries.contains(country) && country != &last_cc {
                return false;
            }
        }
        true
    }

    fn validate_last_node_country_code(
        &self,
        first_node_key: &PublicKey,
        research_neighborhood: bool,
        direction: RouteDirection,
    ) -> bool {
        if self.user_exit_preferences.location_preference == ExitPreference::Nothing
            || (self.user_exit_preferences.location_preference
                == ExitPreference::ExitCountryWithFallback
                && self.validate_fallback_country_exit_codes(first_node_key))
            || research_neighborhood
            || direction == RouteDirection::Back
        {
            true // Zero- and single-hop routes are not subject to exit-too-close restrictions
        } else {
            match self.neighborhood_database.node_by_key(first_node_key) {
                Some(node_record) => match &node_record.inner.country_code_opt {
                    Some(country_code) => self
                        .user_exit_preferences
                        .exit_countries
                        .contains(country_code),
                    _ => false,
                },
                _ => false,
            }
        }
    }

    fn compute_undesirability(
        node_record: &NodeRecord,
        payload_size: u64,
        undesirability_type: UndesirabilityType,
        logger: &Logger,
    ) -> i64 {
        let mut rate_undesirability = match undesirability_type {
            UndesirabilityType::Relay => node_record.inner.rate_pack.routing_charge(payload_size),
            UndesirabilityType::ExitRequest(_) => {
                node_record.inner.rate_pack.exit_charge(payload_size)
                    + node_record.metadata.country_undesirability as u64
            }
            UndesirabilityType::ExitAndRouteResponse => {
                node_record.inner.rate_pack.exit_charge(payload_size)
                    + node_record.inner.rate_pack.routing_charge(payload_size)
            }
        } as i64;
        if let UndesirabilityType::ExitRequest(Some(hostname)) = undesirability_type {
            if node_record.metadata.unreachable_hosts.contains(hostname) {
                trace!(
                    logger,
                    "Node with PubKey {:?} failed to reach host {:?} during ExitRequest; Undesirability: {} + {} = {}",
                    node_record.public_key(),
                    hostname,
                    rate_undesirability,
                    UNREACHABLE_HOST_PENALTY,
                    rate_undesirability + UNREACHABLE_HOST_PENALTY
                );
                rate_undesirability += UNREACHABLE_HOST_PENALTY;
            }
        }
        rate_undesirability
    }

    fn is_orig_node_on_back_leg(
        node: &NodeRecord,
        target_key_opt: Option<&PublicKey>,
        direction: RouteDirection,
    ) -> bool {
        match direction {
            RouteDirection::Over => false,
            RouteDirection::Back => match target_key_opt {
                None => false,
                Some(target_key) => node.public_key() == target_key,
            },
        }
    }

    fn advance_return_route_id(&mut self) -> u32 {
        let return_route_id = self.next_return_route_id;
        self.next_return_route_id = return_route_id.wrapping_add(1);
        return_route_id
    }

    pub fn find_exit_location<'a>(
        &'a self,
        source: &'a PublicKey,
        minimum_hops: usize,
        payload_size: usize,
    ) -> (HashMap<PublicKey, ExitLocationsRoutes>, Vec<&'a PublicKey>) {
        let mut minimum_undesirability = i64::MAX;
        let initial_undesirability = 0;
        let research_exits: &mut Vec<&'a PublicKey> = &mut vec![];
        let mut prefix = Vec::with_capacity(10);
        prefix.push(source);
        let over_routes = self.routing_engine(
            &mut prefix,
            initial_undesirability,
            None,
            minimum_hops,
            payload_size,
            RouteDirection::Over,
            &mut minimum_undesirability,
            None,
            true,
            research_exits,
        );
        let mut result_exit: HashMap<PublicKey, ExitLocationsRoutes> = HashMap::new();
        over_routes.into_iter().for_each(|segment| {
            if !segment.nodes.is_empty() {
                let exit_node = segment.nodes[segment.nodes.len() - 1];
                result_exit
                    .entry(exit_node.clone())
                    .and_modify(|e| {
                        e.routes
                            .push((segment.nodes.clone(), segment.undesirability))
                    })
                    .or_insert(ExitLocationsRoutes {
                        routes: vec![(segment.nodes.clone(), segment.undesirability)],
                    });
            }
        });
        (result_exit, research_exits.to_vec())
    }

    // Interface to main routing engine. Supply source key, target key--if any--in target_opt,
    // minimum hops, size of payload in bytes, the route direction, and the hostname if you know it.
    //
    // Return value is the least undesirable route that will either go from the origin to the
    // target in hops_remaining or more hops with no cycles, or from the origin hops_remaining hops
    // out into the MASQ Network. No round trips; if you want a round trip, call this method twice.
    // If the return value is None, no qualifying route was found.
    #[allow(clippy::too_many_arguments)]
    fn find_best_route_segment<'a>(
        &'a self,
        source: &'a PublicKey,
        target_opt: Option<&'a PublicKey>,
        minimum_hops: usize,
        payload_size: usize,
        direction: RouteDirection,
        hostname_opt: Option<&str>,
    ) -> Option<Vec<&'a PublicKey>> {
        let mut minimum_undesirability = i64::MAX;
        let initial_undesirability =
            self.compute_initial_undesirability(source, payload_size as u64, direction);
        let mut prefix = Vec::with_capacity(10);
        prefix.push(source);
        let result = self
            .routing_engine(
                &mut vec![source],
                initial_undesirability,
                target_opt,
                minimum_hops,
                payload_size,
                direction,
                &mut minimum_undesirability,
                hostname_opt,
                false,
                &mut vec![],
            )
            .into_iter()
            .filter_map(|cr| match cr.undesirability <= minimum_undesirability {
                true => Some(cr.nodes),
                false => None,
            })
            .next();

        result
    }

    #[allow(clippy::too_many_arguments)]
    fn routing_engine<'a>(
        &'a self,
        prefix: &mut Vec<&'a PublicKey>,
        undesirability: i64,
        target_opt: Option<&'a PublicKey>,
        hops_remaining: usize,
        payload_size: usize,
        direction: RouteDirection,
        minimum_undesirability: &mut i64,
        hostname_opt: Option<&str>,
        research_neighborhood: bool,
        research_exits: &mut Vec<&'a PublicKey>,
    ) -> Vec<ComputedRouteSegment<'a>> {
        if undesirability > *minimum_undesirability && !research_neighborhood {
            return vec![];
        }
        //TODO when target node is present ignore all country_codes selection - write test for route back and ignore the country code
        let first_node_key = prefix.first().expect("Empty prefix");
        let previous_node = self
            .neighborhood_database
            .node_by_key(prefix.last().expect("Empty prefix"))
            .expect("Last Node magically disappeared");
        // Check to see if we're done. If we are, all three of these qualifications will pass.
        if self.route_length_qualifies(hops_remaining)
            && self.last_key_qualifies(previous_node, target_opt)
            && self.validate_last_node_not_too_close_to_first_node(
                prefix.len(),
                *first_node_key,
                previous_node.public_key(),
            )
        {
            if !research_neighborhood
                && self.validate_last_node_country_code(
                    previous_node.public_key(),
                    research_neighborhood,
                    direction,
                )
            {
                if undesirability < *minimum_undesirability {
                    *minimum_undesirability = undesirability;
                }
                vec![ComputedRouteSegment::new(prefix.clone(), undesirability)]
            } else if research_neighborhood && research_exits.contains(&prefix[prefix.len() - 1]) {
                vec![]
            } else {
                if research_neighborhood {
                    research_exits.push(prefix[prefix.len() - 1]);
                }
                self.routing_guts(
                    prefix,
                    undesirability,
                    target_opt,
                    hops_remaining,
                    payload_size,
                    direction,
                    minimum_undesirability,
                    hostname_opt,
                    research_neighborhood,
                    research_exits,
                    previous_node,
                )
            }
        } else if ((hops_remaining == 0) && target_opt.is_none() && !research_neighborhood)
            && (self.user_exit_preferences.location_preference == ExitPreference::Nothing
                || self.user_exit_preferences.exit_countries.is_empty())
        {
            // in case we do not investigate neighborhood for country codes, or we do not looking for particular country exit:
            // don't continue a targetless search past the minimum hop count
            vec![]
        } else {
            self.routing_guts(
                prefix,
                undesirability,
                target_opt,
                hops_remaining,
                payload_size,
                direction,
                minimum_undesirability,
                hostname_opt,
                research_neighborhood,
                research_exits,
                previous_node,
            )
        }
    }

    #[allow(clippy::too_many_arguments)]
    fn routing_guts<'a>(
        &'a self,
        prefix: &mut [&'a PublicKey],
        undesirability: i64,
        target_opt: Option<&'a PublicKey>,
        hops_remaining: usize,
        payload_size: usize,
        direction: RouteDirection,
        minimum_undesirability: &mut i64,
        hostname_opt: Option<&str>,
        research_neighborhood: bool,
        research_exits: &mut Vec<&'a PublicKey>,
        previous_node: &NodeRecord,
    ) -> Vec<ComputedRouteSegment> {
        // Go through all the neighbors and compute shorter routes through all the ones we're not already using.
        previous_node
            .full_neighbors(&self.neighborhood_database)
            .iter()
            .filter(|node_record| !prefix.contains(&node_record.public_key()))
            .filter(|node_record| {
                node_record.routes_data()
                    || Self::is_orig_node_on_back_leg(**node_record, target_opt, direction)
            })
            .flat_map(|node_record| {
                let mut new_prefix = prefix.to_owned();
                new_prefix.push(node_record.public_key());

                let new_hops_remaining = if hops_remaining == 0 {
                    0
                } else {
                    hops_remaining - 1
                };

                let new_undesirability = self.compute_new_undesirability(
                    node_record,
                    undesirability,
                    target_opt,
                    new_hops_remaining,
                    payload_size as u64,
                    direction,
                    hostname_opt,
                );

                self.routing_engine(
                    &mut new_prefix,
                    new_undesirability,
                    target_opt,
                    new_hops_remaining,
                    payload_size,
                    direction,
                    minimum_undesirability,
                    hostname_opt,
                    research_neighborhood,
                    research_exits,
                )
            })
            .collect()
    }

    fn send_ask_about_debut_gossip_message(
        &mut self,
        ctx: &mut Context<Neighborhood>,
        current_peer_addr: IpAddr,
    ) {
        let message = AskAboutDebutGossipMessage {
            prev_connection_progress: self
                .overall_connection_status
                .get_connection_progress_by_ip(current_peer_addr)
                .unwrap()
                .clone(),
        };
        self.tools.notify_later_ask_about_gossip.notify_later(
            message,
            self.tools.ask_about_gossip_interval,
            ctx,
        );
    }

    fn compute_initial_undesirability(
        &self,
        public_key: &PublicKey,
        payload_size: u64,
        direction: RouteDirection,
    ) -> i64 {
        if direction == RouteDirection::Over {
            return 0;
        }
        let node_record = self
            .neighborhood_database
            .node_by_key(public_key)
            .expect("Exit node disappeared");
        Self::compute_undesirability(
            node_record,
            payload_size,
            UndesirabilityType::ExitAndRouteResponse,
            &self.logger,
        )
    }

    #[allow(clippy::too_many_arguments)]
    fn compute_new_undesirability(
        &self,
        node_record: &NodeRecord,
        undesirability: i64,
        target_opt: Option<&PublicKey>,
        hops_remaining: usize,
        payload_size: u64,
        direction: RouteDirection,
        hostname_opt: Option<&str>,
    ) -> i64 {
        let undesirability_type = match (direction, target_opt) {
            (RouteDirection::Over, None) if hops_remaining == 0 => {
                UndesirabilityType::ExitRequest(hostname_opt)
            }
            (RouteDirection::Over, _) => UndesirabilityType::Relay,
            // The exit-and-relay undesirability is initial_undesirability
            (RouteDirection::Back, _) => UndesirabilityType::Relay,
        };
        let node_undesirability = Self::compute_undesirability(
            node_record,
            payload_size,
            undesirability_type,
            &self.logger,
        );
        undesirability + node_undesirability
    }

    fn handle_exit_location_message(
        &mut self,
        message: UiSetExitLocationRequest,
        client_id: u64,
        context_id: u64,
    ) {
        let (exit_locations_by_priority, missing_locations) =
            self.extract_exit_locations_from_message(&message);
        self.user_exit_preferences.location_preference = match (
            message.fallback_routing,
            exit_locations_by_priority.is_empty(),
        ) {
            (true, true) => ExitPreference::Nothing,
            (true, false) => ExitPreference::ExitCountryWithFallback,
            (false, false) => ExitPreference::ExitCountryNoFallback,
            (false, true) => ExitPreference::Nothing,
        };
        let fallback_status = match self.user_exit_preferences.location_preference {
            ExitPreference::Nothing => "Fallback Routing is set.",
            ExitPreference::ExitCountryWithFallback => "Fallback Routing is set.",
            ExitPreference::ExitCountryNoFallback => "Fallback Routing NOT set.",
        };
        self.set_exit_locations_opt(&exit_locations_by_priority);
        match self.neighborhood_database.keys().len() > 1 {
            true => {
                self.set_country_undesirability_and_exit_countries(&exit_locations_by_priority);
                let location_set = ExitLocationSet {
                    locations: exit_locations_by_priority,
                };
                let exit_location_status = match location_set.locations.is_empty() {
                    false => "Exit location set: ",
                    true => "Exit location unset.",
                };
                info!(
                    self.logger,
                    "{} {}{}", fallback_status, exit_location_status, location_set
                );
                if !missing_locations.is_empty() {
                    warning!(
                        self.logger,
                        "Exit Location: following desired countries are missing in Neighborhood {:?}", &missing_locations
                    );
                }
            }
            false => info!(
                self.logger,
                "Neighborhood is empty, no exit Nodes are available.",
            ),
        }
        let message = self.create_exit_location_response(
            client_id,
            context_id,
            missing_locations,
            message.show_countries,
        );
        self.node_to_ui_recipient_opt
            .as_ref()
            .expect("UI Gateway is unbound")
            .try_send(message)
            .expect("UiGateway is dead");
    }

    fn create_exit_location_response(
        &self,
        client_id: u64,
        context_id: u64,
        missing_locations: Vec<String>,
        show_countries: bool,
    ) -> NodeToUiMessage {
        let errmessage = match show_countries {
            true => match &missing_locations.is_empty() {
                true => {
                    format!(
                        "Exit Countries: {:?}",
                        self.user_exit_preferences.db_countries
                    )
                }
                false => {
                    format!(
                                "Exit Countries: {:?}\nExit Location: following desired countries are missing in Neighborhood {:?}", 
                                self.user_exit_preferences.db_countries,
                                missing_locations
                            )
                }
            },
            false => match &missing_locations.is_empty() {
                true => "".to_string(),
                false => {
                    format!(
                                "Exit Location: following desired countries are missing in Neighborhood {:?}",
                                missing_locations
                            )
                }
            },
        };
        match &errmessage.is_empty() {
            false => NodeToUiMessage {
                target: MessageTarget::ClientId(client_id),
                body: MessageBody {
                    opcode: "exit_location".to_string(),
                    path: Conversation(context_id),
                    payload: Err((EXIT_COUNTRY_ERROR, errmessage)),
                },
            },
            true => NodeToUiMessage {
                target: MessageTarget::ClientId(client_id),
                body: UiSetExitLocationResponse {}.tmb(context_id),
            },
        }
    }

    fn set_exit_locations_opt(&mut self, exit_locations_by_priority: &[ExitLocation]) {
        self.user_exit_preferences.locations_opt =
            match self.user_exit_preferences.exit_countries.is_empty() {
                false => Some(exit_locations_by_priority.to_owned()),
                true => match self.user_exit_preferences.location_preference {
                    ExitPreference::ExitCountryNoFallback => None,
                    _ => Some(exit_locations_by_priority.to_owned()),
                },
            };
    }

    fn set_country_undesirability_and_exit_countries(
        &mut self,
        exit_locations_by_priority: &Vec<ExitLocation>,
    ) {
        let nodes = self.neighborhood_database.nodes_mut();
        match !&exit_locations_by_priority.is_empty() {
            true => {
                for node_record in nodes {
                    self.user_exit_preferences
                        .assign_nodes_country_undesirability(node_record)
                }
            }
            false => {
                self.user_exit_preferences.exit_countries = vec![];
                for node_record in nodes {
                    node_record.metadata.country_undesirability = 0u32;
                }
            }
        }
    }

    fn extract_exit_locations_from_message(
        &mut self,
        message: &UiSetExitLocationRequest,
    ) -> (Vec<ExitLocation>, Vec<String>) {
        self.user_exit_preferences.db_countries = self.init_db_countries();
        let mut countries_lack_in_neighborhood = vec![];
        (
            message
                .to_owned()
                .exit_locations
                .into_iter()
                .map(|cc| {
                    for code in &cc.country_codes {
                        if self.user_exit_preferences.db_countries.contains(code)
                            || self.user_exit_preferences.location_preference
                                == ExitPreference::ExitCountryWithFallback
                        {
                            self.user_exit_preferences.exit_countries.push(code.clone());
                            if self.user_exit_preferences.location_preference
                                == ExitPreference::ExitCountryWithFallback
                            {
                                countries_lack_in_neighborhood.push(code.clone());
                            }
                        } else {
                            countries_lack_in_neighborhood.push(code.clone());
                        }
                    }
                    ExitLocation {
                        country_codes: cc.country_codes,
                        priority: cc.priority,
                    }
                })
                .collect(),
            countries_lack_in_neighborhood,
        )
    }

    fn init_db_countries(&mut self) -> Vec<String> {
        let root_key = self.neighborhood_database.root_key();
        let min_hops = self.min_hops as usize;
        let (exit_locations_db, exit_nodes) = self
            .find_exit_location(root_key, min_hops, 0usize)
            .to_owned();
        let mut db_countries = vec![];
        match (exit_locations_db.is_empty(), exit_nodes.is_empty()) {
            (true, true) => {}
            _ => {
                for pub_key in exit_nodes {
                    let node_opt = self.neighborhood_database.node_by_key(pub_key);
                    if let Some(node_record) = node_opt {
                        if let Some(cc) = &node_record.inner.country_code_opt {
                            db_countries.push(cc.clone())
                        }
                    }
                }
            }
        }
        db_countries.sort();
        db_countries.dedup();
        db_countries
    }

    fn handle_gossip_reply(
        &self,
        gossip: Gossip_0v1,
        target_key: &PublicKey,
        target_node_addr: &NodeAddr,
    ) {
        self.send_no_lookup_package(
            MessageType::Gossip(gossip.clone().into()),
            target_key,
            target_node_addr,
        );
        trace!(
            self.logger,
            "Sent Gossip: {}",
            gossip.to_dot_graph(
                self.neighborhood_database.root(),
                (target_key, &Some(target_node_addr.clone())),
            )
        );
    }

    fn handle_gossip_failed(
        &self,
        gossip_failure: GossipFailure_0v1,
        target_key: &PublicKey,
        target_node_addr: &NodeAddr,
    ) {
        self.send_no_lookup_package(
            MessageType::GossipFailure(VersionedData::new(
                &crate::sub_lib::migrations::gossip_failure::MIGRATIONS,
                &gossip_failure,
            )),
            target_key,
            target_node_addr,
        );
        trace!(self.logger, "Sent GossipFailure_0v1: {}", gossip_failure);
    }

    fn handle_gossip_ignored(&self, _ignored_node_name: String, _gossip_record_count: usize) {
        // Maybe something here eventually for keeping statistics
    }

    fn send_no_lookup_package(
        &self,
        message_type: MessageType,
        target_key: &PublicKey,
        target_node_addr: &NodeAddr,
    ) {
        let package = match NoLookupIncipientCoresPackage::new(
            self.cryptde,
            target_key,
            target_node_addr,
            message_type,
        ) {
            Ok(p) => p,
            Err(e) => {
                error!(self.logger, "{}", e);
                return;
            }
        };
        self.hopper_no_lookup_opt
            .as_ref()
            .expect("No-lookup Hopper is unbound")
            .try_send(package)
            .expect("Hopper is dead");
    }

    fn gossip_source_name(
        &self,
        accessible_gossip: &[AccessibleGossipRecord],
        gossip_source: SocketAddr,
    ) -> String {
        match accessible_gossip.iter().find(|agr| {
            if let Some(ref node_addr) = agr.node_addr_opt {
                node_addr.ip_addr() == gossip_source.ip()
            } else {
                false
            }
        }) {
            Some(agr) => format!("{}", agr.inner.public_key),
            None => format!("{}", gossip_source),
        }
    }

    fn handle_stream_shutdown_msg(&mut self, msg: StreamShutdownMsg) {
        if msg.stream_type != RemovedStreamType::Clandestine {
            panic!("Neighborhood should never get ShutdownStreamMsg about non-clandestine stream")
        }
        let neighbor_key = match self.neighborhood_database.node_by_ip(&msg.peer_addr.ip()) {
            None => {
                warning!(self.logger, "Received shutdown notification for stream to {}, but no Node with that IP is in the database - ignoring", msg.peer_addr.ip());
                return;
            }
            Some(n) => (n.public_key().clone()),
        };
        self.remove_neighbor(&neighbor_key, &msg.peer_addr);
    }

    fn handle_connection_status_message(&self, client_id: u64, context_id: u64) {
        let stage: UiConnectionStage = self.overall_connection_status.stage.into();
        let message = NodeToUiMessage {
            target: MessageTarget::ClientId(client_id),
            body: UiConnectionStatusResponse { stage }.tmb(context_id),
        };

        self.node_to_ui_recipient_opt
            .as_ref()
            .expect("UI Gateway is unbound")
            .try_send(message)
            .expect("UiGateway is dead");
    }

    fn remove_neighbor(&mut self, neighbor_key: &PublicKey, peer_addr: &SocketAddr) {
        match self.neighborhood_database.remove_neighbor(neighbor_key) {
            Err(e) => panic!("Node suddenly disappeared: {:?}", e),
            Ok(true) => {
                debug!(
                    self.logger,
                    "Received shutdown notification for {} at {}: removing neighborship",
                    neighbor_key,
                    peer_addr.ip()
                );
                self.gossip_to_neighbors()
            }
            Ok(false) => {
                debug!(self.logger, "Received shutdown notification for {} at {}, but that Node is no neighbor - ignoring", neighbor_key, peer_addr.ip());
            }
        };
    }

    #[allow(unreachable_code)]
    fn handle_shutdown_order(&self, client_id: u64, _msg: UiShutdownRequest) {
        info!(
            self.logger,
            "Received shutdown order from client {}: shutting down hard", client_id
        );
        exit_process(
            0,
            &format!(
                "Received shutdown order from client {}: shutting down hard",
                client_id
            ),
        );
    }

    fn calculate_db_patch_size(min_hops: Hops) -> u8 {
        let db_patch_size = if min_hops <= DEFAULT_MIN_HOPS {
            DEFAULT_MIN_HOPS
        } else {
            min_hops
        };

        db_patch_size as u8
    }

    fn set_min_hops_and_patch_size(&mut self, new_min_hops: Hops) {
        let (prev_min_hops, prev_db_patch_size) = (self.min_hops, self.db_patch_size);
        self.min_hops = new_min_hops;
        self.db_patch_size = Neighborhood::calculate_db_patch_size(new_min_hops);
        debug!(self.logger, "The value of min_hops ({}-hop -> {}-hop) and db_patch_size ({} -> {}) has been changed", prev_min_hops, self.min_hops, prev_db_patch_size, self.db_patch_size);
    }
<<<<<<< HEAD

    fn handle_bind_message(&mut self, msg: BindMessage) {
        self.hopper_opt = Some(msg.peer_actors.hopper.from_hopper_client);
        self.hopper_no_lookup_opt = Some(msg.peer_actors.hopper.from_hopper_client_no_lookup);
        self.connected_signal_opt = Some(msg.peer_actors.accountant.start);
        self.node_to_ui_recipient_opt = Some(msg.peer_actors.ui_gateway.node_to_ui_message_sub);
    }

    // GH-728
    fn handle_new_password(&mut self, new_password: String) {
        self.db_password_opt = Some(new_password);
    }
=======
>>>>>>> 051c0cd9
}

pub fn regenerate_signed_gossip(
    inner: &NodeRecordInner_0v1,
    cryptde: &dyn CryptDE, // Must be the correct CryptDE for the Node from which inner came: used for signing
) -> (PlainData, CryptData) {
    let signed_gossip =
        PlainData::from(serde_cbor::ser::to_vec(&inner).expect("Serialization failed"));
    let signature = match cryptde.sign(&signed_gossip) {
        Ok(sig) => sig,
        Err(e) => unimplemented!("TODO: Signing error: {:?}", e),
    };
    (signed_gossip, signature)
}

#[derive(PartialEq, Eq, Debug)]
enum UndesirabilityType<'hostname> {
    Relay,
    ExitRequest(Option<&'hostname str>),
    ExitAndRouteResponse,
}

#[derive(Debug)]
struct ComputedRouteSegment<'a> {
    pub nodes: Vec<&'a PublicKey>,
    pub undesirability: i64,
}

impl<'a> ComputedRouteSegment<'a> {
    pub fn new(nodes: Vec<&'a PublicKey>, undesirability: i64) -> Self {
        Self {
            nodes,
            undesirability,
        }
    }
}

#[cfg(test)]
mod tests {
    use actix::Recipient;
    use actix::System;
    use itertools::Itertools;
    use serde_cbor;
    use std::any::TypeId;
    use std::cell::RefCell;
    use std::convert::TryInto;
    use std::net::SocketAddr;
    use std::path::Path;
    use std::str::FromStr;
    use std::sync::{Arc, Mutex};
    use std::thread;
    use std::time::Duration;
    use std::time::Instant;
    use tokio::prelude::Future;

    use masq_lib::constants::{DEFAULT_CHAIN, TLS_PORT};
    use masq_lib::messages::{
        CountryCodes, ToMessageBody, UiConnectionChangeBroadcast, UiConnectionStage,
    };
    use masq_lib::test_utils::utils::{ensure_node_home_directory_exists, TEST_DEFAULT_CHAIN};
    use masq_lib::ui_gateway::MessageBody;
    use masq_lib::ui_gateway::MessagePath::Conversation;
    use masq_lib::ui_gateway::MessageTarget;
    use masq_lib::utils::running_test;

    use crate::db_config::persistent_configuration::PersistentConfigError;
    use crate::neighborhood::gossip::GossipBuilder;
    use crate::neighborhood::gossip::Gossip_0v1;
    use crate::neighborhood::node_record::{NodeRecordInner_0v1, NodeRecordInputs};
    use crate::stream_messages::{NonClandestineAttributes, RemovedStreamType};
    use crate::sub_lib::cryptde::{decodex, encodex, CryptData};
    use crate::sub_lib::cryptde_null::CryptDENull;
    use crate::sub_lib::dispatcher::Endpoint;
    use crate::sub_lib::hop::LiveHop;
    use crate::sub_lib::hopper::MessageType;
    use crate::sub_lib::neighborhood::{
        AskAboutDebutGossipMessage, ConfigChange, ConfigChangeMsg, ExpectedServices,
        NeighborhoodMode, WalletPair,
    };
    use crate::sub_lib::neighborhood::{NeighborhoodConfig, DEFAULT_RATE_PACK};
    use crate::sub_lib::neighborhood::{NeighborhoodMetadata, RatePack};
    use crate::sub_lib::peer_actors::PeerActors;
    use crate::sub_lib::stream_handler_pool::TransmitDataMsg;
    use crate::sub_lib::versioned_data::VersionedData;
    use crate::test_utils::assert_contains;
    use crate::test_utils::make_meaningless_route;
    use crate::test_utils::make_wallet;
    use crate::test_utils::neighborhood_test_utils::{
        cryptdes_from_node_records, db_from_node, linearly_connect_nodes,
        make_global_cryptde_node_record, make_ip, make_node, make_node_descriptor,
        make_node_record, make_node_record_f, make_node_records, neighborhood_from_nodes,
        MIN_HOPS_FOR_TEST,
    };
    use crate::test_utils::persistent_configuration_mock::PersistentConfigurationMock;
    use crate::test_utils::rate_pack;
    use crate::test_utils::recorder::make_recorder;
    use crate::test_utils::recorder::peer_actors_builder;
    use crate::test_utils::recorder::Recorder;
    use crate::test_utils::recorder::Recording;
    use crate::test_utils::unshared_test_utils::{
        assert_on_initialization_with_panic_on_migration, make_cpm_recipient,
        make_node_to_ui_recipient, make_recipient_and_recording_arc,
        prove_that_crash_request_handler_is_hooked_up, AssertionsMessage,
    };
    use crate::test_utils::vec_to_set;
    use crate::test_utils::{main_cryptde, make_paying_wallet};

    use super::*;
    use crate::accountant::test_utils::bc_from_earning_wallet;
    use crate::neighborhood::overall_connection_status::ConnectionStageErrors::{
        NoGossipResponseReceived, PassLoopFound, TcpConnectionFailed,
    };
    use crate::neighborhood::overall_connection_status::{
        ConnectionProgress, ConnectionStage, OverallConnectionStage,
    };
    use crate::test_utils::unshared_test_utils::notify_handlers::NotifyLaterHandleMock;
    use masq_lib::test_utils::logging::{init_test_logging, TestLogHandler};
    use masq_lib::ui_gateway::MessageTarget::ClientId;

    impl NeighborhoodDatabase {
        pub fn set_root_key(&mut self, key: &PublicKey) {
            self.this_node = key.clone();
        }
    }

    impl Handler<AssertionsMessage<Neighborhood>> for Neighborhood {
        type Result = ();

        fn handle(
            &mut self,
            msg: AssertionsMessage<Neighborhood>,
            _ctx: &mut Self::Context,
        ) -> Self::Result {
            (msg.assertions)(self)
        }
    }

    #[test]
    fn constants_have_correct_values() {
        assert_eq!(CRASH_KEY, "NEIGHBORHOOD");
        assert_eq!(DEFAULT_MIN_HOPS, Hops::ThreeHops);
    }

    #[test]
    fn min_hops_and_db_patch_size_are_set_inside_neighborhood() {
        let min_hops = Hops::SixHops;
        let mode = NeighborhoodMode::Standard(
            NodeAddr::new(&make_ip(1), &[1234, 2345]),
            vec![make_node_descriptor(make_ip(2))],
            rate_pack(100),
        );
        let neighborhood_config = NeighborhoodConfig { mode, min_hops };

        let subject = Neighborhood::new(
            main_cryptde(),
            &bc_from_nc_plus(
                neighborhood_config,
                make_wallet("earning"),
                None,
                "min_hops_is_set_inside_neighborhood",
            ),
        );

        let expected_db_patch_size = Neighborhood::calculate_db_patch_size(min_hops);
        assert_eq!(subject.min_hops, min_hops);
        assert_eq!(subject.db_patch_size, expected_db_patch_size);
    }

    // #[test]
    // fn test_wtih_debut_allways_have_half_neighborship_in_handle_gossip() {
    //     let mut subject = make_standard_subject();
    //     subject.min_hops = Hops::OneHop;
    //     let root_node_key = subject.neighborhood_database.root_key();
    //     let first_neighbor = make_node_record(1111, true);
    //     let mut debut_db = subject.neighborhood_database.clone();
    //     debut_db.add_node(first_neighbor.clone()).unwrap();
    //     debut_db.this_node = first_neighbor.public_key().clone();
    //     debut_db.remove_node(&root_node_key.clone());
    //     let resinging = debut_db.node_by_key_mut(first_neighbor.public_key()).unwrap();
    //     resinging.resign();
    //     let debut = GossipBuilder::new(&debut_db).node(first_neighbor.public_key(), true).build();
    //
    //     let peer_actors = peer_actors_builder().build();
    //     subject.handle_bind_message(BindMessage { peer_actors });
    //
    //
    //     subject.handle_gossip(
    //         debut,
    //         SocketAddr::from_str("1.1.1.1:1111").unwrap(),
    //         make_cpm_recipient().0,
    //     );
    //
    //     print!("db after: {:?}\n", subject.neighborhood_database.to_dot_graph());
    //     println!("db_countries: {:?}", subject.user_exit_preferences.db_countries);
    // }

    #[test]
    fn init_db_countries_works_properly() {
        let mut subject = make_standard_subject();
        subject.min_hops = Hops::OneHop;
        let root_node = subject.neighborhood_database.root().clone();
        let mut first_neighbor = make_node_record(1111, true);
        first_neighbor.inner.country_code_opt = Some("CZ".to_string());
        subject
            .neighborhood_database
            .add_node(first_neighbor.clone())
            .unwrap();
        subject
            .neighborhood_database
            .add_arbitrary_full_neighbor(root_node.public_key(), first_neighbor.public_key());

        let filled_db_countries = subject.init_db_countries();

        subject
            .neighborhood_database
            .remove_arbitrary_half_neighbor(root_node.public_key(), first_neighbor.public_key());
        let emptied_db_countries = subject.init_db_countries();

        assert_eq!(filled_db_countries, &["CZ".to_string()]);
        assert!(emptied_db_countries.is_empty());
    }

    #[test]
    #[should_panic(
        expected = "Neighbor masq://eth-ropsten:AQIDBA@1.2.3.4:1234 is not on the mainnet blockchain"
    )]
    fn cant_create_mainnet_neighborhood_with_non_mainnet_neighbors() {
        let cryptde = main_cryptde();
        let earning_wallet = make_wallet("earning");
        let mut bc = bc_from_nc_plus(
            NeighborhoodConfig {
                mode: NeighborhoodMode::ConsumeOnly(vec![NodeDescriptor::try_from((
                    cryptde,
                    "masq://eth-ropsten:AQIDBA@1.2.3.4:1234",
                ))
                .unwrap()]),
                min_hops: MIN_HOPS_FOR_TEST,
            },
            earning_wallet.clone(),
            None,
            "cant_create_mainnet_neighborhood_with_non_mainnet_neighbors",
        );
        bc.blockchain_bridge_config.chain = DEFAULT_CHAIN;

        let _ = Neighborhood::new(cryptde, &bc);
    }

    #[test]
    #[should_panic(
        expected = "Neighbor masq://eth-mainnet:AQIDBA@1.2.3.4:1234 is on the mainnet blockchain"
    )]
    fn cant_create_non_mainnet_neighborhood_with_mainnet_neighbors() {
        let cryptde = main_cryptde();
        let earning_wallet = make_wallet("earning");
        let mut bc = bc_from_nc_plus(
            NeighborhoodConfig {
                mode: NeighborhoodMode::ConsumeOnly(vec![NodeDescriptor::try_from((
                    cryptde,
                    "masq://eth-mainnet:AQIDBA@1.2.3.4:1234",
                ))
                .unwrap()]),
                min_hops: MIN_HOPS_FOR_TEST,
            },
            earning_wallet.clone(),
            None,
            "cant_create_non_mainnet_neighborhood_with_mainnet_neighbors",
        );
        bc.blockchain_bridge_config.chain = TEST_DEFAULT_CHAIN;

        let _ = Neighborhood::new(cryptde, &bc);
    }

    #[test]
    fn node_with_zero_hop_config_creates_single_node_database() {
        let cryptde = main_cryptde();
        let earning_wallet = make_wallet("earning");

        let subject = Neighborhood::new(
            cryptde,
            &bc_from_nc_plus(
                NeighborhoodConfig {
                    mode: NeighborhoodMode::ZeroHop,
                    min_hops: MIN_HOPS_FOR_TEST,
                },
                earning_wallet.clone(),
                None,
                "node_with_zero_hop_config_creates_single_node_database",
            ),
        );

        let root_node_record_ref = subject.neighborhood_database.root();

        assert_eq!(root_node_record_ref.public_key(), cryptde.public_key());
        assert_eq!(root_node_record_ref.node_addr_opt(), None);
        assert_eq!(root_node_record_ref.half_neighbor_keys().len(), 0);
    }

    #[test]
    fn node_with_originate_only_config_is_decentralized_with_neighbor_but_not_ip() {
        let cryptde: &dyn CryptDE = main_cryptde();
        let neighbor: NodeRecord = make_node_record(1234, true);
        let earning_wallet = make_wallet("earning");

        let subject = Neighborhood::new(
            cryptde,
            &bc_from_nc_plus(
                NeighborhoodConfig {
                    mode: NeighborhoodMode::OriginateOnly(
                        vec![neighbor.node_descriptor(TEST_DEFAULT_CHAIN, cryptde)],
                        DEFAULT_RATE_PACK.clone(),
                    ),
                    min_hops: MIN_HOPS_FOR_TEST,
                },
                earning_wallet.clone(),
                None,
                "node_with_originate_only_config_is_decentralized_with_neighbor_but_not_ip",
            ),
        );

        let root_node_record_ref = subject.neighborhood_database.root();

        assert_eq!(root_node_record_ref.public_key(), cryptde.public_key());
        assert_eq!(root_node_record_ref.accepts_connections(), false);
        assert_eq!(root_node_record_ref.routes_data(), true);
        assert_eq!(root_node_record_ref.node_addr_opt(), None);
        assert_eq!(root_node_record_ref.half_neighbor_keys().len(), 0);
    }

    #[test]
    fn node_with_zero_hop_config_ignores_start_message() {
        init_test_logging();
        let data_dir = ensure_node_home_directory_exists(
            "neighborhood/mod",
            "node_with_zero_hop_config_ignores_start_message",
        );
        {
            let _ = DbInitializerReal::default()
                .initialize(&data_dir, DbInitializationConfig::test_default())
                .unwrap();
        }
        let cryptde = main_cryptde();
        let earning_wallet = make_wallet("earning");
        let consuming_wallet = Some(make_paying_wallet(b"consuming"));
        let system =
            System::new("node_with_no_neighbor_configs_ignores_bootstrap_neighborhood_now_message");
        let mut subject = Neighborhood::new(
            cryptde,
            &bc_from_nc_plus(
                NeighborhoodConfig {
                    mode: NeighborhoodMode::ZeroHop,
                    min_hops: MIN_HOPS_FOR_TEST,
                },
                earning_wallet.clone(),
                consuming_wallet.clone(),
                "node_with_zero_hop_config_ignores_start_message",
            ),
        );
        subject.persistent_config_opt = Some(Box::new(
            PersistentConfigurationMock::new().min_hops_result(Ok(MIN_HOPS_FOR_TEST)),
        ));
        subject.data_directory = data_dir;
        let addr = subject.start();
        let sub = addr.clone().recipient::<StartMessage>();
        let (hopper, _, hopper_recording_arc) = make_recorder();
        let peer_actors = peer_actors_builder().hopper(hopper).build();
        addr.try_send(BindMessage { peer_actors }).unwrap();

        sub.try_send(StartMessage {}).unwrap();

        System::current().stop_with_code(0);
        system.run();
        let recording = hopper_recording_arc.lock().unwrap();
        assert_eq!(recording.len(), 0);
        TestLogHandler::new()
            .exists_log_containing("INFO: Neighborhood: Empty. No Nodes to report to; continuing");
    }

    #[test]
    fn neighborhood_adds_nodes_and_links() {
        let cryptde: &dyn CryptDE = main_cryptde();
        let earning_wallet = make_wallet("earning");
        let consuming_wallet = Some(make_paying_wallet(b"consuming"));
        let one_neighbor_node = make_node_record(3456, true);
        let another_neighbor_node = make_node_record(4567, true);
        let this_node_addr = NodeAddr::new(&IpAddr::from_str("5.4.3.2").unwrap(), &[5678]);

        let subject = Neighborhood::new(
            cryptde,
            &bc_from_nc_plus(
                NeighborhoodConfig {
                    mode: NeighborhoodMode::Standard(
                        this_node_addr.clone(),
                        vec![
                            NodeDescriptor::from((&one_neighbor_node, Chain::EthRopsten, cryptde)),
                            NodeDescriptor::from((
                                &another_neighbor_node,
                                Chain::EthRopsten,
                                cryptde,
                            )),
                        ],
                        rate_pack(100),
                    ),
                    min_hops: MIN_HOPS_FOR_TEST,
                },
                earning_wallet.clone(),
                consuming_wallet.clone(),
                "neighborhood_adds_nodes_and_links",
            ),
        );

        let root_node_record_ref = subject.neighborhood_database.root();

        assert_eq!(
            root_node_record_ref.node_addr_opt().unwrap().clone(),
            this_node_addr
        );

        assert_eq!(
            root_node_record_ref.has_half_neighbor(one_neighbor_node.public_key()),
            false,
        );
        assert_eq!(
            root_node_record_ref.has_half_neighbor(another_neighbor_node.public_key()),
            false,
        );
        assert_eq!(
            subject.overall_connection_status,
            OverallConnectionStatus::new(vec![
                NodeDescriptor::from((&one_neighbor_node, Chain::EthRopsten, cryptde,)),
                NodeDescriptor::from((&another_neighbor_node, Chain::EthRopsten, cryptde,))
            ])
        );
    }

    #[test]
    fn neighborhood_logs_with_trace_if_it_receives_a_cpm_with_an_unknown_peer_addr() {
        init_test_logging();
        let known_peer = make_ip(1);
        let unknown_peer = make_ip(2);
        let node_descriptor = make_node_descriptor(known_peer);
        let subject = make_subject_from_node_descriptor(
            &node_descriptor,
            "neighborhood_logs_with_trace_if_it_receives_a_cpm_with_an_unknown_peer_addr",
        );
        let initial_ocs = subject.overall_connection_status.clone();
        let addr = subject.start();
        let cpm_recipient = addr.clone().recipient::<ConnectionProgressMessage>();
        let system = System::new("testing");
        let cpm = ConnectionProgressMessage {
            peer_addr: unknown_peer,
            event: ConnectionProgressEvent::TcpConnectionSuccessful,
        };

        cpm_recipient.try_send(cpm).unwrap();

        let assertions = Box::new(move |actor: &mut Neighborhood| {
            assert_eq!(actor.overall_connection_status, initial_ocs);
        });
        addr.try_send(AssertionsMessage { assertions }).unwrap();
        System::current().stop();
        assert_eq!(system.run(), 0);
        TestLogHandler::new().exists_log_containing(&format!(
            "TRACE: Neighborhood: Found unnecessary connection progress message - No peer found with the IP Address: {:?}",
            unknown_peer
        ));
    }

    #[test]
    fn neighborhood_logs_with_trace_if_it_receives_a_cpm_with_a_pass_target_that_is_a_part_of_a_different_connection_progress(
    ) {
        init_test_logging();
        let peer_1 = make_ip(1);
        let peer_2 = make_ip(2);
        let this_node_addr = NodeAddr::new(&IpAddr::from_str("111.111.111.111").unwrap(), &[8765]);
        let initial_node_descriptors =
            vec![make_node_descriptor(peer_1), make_node_descriptor(peer_2)];
        let neighborhood_config = NeighborhoodConfig {
            mode: NeighborhoodMode::Standard(
                this_node_addr,
                initial_node_descriptors,
                rate_pack(100),
            ),
            min_hops: MIN_HOPS_FOR_TEST,
        };
        let bootstrap_config =
            bc_from_nc_plus(neighborhood_config, make_wallet("earning"), None, "test");
        let mut subject = Neighborhood::new(main_cryptde(), &bootstrap_config);
        subject
            .overall_connection_status
            .get_connection_progress_by_ip(peer_1)
            .unwrap()
            .connection_stage = ConnectionStage::TcpConnectionEstablished;
        subject
            .overall_connection_status
            .get_connection_progress_by_ip(peer_2)
            .unwrap()
            .connection_stage = ConnectionStage::TcpConnectionEstablished;
        let addr = subject.start();
        let cpm_recipient = addr.clone().recipient::<ConnectionProgressMessage>();
        let system = System::new("testing");
        let cpm = ConnectionProgressMessage {
            peer_addr: peer_2,
            event: ConnectionProgressEvent::PassGossipReceived(peer_1),
        };

        cpm_recipient.try_send(cpm).unwrap();

        System::current().stop();
        assert_eq!(system.run(), 0);
        TestLogHandler::new().exists_log_containing(&format!(
            "TRACE: Neighborhood: Found unnecessary connection progress message - Pass target with \
            IP Address: {:?} is already a part of different connection progress.",
            peer_1
        ));
    }

    #[test]
    pub fn neighborhood_handles_connection_progress_message_with_tcp_connection_established() {
        let (node_ip_addr, node_descriptor) = make_node(1);
        let mut subject = make_subject_from_node_descriptor(
            &node_descriptor,
            "neighborhood_handles_connection_progress_message_with_tcp_connection_established",
        );
        let notify_later_ask_about_gossip_params_arc = Arc::new(Mutex::new(vec![]));
        subject.tools.notify_later_ask_about_gossip = Box::new(
            NotifyLaterHandleMock::default()
                .notify_later_params(&notify_later_ask_about_gossip_params_arc),
        );
        subject.tools.ask_about_gossip_interval = Duration::from_millis(10);
        let addr = subject.start();
        let cpm_recipient = addr.clone().recipient();
        let beginning_connection_progress = ConnectionProgress {
            initial_node_descriptor: node_descriptor.clone(),
            current_peer_addr: node_ip_addr,
            connection_stage: ConnectionStage::TcpConnectionEstablished,
        };
        let beginning_connection_progress_clone = beginning_connection_progress.clone();
        let system = System::new("testing");
        let connection_progress_message = ConnectionProgressMessage {
            peer_addr: node_ip_addr,
            event: ConnectionProgressEvent::TcpConnectionSuccessful,
        };

        cpm_recipient.try_send(connection_progress_message).unwrap();

        let assertions = Box::new(move |actor: &mut Neighborhood| {
            assert_eq!(
                actor.overall_connection_status,
                OverallConnectionStatus {
                    stage: OverallConnectionStage::NotConnected,
                    progress: vec![beginning_connection_progress_clone]
                }
            );
        });
        addr.try_send(AssertionsMessage { assertions }).unwrap();
        System::current().stop();
        assert_eq!(system.run(), 0);
        let notify_later_ask_about_gossip_params =
            notify_later_ask_about_gossip_params_arc.lock().unwrap();
        assert_eq!(
            *notify_later_ask_about_gossip_params,
            vec![(
                AskAboutDebutGossipMessage {
                    prev_connection_progress: beginning_connection_progress,
                },
                Duration::from_millis(10)
            )]
        );
    }

    #[test]
    fn ask_about_debut_gossip_message_handles_timeout_in_case_no_response_is_received() {
        let (node_ip_addr, node_descriptor) = make_node(1);
        let mut subject = make_subject_from_node_descriptor(
            &node_descriptor,
            "ask_about_debut_gossip_message_handles_timeout_in_case_no_response_is_received",
        );
        let connection_progress_to_modify = subject
            .overall_connection_status
            .get_connection_progress_by_ip(node_ip_addr)
            .unwrap();
        OverallConnectionStatus::update_connection_stage(
            connection_progress_to_modify,
            ConnectionProgressEvent::TcpConnectionSuccessful,
            &subject.logger,
        );
        let beginning_connection_progress = ConnectionProgress {
            initial_node_descriptor: node_descriptor.clone(),
            current_peer_addr: node_ip_addr,
            connection_stage: ConnectionStage::TcpConnectionEstablished,
        };
        let addr = subject.start();
        let recipient: Recipient<AskAboutDebutGossipMessage> = addr.clone().recipient();
        let aadgrm = AskAboutDebutGossipMessage {
            prev_connection_progress: beginning_connection_progress.clone(),
        };
        let system = System::new("testing");

        recipient.try_send(aadgrm).unwrap();

        let assertions = Box::new(move |actor: &mut Neighborhood| {
            assert_eq!(
                actor.overall_connection_status,
                OverallConnectionStatus {
                    stage: OverallConnectionStage::NotConnected,
                    progress: vec![ConnectionProgress {
                        initial_node_descriptor: node_descriptor,
                        current_peer_addr: node_ip_addr,
                        connection_stage: ConnectionStage::Failed(NoGossipResponseReceived),
                    }]
                }
            );
        });
        addr.try_send(AssertionsMessage { assertions }).unwrap();
        System::current().stop();
        assert_eq!(system.run(), 0);
    }

    #[test]
    pub fn neighborhood_logs_with_trace_if_it_receives_ask_about_debut_message_from_unknown_descriptor(
    ) {
        init_test_logging();
        let (_known_ip, known_desc) = make_node(1);
        let (unknown_ip, unknown_desc) = make_node(2);
        let subject = make_subject_from_node_descriptor(&known_desc, "it_doesn_t_cause_a_panic_if_neighborhood_receives_ask_about_debut_message_from_unknown_descriptor");
        let initial_ocs = subject.overall_connection_status.clone();
        let addr = subject.start();
        let recipient: Recipient<AskAboutDebutGossipMessage> = addr.clone().recipient();
        let aadgrm = AskAboutDebutGossipMessage {
            prev_connection_progress: ConnectionProgress {
                initial_node_descriptor: unknown_desc.clone(),
                current_peer_addr: unknown_ip,
                connection_stage: ConnectionStage::TcpConnectionEstablished,
            },
        };
        let system = System::new("testing");

        recipient.try_send(aadgrm).unwrap();

        let assertions = Box::new(move |actor: &mut Neighborhood| {
            assert_eq!(actor.overall_connection_status, initial_ocs);
        });
        addr.try_send(AssertionsMessage { assertions }).unwrap();
        System::current().stop();
        assert_eq!(system.run(), 0);
        TestLogHandler::new()
            .exists_log_containing(
                &format!("TRACE: Neighborhood: Received an AskAboutDebutGossipMessage for an unknown node descriptor: {:?}; ignoring",
                         unknown_desc)
            );
    }

    #[test]
    pub fn neighborhood_handles_connection_progress_message_with_tcp_connection_failed() {
        let (node_ip_addr, node_descriptor) = make_node(1);
        let subject = make_subject_from_node_descriptor(
            &node_descriptor,
            "neighborhood_handles_connection_progress_message_with_tcp_connection_failed",
        );
        let addr = subject.start();
        let cpm_recipient = addr.clone().recipient();
        let system = System::new("testing");
        let connection_progress_message = ConnectionProgressMessage {
            peer_addr: node_ip_addr,
            event: ConnectionProgressEvent::TcpConnectionFailed,
        };

        cpm_recipient.try_send(connection_progress_message).unwrap();

        let assertions = Box::new(move |actor: &mut Neighborhood| {
            assert_eq!(
                actor.overall_connection_status,
                OverallConnectionStatus {
                    stage: OverallConnectionStage::NotConnected,
                    progress: vec![ConnectionProgress {
                        initial_node_descriptor: node_descriptor,
                        current_peer_addr: node_ip_addr,
                        connection_stage: ConnectionStage::Failed(TcpConnectionFailed)
                    }]
                }
            );
        });
        addr.try_send(AssertionsMessage { assertions }).unwrap();
        System::current().stop();
        assert_eq!(system.run(), 0);
    }

    #[test]
    fn neighborhood_handles_a_connection_progress_message_with_pass_gossip_received() {
        let (node_ip_addr, node_descriptor) = make_node(1);
        let mut subject = make_subject_from_node_descriptor(
            &node_descriptor,
            "neighborhood_handles_a_connection_progress_message_with_pass_gossip_received",
        );
        let connection_progress_to_modify = subject
            .overall_connection_status
            .get_connection_progress_by_ip(node_ip_addr)
            .unwrap();
        OverallConnectionStatus::update_connection_stage(
            connection_progress_to_modify,
            ConnectionProgressEvent::TcpConnectionSuccessful,
            &subject.logger,
        );
        let addr = subject.start();
        let cpm_recipient = addr.clone().recipient();
        let system = System::new("testing");
        let new_pass_target = make_ip(2);
        let connection_progress_message = ConnectionProgressMessage {
            peer_addr: node_ip_addr,
            event: ConnectionProgressEvent::PassGossipReceived(new_pass_target),
        };

        cpm_recipient.try_send(connection_progress_message).unwrap();

        let assertions = Box::new(move |actor: &mut Neighborhood| {
            assert_eq!(
                actor.overall_connection_status,
                OverallConnectionStatus {
                    stage: OverallConnectionStage::NotConnected,
                    progress: vec![ConnectionProgress {
                        initial_node_descriptor: node_descriptor,
                        current_peer_addr: new_pass_target,
                        connection_stage: ConnectionStage::StageZero
                    }]
                }
            );
        });
        addr.try_send(AssertionsMessage { assertions }).unwrap();
        System::current().stop();
        assert_eq!(system.run(), 0);
    }

    #[test]
    fn neighborhood_handles_a_connection_progress_message_with_pass_loop_found() {
        let (node_ip_addr, node_descriptor) = make_node(1);
        let mut subject = make_subject_from_node_descriptor(
            &node_descriptor,
            "neighborhood_handles_a_connection_progress_message_with_pass_loop_found",
        );
        let connection_progress_to_modify = subject
            .overall_connection_status
            .get_connection_progress_by_ip(node_ip_addr)
            .unwrap();
        OverallConnectionStatus::update_connection_stage(
            connection_progress_to_modify,
            ConnectionProgressEvent::TcpConnectionSuccessful,
            &subject.logger,
        );
        let addr = subject.start();
        let cpm_recipient = addr.clone().recipient();
        let system = System::new("testing");
        let connection_progress_message = ConnectionProgressMessage {
            peer_addr: node_ip_addr,
            event: ConnectionProgressEvent::PassLoopFound,
        };

        cpm_recipient.try_send(connection_progress_message).unwrap();

        let assertions = Box::new(move |actor: &mut Neighborhood| {
            assert_eq!(
                actor.overall_connection_status,
                OverallConnectionStatus {
                    stage: OverallConnectionStage::NotConnected,
                    progress: vec![ConnectionProgress {
                        initial_node_descriptor: node_descriptor,
                        current_peer_addr: node_ip_addr,
                        connection_stage: ConnectionStage::Failed(PassLoopFound)
                    }]
                }
            );
        });
        addr.try_send(AssertionsMessage { assertions }).unwrap();
        System::current().stop();
        assert_eq!(system.run(), 0);
    }

    #[test]
    fn neighborhood_handles_a_connection_progress_message_with_introduction_gossip_received() {
        let (node_ip_addr, node_descriptor) = make_node(1);
        let mut subject = make_subject_from_node_descriptor(
            &node_descriptor,
            "neighborhood_handles_a_connection_progress_message_with_introduction_gossip_received",
        );
        let (node_to_ui_recipient, node_to_ui_recording_arc) =
            make_recipient_and_recording_arc(Some(TypeId::of::<NodeToUiMessage>()));
        subject.node_to_ui_recipient_opt = Some(node_to_ui_recipient);
        let connection_progress_to_modify = subject
            .overall_connection_status
            .get_connection_progress_by_ip(node_ip_addr)
            .unwrap();
        OverallConnectionStatus::update_connection_stage(
            connection_progress_to_modify,
            ConnectionProgressEvent::TcpConnectionSuccessful,
            &subject.logger,
        );
        let addr = subject.start();
        let cpm_recipient = addr.clone().recipient();
        let system = System::new("testing");
        let connection_progress_message = ConnectionProgressMessage {
            peer_addr: node_ip_addr,
            event: ConnectionProgressEvent::IntroductionGossipReceived(make_ip(2)),
        };

        cpm_recipient.try_send(connection_progress_message).unwrap();

        let assertions = Box::new(move |actor: &mut Neighborhood| {
            assert_eq!(
                actor.overall_connection_status,
                OverallConnectionStatus {
                    stage: OverallConnectionStage::ConnectedToNeighbor,
                    progress: vec![ConnectionProgress {
                        initial_node_descriptor: node_descriptor,
                        current_peer_addr: node_ip_addr,
                        connection_stage: ConnectionStage::NeighborshipEstablished
                    }]
                }
            );
        });
        addr.try_send(AssertionsMessage { assertions }).unwrap();
        assert_eq!(system.run(), 0);
        let node_to_ui_mutex = node_to_ui_recording_arc.lock().unwrap();
        let node_to_ui_message_opt = node_to_ui_mutex.get_record_opt::<NodeToUiMessage>(0);
        assert_eq!(node_to_ui_mutex.len(), 1);
        assert_eq!(
            node_to_ui_message_opt,
            Some(&NodeToUiMessage {
                target: MessageTarget::AllClients,
                body: UiConnectionChangeBroadcast {
                    stage: UiConnectionStage::ConnectedToNeighbor
                }
                .tmb(0)
            })
        );
    }

    #[test]
    fn neighborhood_handles_a_connection_progress_message_with_standard_gossip_received() {
        let (node_ip_addr, node_descriptor) = make_node(1);
        let mut subject = make_subject_from_node_descriptor(
            &node_descriptor,
            "neighborhood_handles_a_connection_progress_message_with_standard_gossip_received",
        );
        let (node_to_ui_recipient, node_to_ui_recording_arc) =
            make_recipient_and_recording_arc(Some(TypeId::of::<NodeToUiMessage>()));
        subject.node_to_ui_recipient_opt = Some(node_to_ui_recipient);
        let connection_progress_to_modify = subject
            .overall_connection_status
            .get_connection_progress_by_ip(node_ip_addr)
            .unwrap();
        OverallConnectionStatus::update_connection_stage(
            connection_progress_to_modify,
            ConnectionProgressEvent::TcpConnectionSuccessful,
            &subject.logger,
        );
        let addr = subject.start();
        let cpm_recipient = addr.clone().recipient();
        let system = System::new("testing");
        let connection_progress_message = ConnectionProgressMessage {
            peer_addr: node_ip_addr,
            event: ConnectionProgressEvent::StandardGossipReceived,
        };

        cpm_recipient.try_send(connection_progress_message).unwrap();

        let assertions = Box::new(move |actor: &mut Neighborhood| {
            assert_eq!(
                actor.overall_connection_status,
                OverallConnectionStatus {
                    stage: OverallConnectionStage::ConnectedToNeighbor,
                    progress: vec![ConnectionProgress {
                        initial_node_descriptor: node_descriptor,
                        current_peer_addr: node_ip_addr,
                        connection_stage: ConnectionStage::NeighborshipEstablished
                    }]
                }
            );
        });
        addr.try_send(AssertionsMessage { assertions }).unwrap();
        assert_eq!(system.run(), 0);
        let node_to_ui_mutex = node_to_ui_recording_arc.lock().unwrap();
        let node_to_ui_message_opt = node_to_ui_mutex.get_record_opt::<NodeToUiMessage>(0);
        assert_eq!(node_to_ui_mutex.len(), 1);
        assert_eq!(
            node_to_ui_message_opt,
            Some(&NodeToUiMessage {
                target: MessageTarget::AllClients,
                body: UiConnectionChangeBroadcast {
                    stage: UiConnectionStage::ConnectedToNeighbor
                }
                .tmb(0)
            })
        );
    }

    #[test]
    fn neighborhood_handles_a_connection_progress_message_with_no_gossip_response_received() {
        let (node_ip_addr, node_descriptor) = make_node(1);
        let mut subject = make_subject_from_node_descriptor(
            &node_descriptor,
            "neighborhood_handles_a_connection_progress_message_with_no_gossip_response_received",
        );
        let connection_progress_to_modify = subject
            .overall_connection_status
            .get_connection_progress_by_ip(node_ip_addr)
            .unwrap();
        OverallConnectionStatus::update_connection_stage(
            connection_progress_to_modify,
            ConnectionProgressEvent::TcpConnectionSuccessful,
            &subject.logger,
        );
        let addr = subject.start();
        let cpm_recipient = addr.clone().recipient();
        let system = System::new("testing");
        let connection_progress_message = ConnectionProgressMessage {
            peer_addr: node_ip_addr,
            event: ConnectionProgressEvent::NoGossipResponseReceived,
        };

        cpm_recipient.try_send(connection_progress_message).unwrap();

        let assertions = Box::new(move |actor: &mut Neighborhood| {
            assert_eq!(
                actor.overall_connection_status,
                OverallConnectionStatus {
                    stage: OverallConnectionStage::NotConnected,
                    progress: vec![ConnectionProgress {
                        initial_node_descriptor: node_descriptor,
                        current_peer_addr: node_ip_addr,
                        connection_stage: ConnectionStage::Failed(NoGossipResponseReceived)
                    }]
                }
            );
        });
        addr.try_send(AssertionsMessage { assertions }).unwrap();
        System::current().stop();
        assert_eq!(system.run(), 0);
    }

    #[test]
    pub fn progress_in_the_stage_of_overall_connection_status_made_by_one_cpm_is_not_overriden_by_the_other(
    ) {
        let peer_1 = make_ip(1);
        let peer_2 = make_ip(2);
        let initial_node_descriptors =
            vec![make_node_descriptor(peer_1), make_node_descriptor(peer_2)];
        let neighborhood_config = NeighborhoodConfig {
            mode: NeighborhoodMode::Standard(
                NodeAddr::new(&make_ip(3), &[1234]),
                initial_node_descriptors,
                rate_pack(100),
            ),
            min_hops: MIN_HOPS_FOR_TEST,
        };
        let mut subject = Neighborhood::new(
            main_cryptde(),
            &bc_from_nc_plus(
                neighborhood_config,
                make_wallet("earning"),
                None,
                "progress_in_the_stage_of_overall_connection_status_made_by_one_cpm_is_not_overriden_by_the_other"),
        );
        let (node_to_ui_recipient, _) = make_node_to_ui_recipient();
        subject.node_to_ui_recipient_opt = Some(node_to_ui_recipient);
        let addr = subject.start();
        let cpm_recipient = addr.clone().recipient();
        let system = System::new("testing");
        cpm_recipient
            .try_send(ConnectionProgressMessage {
                peer_addr: peer_1,
                event: ConnectionProgressEvent::TcpConnectionSuccessful,
            })
            .unwrap();
        cpm_recipient
            .try_send(ConnectionProgressMessage {
                peer_addr: peer_1,
                event: ConnectionProgressEvent::IntroductionGossipReceived(make_ip(4)),
            })
            .unwrap(); // By this step, the OverallConnectionStage will be changed from NotConnected to ConnectedToNeighbor
        cpm_recipient
            .try_send(ConnectionProgressMessage {
                peer_addr: peer_2,
                event: ConnectionProgressEvent::TcpConnectionSuccessful,
            })
            .unwrap();

        cpm_recipient
            .try_send(ConnectionProgressMessage {
                peer_addr: peer_2,
                event: ConnectionProgressEvent::PassGossipReceived(make_ip(5)),
            })
            .unwrap(); // This step won't override the stage as it doesn't lead to any stage advancement

        let assertions = Box::new(move |actor: &mut Neighborhood| {
            assert_eq!(
                actor.overall_connection_status.stage(),
                OverallConnectionStage::ConnectedToNeighbor
            );
        });
        addr.try_send(AssertionsMessage { assertions }).unwrap();
        System::current().stop();
        assert_eq!(system.run(), 0);
    }

    #[test]
    fn gossip_failures_eventually_stop_the_neighborhood() {
        init_test_logging();
        let cryptde: &dyn CryptDE = main_cryptde();
        let earning_wallet = make_wallet("earning");
        let one_neighbor_node: NodeRecord = make_node_record(3456, true);
        let another_neighbor_node: NodeRecord = make_node_record(4567, true);
        let this_node_addr = NodeAddr::new(&IpAddr::from_str("5.4.3.2").unwrap(), &[5678]);

        let subject = Neighborhood::new(
            cryptde,
            &bc_from_nc_plus(
                NeighborhoodConfig {
                    mode: NeighborhoodMode::Standard(
                        this_node_addr.clone(),
                        vec![
                            NodeDescriptor::from((&one_neighbor_node, Chain::EthRopsten, cryptde)),
                            NodeDescriptor::from((
                                &another_neighbor_node,
                                Chain::EthRopsten,
                                cryptde,
                            )),
                        ],
                        rate_pack(100),
                    ),
                    min_hops: MIN_HOPS_FOR_TEST,
                },
                earning_wallet.clone(),
                None,
                "gossip_failures_eventually_stop_the_neighborhood",
            ),
        );
        let ecp1 = ExpiredCoresPackage::new(
            one_neighbor_node.node_addr_opt().unwrap().into(),
            None,
            make_meaningless_route(),
            GossipFailure_0v1::NoNeighbors,
            0,
        );
        let ecp2 = ExpiredCoresPackage::new(
            another_neighbor_node.node_addr_opt().unwrap().into(),
            None,
            make_meaningless_route(),
            GossipFailure_0v1::ManualRejection,
            0,
        );
        let system = System::new("responds_with_none_when_initially_configured_with_no_data");
        let addr = subject.start();
        let sub = addr.recipient::<ExpiredCoresPackage<GossipFailure_0v1>>();

        sub.try_send(ecp1).unwrap();
        sub.try_send(ecp2).unwrap();

        system.run(); // If this never halts, it's because the Neighborhood isn't properly killing its actor

        let tlh = TestLogHandler::new();
        tlh.exists_log_containing ("WARN: Neighborhood: Node at 3.4.5.6 refused Debut: No neighbors for Introduction or Pass");
        tlh.exists_log_containing ("WARN: Neighborhood: Node at 4.5.6.7 refused Debut: Node owner manually rejected your Debut");
        tlh.exists_log_containing ("ERROR: Neighborhood: None of the Nodes listed in the --neighbors parameter could accept your Debut; shutting down");
    }

    #[test]
    fn route_query_responds_with_none_when_asked_for_route_with_too_many_hops() {
        let system =
            System::new("route_query_responds_with_none_when_asked_for_route_with_too_many_hops");
        let subject = make_standard_subject();
        let addr: Addr<Neighborhood> = subject.start();
        let sub: Recipient<RouteQueryMessage> = addr.recipient::<RouteQueryMessage>();

        let future = sub.send(RouteQueryMessage::data_indefinite_route_request(
            None, None, 400,
        ));

        System::current().stop_with_code(0);
        system.run();
        let result = future.wait().unwrap();
        assert_eq!(result, None);
    }

    #[test]
    fn route_query_responds_with_none_when_asked_for_two_hop_round_trip_route_without_consuming_wallet(
    ) {
        let system = System::new("route_query_responds_with_none_when_asked_for_two_hop_round_trip_route_without_consuming_wallet");
        let subject = make_standard_subject();
        let addr: Addr<Neighborhood> = subject.start();
        let sub: Recipient<RouteQueryMessage> = addr.recipient::<RouteQueryMessage>();

        let future = sub.send(RouteQueryMessage::data_indefinite_route_request(
            None, None, 430,
        ));

        System::current().stop_with_code(0);
        system.run();
        let result = future.wait().unwrap();
        assert_eq!(result, None);
    }

    #[test]
    fn route_query_works_when_node_is_set_for_one_hop_and_no_consuming_wallet() {
        let cryptde = main_cryptde();
        let earning_wallet = make_wallet("earning");
        let system =
            System::new("route_query_works_when_node_is_set_for_one_hop_and_no_consuming_wallet");
        let mut subject = make_standard_subject();
        subject.min_hops = Hops::OneHop;
        subject
            .neighborhood_database
            .root_mut()
            .set_earning_wallet(earning_wallet);
        subject.consuming_wallet_opt = None;
        // These happen to be extracted in the desired order. We could not think of a way to guarantee it.
        let desirable_exit_node = make_node_record(2345, false);
        let undesirable_exit_node = make_node_record(3456, true);
        let originating_node = &subject.neighborhood_database.root().clone();
        {
            let db = &mut subject.neighborhood_database;
            db.add_node(undesirable_exit_node.clone()).unwrap();
            db.add_node(desirable_exit_node.clone()).unwrap();
            db.add_arbitrary_full_neighbor(
                undesirable_exit_node.public_key(),
                originating_node.public_key(),
            );
            db.add_arbitrary_full_neighbor(
                desirable_exit_node.public_key(),
                originating_node.public_key(),
            );
        }
        let addr: Addr<Neighborhood> = subject.start();
        let sub: Recipient<RouteQueryMessage> = addr.recipient::<RouteQueryMessage>();
        let msg = RouteQueryMessage::data_indefinite_route_request(None, None, 54000);

        let future = sub.send(msg);

        System::current().stop_with_code(0);
        system.run();
        let segment = |nodes: Vec<&NodeRecord>, component: Component| {
            RouteSegment::new(
                nodes.into_iter().map(|n| n.public_key()).collect(),
                component,
            )
        };
        let result = future.wait().unwrap().unwrap();
        let expected_response = RouteQueryResponse {
            route: Route::round_trip(
                segment(
                    vec![originating_node, &desirable_exit_node],
                    Component::ProxyClient,
                ),
                segment(
                    vec![&desirable_exit_node, originating_node],
                    Component::ProxyServer,
                ),
                cryptde,
                None,
                0,
                None,
            )
            .unwrap(),
            expected_services: ExpectedServices::RoundTrip(
                vec![
                    ExpectedService::Nothing,
                    ExpectedService::Exit(
                        desirable_exit_node.public_key().clone(),
                        desirable_exit_node.earning_wallet(),
                        rate_pack(2345),
                    ),
                ],
                vec![
                    ExpectedService::Exit(
                        desirable_exit_node.public_key().clone(),
                        desirable_exit_node.earning_wallet(),
                        rate_pack(2345),
                    ),
                    ExpectedService::Nothing,
                ],
                0,
            ),
        };
        assert_eq!(expected_response, result);
    }

    #[test]
    fn route_query_responds_with_none_when_asked_for_two_hop_one_way_route_without_consuming_wallet(
    ) {
        let system = System::new("route_query_responds_with_none_when_asked_for_two_hop_one_way_route_without_consuming_wallet");
        let mut subject = make_standard_subject();
        subject.min_hops = Hops::TwoHops;
        let addr: Addr<Neighborhood> = subject.start();
        let sub: Recipient<RouteQueryMessage> = addr.recipient::<RouteQueryMessage>();
        let msg = RouteQueryMessage::data_indefinite_route_request(None, None, 20000);

        let future = sub.send(msg);

        System::current().stop_with_code(0);
        system.run();
        let result = future.wait().unwrap();
        assert_eq!(result, None);
    }

    #[test]
    fn route_query_responds_with_standard_zero_hop_route_when_requested() {
        let cryptde = main_cryptde();
        let system = System::new("responds_with_standard_zero_hop_route_when_requested");
        let mut subject = make_standard_subject();
        subject.mode = NeighborhoodModeLight::ZeroHop;
        let addr: Addr<Neighborhood> = subject.start();
        let sub: Recipient<RouteQueryMessage> = addr.recipient::<RouteQueryMessage>();

        let future = sub.send(RouteQueryMessage::data_indefinite_route_request(
            None, None, 12345,
        ));

        System::current().stop_with_code(0);
        system.run();
        let result = future.wait().unwrap().unwrap();
        let expected_response = RouteQueryResponse {
            route: Route::round_trip(
                RouteSegment::new(
                    vec![&cryptde.public_key(), &cryptde.public_key()],
                    Component::ProxyClient,
                ),
                RouteSegment::new(
                    vec![&cryptde.public_key(), &cryptde.public_key()],
                    Component::ProxyServer,
                ),
                cryptde,
                None,
                0,
                None,
            )
            .unwrap(),
            expected_services: ExpectedServices::RoundTrip(
                vec![ExpectedService::Nothing, ExpectedService::Nothing],
                vec![ExpectedService::Nothing, ExpectedService::Nothing],
                0,
            ),
        };
        assert_eq!(result, expected_response);
    }

    #[test]
    fn zero_hop_routing_handles_return_route_id_properly() {
        let mut subject = make_standard_subject();
        let result0 = subject.zero_hop_route_response();
        let result1 = subject.zero_hop_route_response();

        let return_route_id_0 = match result0.expected_services {
            ExpectedServices::RoundTrip(_, _, id) => id,
            _ => panic!("expected RoundTrip got OneWay"),
        };

        let return_route_id_1 = match result1.expected_services {
            ExpectedServices::RoundTrip(_, _, id) => id,
            _ => panic!("expected RoundTrip got OneWay"),
        };

        assert_eq!(return_route_id_0, 0);
        assert_eq!(return_route_id_1, 1);
    }

    /*
            Database:

                 P---Q---R---S
                     |
                     T

            Tests will be written from the viewpoint of P.
    */

    #[test]
    fn route_query_messages() {
        let cryptde = main_cryptde();
        let earning_wallet = make_wallet("earning");
        let system = System::new("route_query_messages");
        let mut subject = make_standard_subject();
        subject.min_hops = Hops::TwoHops;
        subject
            .neighborhood_database
            .root_mut()
            .set_earning_wallet(earning_wallet);
        let consuming_wallet_opt = subject.consuming_wallet_opt.clone();
        let p = &subject.neighborhood_database.root().clone();
        let q = &make_node_record(3456, true);
        let r = &make_node_record(4567, false);
        let s = &make_node_record(5678, false);
        let t = make_node_record(7777, false);
        {
            let db = &mut subject.neighborhood_database;
            db.add_node(q.clone()).unwrap();
            db.add_node(t.clone()).unwrap();
            db.add_node(r.clone()).unwrap();
            db.add_node(s.clone()).unwrap();
            let mut dual_edge = |a: &NodeRecord, b: &NodeRecord| {
                db.add_arbitrary_full_neighbor(a.public_key(), b.public_key());
            };
            dual_edge(p, q);
            dual_edge(q, &t);
            dual_edge(q, r);
            dual_edge(r, s);
        }

        let addr: Addr<Neighborhood> = subject.start();
        let sub: Recipient<RouteQueryMessage> = addr.recipient::<RouteQueryMessage>();

        let data_route = sub.send(RouteQueryMessage::data_indefinite_route_request(
            None, None, 5000,
        ));

        System::current().stop_with_code(0);
        system.run();

        let result = data_route.wait().unwrap().unwrap();
        let contract_address = TEST_DEFAULT_CHAIN.rec().contract;
        let expected_response = RouteQueryResponse {
            route: Route::round_trip(
                segment(&[p, q, r], &Component::ProxyClient),
                segment(&[r, q, p], &Component::ProxyServer),
                cryptde,
                consuming_wallet_opt,
                0,
                Some(contract_address),
            )
            .unwrap(),
            expected_services: ExpectedServices::RoundTrip(
                vec![
                    ExpectedService::Nothing,
                    ExpectedService::Routing(
                        q.public_key().clone(),
                        q.earning_wallet(),
                        rate_pack(3456),
                    ),
                    ExpectedService::Exit(
                        r.public_key().clone(),
                        r.earning_wallet(),
                        rate_pack(4567),
                    ),
                ],
                vec![
                    ExpectedService::Exit(
                        r.public_key().clone(),
                        r.earning_wallet(),
                        rate_pack(4567),
                    ),
                    ExpectedService::Routing(
                        q.public_key().clone(),
                        q.earning_wallet(),
                        rate_pack(3456),
                    ),
                    ExpectedService::Nothing,
                ],
                0,
            ),
        };
        assert_eq!(expected_response, result);
    }

    #[test]
    fn compose_route_query_response_returns_an_error_when_route_segment_is_empty() {
        let mut subject = make_standard_subject();

        let result: Result<RouteQueryResponse, String> = subject.compose_route_query_response(
            RouteSegment::new(vec![], Component::Neighborhood),
            RouteSegment::new(vec![], Component::Neighborhood),
        );
        assert!(result.is_err());
        let error_expectation: String = result.expect_err("Expected an Err but got:");
        assert_eq!(
            error_expectation,
            "Cannot make multi-hop route without segment keys"
        );
    }

    #[test]
    fn next_return_route_id_wraps_around() {
        let mut subject = make_standard_subject();
        subject.next_return_route_id = 0xFFFFFFFF;

        let end = subject.advance_return_route_id();
        let beginning = subject.advance_return_route_id();

        assert_eq!(end, 0xFFFFFFFF);
        assert_eq!(beginning, 0x00000000);
    }

    /*
            Database:

                 O---R---E

            Tests will be written from the viewpoint of O.
    */

    #[test]
    fn return_route_ids_increase() {
        let cryptde = main_cryptde();
        let system = System::new("return_route_ids_increase");
        let (_, _, _, mut subject) = make_o_r_e_subject();
        subject.min_hops = Hops::TwoHops;
        let addr: Addr<Neighborhood> = subject.start();
        let sub: Recipient<RouteQueryMessage> = addr.recipient::<RouteQueryMessage>();

        let data_route_0 = sub.send(RouteQueryMessage::data_indefinite_route_request(
            None, None, 2000,
        ));
        let data_route_1 = sub.send(RouteQueryMessage::data_indefinite_route_request(
            None, None, 3000,
        ));

        System::current().stop_with_code(0);
        system.run();
        let result_0 = data_route_0.wait().unwrap().unwrap();
        let result_1 = data_route_1.wait().unwrap().unwrap();
        let juicy_parts = |result: RouteQueryResponse| {
            let last_element = result.route.hops.last().unwrap();
            let last_element_dec = cryptde.decode(last_element).unwrap();
            let network_return_route_id: u32 =
                serde_cbor::de::from_slice(last_element_dec.as_slice()).unwrap();
            let metadata_return_route_id = match result.expected_services {
                ExpectedServices::RoundTrip(_, _, id) => id,
                _ => panic!("expected RoundTrip got OneWay"),
            };
            (network_return_route_id, metadata_return_route_id)
        };
        assert_eq!(juicy_parts(result_0), (0, 0));
        assert_eq!(juicy_parts(result_1), (1, 1));
    }

    #[test]
    fn neighborhood_handles_config_change_msg() {
        assert_handling_of_config_change_msg(
            ConfigChangeMsg {
                change: ConfigChange::UpdateWallets(WalletPair {
                    consuming_wallet: make_paying_wallet(b"new_consuming_wallet"),
                    earning_wallet: make_wallet("new_earning_wallet"),
                }),
            },
            |subject: &Neighborhood| {
                assert_eq!(
                    subject.consuming_wallet_opt,
                    Some(make_paying_wallet(b"new_consuming_wallet"))
                );
                let _ = TestLogHandler::new().exists_log_containing("INFO: ConfigChange: Consuming Wallet has been updated: 0xfa133bbf90bce093fa2e7caa6da68054af66793e");
            },
        );
        assert_handling_of_config_change_msg(
            ConfigChangeMsg {
                change: ConfigChange::UpdatePassword("new password".to_string()),
            },
            |subject: &Neighborhood| {
                assert_eq!(subject.db_password_opt, Some("new password".to_string()));

<<<<<<< HEAD
        let route_request_1 = route_sub.send(RouteQueryMessage::data_indefinite_route_request(
            None, None, 1000,
        ));
        configuration_change_msg_sub
            .try_send(ConfigurationChangeMessage {
                change: ConfigurationChange::UpdateConsumingWallet(expected_new_wallet),
            })
            .unwrap();
        let route_request_2 = route_sub.send(RouteQueryMessage::data_indefinite_route_request(
            None, None, 2000,
        ));
=======
                let _ = TestLogHandler::new()
                    .exists_log_containing("INFO: ConfigChange: DB Password has been updated.");
            },
        );
        assert_handling_of_config_change_msg(
            ConfigChangeMsg {
                change: ConfigChange::UpdateMinHops(Hops::FourHops),
            },
            |subject: &Neighborhood| {
                let expected_db_patch_size = Neighborhood::calculate_db_patch_size(Hops::FourHops);
                assert_eq!(subject.min_hops, Hops::FourHops);
                assert_eq!(subject.db_patch_size, expected_db_patch_size);
                assert_eq!(
                    subject.overall_connection_status.stage,
                    OverallConnectionStage::NotConnected
                );
            },
        )
    }
>>>>>>> 051c0cd9

    fn assert_handling_of_config_change_msg<A>(msg: ConfigChangeMsg, assertions: A)
    where
        A: FnOnce(&Neighborhood),
    {
        init_test_logging();
        let mut subject = make_standard_subject();
        subject.logger = Logger::new("ConfigChange");

        subject.handle_config_change_msg(msg);

        assertions(&subject);
    }

    #[test]
    fn can_calculate_db_patch_size_from_min_hops() {
        assert_eq!(Neighborhood::calculate_db_patch_size(Hops::OneHop), 3);
        assert_eq!(Neighborhood::calculate_db_patch_size(Hops::TwoHops), 3);
        assert_eq!(Neighborhood::calculate_db_patch_size(Hops::ThreeHops), 3);
        assert_eq!(Neighborhood::calculate_db_patch_size(Hops::FourHops), 4);
        assert_eq!(Neighborhood::calculate_db_patch_size(Hops::FiveHops), 5);
        assert_eq!(Neighborhood::calculate_db_patch_size(Hops::SixHops), 6);
    }

    #[test]
    fn can_set_min_hops_and_db_patch_size() {
        init_test_logging();
        let test_name = "can_set_min_hops_and_db_patch_size";
        let initial_min_hops = Hops::TwoHops;
        let new_min_hops = Hops::FourHops;
        let mut subject = make_standard_subject();
        subject.logger = Logger::new(test_name);
        subject.min_hops = initial_min_hops;

        subject.set_min_hops_and_patch_size(new_min_hops);

        let expected_db_patch_size = Neighborhood::calculate_db_patch_size(new_min_hops);
        assert_eq!(subject.min_hops, new_min_hops);
        assert_eq!(subject.db_patch_size, expected_db_patch_size);
        TestLogHandler::new().exists_log_containing(&format!(
            "DEBUG: {test_name}: The value of min_hops (2-hop -> 4-hop) and db_patch_size (3 -> 4) has been changed"
        ));
    }

    #[test]
<<<<<<< HEAD
    fn exit_location_with_multiple_countries_and_priorities_can_be_changed_using_exit_location_msg()
    {
        init_test_logging();
        let test_name = "exit_location_with_multiple_countries_and_priorities_can_be_changed_using_exit_location_msg";
        let request = UiSetExitLocationRequest {
            fallback_routing: true,
            exit_locations: vec![
                CountryCodes {
                    country_codes: vec!["CZ".to_string(), "SK".to_string()],
                    priority: 1,
                },
                CountryCodes {
                    country_codes: vec!["AT".to_string(), "DE".to_string()],
                    priority: 2,
                },
                CountryCodes {
                    country_codes: vec!["PL".to_string()],
                    priority: 3,
                },
            ],
            show_countries: false,
        };
        let message = NodeFromUiMessage {
            client_id: 0,
            body: request.tmb(0),
        };
=======
    fn min_hops_change_triggers_node_to_ui_broadcast_message() {
        init_test_logging();
        let test_name = "min_hops_change_triggers_node_to_ui_broadcast_message";
        let new_min_hops = Hops::FourHops;
>>>>>>> 051c0cd9
        let system = System::new(test_name);
        let (ui_gateway, _, _) = make_recorder();
        let mut subject = make_standard_subject();
        subject.logger = Logger::new(test_name);
        let cz = &mut make_node_record(3456, true);
        cz.inner.country_code_opt = Some("CZ".to_string());
        let us = &mut make_node_record(4567, true);
        us.inner.country_code_opt = Some("US".to_string());
        let sk = &mut make_node_record(5678, true);
        sk.inner.country_code_opt = Some("SK".to_string());
        let de = &mut make_node_record(7777, true);
        de.inner.country_code_opt = Some("DE".to_string());
        let at = &mut make_node_record(1325, true);
        at.inner.country_code_opt = Some("AT".to_string());
        let pl = &mut make_node_record(2543, true);
        pl.inner.country_code_opt = Some("PL".to_string());
        let db = &mut subject.neighborhood_database.clone();
        db.add_node(cz.clone()).unwrap();
        db.add_node(de.clone()).unwrap();
        db.add_node(us.clone()).unwrap();
        db.add_node(sk.clone()).unwrap();
        db.add_node(at.clone()).unwrap();
        db.add_node(pl.clone()).unwrap();
        let mut dual_edge = |a: &NodeRecord, b: &NodeRecord| {
            db.add_arbitrary_full_neighbor(a.public_key(), b.public_key());
        };
        dual_edge(&subject.neighborhood_database.root(), cz);
        dual_edge(cz, de);
        dual_edge(cz, us);
        dual_edge(us, sk);
        dual_edge(us, at);
        dual_edge(at, pl);
        subject.neighborhood_database = db.clone();
        let subject_addr = subject.start();
        let peer_actors = peer_actors_builder().ui_gateway(ui_gateway).build();
        let cz_public_key = cz.inner.public_key.clone();
        let us_public_key = us.inner.public_key.clone();
        let sk_public_key = sk.inner.public_key.clone();
        let de_public_key = de.inner.public_key.clone();
        let at_public_key = at.inner.public_key.clone();
        let pl_public_key = pl.inner.public_key.clone();
        let assertion_msg = AssertionsMessage {
            assertions: Box::new(move |neighborhood: &mut Neighborhood| {
                assert_eq!(
                    neighborhood.user_exit_preferences.exit_countries,
                    vec!["SK".to_string(), "AT".to_string(), "PL".to_string(),]
                );
                assert_eq!(
                    neighborhood.user_exit_preferences.location_preference,
                    ExitPreference::ExitCountryWithFallback
                );
                assert_eq!(
                    neighborhood
                        .neighborhood_database
                        .node_by_key(&cz_public_key)
                        .unwrap()
                        .metadata
                        .country_undesirability,
                    UNREACHABLE_COUNTRY_PENALTY,
                    "cz We expecting {}, country is too close to be exit",
                    UNREACHABLE_COUNTRY_PENALTY
                );
                assert_eq!(
                    neighborhood
                        .neighborhood_database
                        .node_by_key(&us_public_key)
                        .unwrap()
                        .metadata
                        .country_undesirability,
                    UNREACHABLE_COUNTRY_PENALTY,
                    "us We expecting {}, country is considered for exit location in fallback",
                    UNREACHABLE_COUNTRY_PENALTY
                );
                assert_eq!(
                    neighborhood
                        .neighborhood_database
                        .node_by_key(&sk_public_key)
                        .unwrap()
                        .metadata
                        .country_undesirability,
                    0u32,
                    "sk We expecting 0, country is with Priority: 1"
                );
                assert_eq!(
                    neighborhood
                        .neighborhood_database
                        .node_by_key(&de_public_key)
                        .unwrap()
                        .metadata
                        .country_undesirability,
                    UNREACHABLE_COUNTRY_PENALTY,
                    "de We expecting {}, country is too close to be exit",
                    UNREACHABLE_COUNTRY_PENALTY
                );
                assert_eq!(
                    neighborhood
                        .neighborhood_database
                        .node_by_key(&at_public_key)
                        .unwrap()
                        .metadata
                        .country_undesirability,
                    1 * COUNTRY_UNDESIRABILITY_FACTOR,
                    "at We expecting {}, country is with Priority: 2",
                    1 * COUNTRY_UNDESIRABILITY_FACTOR
                );
                assert_eq!(
                    neighborhood
                        .neighborhood_database
                        .node_by_key(&pl_public_key)
                        .unwrap()
                        .metadata
                        .country_undesirability,
                    2 * COUNTRY_UNDESIRABILITY_FACTOR,
                    "pl We expecting {}, country is with Priority: 3",
                    2 * COUNTRY_UNDESIRABILITY_FACTOR
                );
            }),
        };
        subject_addr.try_send(BindMessage { peer_actors }).unwrap();

        subject_addr.try_send(message).unwrap();
        subject_addr.try_send(assertion_msg).unwrap();

        System::current().stop();
        system.run();

        TestLogHandler::new().assert_logs_contain_in_order(vec![
            &format!(
            "INFO: {}: Fallback Routing is set. Exit location set:",
            test_name
            ),
            &"Country Codes: [\"CZ\", \"SK\"] - Priority: 1; Country Codes: [\"AT\", \"DE\"] - Priority: 2; Country Codes: [\"PL\"] - Priority: 3;"
        ]);
    }

    #[test]
    fn no_exit_location_is_set_if_desired_country_codes_not_present_in_neighborhood() {
        init_test_logging();
        let test_name = "exit_location_with_multiple_countries_and_priorities_can_be_changed_using_exit_location_msg";
        let request = UiSetExitLocationRequest {
            fallback_routing: true,
            exit_locations: vec![CountryCodes {
                country_codes: vec!["CZ".to_string(), "SK".to_string(), "IN".to_string()],
                priority: 1,
            }],
            show_countries: true,
        };
        let message = NodeFromUiMessage {
            client_id: 0,
            body: request.tmb(0),
        };
        let system = System::new(test_name);
        let (ui_gateway, _recorder, arc_recorder) = make_recorder();
        let mut subject = make_standard_subject();
        subject.min_hops = Hops::TwoHops;
        subject.logger = Logger::new(test_name);
        let es = &mut make_node_record(3456, true);
        es.inner.country_code_opt = Some("ES".to_string());
        let us = &mut make_node_record(4567, true);
        us.inner.country_code_opt = Some("US".to_string());
        let hu = &mut make_node_record(5678, true);
        hu.inner.country_code_opt = Some("US".to_string());
        let de = &mut make_node_record(7777, true);
        de.inner.country_code_opt = Some("DE".to_string());
        let at = &mut make_node_record(1325, true);
        at.inner.country_code_opt = Some("AT".to_string());
        let pl = &mut make_node_record(2543, true);
        pl.inner.country_code_opt = Some("PL".to_string());
        let db = &mut subject.neighborhood_database.clone();
        db.add_node(es.clone()).unwrap();
        db.add_node(de.clone()).unwrap();
        db.add_node(us.clone()).unwrap();
        db.add_node(hu.clone()).unwrap();
        db.add_node(at.clone()).unwrap();
        db.add_node(pl.clone()).unwrap();
        let mut dual_edge = |a: &NodeRecord, b: &NodeRecord| {
            db.add_arbitrary_full_neighbor(a.public_key(), b.public_key());
        };
        dual_edge(&subject.neighborhood_database.root(), es);
        dual_edge(es, de);
        dual_edge(es, us);
        dual_edge(us, hu);
        dual_edge(us, at);
        dual_edge(at, pl);
        subject.neighborhood_database = db.clone();
        let subject_addr = subject.start();
        let peer_actors = peer_actors_builder().ui_gateway(ui_gateway).build();
        let es_public_key = es.inner.public_key.clone();
        let us_public_key = us.inner.public_key.clone();
        let hu_public_key = hu.inner.public_key.clone();
        let de_public_key = de.inner.public_key.clone();
        let at_public_key = at.inner.public_key.clone();
        let pl_public_key = pl.inner.public_key.clone();
        let assertion_msg = AssertionsMessage {
            assertions: Box::new(move |neighborhood: &mut Neighborhood| {
                assert!(neighborhood.user_exit_preferences.exit_countries.is_empty(),);
                assert_eq!(
                    neighborhood.user_exit_preferences.locations_opt,
                    Some(vec![ExitLocation {
                        country_codes: vec!["CZ".to_string(), "SK".to_string(), "IN".to_string()],
                        priority: 1
                    }])
                );
                assert_eq!(
                    neighborhood.user_exit_preferences.db_countries,
                    vec![
                        "AT".to_string(),
                        "DE".to_string(),
                        "PL".to_string(),
                        "US".to_string()
                    ]
                );
                assert_eq!(
                    neighborhood.user_exit_preferences.location_preference,
                    ExitPreference::ExitCountryWithFallback
                );
                assert_eq!(
                    neighborhood
                        .neighborhood_database
                        .node_by_key(&es_public_key)
                        .unwrap()
                        .metadata
                        .country_undesirability,
                    UNREACHABLE_COUNTRY_PENALTY,
                    "es We expecting {}, country is too close to be exit",
                    UNREACHABLE_COUNTRY_PENALTY
                );
                assert_eq!(
                    neighborhood
                        .neighborhood_database
                        .node_by_key(&us_public_key)
                        .unwrap()
                        .metadata
                        .country_undesirability,
                    UNREACHABLE_COUNTRY_PENALTY,
                    "us We expecting {}, country is considered for exit location in fallback",
                    UNREACHABLE_COUNTRY_PENALTY
                );
                assert_eq!(
                    neighborhood
                        .neighborhood_database
                        .node_by_key(&hu_public_key)
                        .unwrap()
                        .metadata
                        .country_undesirability,
                    UNREACHABLE_COUNTRY_PENALTY,
                    "hu We expecting {}, country is too close to be exit",
                    UNREACHABLE_COUNTRY_PENALTY
                );
                assert_eq!(
                    neighborhood
                        .neighborhood_database
                        .node_by_key(&de_public_key)
                        .unwrap()
                        .metadata
                        .country_undesirability,
                    UNREACHABLE_COUNTRY_PENALTY,
                    "de We expecting {}, country is too close to be exit",
                    UNREACHABLE_COUNTRY_PENALTY
                );
                assert_eq!(
                    neighborhood
                        .neighborhood_database
                        .node_by_key(&at_public_key)
                        .unwrap()
                        .metadata
                        .country_undesirability,
                    UNREACHABLE_COUNTRY_PENALTY,
                    "at We expecting {}, country is considered for exit location in fallback",
                    UNREACHABLE_COUNTRY_PENALTY
                );
                assert_eq!(
                    neighborhood
                        .neighborhood_database
                        .node_by_key(&pl_public_key)
                        .unwrap()
                        .metadata
                        .country_undesirability,
                    UNREACHABLE_COUNTRY_PENALTY,
                    "pl We expecting {}, country is too close to be exit",
                    UNREACHABLE_COUNTRY_PENALTY
                );
            }),
        };
        subject_addr.try_send(BindMessage { peer_actors }).unwrap();

        subject_addr.try_send(message).unwrap();
        subject_addr.try_send(assertion_msg).unwrap();

        System::current().stop();
        system.run();

        //println!("recorder: {:#?}", &recorder.try_into().unwrap());
        let exit_location_recording = &arc_recorder.lock().unwrap();
        let exit_handler_response = exit_location_recording
            .get_record::<NodeToUiMessage>(0)
            .body
            .payload
            .clone();
        let log_handler = TestLogHandler::new();
        assert_eq!(
            exit_handler_response,
            Err((
                9223372036854775816,
                "Exit Countries: [\"AT\", \"DE\", \"PL\", \"US\"]\nExit Location: following desired countries are missing in Neighborhood [\"CZ\", \"SK\", \"IN\"]".to_string(),
            ))
        );
        log_handler.assert_logs_contain_in_order(vec![
            &format!(
                "INFO: {}: Fallback Routing is set. Exit location set:",
                test_name
            ),
            &"Country Codes: [\"CZ\", \"SK\", \"IN\"] - Priority: 1;",
            &format!(
                "WARN: {}: Exit Location: following desired countries are missing in Neighborhood [\"CZ\", \"SK\", \"IN\"]",
                test_name
            ),
        ]);
    }

    #[test]
    fn exit_location_is_set_and_unset_with_fallback_routing_using_exit_location_msg() {
        init_test_logging();
        let test_name =
            "exit_location_is_set_and_unset_with_fallback_routing_using_exit_location_msg";
        let request = UiSetExitLocationRequest {
            fallback_routing: false,
            exit_locations: vec![
                CountryCodes {
                    country_codes: vec!["CZ".to_string()],
                    priority: 1,
                },
                CountryCodes {
                    country_codes: vec!["FR".to_string()],
                    priority: 2,
                },
            ],
            show_countries: false,
        };
        let set_exit_location_message = NodeFromUiMessage {
            client_id: 8765,
            body: request.tmb(1234),
        };
        let mut subject = make_standard_subject();
        let system = System::new(test_name);
        let (ui_gateway, _, ui_gateway_recording_arc) = make_recorder();
        subject.logger = Logger::new(test_name);
        let cz = &mut make_node_record(3456, true);
        cz.inner.country_code_opt = Some("CZ".to_string());
        let r = &make_node_record(4567, false);
        let fr = &mut make_node_record(5678, false);
        fr.inner.country_code_opt = Some("FR".to_string());
        let t = &make_node_record(7777, false);
        let db = &mut subject.neighborhood_database.clone();
        db.add_node(cz.clone()).unwrap();
        db.add_node(t.clone()).unwrap();
        db.add_node(r.clone()).unwrap();
        db.add_node(fr.clone()).unwrap();
        let mut dual_edge = |a: &NodeRecord, b: &NodeRecord| {
            db.add_arbitrary_full_neighbor(a.public_key(), b.public_key());
        };
        dual_edge(&subject.neighborhood_database.root(), cz);
        dual_edge(cz, t);
        dual_edge(cz, r);
        dual_edge(r, fr);
        subject.neighborhood_database = db.clone();
        let subject_addr = subject.start();
        let peer_actors = peer_actors_builder().ui_gateway(ui_gateway).build();
        let cz_public_key = cz.inner.public_key.clone();
        let r_public_key = r.inner.public_key.clone();
        let fr_public_key = fr.inner.public_key.clone();
        let t_public_key = t.inner.public_key.clone();
        let assert_country_undesirability_populated = AssertionsMessage {
            assertions: Box::new(move |neighborhood: &mut Neighborhood| {
                assert_eq!(
                    neighborhood
                        .neighborhood_database
                        .node_by_key(&cz_public_key)
                        .unwrap()
                        .metadata
                        .country_undesirability,
                    0u32,
                    "CZ - We expecting zero, country is with Priority: 1"
                );
                assert_eq!(
                    neighborhood
                        .neighborhood_database
                        .node_by_key(&r_public_key)
                        .unwrap()
                        .metadata
                        .country_undesirability,
                    0u32,
                    "We expecting 0, country is not considered for exit location, so country_undesirability doesn't matter"
                );
                assert_eq!(
                    neighborhood
                        .neighborhood_database
                        .node_by_key(&fr_public_key)
                        .unwrap()
                        .metadata
                        .country_undesirability,
                    1 * COUNTRY_UNDESIRABILITY_FACTOR,
                    "FR - We expecting {}, country is with Priority: 2",
                    1 * COUNTRY_UNDESIRABILITY_FACTOR
                );
                assert_eq!(
                    neighborhood
                        .neighborhood_database
                        .node_by_key(&t_public_key)
                        .unwrap()
                        .metadata
                        .country_undesirability,
                    0u32,
                    "We expecting 0, country is not considered for exit location, so country_undesirability doesn't matter"
                );
            }),
        };
        let assert_neighborhood_exit_location = AssertionsMessage {
            assertions: Box::new(move |neighborhood: &mut Neighborhood| {
                assert_eq!(
                    neighborhood.user_exit_preferences.exit_countries,
                    vec!["FR".to_string()]
                );
                assert_eq!(
                    neighborhood.user_exit_preferences.location_preference,
                    ExitPreference::ExitCountryNoFallback
                );
            }),
        };
        let request_2 = UiSetExitLocationRequest {
            fallback_routing: true,
            exit_locations: vec![],
            show_countries: false,
        };
        let clear_exit_location_message = NodeFromUiMessage {
            client_id: 6543,
            body: request_2.tmb(7894),
        };
        let cz_public_key_2 = cz.inner.public_key.clone();
        let r_public_key_2 = r.inner.public_key.clone();
        let fr_public_key_2 = fr.inner.public_key.clone();
        let t_public_key_2 = t.inner.public_key.clone();
        let assert_country_undesirability_and_exit_preference_cleared = AssertionsMessage {
            assertions: Box::new(move |neighborhood: &mut Neighborhood| {
                assert_eq!(
                    neighborhood
                        .neighborhood_database
                        .node_by_key(&cz_public_key_2)
                        .unwrap()
                        .metadata
                        .country_undesirability,
                    0u32,
                    "We expecting zero, exit_location was unset"
                );
                assert_eq!(
                    neighborhood
                        .neighborhood_database
                        .node_by_key(&r_public_key_2)
                        .unwrap()
                        .metadata
                        .country_undesirability,
                    0u32,
                    "We expecting zero, exit_location was unset"
                );
                assert_eq!(
                    neighborhood
                        .neighborhood_database
                        .node_by_key(&fr_public_key_2)
                        .unwrap()
                        .metadata
                        .country_undesirability,
                    0u32,
                    "We expecting zero, exit_location was unset"
                );
                assert_eq!(
                    neighborhood
                        .neighborhood_database
                        .node_by_key(&t_public_key_2)
                        .unwrap()
                        .metadata
                        .country_undesirability,
                    0u32,
                    "We expecting zero, exit_location was unset"
                );
                assert_eq!(
                    neighborhood.user_exit_preferences.exit_countries.is_empty(),
                    true
                );
                assert_eq!(
                    neighborhood.user_exit_preferences.location_preference,
                    ExitPreference::Nothing
                )
            }),
        };

        subject_addr.try_send(BindMessage { peer_actors }).unwrap();
        subject_addr.try_send(set_exit_location_message).unwrap();
        subject_addr
            .try_send(assert_country_undesirability_populated)
            .unwrap();
        subject_addr
            .try_send(assert_neighborhood_exit_location)
            .unwrap();
        subject_addr.try_send(clear_exit_location_message).unwrap();
        subject_addr
            .try_send(assert_country_undesirability_and_exit_preference_cleared)
            .unwrap();

        System::current().stop();
        system.run();
        let ui_gateway_recording = ui_gateway_recording_arc.lock().unwrap();
        let record_one: &NodeToUiMessage = ui_gateway_recording.get_record(0);
        let record_two: &NodeToUiMessage = ui_gateway_recording.get_record(1);

        assert_eq!(ui_gateway_recording.len(), 2);
        assert_eq!(
            record_one,
            &NodeToUiMessage {
                target: ClientId(8765),
                body: MessageBody {
                    opcode: "exit_location".to_string(),
                    path: Conversation(1234),
                    payload: Err(
                        (9223372036854775816, "Exit Location: following desired countries are missing in Neighborhood [\"CZ\"]".to_string())
                    )
                }
            }
        );
        assert_eq!(
            record_two,
            &NodeToUiMessage {
                target: MessageTarget::ClientId(6543),
                body: UiSetExitLocationResponse {}.tmb(7894),
            }
        );
        TestLogHandler::new().assert_logs_contain_in_order(vec![
            &format!(
                "INFO: {}: Fallback Routing NOT set. Exit location set: Country Codes: [\"CZ\"] - Priority: 1; Country Codes: [\"FR\"] - Priority: 2;",
                test_name
            ),
            &format!(
                "WARN: {}: Exit Location: following desired countries are missing in Neighborhood [\"CZ\"]",
                test_name
            ),
            &format!(
                "INFO: {}: Fallback Routing is set. Exit location unset.",
                test_name
            ),
        ]);
    }

    #[test]
    fn min_hops_can_be_changed_during_runtime_using_configuration_change_msg() {
        init_test_logging();
        let test_name = "min_hops_can_be_changed_during_runtime_using_configuration_change_msg";
        let new_min_hops = Hops::FourHops;
        let system = System::new(test_name);
        let (ui_gateway, _, ui_gateway_recording) = make_recorder();
        let mut subject = make_standard_subject();
        subject.min_hops = Hops::TwoHops;
        subject.logger = Logger::new(test_name);
        subject.overall_connection_status.stage = OverallConnectionStage::RouteFound;
        let subject_addr = subject.start();
        let peer_actors = peer_actors_builder().ui_gateway(ui_gateway).build();
        subject_addr.try_send(BindMessage { peer_actors }).unwrap();

        subject_addr
            .try_send(ConfigChangeMsg {
                change: ConfigChange::UpdateMinHops(new_min_hops),
            })
            .unwrap();

        subject_addr
            .try_send(AssertionsMessage {
                assertions: Box::new(move |neighborhood: &mut Neighborhood| {
                    let expected_db_patch_size =
                        Neighborhood::calculate_db_patch_size(new_min_hops);
                    assert_eq!(neighborhood.min_hops, new_min_hops);
                    assert_eq!(neighborhood.db_patch_size, expected_db_patch_size);
                    assert_eq!(
                        neighborhood.overall_connection_status.stage,
                        OverallConnectionStage::ConnectedToNeighbor
                    );
                }),
            })
            .unwrap();
        System::current().stop();
        system.run();
        let recording = ui_gateway_recording.lock().unwrap();
        let message_opt = recording.get_record_opt::<NodeToUiMessage>(0);
        assert_eq!(
            message_opt,
            Some(&NodeToUiMessage {
                target: MessageTarget::AllClients,
                body: UiConnectionChangeBroadcast {
                    stage: UiConnectionStage::ConnectedToNeighbor
                }
                .tmb(0),
            })
        );
        TestLogHandler::new().assert_logs_contain_in_order(vec![
            &format!(
                "DEBUG: {test_name}: The stage of OverallConnectionStatus has been changed \
                from RouteFound to ConnectedToNeighbor. A message to the UI was also sent."
            ),
            &format!("DEBUG: {test_name}: Searching for a 4-hop route..."),
        ]);
    }

    #[test]
    fn ocs_stage_is_not_changed_in_case_routes_can_not_be_found_before_min_hops_change() {
        init_test_logging();
        let test_name =
            "ocs_stage_is_not_regressed_in_case_routes_can_not_be_found_before_min_hops_change";
        let new_min_hops = Hops::FourHops;
        let system = System::new(test_name);
        let (ui_gateway, _, ui_gateway_recording) = make_recorder();
        let mut subject = make_standard_subject();
        subject.min_hops = Hops::TwoHops;
        subject.logger = Logger::new(test_name);
        subject.overall_connection_status.stage = OverallConnectionStage::NotConnected;
        let subject_addr = subject.start();
        let peer_actors = peer_actors_builder().ui_gateway(ui_gateway).build();
        subject_addr.try_send(BindMessage { peer_actors }).unwrap();

        subject_addr
            .try_send(ConfigChangeMsg {
                change: ConfigChange::UpdateMinHops(new_min_hops),
            })
            .unwrap();

        subject_addr
            .try_send(AssertionsMessage {
                assertions: Box::new(move |neighborhood: &mut Neighborhood| {
                    let expected_db_patch_size =
                        Neighborhood::calculate_db_patch_size(new_min_hops);
                    assert_eq!(neighborhood.min_hops, new_min_hops);
                    assert_eq!(neighborhood.db_patch_size, expected_db_patch_size);
                    assert_eq!(
                        neighborhood.overall_connection_status.stage,
                        OverallConnectionStage::NotConnected
                    );
                }),
            })
            .unwrap();
        System::current().stop();
        system.run();
        let recording = ui_gateway_recording.lock().unwrap();
        let message_opt = recording.get_record_opt::<NodeToUiMessage>(0);
        assert_eq!(message_opt, None);
        let tlh = TestLogHandler::new();
        tlh.exists_no_log_containing(&format!(
            "DEBUG: {test_name}: The stage of OverallConnectionStatus has been changed \
                from RouteFound to ConnectedToNeighbor. A message to the UI was also sent."
        ));
        tlh.exists_log_containing(&format!(
            "DEBUG: {test_name}: Searching for a 4-hop route..."
        ));
    }

    #[test]
    fn compose_route_query_response_returns_an_error_when_route_segment_keys_is_empty() {
        let mut subject = make_standard_subject();

        let result: Result<RouteQueryResponse, String> = subject.compose_route_query_response(
            RouteSegment::new(vec![], Component::ProxyClient),
            RouteSegment::new(vec![], Component::ProxyServer),
        );
        assert!(result.is_err());
        let error_expectation: String = result.expect_err("Expected an Err but got:");
        assert_eq!(
            error_expectation,
            "Cannot make multi-hop route without segment keys"
        );
    }

    #[test]
    fn compose_route_query_response_returns_an_error_when_the_neighbor_is_none() {
        let mut subject = make_standard_subject();

        let result: Result<RouteQueryResponse, String> = subject.compose_route_query_response(
            RouteSegment::new(vec![&PublicKey::new(&[3, 3, 8])], Component::ProxyClient),
            RouteSegment::new(vec![&PublicKey::new(&[8, 3, 3])], Component::ProxyServer),
        );
        assert!(result.is_err());
        let error_expectation: String = result.expect_err("Expected an Err but got:");
        assert_eq!(
            error_expectation,
            "Cannot make multi_hop with unknown neighbor"
        );
        assert_eq!(subject.next_return_route_id, 0);
    }

    #[test]
    fn calculate_expected_service_returns_error_when_given_empty_segment() {
        let mut subject = make_standard_subject();
        let a = &make_node_record(3456, true);
        let db = &mut subject.neighborhood_database;
        db.add_node(a.clone()).unwrap();

        let result = subject.calculate_expected_service(a.public_key(), None, None);
        assert!(result.is_err());
        assert_eq!(
            result.unwrap_err(),
            "cannot calculate expected service, no keys provided in route segment"
        );
    }

    /*
             Database:

            A---B---C---D---E
            |   |   |   |   |
            F---G---H---I---J
            |   |   |   |   |
            K---L---M---N---O
            |   |   |   |   |
            P---Q---R---S---T
            |   |   |   |   |
            U---V---W---X---Y

            All these Nodes are standard-mode. L is the root Node.
    */
    #[test]
    fn find_exit_location_test() {
        let mut subject = make_standard_subject();
        let db = &mut subject.neighborhood_database;
        let mut generator = 1000;
        let mut make_node = |db: &mut NeighborhoodDatabase| {
            let node = &db.add_node(make_node_record(generator, true)).unwrap();
            generator += 1;
            node.clone()
        };
        let mut make_row = |db: &mut NeighborhoodDatabase| {
            let n1 = make_node(db);
            let n2 = make_node(db);
            let n3 = make_node(db);
            let n4 = make_node(db);
            let n5 = make_node(db);
            db.add_arbitrary_full_neighbor(&n1, &n2);
            db.add_arbitrary_full_neighbor(&n2, &n3);
            db.add_arbitrary_full_neighbor(&n3, &n4);
            db.add_arbitrary_full_neighbor(&n4, &n5);
            (n1, n2, n3, n4, n5)
        };
        let join_rows = |db: &mut NeighborhoodDatabase, first_row, second_row| {
            let (f1, f2, f3, f4, f5) = first_row;
            let (s1, s2, s3, s4, s5) = second_row;
            db.add_arbitrary_full_neighbor(f1, s1);
            db.add_arbitrary_full_neighbor(f2, s2);
            db.add_arbitrary_full_neighbor(f3, s3);
            db.add_arbitrary_full_neighbor(f4, s4);
            db.add_arbitrary_full_neighbor(f5, s5);
        };
        let designate_root_node = |db: &mut NeighborhoodDatabase, key: &PublicKey| {
            let root_node_key = db.root_key().clone();
            db.set_root_key(key);
            db.remove_node(&root_node_key);
        };
        let (a, b, c, d, e) = make_row(db);
        let (f, g, h, i, j) = make_row(db);
        let (k, l, m, n, o) = make_row(db);
        let (p, q, r, s, t) = make_row(db);
        let (u, v, w, x, y) = make_row(db);
        join_rows(db, (&a, &b, &c, &d, &e), (&f, &g, &h, &i, &j));
        join_rows(db, (&f, &g, &h, &i, &j), (&k, &l, &m, &n, &o));
        join_rows(db, (&k, &l, &m, &n, &o), (&p, &q, &r, &s, &t));
        join_rows(db, (&p, &q, &r, &s, &t), (&u, &v, &w, &x, &y));
        designate_root_node(db, &l);

        let (_routes, mut exit_nodes) = subject.find_exit_location(&l, 3, 10_000);

        let total_exit_nodes = exit_nodes.len();
        exit_nodes.sort();
        exit_nodes.dedup();
        let dedup_len = exit_nodes.len();
        assert_eq!(total_exit_nodes, dedup_len);
        assert_eq!(total_exit_nodes, 20);
    }

    #[test]
    fn find_exit_locations_in_row_structure_test() {
        let mut subject = make_standard_subject();
        let db = &mut subject.neighborhood_database;
        let mut generator = 1000;
        let mut make_node = |db: &mut NeighborhoodDatabase| {
            let node = &db.add_node(make_node_record(generator, true)).unwrap();
            generator += 1;
            node.clone()
        };
        let n1 = make_node(db);
        let n2 = make_node(db);
        let n3 = make_node(db);
        let n4 = make_node(db);
        let n5 = make_node(db);
        let f1 = make_node(db);
        let f2 = make_node(db);
        let f3 = make_node(db);
        let f4 = make_node(db);
        let f5 = make_node(db);
        db.add_arbitrary_full_neighbor(&n1, &n2);
        db.add_arbitrary_full_neighbor(&n2, &n3);
        db.add_arbitrary_full_neighbor(&n3, &n4);
        db.add_arbitrary_full_neighbor(&n4, &n5);
        db.add_arbitrary_full_neighbor(&n5, &f1);
        db.add_arbitrary_full_neighbor(&f1, &f2);
        db.add_arbitrary_full_neighbor(&f2, &f3);
        db.add_arbitrary_full_neighbor(&f3, &f4);
        db.add_arbitrary_full_neighbor(&f4, &f5);
        let designate_root_node = |db: &mut NeighborhoodDatabase, key: &PublicKey| {
            let root_node_key = db.root_key().clone();
            db.set_root_key(key);
            db.remove_node(&root_node_key);
        };
        designate_root_node(db, &n1);

        let (_routes, mut exit_nodes) = subject.find_exit_location(&n1, 3, 10_000);

        let total_exit_nodes = exit_nodes.len();
        exit_nodes.sort();
        exit_nodes.dedup();
        let dedup_len = exit_nodes.len();
        assert_eq!(total_exit_nodes, dedup_len);
        assert_eq!(total_exit_nodes, 7);
    }

    /*
            Database:

            Q---p---R
                |   |
            t---S---+

            p is consume-only, t is originate-only.
    */

    #[test]
    fn complete_routes_exercise() {
        let mut subject = make_standard_subject();
        let db = &mut subject.neighborhood_database;
        db.root_mut().inner.accepts_connections = false;
        db.root_mut().inner.routes_data = false;
        let p = &db.root_mut().public_key().clone(); // 9e7p7un06eHs6frl5A
        let q = &db.add_node(make_node_record(3456, true)).unwrap(); // AwQFBg
        let r = &db.add_node(make_node_record(4567, true)).unwrap(); // BAUGBw
        let s = &db.add_node(make_node_record(5678, true)).unwrap(); // BQYHCA
        let t = &db
            .add_node(make_node_record_f(6789, true, false, true))
            .unwrap(); // BgcICQ
        db.add_arbitrary_full_neighbor(q, p);
        db.add_arbitrary_full_neighbor(p, r);
        db.add_arbitrary_full_neighbor(p, s);
        db.add_arbitrary_full_neighbor(t, s);
        db.add_arbitrary_full_neighbor(s, r);

        // At least two hops from p to anywhere standard
        let route_opt =
            subject.find_best_route_segment(p, None, 2, 10000, RouteDirection::Over, None);

        assert_eq!(route_opt.unwrap(), vec![p, s, t]);
        // no [p, r, s] or [p, s, r] because s and r are both neighbors of p and can't exit for it

        // At least two hops over from p to t
        let route_opt =
            subject.find_best_route_segment(p, Some(t), 2, 10000, RouteDirection::Over, None);

        assert_eq!(route_opt.unwrap(), vec![p, s, t]);

        // At least two hops over from t to p
        let route_opt =
            subject.find_best_route_segment(t, Some(p), 2, 10000, RouteDirection::Over, None);

        assert_eq!(route_opt, None);
        // p is consume-only; can't be an exit Node.

        // At least two hops back from t to p
        let route_opt =
            subject.find_best_route_segment(t, Some(p), 2, 10000, RouteDirection::Back, None);

        assert_eq!(route_opt.unwrap(), vec![t, s, p]);
        // p is consume-only, but it's the originating Node, so including it is okay

        // At least two hops from p to Q - impossible
        let route_opt =
            subject.find_best_route_segment(p, Some(q), 2, 10000, RouteDirection::Over, None);

        assert_eq!(route_opt, None);
    }

    /*
            Database:

            A---B---C---D---E
            |   |   |   |   |
            F---G---H---I---J
            |   |   |   |   |
            K---L---M---N---O
            |   |   |   |   |
            P---Q---R---S---T
            |   |   |   |   |
            U---V---W---X---Y

            All these Nodes are standard-mode. L is the root Node.
    */

    #[test]
    fn route_optimization_test() {
        let mut subject = make_standard_subject();
        let db = &mut subject.neighborhood_database;
        let (recipient, _) = make_node_to_ui_recipient();
        subject.node_to_ui_recipient_opt = Some(recipient);
        let message = UiSetExitLocationRequest {
            fallback_routing: true,
            exit_locations: vec![],
            show_countries: false,
        };
        let mut generator = 1000;
        let mut make_node = |db: &mut NeighborhoodDatabase| {
            let node = &db.add_node(make_node_record(generator, true)).unwrap();
            generator += 1;
            node.clone()
        };
        let mut make_row = |db: &mut NeighborhoodDatabase| {
            let n1 = make_node(db);
            let n2 = make_node(db);
            let n3 = make_node(db);
            let n4 = make_node(db);
            let n5 = make_node(db);
            db.add_arbitrary_full_neighbor(&n1, &n2);
            db.add_arbitrary_full_neighbor(&n2, &n3);
            db.add_arbitrary_full_neighbor(&n3, &n4);
            db.add_arbitrary_full_neighbor(&n4, &n5);
            (n1, n2, n3, n4, n5)
        };
        let join_rows = |db: &mut NeighborhoodDatabase, first_row, second_row| {
            let (f1, f2, f3, f4, f5) = first_row;
            let (s1, s2, s3, s4, s5) = second_row;
            db.add_arbitrary_full_neighbor(f1, s1);
            db.add_arbitrary_full_neighbor(f2, s2);
            db.add_arbitrary_full_neighbor(f3, s3);
            db.add_arbitrary_full_neighbor(f4, s4);
            db.add_arbitrary_full_neighbor(f5, s5);
        };
        let designate_root_node = |db: &mut NeighborhoodDatabase, key: &PublicKey| {
            let root_node_key = db.root_key().clone();
            db.set_root_key(key);
            db.remove_node(&root_node_key);
        };
        let (a, b, c, d, e) = make_row(db);
        let (f, g, h, i, j) = make_row(db);
        let (k, l, m, n, o) = make_row(db);
        let (p, q, r, s, t) = make_row(db);
        let (u, v, w, x, y) = make_row(db);
        join_rows(db, (&a, &b, &c, &d, &e), (&f, &g, &h, &i, &j));
        join_rows(db, (&f, &g, &h, &i, &j), (&k, &l, &m, &n, &o));
        join_rows(db, (&k, &l, &m, &n, &o), (&p, &q, &r, &s, &t));
        join_rows(db, (&p, &q, &r, &s, &t), (&u, &v, &w, &x, &y));
        designate_root_node(db, &l);
        subject.handle_exit_location_message(message, 0, 0);
        let before = Instant::now();

        // All the target-designated routes from L to N
        let route = subject
            .find_best_route_segment(&l, Some(&n), 3, 10000, RouteDirection::Back, None)
            .unwrap();

        let after = Instant::now();
        assert_eq!(route, vec![&l, &g, &h, &i, &n]); // Cheaper than [&l, &q, &r, &s, &n]
        let interval = after.duration_since(before);
        assert!(
            interval.as_millis() <= 100,
            "Should have calculated route in <=100ms, but was {}ms",
            interval.as_millis()
        );
    }

    /* Complex testing of country_undesirability on large network with aim to find fallback routing and non fallback routing mechanisms

    Database:

            A---B---C---D---E
            |   |   |   |   |
            F---G---H---I---J
            |   |   |   |   |
            K---L---M---N---O
            |   |   |   |   |
            P---Q---R---S---T
            |   |   |   |   |
            U---V---W---X---Y

            All these Nodes are standard-mode. L is the root Node.

    */
    #[test]
    fn route_optimization_country_codes() {
        let mut subject = make_standard_subject();
        let db = &mut subject.neighborhood_database;
        let (recipient, _) = make_node_to_ui_recipient();
        subject.node_to_ui_recipient_opt = Some(recipient);
        let message = UiSetExitLocationRequest {
            fallback_routing: false,
            exit_locations: vec![CountryCodes {
                country_codes: vec!["CZ".to_string()],
                priority: 1,
            }],
            show_countries: false,
        };
        println!("db {:?}", db.root());
        let mut generator = 1000;
        let mut make_node = |db: &mut NeighborhoodDatabase| {
            let node = &db.add_node(make_node_record(generator, true)).unwrap();
            generator += 1;
            node.clone()
        };
        let mut make_row = |db: &mut NeighborhoodDatabase| {
            let n1 = make_node(db);
            let n2 = make_node(db);
            let n3 = make_node(db);
            let n4 = make_node(db);
            let n5 = make_node(db);
            db.add_arbitrary_full_neighbor(&n1, &n2);
            db.add_arbitrary_full_neighbor(&n2, &n3);
            db.add_arbitrary_full_neighbor(&n3, &n4);
            db.add_arbitrary_full_neighbor(&n4, &n5);
            (n1, n2, n3, n4, n5)
        };
        let join_rows = |db: &mut NeighborhoodDatabase, first_row, second_row| {
            let (f1, f2, f3, f4, f5) = first_row;
            let (s1, s2, s3, s4, s5) = second_row;
            db.add_arbitrary_full_neighbor(f1, s1);
            db.add_arbitrary_full_neighbor(f2, s2);
            db.add_arbitrary_full_neighbor(f3, s3);
            db.add_arbitrary_full_neighbor(f4, s4);
            db.add_arbitrary_full_neighbor(f5, s5);
        };
        let designate_root_node = |db: &mut NeighborhoodDatabase, key: &PublicKey| {
            let root_node_key = db.root_key().clone();
            db.set_root_key(key);
            db.remove_node(&root_node_key);
        };
        let (a, b, c, d, e) = make_row(db);
        let (f, g, h, i, j) = make_row(db);
        let (k, l, m, n, o) = make_row(db);
        let (p, q, r, s, t) = make_row(db);
        let (u, v, w, x, y) = make_row(db);

        join_rows(db, (&a, &b, &c, &d, &e), (&f, &g, &h, &i, &j));
        join_rows(db, (&f, &g, &h, &i, &j), (&k, &l, &m, &n, &o));
        join_rows(db, (&k, &l, &m, &n, &o), (&p, &q, &r, &s, &t));
        join_rows(db, (&p, &q, &r, &s, &t), (&u, &v, &w, &x, &y));

        let mut checkdb = db.clone();
        designate_root_node(db, &l);

        db.node_by_key_mut(&c).unwrap().inner.country_code_opt = Some("CZ".to_string());
        checkdb.node_by_key_mut(&c).unwrap().inner.country_code_opt = Some("CZ".to_string());
        db.node_by_key_mut(&t).unwrap().inner.country_code_opt = Some("CZ".to_string());
        checkdb.node_by_key_mut(&t).unwrap().inner.country_code_opt = Some("CZ".to_string());

        subject.handle_exit_location_message(message, 0, 0);
        let before = Instant::now();

        let route_cz =
            subject.find_best_route_segment(&l, None, 3, 10000, RouteDirection::Over, None);

        let after = Instant::now();
        let exit_node = checkdb.node_by_key(
            &route_cz
                .as_ref()
                .unwrap()
                .get(route_cz.as_ref().unwrap().len() - 1)
                .unwrap(),
        );
        assert_eq!(
            exit_node.unwrap().inner.country_code_opt,
            Some("CZ".to_string())
        );
        let interval = after.duration_since(before);
        assert!(
            interval.as_millis() <= 100,
            "Should have calculated route in <=100ms, but was {}ms",
            interval.as_millis()
        );
    }

    /*
            Database:

            P---q---R

            Test is written from the standpoint of P. Node q is non-routing.
    */

    #[test]
    fn find_best_segment_traces_unreachable_country_code_exit_node() {
        init_test_logging();
        let mut subject = make_standard_subject();
        let (recipient, _) = make_node_to_ui_recipient();
        subject.node_to_ui_recipient_opt = Some(recipient);
        subject.user_exit_preferences.location_preference = ExitPreference::ExitCountryWithFallback;
        let message = UiSetExitLocationRequest {
            fallback_routing: false,
            exit_locations: vec![CountryCodes {
                country_codes: vec!["CZ".to_string()],
                priority: 1,
            }],
            show_countries: false,
        };
        let db = &mut subject.neighborhood_database;
        let p = &db.root_mut().public_key().clone();
        let a = &db.add_node(make_node_record(2345, true)).unwrap();
        let b = &db.add_node(make_node_record(5678, true)).unwrap();
        let c = &db.add_node(make_node_record(1234, true)).unwrap();
        db.add_arbitrary_full_neighbor(p, c);
        db.add_arbitrary_full_neighbor(c, b);
        db.add_arbitrary_full_neighbor(c, a);
        subject.handle_exit_location_message(message, 0, 0);

        let route_cz =
            subject.find_best_route_segment(p, None, 2, 10000, RouteDirection::Over, None);

        assert_eq!(route_cz, None);
    }

    #[test]
    fn route_for_au_country_code_is_constructed_with_fallback_routing() {
        let mut subject = make_standard_subject();
        //let db = &mut subject.neighborhood_database;
        let p = &subject
            .neighborhood_database
            .root_mut()
            .public_key()
            .clone();
        let a = &subject
            .neighborhood_database
            .add_node(make_node_record(2345, true))
            .unwrap();
        let b = &subject
            .neighborhood_database
            .add_node(make_node_record(5678, true))
            .unwrap();
        let c = &subject
            .neighborhood_database
            .add_node(make_node_record(1234, true))
            .unwrap();
        subject
            .neighborhood_database
            .add_arbitrary_full_neighbor(p, b);
        subject
            .neighborhood_database
            .add_arbitrary_full_neighbor(b, c);
        subject
            .neighborhood_database
            .add_arbitrary_full_neighbor(b, a);
        subject
            .neighborhood_database
            .add_arbitrary_full_neighbor(a, c);
        let cdb = subject.neighborhood_database.clone();
        let (recipient, _) = make_node_to_ui_recipient();
        subject.node_to_ui_recipient_opt = Some(recipient);
        let message = UiSetExitLocationRequest {
            fallback_routing: true,
            exit_locations: vec![CountryCodes {
                country_codes: vec!["AU".to_string()],
                priority: 1,
            }],
            show_countries: false,
        };
        subject.handle_exit_location_message(message, 0, 0);

        let route_au =
            subject.find_best_route_segment(p, None, 2, 10000, RouteDirection::Over, None);

        let exit_node = cdb.node_by_key(
            &route_au
                .as_ref()
                .unwrap()
                .get(route_au.as_ref().unwrap().len() - 1)
                .unwrap(),
        );
        assert_eq!(
            exit_node.unwrap().inner.country_code_opt,
            Some("AU".to_string())
        );
    }

    #[test]
    fn route_for_fr_country_code_is_constructed_without_fallback_routing() {
        let mut subject = make_standard_subject();
        let p = &subject
            .neighborhood_database
            .root_mut()
            .public_key()
            .clone();
        let a = &subject
            .neighborhood_database
            .add_node(make_node_record(2345, true))
            .unwrap();
        let b = &subject
            .neighborhood_database
            .add_node(make_node_record(5678, true))
            .unwrap();
        let c = &subject
            .neighborhood_database
            .add_node(make_node_record(1234, true))
            .unwrap();
        subject
            .neighborhood_database
            .add_arbitrary_full_neighbor(p, b);
        subject
            .neighborhood_database
            .add_arbitrary_full_neighbor(b, c);
        subject
            .neighborhood_database
            .add_arbitrary_full_neighbor(b, a);
        subject
            .neighborhood_database
            .add_arbitrary_full_neighbor(a, c);
        let cdb = subject.neighborhood_database.clone();
        let (recipient, _) = make_node_to_ui_recipient();
        subject.node_to_ui_recipient_opt = Some(recipient);
        let message = UiSetExitLocationRequest {
            fallback_routing: false,
            exit_locations: vec![CountryCodes {
                country_codes: vec!["FR".to_string()],
                priority: 1,
            }],
            show_countries: false,
        };
        subject.handle_exit_location_message(message, 0, 0);

        let route_fr =
            subject.find_best_route_segment(p, None, 2, 10000, RouteDirection::Over, None);

        let exit_node = cdb.node_by_key(
            &route_fr
                .as_ref()
                .unwrap()
                .get(route_fr.as_ref().unwrap().len() - 1)
                .unwrap(),
        );
        assert_eq!(
            exit_node.unwrap().inner.country_code_opt,
            Some("FR".to_string())
        );
    }

    #[test]
    fn cant_route_through_non_routing_node() {
        let mut subject = make_standard_subject();
        let db = &mut subject.neighborhood_database;
        let p = &db.root_mut().public_key().clone(); // 9e7p7un06eHs6frl5A
        let q = &db
            .add_node(make_node_record_f(4567, true, false, false))
            .unwrap(); // BAUGBw
        let r = &db.add_node(make_node_record(5678, true)).unwrap(); // BQYHCA
        db.add_arbitrary_full_neighbor(p, q);
        db.add_arbitrary_full_neighbor(q, r);

        // At least two hops from P to anywhere standard
        let route_opt =
            subject.find_best_route_segment(p, None, 2, 10000, RouteDirection::Over, None);

        assert_eq!(route_opt, None);
    }

    #[test]
    fn computing_undesirability_works_for_relay_on_over_leg() {
        let node_record = make_node_record(1234, false);
        let subject = make_standard_subject();

        let new_undesirability = subject.compute_new_undesirability(
            &node_record,
            1_000_000, // Nonzero undesirability: on our way
            None,
            5, // Lots of hops to go yet
            1_000,
            RouteDirection::Over,
            Some("hostname.com"),
        );

        let rate_pack = node_record.rate_pack();
        // node_record will charge us for the link beyond
        assert_eq!(
            new_undesirability,
            1_000_000 // existing undesirability
                + rate_pack.routing_charge (1_000) as i64 // charge to route packet
        );
    }

    #[test]
    fn computing_undesirability_works_for_exit_on_over_leg_for_non_blacklisted_host() {
        let node_record = make_node_record(2345, false);
        let subject = make_standard_subject();

        let new_undesirability = subject.compute_new_undesirability(
            &node_record,
            1_000_000,
            None,
            0, // Last hop
            1_000,
            RouteDirection::Over,
            Some("hostname.com"),
        );

        let rate_pack = node_record.rate_pack();
        assert_eq!(
            new_undesirability,
            1_000_000 // existing undesirability
                    + rate_pack.exit_charge (1_000) as i64 // charge to exit request
        );
    }

    #[test]
    fn computing_undesirability_works_for_exit_on_over_leg_for_blacklisted_host() {
        init_test_logging();
        let mut node_record = make_node_record(2345, false);
        node_record
            .metadata
            .unreachable_hosts
            .insert("hostname.com".to_string());
        let subject = make_standard_subject();

        let new_undesirability = subject.compute_new_undesirability(
            &node_record,
            1_000_000,
            None,
            0, // Last hop
            1_000,
            RouteDirection::Over,
            Some("hostname.com"),
        );

        let rate_pack = node_record.rate_pack();
        assert_eq!(
            new_undesirability,
            1_000_000 // existing undesirability
                    + rate_pack.exit_charge (1_000) as i64 // charge to exit request
                    + UNREACHABLE_HOST_PENALTY // because host is blacklisted
        );
        TestLogHandler::new().exists_log_containing(
            "TRACE: Neighborhood: Node with PubKey 0x02030405 \
                      failed to reach host \"hostname.com\" during ExitRequest; \
                      Undesirability: 2350745 + 100000000 = 102350745",
        );
    }

    #[test]
    fn computing_initial_undesirability_works_for_origin_on_over_leg() {
        let node_record = make_node_record(4567, false);
        let mut subject = make_standard_subject();
        subject
            .neighborhood_database
            .add_node(node_record.clone())
            .unwrap();

        let initial_undesirability = subject.compute_initial_undesirability(
            node_record.public_key(),
            1_000,
            RouteDirection::Over,
        );

        assert_eq!(
            initial_undesirability,
            0 // Origin does not charge itself for routing
        );
    }

    #[test]
    fn computing_initial_undesirability_works_for_exit_on_back_leg() {
        let node_record = make_node_record(4567, false);
        let mut subject = make_standard_subject();
        subject
            .neighborhood_database
            .add_node(node_record.clone())
            .unwrap();

        let initial_undesirability = subject.compute_initial_undesirability(
            node_record.public_key(),
            1_000,
            RouteDirection::Back,
        );

        let rate_pack = node_record.rate_pack();
        assert_eq!(
            initial_undesirability,
            rate_pack.exit_charge (1_000) as i64 // charge to exit response
                + rate_pack.routing_charge (1_000) as i64 // charge to route response
        );
    }

    #[test]
    fn computing_undesirability_works_for_relay_on_back_leg() {
        let node_record = make_node_record(4567, false);
        let subject = make_standard_subject();

        let new_undesirability = subject.compute_new_undesirability(
            &node_record,
            1_000_000, // Nonzero undesirability: we're on our way
            Some(&PublicKey::new(b"Booga")),
            5, // Plenty of hops remaining: not there yet
            1_000,
            RouteDirection::Back,
            None,
        );

        let rate_pack = node_record.rate_pack();
        assert_eq!(
            new_undesirability,
            1_000_000 // existing undesirability
                + rate_pack.routing_charge (1_000) as i64 // charge to route response
        );
    }

    #[test]
    fn gossips_after_removing_a_neighbor() {
        let (hopper, hopper_awaiter, hopper_recording) = make_recorder();
        let cryptde = main_cryptde();
        let earning_wallet = make_wallet("earning");
        let consuming_wallet = Some(make_paying_wallet(b"consuming"));
        let this_node = NodeRecord::new_for_tests(
            &cryptde.public_key(),
            Some(&NodeAddr::new(
                &IpAddr::from_str("5.4.3.2").unwrap(),
                &[1234],
            )),
            100,
            true,
            true,
            None,
        );
        let this_node_inside = this_node.clone();
        let removed_neighbor = make_node_record(2345, true);
        let removed_neighbor_inside = removed_neighbor.clone();
        let other_neighbor = make_node_record(3456, true);
        let other_neighbor_inside = other_neighbor.clone();

        thread::spawn(move || {
            let system = System::new("gossips_after_removing_a_neighbor");
            let mut subject = Neighborhood::new(
                cryptde,
                &bc_from_nc_plus(
                    NeighborhoodConfig {
                        mode: NeighborhoodMode::Standard(
                            this_node_inside.node_addr_opt().unwrap(),
                            vec![],
                            rate_pack(100),
                        ),
                        min_hops: MIN_HOPS_FOR_TEST,
                    },
                    earning_wallet.clone(),
                    consuming_wallet.clone(),
                    "gossips_after_removing_a_neighbor",
                ),
            );
            let db = &mut subject.neighborhood_database;

            db.add_node(removed_neighbor_inside.clone()).unwrap();
            db.add_node(other_neighbor_inside.clone()).unwrap();
            db.add_arbitrary_full_neighbor(
                &cryptde.public_key(),
                removed_neighbor_inside.public_key(),
            );
            db.add_arbitrary_full_neighbor(
                &cryptde.public_key(),
                other_neighbor_inside.public_key(),
            );
            db.add_arbitrary_full_neighbor(
                removed_neighbor_inside.public_key(),
                other_neighbor_inside.public_key(),
            );

            let addr: Addr<Neighborhood> = subject.start();
            let peer_actors = peer_actors_builder().hopper(hopper).build();
            addr.try_send(BindMessage { peer_actors }).unwrap();

            let sub: Recipient<RemoveNeighborMessage> = addr.recipient::<RemoveNeighborMessage>();
            sub.try_send(RemoveNeighborMessage {
                public_key: removed_neighbor_inside.public_key().clone(),
            })
            .unwrap();

            system.run();
        });

        let other_neighbor_cryptde =
            CryptDENull::from(other_neighbor.public_key(), TEST_DEFAULT_CHAIN);
        hopper_awaiter.await_message_count(1);
        let locked_recording = hopper_recording.lock().unwrap();
        let package: &IncipientCoresPackage = locked_recording.get_record(0);
        let gossip = match decodex(&other_neighbor_cryptde, &package.payload).unwrap() {
            MessageType::Gossip(vd) => Gossip_0v1::try_from(vd).unwrap(),
            x => panic!("Expected MessageType::Gossip, got {:?}", x),
        };
        type Digest = (PublicKey, Vec<u8>, bool, u32, Vec<PublicKey>);
        let to_actual_digest = |gnr: GossipNodeRecord| {
            let node_addr_opt = gnr.node_addr_opt.clone();
            let inner = NodeRecordInner_0v1::try_from(gnr).unwrap();
            let neighbors_vec = inner.neighbors.into_iter().collect::<Vec<PublicKey>>();
            (
                inner.public_key.clone(),
                inner.public_key.into(),
                node_addr_opt.is_some(),
                inner.version,
                neighbors_vec,
            )
        };

        let sort_digests = |digests: Vec<Digest>| {
            let mut digests = digests
                .into_iter()
                .map(|mut d| {
                    d.4.sort_unstable_by(|a, b| a.cmp(&b));
                    d
                })
                .collect_vec();
            digests.sort_unstable_by(|a, b| a.0.cmp(&b.0));
            digests
        };

        let actual_digests = sort_digests(
            gossip
                .node_records
                .into_iter()
                .map(|gnr| to_actual_digest(gnr))
                .collect::<Vec<Digest>>(),
        );

        let expected_digests = sort_digests(vec![
            (
                removed_neighbor.public_key().clone(),
                removed_neighbor.public_key().clone().into(),
                false,
                0,
                vec![
                    other_neighbor.public_key().clone(),
                    this_node.public_key().clone(),
                ],
            ),
            (
                this_node.public_key().clone(),
                this_node.public_key().clone().into(),
                true,
                1,
                vec![other_neighbor.public_key().clone()],
            ),
        ]);

        assert_eq!(expected_digests, actual_digests);
    }

    #[test]
    fn neighborhood_calls_gossip_acceptor_when_gossip_is_received() {
        let handle_params_arc = Arc::new(Mutex::new(vec![]));
        let gossip_acceptor = GossipAcceptorMock::new()
            .handle_params(&handle_params_arc)
            .handle_result(GossipAcceptanceResult::Ignored);
        let mut subject_node = make_global_cryptde_node_record(1234, true); // 9e7p7un06eHs6frl5A
        let neighbor = make_node_record(1111, true);
        let mut subject = neighborhood_from_nodes(&subject_node, Some(&neighbor));
        subject.gossip_acceptor = Box::new(gossip_acceptor);
        let gossip = GossipBuilder::new(&subject.neighborhood_database)
            .node(subject_node.public_key(), true)
            .build();
        let cores_package = ExpiredCoresPackage {
            immediate_neighbor: subject_node.node_addr_opt().unwrap().into(),
            paying_wallet: None,
            remaining_route: make_meaningless_route(),
            payload: gossip.clone(),
            payload_len: 0,
        };
        let system = System::new("test");
        let addr: Addr<Neighborhood> = subject.start();
        let sub = addr.recipient::<ExpiredCoresPackage<Gossip_0v1>>();

        sub.try_send(cores_package).unwrap();

        System::current().stop();
        system.run();
        let mut handle_params = handle_params_arc.lock().unwrap();
        let (call_database, call_agrs, call_gossip_source, neighborhood_metadata) =
            handle_params.remove(0);
        assert!(handle_params.is_empty());
        subject_node.metadata.last_update = call_database.root().metadata.last_update;
        assert_eq!(&subject_node, call_database.root());
        assert_eq!(1, call_database.keys().len());
        let agrs: Vec<AccessibleGossipRecord> = gossip.try_into().unwrap();
        assert_eq!(agrs, call_agrs);
        let actual_gossip_source: SocketAddr = subject_node.node_addr_opt().unwrap().into();
        assert_eq!(actual_gossip_source, call_gossip_source);
        let neighbor_ip = neighbor.node_addr_opt().unwrap().ip_addr();
        assert_eq!(
            neighborhood_metadata.connection_progress_peers,
            vec![neighbor_ip]
        );
    }

    #[test]
    fn neighborhood_sends_only_an_acceptance_debut_when_an_acceptance_debut_is_provided() {
        let introduction_target_node = make_node_record(7345, true);
        let subject_node = make_global_cryptde_node_record(5555, true); // 9e7p7un06eHs6frl5A
        let neighbor = make_node_record(1050, true);
        let mut subject = neighborhood_from_nodes(&subject_node, Some(&neighbor));
        subject
            .neighborhood_database
            .add_node(introduction_target_node.clone())
            .unwrap();

        subject.neighborhood_database.add_arbitrary_half_neighbor(
            subject_node.public_key(),
            introduction_target_node.public_key(),
        );
        let debut = GossipBuilder::new(&subject.neighborhood_database)
            .node(subject_node.public_key(), true)
            .build();
        let gossip_acceptor =
            GossipAcceptorMock::new().handle_result(GossipAcceptanceResult::Reply(
                debut.clone(),
                introduction_target_node.public_key().clone(),
                introduction_target_node.node_addr_opt().unwrap(),
            ));
        subject.gossip_acceptor = Box::new(gossip_acceptor);
        let (hopper, _, hopper_recording_arc) = make_recorder();
        let peer_actors = peer_actors_builder().hopper(hopper).build();
        let system = System::new("");
        subject.hopper_no_lookup_opt = Some(peer_actors.hopper.from_hopper_client_no_lookup);

        subject.handle_gossip(
            Gossip_0v1::new(vec![]),
            SocketAddr::from_str("1.1.1.1:1111").unwrap(),
            make_cpm_recipient().0,
        );

        System::current().stop();
        system.run();
        let hopper_recording = hopper_recording_arc.lock().unwrap();
        let package = hopper_recording.get_record::<NoLookupIncipientCoresPackage>(0);
        assert_eq!(1, hopper_recording.len());
        assert_eq!(introduction_target_node.public_key(), &package.public_key);
        let gossip = match decodex::<MessageType>(
            &CryptDENull::from(introduction_target_node.public_key(), TEST_DEFAULT_CHAIN),
            &package.payload,
        ) {
            Ok(MessageType::Gossip(vd)) => Gossip_0v1::try_from(vd).unwrap(),
            x => panic!("Wanted Gossip, found {:?}", x),
        };
        assert_eq!(debut, gossip);
    }

    #[test]
    fn neighborhood_transmits_gossip_failure_properly() {
        let subject_node = make_global_cryptde_node_record(5555, true); // 9e7p7un06eHs6frl5A
        let neighbor = make_node_record(1111, true);
        let public_key = PublicKey::new(&[1, 2, 3, 4]);
        let node_addr = NodeAddr::from_str("1.2.3.4:1234").unwrap();
        let gossip_acceptor =
            GossipAcceptorMock::new().handle_result(GossipAcceptanceResult::Failed(
                GossipFailure_0v1::NoSuitableNeighbors,
                public_key.clone(),
                node_addr.clone(),
            ));
        let mut subject: Neighborhood = neighborhood_from_nodes(&subject_node, Some(&neighbor));
        let (hopper, _, hopper_recording_arc) = make_recorder();
        let system = System::new("neighborhood_transmits_gossip_failure_properly");
        let peer_actors = peer_actors_builder().hopper(hopper).build();
        subject.hopper_no_lookup_opt = Some(peer_actors.hopper.from_hopper_client_no_lookup);
        subject.gossip_acceptor = Box::new(gossip_acceptor);

        subject.handle_gossip_agrs(
            vec![],
            SocketAddr::from_str("1.2.3.4:1234").unwrap(),
            make_cpm_recipient().0,
        );

        System::current().stop();
        system.run();
        let hopper_recording = hopper_recording_arc.lock().unwrap();
        let package = hopper_recording.get_record::<NoLookupIncipientCoresPackage>(0);
        assert_eq!(1, hopper_recording.len());
        assert_eq!(package.node_addr, node_addr);
        let payload = decodex::<MessageType>(
            &CryptDENull::from(&public_key, TEST_DEFAULT_CHAIN),
            &package.payload,
        )
        .unwrap();
        assert_eq!(
            payload,
            MessageType::GossipFailure(VersionedData::new(
                &crate::sub_lib::migrations::gossip_failure::MIGRATIONS,
                &GossipFailure_0v1::NoSuitableNeighbors
            ))
        );
    }

    struct DatabaseReplacementGossipAcceptor {
        pub replacement_database: NeighborhoodDatabase,
    }

    impl GossipAcceptor for DatabaseReplacementGossipAcceptor {
        fn handle(
            &self,
            database: &mut NeighborhoodDatabase,
            _agrs: Vec<AccessibleGossipRecord>,
            _gossip_source: SocketAddr,
            _neighborhood_metadata: NeighborhoodMetadata,
        ) -> GossipAcceptanceResult {
            let non_root_database_keys = database
                .keys()
                .into_iter()
                .filter(|k| *k != database.root().public_key())
                .map(|k| k.clone())
                .collect_vec();
            non_root_database_keys
                .into_iter()
                .for_each(|k| database.remove_node(&k));
            let database_root_neighbor_keys = database
                .root()
                .half_neighbor_keys()
                .into_iter()
                .map(|k| k.clone())
                .collect_vec();
            database_root_neighbor_keys.into_iter().for_each(|k| {
                database.root_mut().remove_half_neighbor_key(&k);
            });
            self.replacement_database
                .keys()
                .into_iter()
                .filter(|k| *k != self.replacement_database.root().public_key())
                .for_each(|k| {
                    database
                        .add_node(self.replacement_database.node_by_key(k).unwrap().clone())
                        .unwrap();
                });
            self.replacement_database.keys().into_iter().for_each(|k| {
                let node_record = self.replacement_database.node_by_key(k).unwrap();
                node_record.half_neighbor_keys().into_iter().for_each(|n| {
                    database.add_arbitrary_half_neighbor(k, n);
                });
            });
            GossipAcceptanceResult::Ignored
        }
    }

    fn bind_subject(subject: &mut Neighborhood, peer_actors: PeerActors) {
        subject.hopper_opt = Some(peer_actors.hopper.from_hopper_client);
        subject.hopper_no_lookup_opt = Some(peer_actors.hopper.from_hopper_client_no_lookup);
        subject.connected_signal_opt = Some(peer_actors.accountant.start);
    }

    #[test]
    fn neighborhood_does_not_start_accountant_if_no_route_can_be_made() {
        let subject_node = make_global_cryptde_node_record(5555, true); // 9e7p7un06eHs6frl5A
        let neighbor = make_node_record(1111, true);
        let mut subject: Neighborhood = neighborhood_from_nodes(&subject_node, Some(&neighbor));
        let mut replacement_database = subject.neighborhood_database.clone();
        replacement_database.add_node(neighbor.clone()).unwrap();
        replacement_database
            .add_arbitrary_half_neighbor(subject_node.public_key(), neighbor.public_key());
        subject.gossip_acceptor = Box::new(DatabaseReplacementGossipAcceptor {
            replacement_database,
        });
        let (accountant, _, accountant_recording_arc) = make_recorder();
        let system = System::new("neighborhood_does_not_start_accountant_if_no_route_can_be_made");
        let peer_actors = peer_actors_builder().accountant(accountant).build();
        bind_subject(&mut subject, peer_actors);

        subject.handle_gossip_agrs(
            vec![],
            SocketAddr::from_str("1.2.3.4:1234").unwrap(),
            make_cpm_recipient().0,
        );

        System::current().stop();
        system.run();
        let accountant_recording = accountant_recording_arc.lock().unwrap();
        assert_eq!(accountant_recording.len(), 0);
        assert_eq!(subject.overall_connection_status.can_make_routes(), false);
    }

    #[test]
    fn neighborhood_does_not_start_accountant_if_already_connected() {
        let subject_node = make_global_cryptde_node_record(5555, true); // 9e7p7un06eHs6frl5A
        let neighbor = make_node_record(1111, true);
        let mut subject: Neighborhood = neighborhood_from_nodes(&subject_node, Some(&neighbor));
        let replacement_database = subject.neighborhood_database.clone();
        subject.gossip_acceptor = Box::new(DatabaseReplacementGossipAcceptor {
            replacement_database,
        });
        let (accountant, _, accountant_recording_arc) = make_recorder();
        let system = System::new("neighborhood_does_not_start_accountant_if_already_connected");
        let peer_actors = peer_actors_builder().accountant(accountant).build();
        bind_subject(&mut subject, peer_actors);

        subject.handle_gossip_agrs(
            vec![],
            SocketAddr::from_str("1.2.3.4:1234").unwrap(),
            make_cpm_recipient().0,
        );

        System::current().stop();
        system.run();
        let accountant_recording = accountant_recording_arc.lock().unwrap();
        assert_eq!(accountant_recording.len(), 0);
    }

    #[test]
    fn neighborhood_starts_accountant_when_first_route_can_be_made() {
        let (accountant, _, accountant_recording_arc) = make_recorder();
        let (ui_gateway, _, _) = make_recorder();
        let mut subject = make_neighborhood_with_linearly_connected_nodes(4);
        subject.node_to_ui_recipient_opt = Some(ui_gateway.start().recipient());
        let peer_actors = peer_actors_builder().accountant(accountant).build();
        bind_subject(&mut subject, peer_actors);
        let system = System::new("neighborhood_does_not_start_accountant_if_no_route_can_be_made");

        subject.handle_gossip_agrs(
            vec![],
            SocketAddr::from_str("1.2.3.4:1234").unwrap(),
            make_cpm_recipient().0,
        );

        System::current().stop();
        system.run();
        let accountant_recording = accountant_recording_arc.lock().unwrap();
        assert_eq!(accountant_recording.len(), 1);
    }

    #[test]
    fn neighborhood_ignores_gossip_if_it_receives_a_pass_target_which_is_a_part_of_a_different_connection_progress(
    ) {
        init_test_logging();
        let handle_params_arc = Arc::new(Mutex::new(vec![]));
        let gossip_acceptor = GossipAcceptorMock::new()
            .handle_params(&handle_params_arc)
            .handle_result(GossipAcceptanceResult::Ignored);
        let (node_to_ui_recipient, _) = make_node_to_ui_recipient();
        let peer_1 = make_node_record(1234, true);
        let peer_2 = make_node_record(6721, true);
        let desc_1 = peer_1.node_descriptor(Chain::Dev, main_cryptde());
        let desc_2 = peer_2.node_descriptor(Chain::Dev, main_cryptde());
        let this_node = make_node_record(7777, true);
        let initial_node_descriptors = vec![desc_1, desc_2];
        let neighborhood_config = NeighborhoodConfig {
            mode: NeighborhoodMode::Standard(
                this_node.node_addr_opt().unwrap(),
                initial_node_descriptors,
                rate_pack(100),
            ),
            min_hops: MIN_HOPS_FOR_TEST,
        };
        let bootstrap_config =
            bc_from_nc_plus(neighborhood_config, make_wallet("earning"), None, "test");
        let mut subject = Neighborhood::new(main_cryptde(), &bootstrap_config);
        subject.node_to_ui_recipient_opt = Some(node_to_ui_recipient);
        subject.gossip_acceptor = Box::new(gossip_acceptor);
        subject.db_patch_size = 6;
        let mut peer_2_db = db_from_node(&peer_2);
        peer_2_db.add_node(peer_1.clone()).unwrap();
        peer_2_db.add_arbitrary_full_neighbor(peer_2.public_key(), peer_1.public_key());
        let peer_2_socket_addr: SocketAddr = peer_2.metadata.node_addr_opt.unwrap().into();
        let pass_gossip = GossipBuilder::new(&peer_2_db)
            .node(peer_1.public_key(), true)
            .build();
        let agrs: Vec<AccessibleGossipRecord> = pass_gossip.try_into().unwrap();

        subject.handle_agrs(agrs, peer_2_socket_addr, make_cpm_recipient().0);

        let (_, _, _, neighborhood_metadata) = handle_params_arc.lock().unwrap().remove(0);
        assert_eq!(neighborhood_metadata.db_patch_size, 6);
        TestLogHandler::new()
            .exists_log_containing(&format!("Gossip from {} ignored", peer_2_socket_addr));
    }

    fn assert_connectivity_check(hops: Hops) {
        init_test_logging();
        let test_name = &format!("connectivity_check_for_{}_hops", hops as usize);
        let nodes_count = hops as u16 + 1;
        let mut subject: Neighborhood =
            make_neighborhood_with_linearly_connected_nodes(nodes_count);
        let (ui_gateway, _, ui_gateway_arc) = make_recorder();
        let (accountant, _, _) = make_recorder();
        let node_to_ui_recipient = ui_gateway.start().recipient::<NodeToUiMessage>();
        let connected_signal = accountant.start().recipient();
        subject.min_hops = hops;
        subject.logger = Logger::new(test_name);
        subject.node_to_ui_recipient_opt = Some(node_to_ui_recipient);
        subject.connected_signal_opt = Some(connected_signal);
        let system = System::new(test_name);

        subject.handle_gossip_agrs(
            vec![],
            SocketAddr::from_str("1.2.3.4:1234").unwrap(),
            make_cpm_recipient().0,
        );

        System::current().stop();
        system.run();
        let ui_recording = ui_gateway_arc.lock().unwrap();
        let node_to_ui_message = ui_recording.get_record::<NodeToUiMessage>(0);
        assert_eq!(ui_recording.len(), 1);
        assert_eq!(subject.overall_connection_status.can_make_routes(), true);
        assert_eq!(
            subject.overall_connection_status.stage(),
            OverallConnectionStage::RouteFound
        );
        assert_eq!(
            node_to_ui_message,
            &NodeToUiMessage {
                target: MessageTarget::AllClients,
                body: UiConnectionChangeBroadcast {
                    stage: UiConnectionStage::RouteFound
                }
                .tmb(0),
            }
        );
        TestLogHandler::new().exists_log_containing(&format!(
            "DEBUG: {}: The connectivity check has found a {}-hop route.",
            test_name, hops as usize
        ));
    }

    #[test]
    fn connectivity_check_for_different_hops() {
        assert_connectivity_check(Hops::OneHop);
        assert_connectivity_check(Hops::TwoHops);
        assert_connectivity_check(Hops::ThreeHops);
        assert_connectivity_check(Hops::FourHops);
        assert_connectivity_check(Hops::FiveHops);
        assert_connectivity_check(Hops::SixHops);
    }

    #[test]
    fn neighborhood_logs_when_min_hops_route_can_not_be_made() {
        init_test_logging();
        let test_name = "neighborhood_logs_when_min_hops_route_can_not_be_made";
        let mut subject: Neighborhood = make_neighborhood_with_linearly_connected_nodes(5);
        let (ui_gateway, _, ui_gateway_arc) = make_recorder();
        let (accountant, _, _) = make_recorder();
        let node_to_ui_recipient = ui_gateway.start().recipient::<NodeToUiMessage>();
        let connected_signal = accountant.start().recipient();
        subject.logger = Logger::new(test_name);
        subject.node_to_ui_recipient_opt = Some(node_to_ui_recipient);
        subject.connected_signal_opt = Some(connected_signal);
        subject.min_hops = Hops::FiveHops;
        let system = System::new(test_name);

        subject.handle_gossip_agrs(
            vec![],
            SocketAddr::from_str("1.2.3.4:1234").unwrap(),
            make_cpm_recipient().0,
        );

        System::current().stop();
        system.run();
        let ui_recording = ui_gateway_arc.lock().unwrap();
        assert_eq!(ui_recording.len(), 0);
        assert_eq!(subject.overall_connection_status.can_make_routes(), false);
        let tlh = TestLogHandler::new();
        tlh.exists_log_containing(&format!(
            "DEBUG: {test_name}: The connectivity check still can't find a good route.",
        ));
        tlh.exists_no_log_containing(&format!(
            "DEBUG: {test_name}: The connectivity check has found a 5-hop route."
        ));
    }

    struct NeighborReplacementGossipAcceptor {
        pub new_neighbors: Vec<NodeRecord>,
    }

    impl GossipAcceptor for NeighborReplacementGossipAcceptor {
        fn handle(
            &self,
            database: &mut NeighborhoodDatabase,
            _agrs: Vec<AccessibleGossipRecord>,
            _gossip_source: SocketAddr,
            _neighborhood_metadata: NeighborhoodMetadata,
        ) -> GossipAcceptanceResult {
            let half_neighbor_keys = database
                .root()
                .half_neighbor_keys()
                .into_iter()
                .map(|k| k.clone())
                .collect_vec();
            half_neighbor_keys
                .into_iter()
                .for_each(|k| database.remove_node(&k));
            let root_key = database.root().public_key().clone();
            self.new_neighbors.iter().for_each(|nr| {
                database.add_node(nr.clone()).unwrap();
                database.add_arbitrary_full_neighbor(&root_key, nr.public_key());
            });
            GossipAcceptanceResult::Ignored
        }
    }

    #[test]
    fn neighborhood_updates_past_neighbors_when_neighbor_list_changes() {
        let cryptde: &dyn CryptDE = main_cryptde();
        let subject_node = make_global_cryptde_node_record(5555, true); // 9e7p7un06eHs6frl5A
        let old_neighbor = make_node_record(1111, true);
        let new_neighbor = make_node_record(2222, true);
        let mut subject: Neighborhood = neighborhood_from_nodes(&subject_node, Some(&old_neighbor));
        subject
            .neighborhood_database
            .add_node(old_neighbor.clone())
            .unwrap();
        subject
            .neighborhood_database
            .add_arbitrary_full_neighbor(subject_node.public_key(), old_neighbor.public_key());
        let gossip_acceptor = NeighborReplacementGossipAcceptor {
            new_neighbors: vec![old_neighbor.clone(), new_neighbor.clone()],
        };
        let set_past_neighbors_params_arc = Arc::new(Mutex::new(vec![]));
        let persistent_config = PersistentConfigurationMock::new()
            .set_past_neighbors_params(&set_past_neighbors_params_arc)
            .set_past_neighbors_result(Ok(()));
        subject.gossip_acceptor = Box::new(gossip_acceptor);
        subject.persistent_config_opt = Some(Box::new(persistent_config));

        subject.handle_gossip_agrs(
            vec![],
            SocketAddr::from_str("1.2.3.4:1234").unwrap(),
            make_cpm_recipient().0,
        );

        let mut set_past_neighbors_params = set_past_neighbors_params_arc.lock().unwrap();
        let (neighbors_opt, db_password) = set_past_neighbors_params.remove(0);
        let neighbors = neighbors_opt.unwrap();
        assert_contains(
            &neighbors,
            &NodeDescriptor::from((&old_neighbor, TEST_DEFAULT_CHAIN, cryptde)),
        );
        assert_contains(
            &neighbors,
            &NodeDescriptor::from((&new_neighbor, TEST_DEFAULT_CHAIN, cryptde)),
        );
        assert_eq!(neighbors.len(), 2);
        assert_eq!(db_password, "password".to_string());
    }

    #[test]
    fn neighborhood_removes_past_neighbors_when_neighbor_list_goes_empty() {
        let subject_node = make_global_cryptde_node_record(5555, true); // 9e7p7un06eHs6frl5A
        let neighbor = make_node_record(1111, true);
        let mut subject: Neighborhood = neighborhood_from_nodes(&subject_node, Some(&neighbor));
        subject
            .neighborhood_database
            .add_node(neighbor.clone())
            .unwrap();
        subject
            .neighborhood_database
            .add_arbitrary_full_neighbor(subject_node.public_key(), neighbor.public_key());
        let gossip_acceptor = NeighborReplacementGossipAcceptor {
            new_neighbors: vec![],
        };
        let set_past_neighbors_params_arc = Arc::new(Mutex::new(vec![]));
        let persistent_config = PersistentConfigurationMock::new()
            .set_past_neighbors_params(&set_past_neighbors_params_arc)
            .set_past_neighbors_result(Ok(()));
        subject.gossip_acceptor = Box::new(gossip_acceptor);
        subject.persistent_config_opt = Some(Box::new(persistent_config));

        subject.handle_gossip_agrs(
            vec![],
            SocketAddr::from_str("1.2.3.4:1234").unwrap(),
            make_cpm_recipient().0,
        );

        let mut set_past_neighbors_params = set_past_neighbors_params_arc.lock().unwrap();
        let (neighbors_opt, db_password) = set_past_neighbors_params.remove(0);
        assert_eq!(neighbors_opt, None);
        assert_eq!(db_password, "password".to_string());
    }

    #[test]
    fn neighborhood_does_not_update_past_neighbors_when_neighbor_list_does_not_change() {
        let subject_node = make_global_cryptde_node_record(5555, true); // 9e7p7un06eHs6frl5A
        let steadfast_neighbor = make_node_record(1111, true);
        let mut subject: Neighborhood =
            neighborhood_from_nodes(&subject_node, Some(&steadfast_neighbor));
        subject
            .neighborhood_database
            .add_node(steadfast_neighbor.clone())
            .unwrap();
        subject.neighborhood_database.add_arbitrary_full_neighbor(
            subject_node.public_key(),
            steadfast_neighbor.public_key(),
        );
        let gossip_acceptor = NeighborReplacementGossipAcceptor {
            new_neighbors: vec![steadfast_neighbor.clone()],
        };
        let set_past_neighbors_params_arc = Arc::new(Mutex::new(vec![]));
        let persistent_config = PersistentConfigurationMock::new()
            .set_past_neighbors_params(&set_past_neighbors_params_arc);
        subject.gossip_acceptor = Box::new(gossip_acceptor);
        subject.persistent_config_opt = Some(Box::new(persistent_config));

        subject.handle_gossip_agrs(
            vec![],
            SocketAddr::from_str("1.2.3.4:1234").unwrap(),
            make_cpm_recipient().0,
        );

        let set_past_neighbors_params = set_past_neighbors_params_arc.lock().unwrap();
        assert!(set_past_neighbors_params.is_empty());
    }

    #[test]
    fn neighborhood_does_not_update_past_neighbors_without_password_even_when_neighbor_list_changes(
    ) {
        let subject_node = make_global_cryptde_node_record(5555, true); // 9e7p7un06eHs6frl5A
        let old_neighbor = make_node_record(1111, true);
        let new_neighbor = make_node_record(2222, true);
        let mut subject: Neighborhood = neighborhood_from_nodes(&subject_node, Some(&old_neighbor));
        subject
            .neighborhood_database
            .add_node(old_neighbor.clone())
            .unwrap();
        subject
            .neighborhood_database
            .add_arbitrary_full_neighbor(subject_node.public_key(), old_neighbor.public_key());
        let gossip_acceptor = NeighborReplacementGossipAcceptor {
            new_neighbors: vec![old_neighbor.clone(), new_neighbor.clone()],
        };
        let set_past_neighbors_params_arc = Arc::new(Mutex::new(vec![]));
        let persistent_config = PersistentConfigurationMock::new()
            .set_past_neighbors_params(&set_past_neighbors_params_arc);
        subject.gossip_acceptor = Box::new(gossip_acceptor);
        subject.persistent_config_opt = Some(Box::new(persistent_config));
        subject.db_password_opt = None;

        subject.handle_gossip_agrs(
            vec![],
            SocketAddr::from_str("1.2.3.4:1234").unwrap(),
            make_cpm_recipient().0,
        );

        let set_past_neighbors_params = set_past_neighbors_params_arc.lock().unwrap();
        assert!(set_past_neighbors_params.is_empty());
    }

    #[test]
    fn neighborhood_warns_when_past_neighbors_update_fails_because_of_database_lock() {
        init_test_logging();
        let subject_node = make_global_cryptde_node_record(5555, true); // 9e7p7un06eHs6frl5A
        let old_neighbor = make_node_record(1111, true);
        let new_neighbor = make_node_record(2222, true);
        let mut subject: Neighborhood = neighborhood_from_nodes(&subject_node, Some(&old_neighbor));
        subject
            .neighborhood_database
            .add_node(old_neighbor.clone())
            .unwrap();
        subject
            .neighborhood_database
            .add_arbitrary_full_neighbor(subject_node.public_key(), old_neighbor.public_key());
        let gossip_acceptor = NeighborReplacementGossipAcceptor {
            new_neighbors: vec![old_neighbor.clone(), new_neighbor.clone()],
        };
        let persistent_config = PersistentConfigurationMock::new().set_past_neighbors_result(Err(
            PersistentConfigError::DatabaseError("database is locked".to_string()),
        ));
        subject.gossip_acceptor = Box::new(gossip_acceptor);
        subject.persistent_config_opt = Some(Box::new(persistent_config));

        subject.handle_gossip_agrs(
            vec![],
            SocketAddr::from_str("1.2.3.4:1234").unwrap(),
            make_cpm_recipient().0,
        );

        TestLogHandler::new().exists_log_containing("WARN: Neighborhood: Could not persist immediate-neighbor changes: database locked - skipping");
    }

    #[test]
    fn neighborhood_logs_error_when_past_neighbors_update_fails_for_another_reason() {
        init_test_logging();
        let subject_node = make_global_cryptde_node_record(5555, true); // 9e7p7un06eHs6frl5A
        let old_neighbor = make_node_record(1111, true);
        let new_neighbor = make_node_record(2222, true);
        let mut subject: Neighborhood = neighborhood_from_nodes(&subject_node, Some(&old_neighbor));
        subject
            .neighborhood_database
            .add_node(old_neighbor.clone())
            .unwrap();
        subject
            .neighborhood_database
            .add_arbitrary_full_neighbor(subject_node.public_key(), old_neighbor.public_key());
        let gossip_acceptor = NeighborReplacementGossipAcceptor {
            new_neighbors: vec![old_neighbor.clone(), new_neighbor.clone()],
        };
        let persistent_config = PersistentConfigurationMock::new().set_past_neighbors_result(Err(
            PersistentConfigError::DatabaseError("Booga".to_string()),
        ));
        subject.gossip_acceptor = Box::new(gossip_acceptor);
        subject.persistent_config_opt = Some(Box::new(persistent_config));

        subject.handle_gossip_agrs(
            vec![],
            SocketAddr::from_str("1.2.3.4:1234").unwrap(),
            make_cpm_recipient().0,
        );

        TestLogHandler::new().exists_log_containing("ERROR: Neighborhood: Could not persist immediate-neighbor changes: DatabaseError(\"Booga\")");
    }

    #[test]
    fn handle_new_public_ip_changes_public_ip_and_nothing_else() {
        init_test_logging();
        let subject_node = make_global_cryptde_node_record(1234, true);
        let neighbor = make_node_record(1050, true);
        let mut subject: Neighborhood = neighborhood_from_nodes(&subject_node, Some(&neighbor));
        let new_public_ip = IpAddr::from_str("4.3.2.1").unwrap();

        subject.handle_new_public_ip(NewPublicIp {
            new_ip: new_public_ip,
        });

        assert_eq!(
            subject.neighborhood_database.root().inner.country_code_opt,
            Some(
                subject
                    .neighborhood_database
                    .root()
                    .metadata
                    .node_location_opt
                    .as_ref()
                    .unwrap()
                    .country_code
                    .clone()
            )
        );
        assert_eq!(
            subject
                .neighborhood_database
                .root()
                .node_addr_opt()
                .unwrap()
                .ip_addr(),
            new_public_ip
        );
        TestLogHandler::new()
            .exists_log_containing("INFO: Neighborhood: Changed public IP from 1.2.3.4 to 4.3.2.1");
    }

    #[test]
    fn handle_gossip_produces_new_entry_in_db_countries() {
        init_test_logging();
        let subject_node = make_global_cryptde_node_record(5555, true); // 9e7p7un06eHs6frl5A
        let first_neighbor = make_node_record(1050, true);
        let mut subject = neighborhood_from_nodes(&subject_node, Some(&first_neighbor));
        let second_neighbor = make_node_record(1234, false);
        let new_neighbor = make_node_record(2345, false);
        let first_key = subject
            .neighborhood_database
            .add_node(first_neighbor)
            .unwrap();
        let second_key = subject
            .neighborhood_database
            .add_node(second_neighbor)
            .unwrap();
        subject
            .neighborhood_database
            .add_arbitrary_full_neighbor(subject_node.public_key(), &first_key);
        subject
            .neighborhood_database
            .add_arbitrary_full_neighbor(&first_key, &second_key);
        subject.user_exit_preferences.db_countries = subject.init_db_countries();
        let assertion_db_countries = subject.user_exit_preferences.db_countries.clone();
        let peer_actors = peer_actors_builder().build();
        subject.handle_bind_message(BindMessage { peer_actors });

        let mut neighbor_db = subject.neighborhood_database.clone();
        neighbor_db.add_node(new_neighbor.clone()).unwrap();
        neighbor_db.this_node = first_key.clone();
        neighbor_db.add_arbitrary_full_neighbor(&second_key, new_neighbor.public_key());
        let mut new_second_neighbor = neighbor_db.node_by_key_mut(&second_key).unwrap();
        new_second_neighbor.inner.version = 2;
        new_second_neighbor.resign();
        let gossip = GossipBuilder::new(&neighbor_db)
            .node(&first_key, true)
            .node(&second_key, false)
            .node(new_neighbor.public_key(), false)
            .build();

        subject.handle_gossip(
            gossip,
            SocketAddr::from_str("1.0.5.0:1050").unwrap(),
            make_cpm_recipient().0,
        );

        assert!(assertion_db_countries.is_empty());
        assert_eq!(
            &subject.user_exit_preferences.db_countries,
            &["FR".to_string()]
        )
    }

    #[test]
    fn neighborhood_sends_from_gossip_producer_when_acceptance_introductions_are_not_provided() {
        init_test_logging();
        let subject_node = make_global_cryptde_node_record(5555, true); // 9e7p7un06eHs6frl5A
        let neighbor = make_node_record(1050, true);
        let mut subject = neighborhood_from_nodes(&subject_node, Some(&neighbor));
        let full_neighbor = make_node_record(1234, true);
        let half_neighbor = make_node_record(2345, true);
        subject
            .neighborhood_database
            .add_node(full_neighbor.clone())
            .unwrap();
        subject
            .neighborhood_database
            .add_node(half_neighbor.clone())
            .unwrap();
        subject
            .neighborhood_database
            .add_arbitrary_full_neighbor(subject_node.public_key(), full_neighbor.public_key());
        subject
            .neighborhood_database
            .add_arbitrary_half_neighbor(subject_node.public_key(), half_neighbor.public_key());
        let gossip_acceptor =
            GossipAcceptorMock::new().handle_result(GossipAcceptanceResult::Accepted);
        subject.gossip_acceptor = Box::new(gossip_acceptor);
        let gossip = Gossip_0v1::new(vec![]);
        let produce_params_arc = Arc::new(Mutex::new(vec![]));
        let gossip_producer = GossipProducerMock::new()
            .produce_params(&produce_params_arc)
            .produce_result(Some(gossip.clone()))
            .produce_result(Some(gossip.clone()));
        subject.gossip_producer = Box::new(gossip_producer);
        let (hopper, _, hopper_recording_arc) = make_recorder();
        let peer_actors = peer_actors_builder().hopper(hopper).build();

        let system = System::new("");
        subject.hopper_opt = Some(peer_actors.hopper.from_hopper_client);

        subject.handle_gossip(
            Gossip_0v1::new(vec![]),
            SocketAddr::from_str("1.1.1.1:1111").unwrap(),
            make_cpm_recipient().0,
        );

        System::current().stop();
        system.run();

        let hopper_recording = hopper_recording_arc.lock().unwrap();
        let package_1 = hopper_recording.get_record::<IncipientCoresPackage>(0);
        let package_2 = hopper_recording.get_record::<IncipientCoresPackage>(1);
        assert_eq!(hopper_recording.len(), 2);
        fn digest(package: IncipientCoresPackage) -> (PublicKey, CryptData) {
            (
                package.route.next_hop(main_cryptde()).unwrap().public_key,
                package.payload,
            )
        }
        let digest_set = vec_to_set(vec![digest(package_1.clone()), digest(package_2.clone())]);
        assert_eq!(
            vec_to_set(vec![
                (
                    full_neighbor.public_key().clone(),
                    encodex(
                        main_cryptde(),
                        full_neighbor.public_key(),
                        &MessageType::Gossip(gossip.clone().into()),
                    )
                    .unwrap()
                ),
                (
                    half_neighbor.public_key().clone(),
                    encodex(
                        main_cryptde(),
                        half_neighbor.public_key(),
                        &MessageType::Gossip(gossip.into()),
                    )
                    .unwrap()
                ),
            ]),
            digest_set
        );
        let tlh = TestLogHandler::new();
        tlh.exists_log_containing(
            format!(
                "INFO: Neighborhood: Sending update Gossip about 0 Nodes to Node {}",
                full_neighbor.public_key()
            )
            .as_str(),
        );
        tlh.exists_log_containing(
            format!(
                "INFO: Neighborhood: Sending update Gossip about 0 Nodes to Node {}",
                half_neighbor.public_key()
            )
            .as_str(),
        );
        let key_as_str = format!("{}", main_cryptde().public_key());
        tlh.exists_log_containing(&format!("Sent Gossip: digraph db {{ \"src\" [label=\"Gossip From:\\n{}\\n5.5.5.5\"]; \"dest\" [label=\"Gossip To:\\nAQIDBA\\n1.2.3.4\"]; \"src\" -> \"dest\" [arrowhead=empty]; }}", &key_as_str[..8]));
        tlh.exists_log_containing(&format!("Sent Gossip: digraph db {{ \"src\" [label=\"Gossip From:\\n{}\\n5.5.5.5\"]; \"dest\" [label=\"Gossip To:\\nAgMEBQ\\n2.3.4.5\"]; \"src\" -> \"dest\" [arrowhead=empty]; }}", &key_as_str[..8]));
    }

    #[test]
    fn neighborhood_sends_no_gossip_when_target_does_not_exist() {
        let subject_node = make_global_cryptde_node_record(5555, true); // 9e7p7un06eHs6frl5A
                                                                        // This is ungossippable not because of any attribute of its own, but because the
                                                                        // GossipProducerMock is set to return None when ordered to target it.
        let ungossippable = make_node_record(1050, true);
        let mut subject = neighborhood_from_nodes(&subject_node, Some(&ungossippable));
        subject
            .neighborhood_database
            .add_node(ungossippable.clone())
            .unwrap();
        subject
            .neighborhood_database
            .add_arbitrary_full_neighbor(subject_node.public_key(), ungossippable.public_key());
        let gossip_acceptor =
            GossipAcceptorMock::new().handle_result(GossipAcceptanceResult::Accepted);
        subject.gossip_acceptor = Box::new(gossip_acceptor);
        let produce_params_arc = Arc::new(Mutex::new(vec![]));
        let gossip_producer = GossipProducerMock::new()
            .produce_params(&produce_params_arc)
            .produce_result(None);
        subject.gossip_producer = Box::new(gossip_producer);
        let (hopper, _, hopper_recording_arc) = make_recorder();
        let peer_actors = peer_actors_builder().hopper(hopper).build();

        let system = System::new("");
        subject.hopper_opt = Some(peer_actors.hopper.from_hopper_client);

        subject.handle_gossip(
            Gossip_0v1::new(vec![]),
            SocketAddr::from_str("1.1.1.1:1111").unwrap(),
            make_cpm_recipient().0,
        );

        System::current().stop();
        system.run();

        let hopper_recording = hopper_recording_arc.lock().unwrap();
        assert_eq!(hopper_recording.len(), 0);
    }

    #[test]
    fn neighborhood_sends_only_relay_gossip_when_gossip_acceptor_relays() {
        let subject_node = make_global_cryptde_node_record(5555, true); // 9e7p7un06eHs6frl5A
        let mut subject =
            neighborhood_from_nodes(&subject_node, Some(&make_node_record(1111, true)));
        let debut_node = make_node_record(1234, true);
        let debut_gossip = GossipBuilder::new(&subject.neighborhood_database)
            .node(subject_node.public_key(), true)
            .build();
        let gossip_acceptor =
            GossipAcceptorMock::new().handle_result(GossipAcceptanceResult::Reply(
                debut_gossip.clone(),
                debut_node.public_key().clone(),
                debut_node.node_addr_opt().unwrap(),
            ));
        subject.gossip_acceptor = Box::new(gossip_acceptor);
        let (hopper, _, hopper_recording_arc) = make_recorder();
        let peer_actors = peer_actors_builder().hopper(hopper).build();
        let system = System::new("");
        subject.hopper_no_lookup_opt = Some(peer_actors.hopper.from_hopper_client_no_lookup);
        let gossip_source = SocketAddr::from_str("8.6.5.4:8654").unwrap();

        subject.handle_gossip(
            // In real life this would be Relay Gossip from gossip_source to debut_node.
            Gossip_0v1::new(vec![]),
            gossip_source,
            make_cpm_recipient().0,
        );

        System::current().stop();
        system.run();
        let hopper_recording = hopper_recording_arc.lock().unwrap();
        let package = hopper_recording.get_record::<NoLookupIncipientCoresPackage>(0);
        assert_eq!(1, hopper_recording.len());
        assert_eq!(debut_node.public_key(), &package.public_key);
        assert_eq!(
            debut_node.node_addr_opt().as_ref().unwrap(),
            &package.node_addr
        );
        assert_eq!(
            debut_gossip,
            match decodex::<MessageType>(
                &CryptDENull::from(debut_node.public_key(), TEST_DEFAULT_CHAIN),
                &package.payload,
            ) {
                Ok(MessageType::Gossip(vd)) => Gossip_0v1::try_from(vd).unwrap(),
                x => panic!("Expected Gossip, but found {:?}", x),
            },
        );
    }

    #[test]
    fn neighborhood_sends_no_gossip_when_gossip_acceptor_ignores() {
        let subject_node = make_global_cryptde_node_record(5555, true); // 9e7p7un06eHs6frl5A
        let neighbor = make_node_record(1111, true);
        let mut subject = neighborhood_from_nodes(&subject_node, Some(&neighbor));
        let gossip_acceptor =
            GossipAcceptorMock::new().handle_result(GossipAcceptanceResult::Ignored);
        subject.gossip_acceptor = Box::new(gossip_acceptor);
        let subject_node = subject.neighborhood_database.root().clone();
        let (hopper, _, hopper_recording_arc) = make_recorder();
        let peer_actors = peer_actors_builder().hopper(hopper).build();
        let system = System::new("");
        subject.hopper_opt = Some(peer_actors.hopper.from_hopper_client);

        subject.handle_gossip(
            Gossip_0v1::new(vec![]),
            subject_node.node_addr_opt().unwrap().into(),
            make_cpm_recipient().0,
        );

        System::current().stop();
        system.run();
        let hopper_recording = hopper_recording_arc.lock().unwrap();
        assert_eq!(0, hopper_recording.len());
    }

    #[test]
    fn neighborhood_complains_about_inability_to_ban_when_gossip_acceptor_requests_it() {
        init_test_logging();
        let subject_node = make_global_cryptde_node_record(5555, true); // 9e7p7un06eHs6frl5A
        let neighbor = make_node_record(1111, true);
        let mut subject = neighborhood_from_nodes(&subject_node, Some(&neighbor));
        let gossip_acceptor = GossipAcceptorMock::new()
            .handle_result(GossipAcceptanceResult::Ban("Bad guy".to_string()));
        subject.gossip_acceptor = Box::new(gossip_acceptor);
        let subject_node = subject.neighborhood_database.root().clone();
        let (hopper, _, hopper_recording_arc) = make_recorder();
        let peer_actors = peer_actors_builder().hopper(hopper).build();
        let system = System::new("");
        subject.hopper_opt = Some(peer_actors.hopper.from_hopper_client);

        subject.handle_gossip(
            Gossip_0v1::new(vec![]),
            subject_node.node_addr_opt().unwrap().into(),
            make_cpm_recipient().0,
        );

        System::current().stop();
        system.run();
        let hopper_recording = hopper_recording_arc.lock().unwrap();
        assert_eq!(0, hopper_recording.len());
        let tlh = TestLogHandler::new();
        tlh.exists_log_containing("WARN: Neighborhood: Malefactor detected at 5.5.5.5:5555, but malefactor bans not yet implemented; ignoring: Bad guy");
    }

    #[test]
    fn neighborhood_does_not_accept_gossip_if_a_record_is_non_deserializable() {
        init_test_logging();
        let mut subject = make_standard_subject();
        let db = &mut subject.neighborhood_database;
        let one_node_key = &db.add_node(make_node_record(2222, true)).unwrap();
        let another_node_key = &db.add_node(make_node_record(3333, true)).unwrap();
        let mut gossip = GossipBuilder::new(db)
            .node(one_node_key, true)
            .node(another_node_key, false)
            .build();
        gossip.node_records[1].signed_data = PlainData::new(&[1, 2, 3, 4]); // corrupt second record
        let gossip_source = SocketAddr::from_str("1.2.3.4:1234").unwrap();

        subject.handle_gossip(gossip, gossip_source, make_cpm_recipient().0);

        // No panic means that subject didn't try to invoke the GossipAcceptorMock: test passes!
        TestLogHandler::new().exists_log_containing(&format!(
            "ERROR: Neighborhood: Received non-deserializable Gossip from {}",
            gossip_source
        ));
    }

    #[test]
    fn neighborhood_does_not_accept_gossip_if_a_record_signature_is_invalid() {
        init_test_logging();
        let mut subject = make_standard_subject();
        let db = &mut subject.neighborhood_database;
        let one_node_key = &db.add_node(make_node_record(2222, true)).unwrap();
        let another_node_key = &db.add_node(make_node_record(3333, true)).unwrap();
        let mut gossip = GossipBuilder::new(db)
            .node(one_node_key, true)
            .node(another_node_key, false)
            .build();
        gossip.node_records[1].signature = CryptData::new(&[1, 2, 3, 4]); // corrupt second record
        let gossip_source = SocketAddr::from_str("1.2.3.4:1234").unwrap();

        subject.handle_gossip(gossip, gossip_source, make_cpm_recipient().0);

        // No panic means that subject didn't try to invoke the GossipAcceptorMock: test passes!
        TestLogHandler::new().exists_log_containing(&format!(
            "ERROR: Neighborhood: Received Gossip with invalid signature from {}",
            gossip_source
        ));
    }

    #[test]
    fn neighborhood_logs_received_gossip_in_dot_graph_format() {
        init_test_logging();
        let cryptde = main_cryptde();
        let this_node = NodeRecord::new_for_tests(
            &cryptde.public_key(),
            Some(&NodeAddr::new(
                &IpAddr::from_str("5.4.3.2").unwrap(),
                &[1234],
            )),
            100,
            true,
            true,
            None,
        );
        let mut db = db_from_node(&this_node);
        let far_neighbor = make_node_record(1324, true);
        let gossip_neighbor = make_node_record(4657, true);
        db.add_node(far_neighbor.clone()).unwrap();
        db.add_node(gossip_neighbor.clone()).unwrap();
        db.add_arbitrary_full_neighbor(this_node.public_key(), gossip_neighbor.public_key());
        db.add_arbitrary_full_neighbor(gossip_neighbor.public_key(), far_neighbor.public_key());
        db.node_by_key_mut(this_node.public_key()).unwrap().resign();
        db.node_by_key_mut(gossip_neighbor.public_key())
            .unwrap()
            .resign();
        db.node_by_key_mut(far_neighbor.public_key())
            .unwrap()
            .resign();

        let gossip = GossipBuilder::new(&db)
            .node(gossip_neighbor.public_key(), true)
            .node(far_neighbor.public_key(), false)
            .build();
        let cores_package = ExpiredCoresPackage {
            immediate_neighbor: SocketAddr::from_str("1.2.3.4:1234").unwrap(),
            paying_wallet: Some(make_paying_wallet(b"consuming")),
            remaining_route: make_meaningless_route(),
            payload: gossip,
            payload_len: 0,
        };
        let hopper = Recorder::new();
        let this_node_inside = this_node.clone();
        thread::spawn(move || {
            let system = System::new("");
            let subject = Neighborhood::new(
                cryptde,
                &bc_from_nc_plus(
                    NeighborhoodConfig {
                        mode: NeighborhoodMode::Standard(
                            this_node_inside.node_addr_opt().unwrap(),
                            vec![],
                            rate_pack(100),
                        ),
                        min_hops: MIN_HOPS_FOR_TEST,
                    },
                    this_node_inside.earning_wallet(),
                    None,
                    "neighborhood_logs_received_gossip_in_dot_graph_format",
                ),
            );

            let addr: Addr<Neighborhood> = subject.start();
            let peer_actors = peer_actors_builder().hopper(hopper).build();
            addr.try_send(BindMessage { peer_actors }).unwrap();

            let sub = addr.recipient::<ExpiredCoresPackage<Gossip_0v1>>();
            sub.try_send(cores_package).unwrap();

            system.run();
        });
        let tlh = TestLogHandler::new();
        tlh.await_log_containing(
            &format!("\"BAYFBw\" [label=\"AR v0 US\\nBAYFBw\\n4.6.5.7:4657\"];"),
            5000,
        );

        tlh.exists_log_containing("Received Gossip: digraph db { ");
        tlh.exists_log_containing("\"AQMCBA\" [label=\"AR v0 AU\\nAQMCBA\"];");
        tlh.exists_log_containing(&format!(
            "\"{}\" [label=\"{}\"] [shape=none];",
            cryptde.public_key(),
            &format!("{}", cryptde.public_key())[..8]
        ));
        tlh.exists_log_containing(&format!("\"BAYFBw\" -> \"{}\";", cryptde.public_key()));
        tlh.exists_log_containing("\"AQMCBA\" -> \"BAYFBw\";");
        tlh.exists_log_containing("\"BAYFBw\" -> \"AQMCBA\";");
    }

    #[test]
    fn node_gossips_to_neighbors_on_startup() {
        init_test_logging();
        let data_dir = ensure_node_home_directory_exists(
            "neighborhood/mod",
            "node_gossips_to_neighbors_on_startup",
        );
        {
            let _ = DbInitializerReal::default()
                .initialize(&data_dir, DbInitializationConfig::test_default())
                .unwrap();
        }
        let cryptde: &dyn CryptDE = main_cryptde();
        let debut_target = NodeDescriptor::try_from((
            main_cryptde(), // Used to provide default cryptde
            "masq://eth-ropsten:AQIDBA@1.2.3.4:1234",
        ))
        .unwrap();
        let (hopper, _, hopper_recording) = make_recorder();
        let mut subject = Neighborhood::new(
            cryptde,
            &bc_from_nc_plus(
                NeighborhoodConfig {
                    mode: NeighborhoodMode::Standard(
                        NodeAddr::new(&IpAddr::from_str("5.4.3.2").unwrap(), &[1234]),
                        vec![debut_target.clone()],
                        rate_pack(100),
                    ),
                    min_hops: MIN_HOPS_FOR_TEST,
                },
                NodeRecord::earning_wallet_from_key(&cryptde.public_key()),
                NodeRecord::consuming_wallet_from_key(&cryptde.public_key()),
                "node_gossips_to_neighbors_on_startup",
            ),
        );
        subject.persistent_config_opt = Some(Box::new(
            PersistentConfigurationMock::new().min_hops_result(Ok(MIN_HOPS_FOR_TEST)),
        ));
        subject.data_directory = data_dir;
        subject.logger = Logger::new("node_gossips_to_neighbors_on_startup");
        let this_node = subject.neighborhood_database.root().clone();
        let system = System::new("node_gossips_to_neighbors_on_startup");
        let addr: Addr<Neighborhood> = subject.start();
        let peer_actors = peer_actors_builder().hopper(hopper).build();
        addr.try_send(BindMessage { peer_actors }).unwrap();
        let sub = addr.recipient::<StartMessage>();

        sub.try_send(StartMessage {}).unwrap();

        System::current().stop();
        system.run();
        let locked_recording = hopper_recording.lock().unwrap();
        let package_ref: &NoLookupIncipientCoresPackage = locked_recording.get_record(0);
        let neighbor_node_cryptde =
            CryptDENull::from(&debut_target.encryption_public_key, TEST_DEFAULT_CHAIN);
        let decrypted_payload = neighbor_node_cryptde.decode(&package_ref.payload).unwrap();
        let gossip = match serde_cbor::de::from_slice(decrypted_payload.as_slice()).unwrap() {
            MessageType::Gossip(vd) => Gossip_0v1::try_from(vd).unwrap(),
            x => panic!("Should have been MessageType::Gossip, but was {:?}", x),
        };
        let temp_db = db_from_node(&this_node);
        let expected_gnr = GossipNodeRecord::from((&temp_db, this_node.public_key(), true));

        assert_contains(&gossip.node_records, &expected_gnr);
        assert_eq!(1, gossip.node_records.len());
        TestLogHandler::new().exists_log_containing(&format!(
            "DEBUG: node_gossips_to_neighbors_on_startup: Debut Gossip sent to {:?}",
            debut_target
        ));
    }

    #[test]
    fn node_validates_min_hops_value_from_persistent_configuration() {
        let test_name = "node_validates_min_hops_value_from_persistent_configuration";
        let min_hops_in_neighborhood = Hops::SixHops;
        let min_hops_in_persistent_configuration = min_hops_in_neighborhood;
        let mut subject = Neighborhood::new(
            main_cryptde(),
            &bc_from_nc_plus(
                NeighborhoodConfig {
                    mode: NeighborhoodMode::Standard(
                        NodeAddr::new(&make_ip(0), &[1234]),
                        vec![make_node_descriptor(make_ip(1))],
                        rate_pack(100),
                    ),
                    min_hops: min_hops_in_neighborhood,
                },
                make_wallet("earning"),
                None,
                test_name,
            ),
        );
        subject.persistent_config_opt = Some(Box::new(
            PersistentConfigurationMock::new()
                .min_hops_result(Ok(min_hops_in_persistent_configuration)),
        ));
        let system = System::new(test_name);
        let addr: Addr<Neighborhood> = subject.start();
        let peer_actors = peer_actors_builder().build();
        addr.try_send(BindMessage { peer_actors }).unwrap();

        addr.try_send(StartMessage {}).unwrap();

        addr.try_send(AssertionsMessage {
            assertions: Box::new(move |neighborhood: &mut Neighborhood| {
                assert_eq!(neighborhood.min_hops, min_hops_in_persistent_configuration);
            }),
        })
        .unwrap();
        System::current().stop();
        system.run();
    }

    #[test]
    fn neighborhood_picks_min_hops_value_from_db_if_it_is_different_from_that_in_neighborhood() {
        init_test_logging();
        let test_name = "neighborhood_picks_min_hops_value_from_db_if_it_is_different_from_that_in_neighborhood";
        let min_hops_in_neighborhood = Hops::SixHops;
        let min_hops_in_db = Hops::TwoHops;
        let mut subject = Neighborhood::new(
            main_cryptde(),
            &bc_from_nc_plus(
                NeighborhoodConfig {
                    mode: NeighborhoodMode::Standard(
                        NodeAddr::new(&make_ip(0), &[1234]),
                        vec![make_node_descriptor(make_ip(1))],
                        rate_pack(100),
                    ),
                    min_hops: min_hops_in_neighborhood,
                },
                make_wallet("earning"),
                None,
                test_name,
            ),
        );
        subject.logger = Logger::new(test_name);
        subject.persistent_config_opt = Some(Box::new(
            PersistentConfigurationMock::new().min_hops_result(Ok(min_hops_in_db)),
        ));
        let system = System::new(test_name);
        let addr: Addr<Neighborhood> = subject.start();
        let peer_actors = peer_actors_builder().build();
        addr.try_send(BindMessage { peer_actors }).unwrap();

        addr.try_send(StartMessage {}).unwrap();

        let assertions_msg = AssertionsMessage {
            assertions: Box::new(move |neighborhood: &mut Neighborhood| {
                assert_eq!(neighborhood.min_hops, min_hops_in_db)
            }),
        };
        addr.try_send(assertions_msg).unwrap();
        System::current().stop();
        system.run();
        TestLogHandler::new().exists_log_containing(&format!(
            "INFO: {test_name}: Database with different min hops value detected; \
            currently set: {:?}, found in db: {:?}; changing to {:?}",
            min_hops_in_neighborhood, min_hops_in_db, min_hops_in_db
        ));
    }

    /*
            Database, where we'll fail to make a three-hop route to C after removing A:

                 NN--------+
                 NN        |
                 |         |
                 v         v
                 AA-->BB-->CC
                 AA<--BB<--CC

                 after removing A as neighbor...

                 NN--------+
                 NN        |
                           |
                           v
                 AA-->BB-->CC
                 AA<--BB<--CC

            Tests will be written from the viewpoint of N.
    */

    #[test]
    fn neighborhood_removes_neighbor_when_directed_to() {
        let system = System::new("neighborhood_removes_neighbor_when_directed_to");
        let hopper = Recorder::new();
        let mut subject = make_standard_subject();
        let n = &subject.neighborhood_database.root().clone();
        let a = &make_node_record(3456, true);
        let b = &make_node_record(4567, false);
        let c = &make_node_record(5678, true);
        {
            let db = &mut subject.neighborhood_database;
            db.add_node(a.clone()).unwrap();
            db.add_node(b.clone()).unwrap();
            db.add_node(c.clone()).unwrap();
            let mut single_edge = |a: &NodeRecord, b: &NodeRecord| {
                db.add_arbitrary_half_neighbor(a.public_key(), b.public_key())
            };
            single_edge(n, a);
            single_edge(n, c);
            single_edge(a, b);
            single_edge(b, a);
            single_edge(b, c);
            single_edge(c, b);
        }
        let addr: Addr<Neighborhood> = subject.start();
        let peer_actors = peer_actors_builder().hopper(hopper).build();
        addr.try_send(BindMessage { peer_actors }).unwrap();

        addr.try_send(RemoveNeighborMessage {
            public_key: a.public_key().clone(),
        })
        .unwrap();

        let three_hop_route_request = RouteQueryMessage {
            target_key_opt: Some(c.public_key().clone()),
            target_component: Component::ProxyClient,
            return_component_opt: None,
            payload_size: 10000,
            hostname_opt: None,
            target_country_opt: None,
        };
        let unsuccessful_three_hop_route = addr.send(three_hop_route_request);
        let asserted_node_record = a.clone();
        let assertion_msg = AssertionsMessage {
            assertions: Box::new(move |neighborhood: &mut Neighborhood| {
                let database = &neighborhood.neighborhood_database;
                let node_record_by_key =
                    database.node_by_key(&asserted_node_record.public_key().clone());
                let node_record_by_ip =
                    database.node_by_ip(&asserted_node_record.node_addr_opt().unwrap().ip_addr());
                assert_eq!(
                    node_record_by_key.unwrap().public_key(),
                    asserted_node_record.public_key()
                );
                assert_eq!(node_record_by_ip, None)
            }),
        };
        addr.try_send(assertion_msg).unwrap();
        System::current().stop_with_code(0);
        system.run();
        assert_eq!(None, unsuccessful_three_hop_route.wait().unwrap());
    }

    fn node_record_to_neighbor_config(node_record_ref: &NodeRecord) -> NodeDescriptor {
        let cryptde: &dyn CryptDE = main_cryptde();
        NodeDescriptor::from((node_record_ref, Chain::EthRopsten, cryptde))
    }

    #[test]
    fn neighborhood_sends_node_query_response_with_none_when_initially_configured_with_no_data() {
        let cryptde = main_cryptde();
        let (recorder, awaiter, recording_arc) = make_recorder();
        thread::spawn(move || {
            let system = System::new("responds_with_none_when_initially_configured_with_no_data");

            let addr: Addr<Recorder> = recorder.start();
            let recipient: Recipient<DispatcherNodeQueryResponse> =
                addr.recipient::<DispatcherNodeQueryResponse>();

            let subject = make_standard_subject();
            let addr: Addr<Neighborhood> = subject.start();
            let sub: Recipient<DispatcherNodeQueryMessage> =
                addr.recipient::<DispatcherNodeQueryMessage>();

            sub.try_send(DispatcherNodeQueryMessage {
                query: NodeQueryMessage::PublicKey(PublicKey::new(&b"booga"[..])),
                context: TransmitDataMsg {
                    endpoint: Endpoint::Key(cryptde.public_key().clone()),
                    last_data: false,
                    sequence_number: None,
                    data: Vec::new(),
                },
                recipient,
            })
            .unwrap();

            system.run();
        });

        awaiter.await_message_count(1);
        let recording = recording_arc.lock().unwrap();
        assert_eq!(recording.len(), 1);
        let message = recording.get_record::<DispatcherNodeQueryResponse>(0);
        assert_eq!(message.result, None);
    }

    #[test]
    fn neighborhood_sends_node_query_response_with_none_when_key_query_matches_no_configured_data()
    {
        let cryptde: &dyn CryptDE = main_cryptde();
        let earning_wallet = make_wallet("earning");
        let consuming_wallet = Some(make_paying_wallet(b"consuming"));
        let (recorder, awaiter, recording_arc) = make_recorder();
        thread::spawn(move || {
            let system = System::new("neighborhood_sends_node_query_response_with_none_when_key_query_matches_no_configured_data");
            let addr: Addr<Recorder> = recorder.start();
            let recipient: Recipient<DispatcherNodeQueryResponse> =
                addr.recipient::<DispatcherNodeQueryResponse>();

            let subject = Neighborhood::new(
                cryptde,
                &bc_from_nc_plus(
                    NeighborhoodConfig {
                        mode: NeighborhoodMode::Standard(
                            NodeAddr::new(&IpAddr::from_str("5.4.3.2").unwrap(), &[5678]),
                            vec![NodeDescriptor::from((
                                &PublicKey::new(&b"booga"[..]),
                                &NodeAddr::new(
                                    &IpAddr::from_str("1.2.3.4").unwrap(),
                                    &[1234, 2345],
                                ),
                                Chain::EthRopsten,
                                cryptde,
                            ))],
                            rate_pack(100),
                        ),
                        min_hops: MIN_HOPS_FOR_TEST,
                    },
                    earning_wallet.clone(),
                    consuming_wallet.clone(),
                    "neighborhood_sends_node_query_response_with_none_when_key_query_matches_no_configured_data"
                ),
            );
            let addr: Addr<Neighborhood> = subject.start();
            let sub: Recipient<DispatcherNodeQueryMessage> =
                addr.recipient::<DispatcherNodeQueryMessage>();

            sub.try_send(DispatcherNodeQueryMessage {
                query: NodeQueryMessage::PublicKey(PublicKey::new(&b"blah"[..])),
                context: TransmitDataMsg {
                    endpoint: Endpoint::Key(cryptde.public_key().clone()),
                    last_data: false,
                    sequence_number: None,
                    data: Vec::new(),
                },
                recipient,
            })
            .unwrap();

            system.run();
        });

        awaiter.await_message_count(1);
        let recording = recording_arc.lock().unwrap();
        assert_eq!(recording.len(), 1);
        let message = recording.get_record::<DispatcherNodeQueryResponse>(0);
        assert_eq!(message.result, None);
    }

    #[test]
    fn neighborhood_sends_node_query_response_with_result_when_key_query_matches_configured_data() {
        let cryptde = main_cryptde();
        let earning_wallet = make_wallet("earning");
        let consuming_wallet = Some(make_paying_wallet(b"consuming"));
        let (recorder, awaiter, recording_arc) = make_recorder();
        let one_neighbor = make_node_record(2345, true);
        let another_neighbor = make_node_record(3456, true);
        let another_neighbor_a = another_neighbor.clone();
        let context = TransmitDataMsg {
            endpoint: Endpoint::Key(cryptde.public_key().clone()),
            last_data: false,
            sequence_number: None,
            data: Vec::new(),
        };
        let context_a = context.clone();
        thread::spawn(move || {
            let system = System::new("neighborhood_sends_node_query_response_with_result_when_key_query_matches_configured_data");
            let addr: Addr<Recorder> = recorder.start();
            let recipient = addr.recipient::<DispatcherNodeQueryResponse>();
            let mut subject = Neighborhood::new(
                cryptde,
                &bc_from_nc_plus(
                    NeighborhoodConfig {
                        mode: NeighborhoodMode::Standard(
                            NodeAddr::new(&IpAddr::from_str("5.4.3.2").unwrap(), &[5678]),
                            vec![node_record_to_neighbor_config(&one_neighbor)],
                            rate_pack(100),
                        ),
                        min_hops: MIN_HOPS_FOR_TEST,
                    },
                    earning_wallet.clone(),
                    consuming_wallet.clone(),
                    "neighborhood_sends_node_query_response_with_result_when_key_query_matches_configured_data"
                ),
            );
            subject
                .neighborhood_database
                .add_node(another_neighbor.clone())
                .unwrap();
            let addr: Addr<Neighborhood> = subject.start();
            let sub: Recipient<DispatcherNodeQueryMessage> =
                addr.recipient::<DispatcherNodeQueryMessage>();

            sub.try_send(DispatcherNodeQueryMessage {
                query: NodeQueryMessage::PublicKey(another_neighbor.public_key().clone()),
                context,
                recipient,
            })
            .unwrap();

            system.run();
        });

        awaiter.await_message_count(1);
        let message = Recording::get::<DispatcherNodeQueryResponse>(&recording_arc, 0);
        assert_eq!(
            message.result.unwrap(),
            NodeQueryResponseMetadata::new(
                another_neighbor_a.public_key().clone(),
                Some(another_neighbor_a.node_addr_opt().unwrap().clone()),
                another_neighbor_a.rate_pack().clone(),
            )
        );
        assert_eq!(message.context, context_a);
    }

    #[test]
    fn neighborhood_sends_node_query_response_with_none_when_ip_address_query_matches_no_configured_data(
    ) {
        let cryptde: &dyn CryptDE = main_cryptde();
        let earning_wallet = make_wallet("earning");
        let consuming_wallet = Some(make_paying_wallet(b"consuming"));
        let (recorder, awaiter, recording_arc) = make_recorder();
        thread::spawn(move || {
            let system = System::new("neighborhood_sends_node_query_response_with_none_when_ip_address_query_matches_no_configured_data");
            let addr: Addr<Recorder> = recorder.start();
            let recipient: Recipient<DispatcherNodeQueryResponse> =
                addr.recipient::<DispatcherNodeQueryResponse>();
            let subject = Neighborhood::new(
                cryptde,
                &bc_from_nc_plus(
                    NeighborhoodConfig {
                        mode: NeighborhoodMode::Standard(
                            NodeAddr::new(&IpAddr::from_str("5.4.3.2").unwrap(), &[5678]),
                            vec![NodeDescriptor::from((
                                &PublicKey::new(&b"booga"[..]),
                                &NodeAddr::new(
                                    &IpAddr::from_str("1.2.3.4").unwrap(),
                                    &[1234, 2345],
                                ),
                                Chain::EthRopsten,
                                cryptde,
                            ))],
                            rate_pack(100),
                        ),
                        min_hops: MIN_HOPS_FOR_TEST,
                    },
                    earning_wallet.clone(),
                    consuming_wallet.clone(),
                    "neighborhood_sends_node_query_response_with_none_when_ip_address_query_matches_no_configured_data"
                ),
            );
            let addr: Addr<Neighborhood> = subject.start();
            let sub: Recipient<DispatcherNodeQueryMessage> =
                addr.recipient::<DispatcherNodeQueryMessage>();

            sub.try_send(DispatcherNodeQueryMessage {
                query: NodeQueryMessage::IpAddress(IpAddr::from_str("2.3.4.5").unwrap()),
                context: TransmitDataMsg {
                    endpoint: Endpoint::Key(cryptde.public_key().clone()),
                    last_data: false,
                    sequence_number: None,
                    data: Vec::new(),
                },
                recipient,
            })
            .unwrap();

            system.run();
        });

        awaiter.await_message_count(1);
        let recording = recording_arc.lock().unwrap();
        assert_eq!(recording.len(), 1);
        let message = recording.get_record::<DispatcherNodeQueryResponse>(0);
        assert_eq!(message.result, None);
    }

    #[test]
    fn neighborhood_sends_node_query_response_with_result_when_ip_address_query_matches_configured_data(
    ) {
        let cryptde: &dyn CryptDE = main_cryptde();
        let (recorder, awaiter, recording_arc) = make_recorder();
        let node_record = make_node_record(1234, true);
        let another_node_record = make_node_record(2345, true);
        let another_node_record_a = another_node_record.clone();
        let context = TransmitDataMsg {
            endpoint: Endpoint::Key(cryptde.public_key().clone()),
            last_data: false,
            sequence_number: None,
            data: Vec::new(),
        };
        let context_a = context.clone();
        thread::spawn(move || {
            let system = System::new("neighborhood_sends_node_query_response_with_result_when_ip_address_query_matches_configured_data");
            let addr: Addr<Recorder> = recorder.start();
            let recipient: Recipient<DispatcherNodeQueryResponse> =
                addr.recipient::<DispatcherNodeQueryResponse>();
            let config = bc_from_nc_plus(
                NeighborhoodConfig {
                    mode: NeighborhoodMode::Standard(
                        node_record.node_addr_opt().unwrap(),
                        vec![NodeDescriptor::from((
                            &node_record,
                            Chain::EthRopsten,
                            cryptde,
                        ))],
                        rate_pack(100),
                    ),
                    min_hops: MIN_HOPS_FOR_TEST,
                },
                node_record.earning_wallet(),
                None,
                "neighborhood_sends_node_query_response_with_result_when_ip_address_query_matches_configured_data"
            );
            let mut subject = Neighborhood::new(cryptde, &config);
            subject
                .neighborhood_database
                .add_node(another_node_record_a)
                .unwrap();
            let addr: Addr<Neighborhood> = subject.start();
            let sub: Recipient<DispatcherNodeQueryMessage> =
                addr.recipient::<DispatcherNodeQueryMessage>();

            sub.try_send(DispatcherNodeQueryMessage {
                query: NodeQueryMessage::IpAddress(IpAddr::from_str("2.3.4.5").unwrap()),
                context,
                recipient,
            })
            .unwrap();

            system.run();
        });

        awaiter.await_message_count(1);
        let message = Recording::get::<DispatcherNodeQueryResponse>(&recording_arc, 0);

        assert_eq!(
            message.result.unwrap(),
            NodeQueryResponseMetadata::new(
                another_node_record.public_key().clone(),
                Some(another_node_record.node_addr_opt().unwrap().clone()),
                another_node_record.rate_pack().clone(),
            )
        );
        assert_eq!(message.context, context_a);
    }

    #[test]
    fn make_round_trip_route_returns_error_when_no_non_next_door_neighbor_found() {
        // Make a triangle of Nodes
        let min_hops = Hops::TwoHops;
        let one_next_door_neighbor = make_node_record(3333, true);
        let another_next_door_neighbor = make_node_record(4444, true);
        let subject_node = make_global_cryptde_node_record(5555, true); // 9e7p7un06eHs6frl5A
        let mut subject = neighborhood_from_nodes(&subject_node, Some(&one_next_door_neighbor));
        subject.min_hops = min_hops;

        subject
            .neighborhood_database
            .add_node(one_next_door_neighbor.clone())
            .unwrap();
        subject
            .neighborhood_database
            .add_node(another_next_door_neighbor.clone())
            .unwrap();

        subject.neighborhood_database.add_arbitrary_full_neighbor(
            subject_node.public_key(),
            one_next_door_neighbor.public_key(),
        );
        subject.neighborhood_database.add_arbitrary_full_neighbor(
            subject_node.public_key(),
            another_next_door_neighbor.public_key(),
        );
        subject.neighborhood_database.add_arbitrary_full_neighbor(
            one_next_door_neighbor.public_key(),
            another_next_door_neighbor.public_key(),
        );

        let result = subject.make_round_trip_route(RouteQueryMessage {
            target_key_opt: None,
            target_component: Component::ProxyClient,
            return_component_opt: Some(Component::ProxyServer),
            payload_size: 10000,
            hostname_opt: None,
            target_country_opt: None,
        });

        assert_eq!(
            Err(format!(
                "Couldn't find any routes: at least {}-hop from {} to ProxyClient at Unknown",
                min_hops as usize,
                main_cryptde().public_key()
            )),
            result
        );
    }

    #[test]
    fn make_round_trip_succeeds_when_it_finds_non_next_door_neighbor_exit_node() {
        let next_door_neighbor = make_node_record(3333, true);
        let exit_node = make_node_record(5, false);

        let subject_node = make_global_cryptde_node_record(666, true); // 9e7p7un06eHs6frl5A
        let mut subject = neighborhood_from_nodes(&subject_node, Some(&next_door_neighbor));
        subject.min_hops = Hops::TwoHops;

        subject
            .neighborhood_database
            .add_node(next_door_neighbor.clone())
            .unwrap();
        subject
            .neighborhood_database
            .add_node(exit_node.clone())
            .unwrap();

        subject.neighborhood_database.add_arbitrary_full_neighbor(
            subject_node.public_key(),
            next_door_neighbor.public_key(),
        );

        subject
            .neighborhood_database
            .add_arbitrary_full_neighbor(next_door_neighbor.public_key(), exit_node.public_key());

        let result = subject.make_round_trip_route(RouteQueryMessage {
            target_key_opt: None,
            target_component: Component::ProxyClient,
            return_component_opt: Some(Component::ProxyServer),
            payload_size: 10000,
            hostname_opt: None,
            target_country_opt: None,
        });

        let next_door_neighbor_cryptde =
            CryptDENull::from(&next_door_neighbor.public_key(), TEST_DEFAULT_CHAIN);
        let exit_node_cryptde = CryptDENull::from(&exit_node.public_key(), TEST_DEFAULT_CHAIN);

        let hops = result.clone().unwrap().route.hops;
        let actual_keys: Vec<PublicKey> = match hops.as_slice() {
            [hop, exit, hop_back, origin, empty, _accounting] => vec![
                decodex::<LiveHop>(main_cryptde(), hop)
                    .expect("hop")
                    .public_key,
                decodex::<LiveHop>(&next_door_neighbor_cryptde, exit)
                    .expect("exit")
                    .public_key,
                decodex::<LiveHop>(&exit_node_cryptde, hop_back)
                    .expect("hop_back")
                    .public_key,
                decodex::<LiveHop>(&next_door_neighbor_cryptde, origin)
                    .expect("origin")
                    .public_key,
                decodex::<LiveHop>(main_cryptde(), empty)
                    .expect("empty")
                    .public_key,
            ],
            l => panic!("our match is wrong, real size is {}, {:?}", l.len(), l),
        };
        let expected_public_keys = vec![
            next_door_neighbor.public_key().clone(),
            exit_node.public_key().clone(),
            next_door_neighbor.public_key().clone(),
            subject_node.public_key().clone(),
            PublicKey::new(b""),
        ];
        assert_eq!(expected_public_keys, actual_keys);
    }

    fn assert_route_query_message(min_hops: Hops) {
        let hops = min_hops as usize;
        let nodes_count = hops + 1;
        let root_node = make_global_cryptde_node_record(4242, true);
        let mut nodes = make_node_records(nodes_count as u16);
        nodes[0] = root_node;
        let db = linearly_connect_nodes(&nodes);
        let mut subject = neighborhood_from_nodes(db.root(), nodes.get(1));
        subject.min_hops = min_hops;
        subject.neighborhood_database = db;

        let result = subject.make_round_trip_route(RouteQueryMessage {
            target_key_opt: None,
            target_component: Component::ProxyClient,
            return_component_opt: Some(Component::ProxyServer),
            payload_size: 10000,
            hostname_opt: None,
            target_country_opt: None,
        });

        let assert_hops = |cryptdes: Vec<CryptDENull>, route: &[CryptData]| {
            assert_eq!(cryptdes.len(), route.len());
            for (cryptde, data) in cryptdes.into_iter().zip(route) {
                decodex::<LiveHop>(&cryptde, data).unwrap();
            }
        };
        /*
        This is how the route_hops vector looks like: [C1, C2, ..., C(nodes_count), ..., C2, C1, accounting]

        Let's consider for 3-hop route ==>
        Nodes Count --> 4
        Route Length --> 8
        Route Hops --> [C1, C2, C3, C4, C3, C2, C1, accounting]
        Over Route --> [C1, C2, C3]
        Back Route --> [C4, C3, C2, C1]
         */
        let mut route_hops = result.unwrap().route.hops;
        let route_length = route_hops.len();
        let _accounting = route_hops.pop();
        let over_route = &route_hops[..hops];
        let back_route = &route_hops[hops..];
        let over_cryptdes = cryptdes_from_node_records(&nodes[..hops]);
        let mut back_cryptdes = cryptdes_from_node_records(&nodes);
        back_cryptdes.reverse();
        assert_eq!(route_length, 2 * nodes_count);
        assert_hops(over_cryptdes, over_route);
        assert_hops(back_cryptdes, back_route);
    }

    #[test]
    fn routes_can_be_calculated_for_different_hops() {
        assert_route_query_message(Hops::OneHop);
        assert_route_query_message(Hops::TwoHops);
        assert_route_query_message(Hops::ThreeHops);
        assert_route_query_message(Hops::FourHops);
        assert_route_query_message(Hops::FiveHops);
        assert_route_query_message(Hops::SixHops);
    }

    /*
           For the next two tests, the database looks like this:

           +---A---+
           |       |
           O       X
           |       |
           +---B---+

           O is the originating Node, X is the exit Node. Minimum hop count is 2.
           Node A offers low per-packet rates and high per-byte rates; Node B offers
           low per-byte rates and high per-packet rates. Small packets should prefer
           route O -> A -> X -> A -> O; large packets should prefer route
           O -> B -> X -> B -> O.
    */

    #[test]
    fn handle_route_query_message_prefers_low_service_fees_for_small_packet() {
        check_fee_preference(100, true);
    }

    #[test]
    fn handle_route_query_message_prefers_low_byte_fees_for_large_packet() {
        check_fee_preference(100_000, false);
    }

    fn check_fee_preference(payload_size: usize, a_not_b: bool) {
        let mut subject = make_standard_subject();
        subject.min_hops = Hops::TwoHops;
        let db = &mut subject.neighborhood_database;
        let o = &db.root().public_key().clone();
        let a = &db.add_node(make_node_record(2345, true)).unwrap();
        let b = &db.add_node(make_node_record(3456, true)).unwrap();
        let x = &db.add_node(make_node_record(4567, true)).unwrap();
        db.add_arbitrary_full_neighbor(o, a);
        db.add_arbitrary_full_neighbor(a, x);
        db.add_arbitrary_full_neighbor(x, b);
        db.add_arbitrary_full_neighbor(b, o);
        // Small packages should prefer A
        db.node_by_key_mut(a).unwrap().inner.rate_pack = RatePack {
            routing_byte_rate: 100,     // high
            routing_service_rate: 1000, // low
            exit_byte_rate: 0,
            exit_service_rate: 0,
        };
        // Large packages should prefer B
        db.node_by_key_mut(b).unwrap().inner.rate_pack = RatePack {
            routing_byte_rate: 1,          // low
            routing_service_rate: 100_000, // high
            exit_byte_rate: 0,
            exit_service_rate: 0,
        };

        let response = subject
            .handle_route_query_message(RouteQueryMessage {
                target_key_opt: Some(x.clone()),
                target_component: Component::ProxyClient,
                return_component_opt: Some(Component::ProxyServer),
                payload_size,
                hostname_opt: None,
                target_country_opt: None,
            })
            .unwrap();

        let (over, back) = match response.expected_services {
            ExpectedServices::OneWay(_) => panic!("Expecting RoundTrip"),
            ExpectedServices::RoundTrip(o, b, _) => (o[1].clone(), b[1].clone()),
        };
        let extract_key = |es: ExpectedService| match es {
            ExpectedService::Routing(pk, _, _) => pk,
            x => panic!("Expecting Routing, found {:?}", x),
        };
        let expected_relay_key = if a_not_b { a.clone() } else { b.clone() };
        assert_eq!(extract_key(over), expected_relay_key);
        // All response packages are "large," so they'll all want B on the way back.
        assert_eq!(extract_key(back), *b);
    }

    #[test]
    fn node_record_metadata_message_is_handled_properly() {
        init_test_logging();
        let subject_node = make_global_cryptde_node_record(1345, true);
        let public_key = PublicKey::from(&b"exit_node"[..]);
        let node_record_inputs = NodeRecordInputs {
            earning_wallet: make_wallet("earning"),
            rate_pack: rate_pack(100),
            accepts_connections: true,
            routes_data: true,
            version: 0,
            location_opt: None,
        };
        let node_record = NodeRecord::new(&public_key, main_cryptde(), node_record_inputs);
        let unreachable_host = String::from("facebook.com");
        let mut subject = neighborhood_from_nodes(&subject_node, None);
        let _ = subject.neighborhood_database.add_node(node_record);
        let addr = subject.start();
        let system = System::new("test");

        let _ = addr.try_send(UpdateNodeRecordMetadataMessage {
            public_key: public_key.clone(),
            metadata_change: NRMetadataChange::AddUnreachableHost {
                hostname: unreachable_host.clone(),
            },
        });

        let assertions = Box::new(move |actor: &mut Neighborhood| {
            let updated_node_record = actor
                .neighborhood_database
                .node_by_key(&public_key)
                .unwrap();
            assert!(updated_node_record
                .metadata
                .unreachable_hosts
                .contains(&unreachable_host));
            TestLogHandler::new().exists_log_matching(&format!(
                "DEBUG: Neighborhood: Marking host facebook.com unreachable for the Node with public key 0x657869745F6E6F6465"
            ));
        });
        addr.try_send(AssertionsMessage { assertions }).unwrap();
        System::current().stop();
        assert_eq!(system.run(), 0);
    }

    #[test]
    #[should_panic(
        expected = "Neighborhood should never get ShutdownStreamMsg about non-clandestine stream"
    )]
    fn handle_stream_shutdown_complains_about_non_clandestine_message() {
        let subject_node = make_global_cryptde_node_record(1345, true);
        let mut subject = neighborhood_from_nodes(&subject_node, None);

        subject.handle_stream_shutdown_msg(StreamShutdownMsg {
            peer_addr: SocketAddr::from_str("1.2.3.4:5678").unwrap(),
            stream_type: RemovedStreamType::NonClandestine(NonClandestineAttributes {
                reception_port: TLS_PORT,
                sequence_number: 1234,
            }),
            report_to_counterpart: false,
        });
    }

    #[test]
    fn handle_stream_shutdown_handles_socket_addr_with_unknown_ip() {
        init_test_logging();
        let (hopper, _, hopper_recording_arc) = make_recorder();
        let system = System::new("test");
        let unrecognized_node = make_node_record(3123, true);
        let unrecognized_node_addr = unrecognized_node.node_addr_opt().unwrap();
        let unrecognized_socket_addr = SocketAddr::new(
            unrecognized_node_addr.ip_addr(),
            unrecognized_node_addr.ports()[0],
        );
        let subject_node = make_global_cryptde_node_record(1345, true);
        let mut subject = neighborhood_from_nodes(&subject_node, None);
        let peer_actors = peer_actors_builder().hopper(hopper).build();
        subject.hopper_opt = Some(peer_actors.hopper.from_hopper_client);

        subject.handle_stream_shutdown_msg(StreamShutdownMsg {
            peer_addr: unrecognized_socket_addr,
            stream_type: RemovedStreamType::Clandestine,
            report_to_counterpart: true,
        });

        System::current().stop_with_code(0);
        system.run();

        assert_eq!(subject.neighborhood_database.keys().len(), 1);
        let hopper_recording = hopper_recording_arc.lock().unwrap();
        assert_eq!(hopper_recording.len(), 0);
        TestLogHandler::new().exists_log_containing(&format!("WARN: Neighborhood: Received shutdown notification for stream to {}, but no Node with that IP is in the database - ignoring", unrecognized_socket_addr.ip()));
    }

    #[test]
    fn handle_stream_shutdown_handles_already_inactive_node() {
        init_test_logging();
        let (hopper, _, hopper_recording_arc) = make_recorder();
        let system = System::new("test");
        let gossip_neighbor_node = make_node_record(2456, true);
        let inactive_neighbor_node = make_node_record(3123, true);
        let inactive_neighbor_node_addr = inactive_neighbor_node.node_addr_opt().unwrap();
        let inactive_neighbor_node_socket_addr = SocketAddr::new(
            inactive_neighbor_node_addr.ip_addr(),
            inactive_neighbor_node_addr.ports()[0],
        );
        let subject_node = make_global_cryptde_node_record(1345, true);
        let mut subject = neighborhood_from_nodes(&subject_node, None);
        subject
            .neighborhood_database
            .add_node(gossip_neighbor_node.clone())
            .unwrap();
        subject
            .neighborhood_database
            .add_node(inactive_neighbor_node.clone())
            .unwrap();
        subject.neighborhood_database.add_arbitrary_full_neighbor(
            subject_node.public_key(),
            gossip_neighbor_node.public_key(),
        );
        subject.neighborhood_database.add_arbitrary_half_neighbor(
            inactive_neighbor_node.public_key(),
            subject_node.public_key(),
        );
        let peer_actors = peer_actors_builder().hopper(hopper).build();
        subject.hopper_opt = Some(peer_actors.hopper.from_hopper_client);

        subject.handle_stream_shutdown_msg(StreamShutdownMsg {
            peer_addr: inactive_neighbor_node_socket_addr,
            stream_type: RemovedStreamType::Clandestine,
            report_to_counterpart: true,
        });

        System::current().stop_with_code(0);
        system.run();

        assert_eq!(subject.neighborhood_database.keys().len(), 3);
        assert_eq!(
            subject.neighborhood_database.has_half_neighbor(
                subject_node.public_key(),
                inactive_neighbor_node.public_key(),
            ),
            false
        );
        let hopper_recording = hopper_recording_arc.lock().unwrap();
        assert_eq!(hopper_recording.len(), 0);
        TestLogHandler::new().exists_log_containing(&format!("DEBUG: Neighborhood: Received shutdown notification for {} at {}, but that Node is no neighbor - ignoring", inactive_neighbor_node.public_key(), inactive_neighbor_node_socket_addr.ip()));
    }

    #[test]
    fn handle_stream_shutdown_handles_existing_socket_addr() {
        init_test_logging();
        let (hopper, _, hopper_recording_arc) = make_recorder();
        let system = System::new("test");
        let gossip_neighbor_node = make_node_record(2456, true);
        let shutdown_neighbor_node = make_node_record(3123, true);
        let shutdown_neighbor_node_addr = shutdown_neighbor_node.node_addr_opt().unwrap();
        let shutdown_neighbor_node_socket_addr = SocketAddr::new(
            shutdown_neighbor_node_addr.ip_addr(),
            shutdown_neighbor_node_addr.ports()[0],
        );
        let subject_node = make_global_cryptde_node_record(1345, true);
        let mut subject = neighborhood_from_nodes(&subject_node, None);
        subject
            .neighborhood_database
            .add_node(gossip_neighbor_node.clone())
            .unwrap();
        subject
            .neighborhood_database
            .add_node(shutdown_neighbor_node.clone())
            .unwrap();
        subject.neighborhood_database.add_arbitrary_full_neighbor(
            subject_node.public_key(),
            gossip_neighbor_node.public_key(),
        );
        subject.neighborhood_database.add_arbitrary_full_neighbor(
            subject_node.public_key(),
            shutdown_neighbor_node.public_key(),
        );
        let peer_actors = peer_actors_builder().hopper(hopper).build();
        subject.hopper_opt = Some(peer_actors.hopper.from_hopper_client);

        subject.handle_stream_shutdown_msg(StreamShutdownMsg {
            peer_addr: shutdown_neighbor_node_socket_addr,
            stream_type: RemovedStreamType::Clandestine,
            report_to_counterpart: true,
        });

        System::current().stop_with_code(0);
        system.run();
        assert_eq!(subject.neighborhood_database.keys().len(), 3);
        assert_eq!(
            subject.neighborhood_database.has_half_neighbor(
                subject_node.public_key(),
                shutdown_neighbor_node.public_key(),
            ),
            false
        );
        let hopper_recording = hopper_recording_arc.lock().unwrap();
        assert_eq!(hopper_recording.len(), 1);
        TestLogHandler::new().exists_log_containing(&format!(
            "DEBUG: Neighborhood: Received shutdown notification for {} at {}: removing neighborship",
            shutdown_neighbor_node.public_key(),
            shutdown_neighbor_node_socket_addr.ip()
        ));
    }

    #[should_panic(expected = "0: Received shutdown order from client 1234: shutting down hard")]
    #[test]
    fn shutdown_instruction_generates_log() {
        running_test();
        init_test_logging();
        let system = System::new("test");
        let subject = Neighborhood::new(
            main_cryptde(),
            &bc_from_nc_plus(
                NeighborhoodConfig {
                    mode: NeighborhoodMode::ZeroHop,
                    min_hops: MIN_HOPS_FOR_TEST,
                },
                make_wallet("earning"),
                None,
                "shutdown_instruction_generates_log",
            ),
        );
        let (ui_gateway, _, ui_gateway_recording_arc) = make_recorder();
        let subject_addr = subject.start();
        let peer_actors = peer_actors_builder().ui_gateway(ui_gateway).build();
        subject_addr.try_send(BindMessage { peer_actors }).unwrap();

        subject_addr
            .try_send(NodeFromUiMessage {
                client_id: 1234,
                body: MessageBody {
                    opcode: "shutdown".to_string(),
                    path: Conversation(4321),
                    payload: Ok("{}".to_string()),
                },
            })
            .unwrap();

        System::current().stop();
        system.run();
        let ui_gateway_recording = ui_gateway_recording_arc.lock().unwrap();
        assert_eq!(ui_gateway_recording.len(), 0);
        TestLogHandler::new()
            .exists_log_containing("INFO: Neighborhood: Received shutdown order from client 1234");
    }

    #[test]
    fn connection_status_message_is_handled_properly_for_not_connected() {
        let stage = OverallConnectionStage::NotConnected;
        let client_id = 1234;
        let context_id = 4321;

        let message_opt = connection_status_message_received_by_ui(
            stage,
            client_id,
            context_id,
            "connection_status_message_is_handled_properly_for_not_connected",
        );

        assert_eq!(
            message_opt,
            Some(NodeToUiMessage {
                target: MessageTarget::ClientId(client_id),
                body: UiConnectionStatusResponse {
                    stage: stage.into()
                }
                .tmb(context_id),
            })
        )
    }

    #[test]
    fn connection_status_message_is_handled_properly_for_connected_to_neighbor() {
        let stage = OverallConnectionStage::ConnectedToNeighbor;
        let client_id = 1235;
        let context_id = 4322;

        let message_opt = connection_status_message_received_by_ui(
            stage,
            client_id,
            context_id,
            "connection_status_message_is_handled_properly_for_connected_to_neighbor",
        );

        assert_eq!(
            message_opt,
            Some(NodeToUiMessage {
                target: MessageTarget::ClientId(client_id),
                body: UiConnectionStatusResponse {
                    stage: stage.into()
                }
                .tmb(context_id),
            })
        )
    }

    #[test]
    fn connection_status_message_is_handled_properly_for_three_hops_route_found() {
        let stage = OverallConnectionStage::RouteFound;
        let client_id = 1236;
        let context_id = 4323;

        let message_opt = connection_status_message_received_by_ui(
            stage,
            client_id,
            context_id,
            "connection_status_message_is_handled_properly_for_three_hops_route_found",
        );

        assert_eq!(
            message_opt,
            Some(NodeToUiMessage {
                target: MessageTarget::ClientId(client_id),
                body: UiConnectionStatusResponse {
                    stage: stage.into()
                }
                .tmb(context_id),
            })
        )
    }

    #[test]
    #[should_panic(
        expected = "panic message (processed with: node_lib::sub_lib::utils::crash_request_analyzer)"
    )]
    fn neighborhood_can_be_crashed_properly_but_not_improperly() {
        let mut neighborhood = make_standard_subject();
        neighborhood.crashable = true;

        prove_that_crash_request_handler_is_hooked_up(neighborhood, CRASH_KEY);
    }

    #[test]
    fn curate_past_neighbors_does_not_write_to_database_if_neighbors_are_same_but_order_has_changed(
    ) {
        let mut subject = make_standard_subject();
        // This mock is completely unprepared: any call to it should cause a panic
        let persistent_config = PersistentConfigurationMock::new();
        subject.persistent_config_opt = Some(Box::new(persistent_config));
        let neighbor_keys_before = vec![PublicKey::new(b"ABCDE"), PublicKey::new(b"FGHIJ")]
            .into_iter()
            .collect();
        let neighbor_keys_after = vec![PublicKey::new(b"FGHIJ"), PublicKey::new(b"ABCDE")]
            .into_iter()
            .collect();

        subject.curate_past_neighbors(neighbor_keys_before, neighbor_keys_after);

        // No panic; therefore no attempt was made to persist: test passes!
    }

    #[test]
    fn make_connect_database_implements_panic_on_migration() {
        let data_dir = ensure_node_home_directory_exists(
            "neighborhood",
            "make_connect_database_implements_panic_on_migration",
        );

        let act = |data_dir: &Path| {
            let mut subject = Neighborhood::new(
                main_cryptde(),
                &bc_from_earning_wallet(make_wallet("earning_wallet")),
            );
            subject.data_directory = data_dir.to_path_buf();
            subject.connect_database();
        };

        assert_on_initialization_with_panic_on_migration(&data_dir, &act);
    }

    fn make_standard_subject() -> Neighborhood {
        let root_node = make_global_cryptde_node_record(9999, true);
        let neighbor_node = make_node_record(9998, true);
        let mut subject = neighborhood_from_nodes(&root_node, Some(&neighbor_node));
        let persistent_config = PersistentConfigurationMock::new();
        subject.persistent_config_opt = Some(Box::new(persistent_config));
        subject
    }

    fn make_o_r_e_subject() -> (NodeRecord, NodeRecord, NodeRecord, Neighborhood) {
        let mut subject = make_standard_subject();
        let o = &subject.neighborhood_database.root().clone();
        let r = &make_node_record(4567, false);
        let e = &make_node_record(5678, false);
        {
            let db = &mut subject.neighborhood_database;
            db.add_node(r.clone()).unwrap();
            db.add_node(e.clone()).unwrap();
            let mut dual_edge = |a: &NodeRecord, b: &NodeRecord| {
                db.add_arbitrary_full_neighbor(a.public_key(), b.public_key())
            };
            dual_edge(o, r);
            dual_edge(r, e);
        }
        (o.clone(), r.clone(), e.clone(), subject)
    }

    fn segment(nodes: &[&NodeRecord], component: &Component) -> RouteSegment {
        RouteSegment::new(
            nodes.into_iter().map(|n| n.public_key()).collect(),
            component.clone(),
        )
    }

    pub struct GossipAcceptorMock {
        handle_params: Arc<
            Mutex<
                Vec<(
                    NeighborhoodDatabase,
                    Vec<AccessibleGossipRecord>,
                    SocketAddr,
                    NeighborhoodMetadata,
                )>,
            >,
        >,
        handle_results: RefCell<Vec<GossipAcceptanceResult>>,
    }

    impl GossipAcceptor for GossipAcceptorMock {
        fn handle(
            &self,
            database: &mut NeighborhoodDatabase,
            agrs: Vec<AccessibleGossipRecord>,
            gossip_source: SocketAddr,
            neighborhood_metadata: NeighborhoodMetadata,
        ) -> GossipAcceptanceResult {
            self.handle_params.lock().unwrap().push((
                database.clone(),
                agrs,
                gossip_source,
                neighborhood_metadata,
            ));
            self.handle_results.borrow_mut().remove(0)
        }
    }

    impl GossipAcceptorMock {
        pub fn new() -> GossipAcceptorMock {
            GossipAcceptorMock {
                handle_params: Arc::new(Mutex::new(vec![])),
                handle_results: RefCell::new(vec![]),
            }
        }

        pub fn handle_params(
            mut self,
            params_arc: &Arc<
                Mutex<
                    Vec<(
                        NeighborhoodDatabase,
                        Vec<AccessibleGossipRecord>,
                        SocketAddr,
                        NeighborhoodMetadata,
                    )>,
                >,
            >,
        ) -> GossipAcceptorMock {
            self.handle_params = params_arc.clone();
            self
        }

        pub fn handle_result(self, result: GossipAcceptanceResult) -> GossipAcceptorMock {
            self.handle_results.borrow_mut().push(result);
            self
        }
    }

    #[derive(Default)]
    pub struct GossipProducerMock {
        produce_params: Arc<Mutex<Vec<(NeighborhoodDatabase, PublicKey)>>>,
        produce_results: RefCell<Vec<Option<Gossip_0v1>>>,
    }

    impl GossipProducer for GossipProducerMock {
        fn produce(
            &self,
            database: &mut NeighborhoodDatabase,
            target: &PublicKey,
        ) -> Option<Gossip_0v1> {
            self.produce_params
                .lock()
                .unwrap()
                .push((database.clone(), target.clone()));
            self.produce_results.borrow_mut().remove(0)
        }

        fn produce_debut(&self, _database: &NeighborhoodDatabase) -> Gossip_0v1 {
            unimplemented!()
        }
    }

    impl GossipProducerMock {
        pub fn new() -> GossipProducerMock {
            Self::default()
        }

        pub fn produce_params(
            mut self,
            params_arc: &Arc<Mutex<Vec<(NeighborhoodDatabase, PublicKey)>>>,
        ) -> GossipProducerMock {
            self.produce_params = params_arc.clone();
            self
        }

        pub fn produce_result(self, result: Option<Gossip_0v1>) -> GossipProducerMock {
            self.produce_results.borrow_mut().push(result);
            self
        }
    }

    fn bc_from_nc_plus(
        nc: NeighborhoodConfig,
        earning_wallet: Wallet,
        consuming_wallet_opt: Option<Wallet>,
        test_name: &str,
    ) -> BootstrapperConfig {
        let home_dir = ensure_node_home_directory_exists("neighborhood", test_name);
        let mut config = BootstrapperConfig::new();
        config.neighborhood_config = nc;
        config.earning_wallet = earning_wallet;
        config.consuming_wallet_opt = consuming_wallet_opt;
        config.data_directory = home_dir;
        config
    }

    fn make_subject_from_node_descriptor(
        node_descriptor: &NodeDescriptor,
        test_name: &str,
    ) -> Neighborhood {
        let this_node_addr = NodeAddr::new(&IpAddr::from_str("111.111.111.111").unwrap(), &[8765]);
        let initial_node_descriptors = vec![node_descriptor.clone()];
        let neighborhood_config = NeighborhoodConfig {
            mode: NeighborhoodMode::Standard(
                this_node_addr,
                initial_node_descriptors,
                rate_pack(100),
            ),
            min_hops: MIN_HOPS_FOR_TEST,
        };
        let bootstrap_config =
            bc_from_nc_plus(neighborhood_config, make_wallet("earning"), None, test_name);

        let mut neighborhood = Neighborhood::new(main_cryptde(), &bootstrap_config);

        let (node_to_ui_recipient, _) = make_node_to_ui_recipient();
        neighborhood.node_to_ui_recipient_opt = Some(node_to_ui_recipient);
        neighborhood
    }

    fn connection_status_message_received_by_ui(
        stage: OverallConnectionStage,
        client_id: u64,
        context_id: u64,
        test_name: &str,
    ) -> Option<NodeToUiMessage> {
        let system = System::new("test");
        let mut subject = Neighborhood::new(
            main_cryptde(),
            &bc_from_nc_plus(
                NeighborhoodConfig {
                    mode: NeighborhoodMode::ConsumeOnly(vec![make_node_descriptor(make_ip(1))]),
                    min_hops: MIN_HOPS_FOR_TEST,
                },
                make_wallet("earning"),
                None,
                test_name,
            ),
        );
        subject.overall_connection_status.stage = stage;
        let (ui_gateway, _, ui_gateway_recording_arc) = make_recorder();
        let subject_addr = subject.start();
        let peer_actors = peer_actors_builder().ui_gateway(ui_gateway).build();
        subject_addr.try_send(BindMessage { peer_actors }).unwrap();

        subject_addr
            .try_send(NodeFromUiMessage {
                client_id,
                body: MessageBody {
                    opcode: "connectionStatus".to_string(),
                    path: Conversation(context_id),
                    payload: Ok("{}".to_string()),
                },
            })
            .unwrap();

        System::current().stop();
        system.run();
        let ui_gateway_recording = ui_gateway_recording_arc.lock().unwrap();
        let message_opt = ui_gateway_recording
            .get_record_opt::<NodeToUiMessage>(0)
            .cloned();

        message_opt
    }

    fn make_neighborhood_with_linearly_connected_nodes(nodes_count: u16) -> Neighborhood {
        let root_node = make_global_cryptde_node_record(4242, true);
        let mut nodes = make_node_records(nodes_count);
        nodes[0] = root_node;
        let db = linearly_connect_nodes(&nodes);
        let mut neighborhood = neighborhood_from_nodes(db.root(), nodes.get(1));
        neighborhood.neighborhood_database = db;

        neighborhood
    }
}<|MERGE_RESOLUTION|>--- conflicted
+++ resolved
@@ -1367,6 +1367,7 @@
                 rate_undesirability += UNREACHABLE_HOST_PENALTY;
             }
         }
+
         rate_undesirability
     }
 
@@ -1770,7 +1771,7 @@
                 }
                 false => {
                     format!(
-                                "Exit Countries: {:?}\nExit Location: following desired countries are missing in Neighborhood {:?}", 
+                                "Exit Countries: {:?}\nExit Location: following desired countries are missing in Neighborhood {:?}",
                                 self.user_exit_preferences.db_countries,
                                 missing_locations
                             )
@@ -2057,7 +2058,6 @@
         self.db_patch_size = Neighborhood::calculate_db_patch_size(new_min_hops);
         debug!(self.logger, "The value of min_hops ({}-hop -> {}-hop) and db_patch_size ({} -> {}) has been changed", prev_min_hops, self.min_hops, prev_db_patch_size, self.db_patch_size);
     }
-<<<<<<< HEAD
 
     fn handle_bind_message(&mut self, msg: BindMessage) {
         self.hopper_opt = Some(msg.peer_actors.hopper.from_hopper_client);
@@ -2065,13 +2065,6 @@
         self.connected_signal_opt = Some(msg.peer_actors.accountant.start);
         self.node_to_ui_recipient_opt = Some(msg.peer_actors.ui_gateway.node_to_ui_message_sub);
     }
-
-    // GH-728
-    fn handle_new_password(&mut self, new_password: String) {
-        self.db_password_opt = Some(new_password);
-    }
-=======
->>>>>>> 051c0cd9
 }
 
 pub fn regenerate_signed_gossip(
@@ -2118,7 +2111,7 @@
     use std::any::TypeId;
     use std::cell::RefCell;
     use std::convert::TryInto;
-    use std::net::SocketAddr;
+    use std::net::{IpAddr, SocketAddr};
     use std::path::Path;
     use std::str::FromStr;
     use std::sync::{Arc, Mutex};
@@ -3527,19 +3520,6 @@
             |subject: &Neighborhood| {
                 assert_eq!(subject.db_password_opt, Some("new password".to_string()));
 
-<<<<<<< HEAD
-        let route_request_1 = route_sub.send(RouteQueryMessage::data_indefinite_route_request(
-            None, None, 1000,
-        ));
-        configuration_change_msg_sub
-            .try_send(ConfigurationChangeMessage {
-                change: ConfigurationChange::UpdateConsumingWallet(expected_new_wallet),
-            })
-            .unwrap();
-        let route_request_2 = route_sub.send(RouteQueryMessage::data_indefinite_route_request(
-            None, None, 2000,
-        ));
-=======
                 let _ = TestLogHandler::new()
                     .exists_log_containing("INFO: ConfigChange: DB Password has been updated.");
             },
@@ -3559,7 +3539,6 @@
             },
         )
     }
->>>>>>> 051c0cd9
 
     fn assert_handling_of_config_change_msg<A>(msg: ConfigChangeMsg, assertions: A)
     where
@@ -3605,7 +3584,6 @@
     }
 
     #[test]
-<<<<<<< HEAD
     fn exit_location_with_multiple_countries_and_priorities_can_be_changed_using_exit_location_msg()
     {
         init_test_logging();
@@ -3632,12 +3610,6 @@
             client_id: 0,
             body: request.tmb(0),
         };
-=======
-    fn min_hops_change_triggers_node_to_ui_broadcast_message() {
-        init_test_logging();
-        let test_name = "min_hops_change_triggers_node_to_ui_broadcast_message";
-        let new_min_hops = Hops::FourHops;
->>>>>>> 051c0cd9
         let system = System::new(test_name);
         let (ui_gateway, _, _) = make_recorder();
         let mut subject = make_standard_subject();
@@ -4190,9 +4162,9 @@
     }
 
     #[test]
-    fn min_hops_can_be_changed_during_runtime_using_configuration_change_msg() {
+    fn min_hops_change_triggers_node_to_ui_broadcast_message() {
         init_test_logging();
-        let test_name = "min_hops_can_be_changed_during_runtime_using_configuration_change_msg";
+        let test_name = "min_hops_change_triggers_node_to_ui_broadcast_message";
         let new_min_hops = Hops::FourHops;
         let system = System::new(test_name);
         let (ui_gateway, _, ui_gateway_recording) = make_recorder();
