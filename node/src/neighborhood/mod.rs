--- conflicted
+++ resolved
@@ -18,12 +18,8 @@
 use actix::MessageResult;
 use actix::Recipient;
 use actix::{Actor, System};
-<<<<<<< HEAD
+use actix::{Addr, AsyncContext};
 use itertools::{Either, Itertools};
-=======
-use actix::{Addr, AsyncContext};
-use itertools::Itertools;
->>>>>>> 00d001b7
 use masq_lib::messages::{
     FromMessageBody, ToMessageBody, UiConnectionStage, UiConnectionStatusRequest,
 };
@@ -96,19 +92,11 @@
 pub struct Neighborhood {
     cryptde: &'static dyn CryptDE,
     hopper_opt: Option<Recipient<IncipientCoresPackage>>,
-<<<<<<< HEAD
     hopper_no_lookup_sub_opt: Option<Recipient<NoLookupIncipientCoresPackage>>,
     connected_signal_sub_opt: Option<Recipient<StartMessage>>,
     node_to_ui_sub_opt: Option<Recipient<NodeToUiMessage>>,
     gossip_acceptor_info_opt: Option<Either<Box<dyn GossipAcceptor>, GossipAcceptorSubs>>,
-    gossip_producer_opt: Option<Box<dyn GossipProducer>>,
-=======
-    hopper_no_lookup_opt: Option<Recipient<NoLookupIncipientCoresPackage>>,
-    connected_signal_opt: Option<Recipient<StartMessage>>,
-    node_to_ui_recipient_opt: Option<Recipient<NodeToUiMessage>>,
-    gossip_acceptor: Box<dyn GossipAcceptor>,
     gossip_producer: Box<dyn GossipProducer>,
->>>>>>> 00d001b7
     neighborhood_database: NeighborhoodDatabase,
     consuming_wallet_opt: Option<Wallet>,
     mode: NeighborhoodModeLight,
@@ -134,7 +122,6 @@
     fn handle(&mut self, msg: BindMessage, ctx: &mut Self::Context) -> Self::Result {
         ctx.set_mailbox_capacity(NODE_MAILBOX_CAPACITY);
         self.hopper_opt = Some(msg.peer_actors.hopper.from_hopper_client);
-<<<<<<< HEAD
         self.hopper_no_lookup_sub_opt = Some(msg.peer_actors.hopper.from_hopper_client_no_lookup);
         self.connected_signal_sub_opt = Some(msg.peer_actors.accountant.start);
         self.gossip_acceptor_info_opt = Some(Either::Right(GossipAcceptorSubs {
@@ -161,11 +148,6 @@
             msg.stream_handler_pool_subs.remove_stream_sub,
             gossip_acceptor_subs.stream_shutdown_sub,
         ))));
-=======
-        self.hopper_no_lookup_opt = Some(msg.peer_actors.hopper.from_hopper_client_no_lookup);
-        self.connected_signal_opt = Some(msg.peer_actors.accountant.start);
-        self.node_to_ui_recipient_opt = Some(msg.peer_actors.ui_gateway.node_to_ui_message_sub);
->>>>>>> 00d001b7
     }
 }
 
@@ -195,7 +177,6 @@
     }
 }
 
-<<<<<<< HEAD
 impl Handler<NodeQueryMessage> for Neighborhood {
     type Result = MessageResult<NodeQueryMessage>;
 
@@ -219,8 +200,6 @@
     }
 }
 
-=======
->>>>>>> 00d001b7
 impl Handler<DispatcherNodeQueryMessage> for Neighborhood {
     type Result = ();
 
@@ -519,19 +498,11 @@
         Neighborhood {
             cryptde,
             hopper_opt: None,
-<<<<<<< HEAD
             hopper_no_lookup_sub_opt: None,
             connected_signal_sub_opt: None,
             node_to_ui_sub_opt: None,
             gossip_acceptor_info_opt: None,
-            gossip_producer_opt: None,
-=======
-            hopper_no_lookup_opt: None,
-            connected_signal_opt: None,
-            node_to_ui_recipient_opt: None,
-            gossip_acceptor: Box::new(GossipAcceptorReal::new(cryptde)),
             gossip_producer: Box::new(GossipProducerReal::new()),
->>>>>>> 00d001b7
             neighborhood_database,
             consuming_wallet_opt: config.consuming_wallet_opt.clone(),
             mode,
@@ -546,6 +517,15 @@
             logger: Logger::new("Neighborhood"),
             tools: NeighborhoodTools::default(),
         }
+    }
+
+    pub fn gossip_acceptor(&self) -> &dyn GossipAcceptor {
+        self
+            .gossip_acceptor_info_opt
+            .as_ref()
+            .expect("Neighborhood never got its BindMessage")
+            .expect_left("Neighborhood never got its PoolBindMessage")
+            .as_ref()
     }
 
     pub fn make_subs_from(addr: &Addr<Neighborhood>) -> NeighborhoodSubs {
@@ -680,15 +660,8 @@
         }
 
         let gossip = self
-<<<<<<< HEAD
-            .gossip_producer_opt
-            .as_ref()
-            .expect("Gossip Producer uninitialized")
+            .gossip_producer
             .produce_debut_or_ipchange(&self.neighborhood_database);
-=======
-            .gossip_producer
-            .produce_debut(&self.neighborhood_database);
->>>>>>> 00d001b7
         self.overall_connection_status
             .iter_initial_node_descriptors()
             .for_each(|node_descriptor| {
@@ -850,11 +823,20 @@
             .collect()
     }
 
-<<<<<<< HEAD
-    fn handle_agrs(&mut self, agrs: Vec<AccessibleGossipRecord>, gossip_source: SocketAddr) {
+    fn handle_agrs(
+        &mut self,
+        agrs: Vec<AccessibleGossipRecord>,
+        gossip_source: SocketAddr,
+        cpm_recipient: Recipient<ConnectionProgressMessage>,
+    ) {
         let gossip_source_name = self.gossip_source_name(&agrs, gossip_source);
         let gossip_record_count = agrs.len();
         let connection_progress_peers = self.overall_connection_status.get_peer_addrs();
+        let neighborhood_metadata = NeighborhoodMetadata {
+            connection_progress_peers,
+            cpm_recipient,
+            min_hops: self.min_hops,
+        };
         let acceptance_result = self
             .gossip_acceptor_info_opt
             .as_ref()
@@ -865,7 +847,7 @@
                 &mut self.neighborhood_database,
                 agrs,
                 gossip_source,
-                &connection_progress_peers,
+                neighborhood_metadata,
             );
         self.process_acceptance_result(acceptance_result, &gossip_source_name, gossip_record_count);
     }
@@ -876,27 +858,6 @@
         gossip_source_key_or_addr: &str,
         gossip_record_count: usize,
     ) {
-=======
-    fn handle_agrs(
-        &mut self,
-        agrs: Vec<AccessibleGossipRecord>,
-        gossip_source: SocketAddr,
-        cpm_recipient: Recipient<ConnectionProgressMessage>,
-    ) {
-        let ignored_node_name = self.gossip_source_name(&agrs, gossip_source);
-        let gossip_record_count = agrs.len();
-        let neighborhood_metadata = NeighborhoodMetadata {
-            connection_progress_peers: self.overall_connection_status.get_peer_addrs(),
-            cpm_recipient,
-            min_hops: self.min_hops,
-        };
-        let acceptance_result = self.gossip_acceptor.handle(
-            &mut self.neighborhood_database,
-            agrs,
-            gossip_source,
-            neighborhood_metadata,
-        );
->>>>>>> 00d001b7
         match acceptance_result {
             GossipAcceptanceResult::Accepted => self.gossip_to_neighbors(),
             GossipAcceptanceResult::Reply(next_debut, target_key, target_node_addr) => {
@@ -996,15 +957,8 @@
             );
             self.overall_connection_status
                 .update_ocs_stage_and_send_message_to_ui(
-<<<<<<< HEAD
-                    OverallConnectionStage::ThreeHopsRouteFound,
+                    OverallConnectionStage::RouteFound,
                     self.node_to_ui_sub_opt.as_ref().expect("UI was not bound."),
-=======
-                    OverallConnectionStage::RouteFound,
-                    self.node_to_ui_recipient_opt
-                        .as_ref()
-                        .expect("UI was not bound."),
->>>>>>> 00d001b7
                     &self.logger,
                 );
             self.connected_signal_sub_opt
@@ -1749,6 +1703,7 @@
     use std::thread;
     use std::time::Duration;
     use std::time::Instant;
+    use itertools::Either::Left;
     use tokio::prelude::Future;
 
     use masq_lib::constants::{DEFAULT_CHAIN, TEST_DEFAULT_CHAIN, TLS_PORT};
@@ -1959,41 +1914,6 @@
     }
 
     #[test]
-<<<<<<< HEAD
-    fn gossip_acceptor_and_gossip_producer_are_properly_initialized_through_bind_messages() {
-        let subject = make_standard_subject();
-        let addr = subject.start();
-        let peer_actors = peer_actors_builder().build();
-        let system = System::new("test");
-        let bind_message_assertions = Box::new(move |actor: &mut Neighborhood| {
-            assert!(actor.gossip_acceptor_info_opt.as_ref().unwrap().is_right());
-            assert!(actor.gossip_producer_opt.is_some());
-        });
-        let pool_bind_message_assertions = Box::new(move |actor: &mut Neighborhood| {
-            assert!(actor.gossip_acceptor_info_opt.as_ref().unwrap().is_left());
-        });
-        let pool_bind_message = pool_bind_message_builder().build();
-
-        addr.try_send(BindMessage { peer_actors }).unwrap();
-
-        addr.try_send(AssertionsMessage {
-            assertions: bind_message_assertions,
-        })
-        .unwrap();
-
-        addr.try_send(pool_bind_message).unwrap();
-
-        addr.try_send(AssertionsMessage {
-            assertions: pool_bind_message_assertions,
-        })
-        .unwrap();
-        System::current().stop();
-        assert_eq!(system.run(), 0);
-    }
-
-    #[test]
-=======
->>>>>>> 00d001b7
     fn node_with_zero_hop_config_ignores_start_message() {
         init_test_logging();
         let data_dir = ensure_node_home_directory_exists(
@@ -2731,7 +2651,6 @@
     }
 
     #[test]
-<<<<<<< HEAD
     fn node_query_responds_with_none_when_initially_configured_with_no_data() {
         let system = System::new("responds_with_none_when_initially_configured_with_no_data");
         let subject = make_standard_subject();
@@ -2767,6 +2686,7 @@
                         ))],
                         rate_pack(100),
                     ),
+                    min_hops: DEFAULT_MIN_HOPS,
                 },
                 earning_wallet.clone(),
                 consuming_wallet.clone(),
@@ -2802,6 +2722,7 @@
                         vec![node_record_to_neighbor_config(&one_neighbor)],
                         rate_pack(100),
                     ),
+                    min_hops: DEFAULT_MIN_HOPS,
                 },
                 earning_wallet.clone(),
                 consuming_wallet.clone(),
@@ -2854,6 +2775,7 @@
                         ))],
                         rate_pack(100),
                     ),
+                    min_hops: DEFAULT_MIN_HOPS,
                 },
                 earning_wallet.clone(),
                 consuming_wallet.clone(),
@@ -2894,6 +2816,7 @@
                         ))],
                         rate_pack(100),
                     ),
+                    min_hops: DEFAULT_MIN_HOPS,
                 },
                 node_record.earning_wallet(),
                 None,
@@ -2925,8 +2848,6 @@
     }
 
     #[test]
-=======
->>>>>>> 00d001b7
     fn route_query_responds_with_none_when_asked_for_route_with_too_many_hops() {
         let system =
             System::new("route_query_responds_with_none_when_asked_for_route_with_too_many_hops");
@@ -3891,11 +3812,7 @@
         let subject_node = make_global_cryptde_node_record(1234, true); // 9e7p7un06eHs6frl5A
         let neighbor = make_node_record(1111, true);
         let mut subject = neighborhood_from_nodes(&subject_node, Some(&neighbor));
-<<<<<<< HEAD
-        subject.gossip_acceptor_info_opt = Some(Either::Left(Box::new(gossip_acceptor)));
-=======
-        subject.gossip_acceptor = Box::new(gossip_acceptor);
->>>>>>> 00d001b7
+        subject.gossip_acceptor_info_opt = Some(Left(Box::new(gossip_acceptor)));
         let gossip = GossipBuilder::new(&subject.neighborhood_database)
             .node(subject_node.public_key(), true)
             .build();
@@ -3955,11 +3872,7 @@
                 introduction_target_node.public_key().clone(),
                 introduction_target_node.node_addr_opt().unwrap(),
             ));
-<<<<<<< HEAD
-        subject.gossip_acceptor_info_opt = Some(Either::Left(Box::new(gossip_acceptor)));
-=======
-        subject.gossip_acceptor = Box::new(gossip_acceptor);
->>>>>>> 00d001b7
+        subject.gossip_acceptor_info_opt = Some(Left(Box::new(gossip_acceptor)));
         let (hopper, _, hopper_recording_arc) = make_recorder();
         let peer_actors = peer_actors_builder().hopper(hopper).build();
         let system = System::new("");
@@ -4003,13 +3916,8 @@
         let (hopper, _, hopper_recording_arc) = make_recorder();
         let system = System::new("neighborhood_transmits_gossip_failure_properly");
         let peer_actors = peer_actors_builder().hopper(hopper).build();
-<<<<<<< HEAD
-        subject.hopper_no_lookup_sub_opt = Some(peer_actors.hopper.from_hopper_client_no_lookup);
-        subject.gossip_acceptor_info_opt = Some(Either::Left(Box::new(gossip_acceptor)));
-=======
         subject.hopper_no_lookup_opt = Some(peer_actors.hopper.from_hopper_client_no_lookup);
-        subject.gossip_acceptor = Box::new(gossip_acceptor);
->>>>>>> 00d001b7
+        subject.gossip_acceptor_info_opt = Some(Left(Box::new(gossip_acceptor)));
 
         subject.handle_gossip_agrs(
             vec![],
@@ -4101,16 +4009,8 @@
         replacement_database.add_node(neighbor.clone()).unwrap();
         replacement_database
             .add_arbitrary_half_neighbor(subject_node.public_key(), neighbor.public_key());
-<<<<<<< HEAD
         subject.gossip_acceptor_info_opt =
-            Some(Either::Left(Box::new(DatabaseReplacementGossipAcceptor {
-                replacement_database,
-            })));
-=======
-        subject.gossip_acceptor = Box::new(DatabaseReplacementGossipAcceptor {
-            replacement_database,
-        });
->>>>>>> 00d001b7
+            Some(Left(Box::new(DatabaseReplacementGossipAcceptor { replacement_database })));
         let (accountant, _, accountant_recording_arc) = make_recorder();
         let system = System::new("neighborhood_does_not_start_accountant_if_no_route_can_be_made");
         let peer_actors = peer_actors_builder().accountant(accountant).build();
@@ -4135,16 +4035,8 @@
         let neighbor = make_node_record(1111, true);
         let mut subject: Neighborhood = neighborhood_from_nodes(&subject_node, Some(&neighbor));
         let replacement_database = subject.neighborhood_database.clone();
-<<<<<<< HEAD
         subject.gossip_acceptor_info_opt =
-            Some(Either::Left(Box::new(DatabaseReplacementGossipAcceptor {
-                replacement_database,
-            })));
-=======
-        subject.gossip_acceptor = Box::new(DatabaseReplacementGossipAcceptor {
-            replacement_database,
-        });
->>>>>>> 00d001b7
+            Some(Left(Box::new(DatabaseReplacementGossipAcceptor { replacement_database })));
         let (accountant, _, accountant_recording_arc) = make_recorder();
         let system = System::new("neighborhood_does_not_start_accountant_if_already_connected");
         let peer_actors = peer_actors_builder().accountant(accountant).build();
@@ -4166,13 +4058,8 @@
     fn neighborhood_starts_accountant_when_first_route_can_be_made() {
         let (accountant, _, accountant_recording_arc) = make_recorder();
         let (ui_gateway, _, _) = make_recorder();
-<<<<<<< HEAD
-        let mut subject = make_neighborhood_linearly_connected_with_nodes(3);
+        let mut subject = make_neighborhood_with_linearly_connected_nodes(4);
         subject.node_to_ui_sub_opt = Some(ui_gateway.start().recipient());
-=======
-        let mut subject = make_neighborhood_with_linearly_connected_nodes(4);
-        subject.node_to_ui_recipient_opt = Some(ui_gateway.start().recipient());
->>>>>>> 00d001b7
         let peer_actors = peer_actors_builder().accountant(accountant).build();
         bind_subject(&mut subject, peer_actors);
         let system = System::new("neighborhood_does_not_start_accountant_if_no_route_can_be_made");
@@ -4215,13 +4102,8 @@
         let bootstrap_config =
             bc_from_nc_plus(neighborhood_config, make_wallet("earning"), None, "test");
         let mut subject = Neighborhood::new(main_cryptde(), &bootstrap_config);
-<<<<<<< HEAD
-        subject.node_to_ui_sub_opt = Some(node_to_ui_recipient);
-        subject.gossip_acceptor_info_opt = Some(Either::Left(Box::new(gossip_acceptor)));
-=======
         subject.node_to_ui_recipient_opt = Some(node_to_ui_recipient);
-        subject.gossip_acceptor = Box::new(gossip_acceptor);
->>>>>>> 00d001b7
+        subject.gossip_acceptor_info_opt = Some(Left(Box::new(gossip_acceptor)));
         let mut peer_2_db = db_from_node(&peer_2);
         peer_2_db.add_node(peer_1.clone()).unwrap();
         peer_2_db.add_arbitrary_full_neighbor(peer_2.public_key(), peer_1.public_key());
@@ -4237,7 +4119,6 @@
             .exists_log_containing(&format!("Gossip from {} ignored", peer_2_socket_addr));
     }
 
-<<<<<<< HEAD
     #[test]
     fn neighborhood_can_absorb_gossip_without_sending_responses() {
         init_test_logging();
@@ -4247,6 +4128,7 @@
                 vec![],
                 rate_pack(100),
             ),
+            min_hops: DEFAULT_MIN_HOPS,
         };
         let bootstrap_config =
             bc_from_nc_plus(neighborhood_config, make_wallet("earning"), None, "test");
@@ -4258,11 +4140,7 @@
         TestLogHandler::new().exists_log_containing("TRACE: neighborhood_can_absorb_gossip_without_sending_responses: 1-Node Gossip from new-IP Node absorbed");
     }
 
-    #[test]
-    fn neighborhood_updates_ocs_stage_and_sends_message_to_the_ui_when_first_route_can_be_made() {
-=======
     fn assert_connectivity_check(hops: Hops) {
->>>>>>> 00d001b7
         init_test_logging();
         let test_name = &format!("connectivity_check_for_{}_hops", hops as usize);
         let nodes_count = hops as u16 + 1;
@@ -4274,8 +4152,8 @@
         let connected_signal = accountant.start().recipient();
         subject.min_hops = hops;
         subject.logger = Logger::new(test_name);
-        subject.node_to_ui_sub_opt = Some(node_to_ui_recipient);
-        subject.connected_signal_sub_opt = Some(connected_signal);
+        subject.node_to_ui_recipient_opt = Some(node_to_ui_recipient);
+        subject.connected_signal_opt = Some(connected_signal);
         let system = System::new(test_name);
 
         subject.handle_gossip_agrs(
@@ -4402,11 +4280,7 @@
         let persistent_config = PersistentConfigurationMock::new()
             .set_past_neighbors_params(&set_past_neighbors_params_arc)
             .set_past_neighbors_result(Ok(()));
-<<<<<<< HEAD
-        subject.gossip_acceptor_info_opt = Some(Either::Left(Box::new(gossip_acceptor)));
-=======
-        subject.gossip_acceptor = Box::new(gossip_acceptor);
->>>>>>> 00d001b7
+        subject.gossip_acceptor_info_opt = Some(Left(Box::new(gossip_acceptor)));
         subject.persistent_config_opt = Some(Box::new(persistent_config));
 
         subject.handle_gossip_agrs(
@@ -4449,11 +4323,7 @@
         let persistent_config = PersistentConfigurationMock::new()
             .set_past_neighbors_params(&set_past_neighbors_params_arc)
             .set_past_neighbors_result(Ok(()));
-<<<<<<< HEAD
-        subject.gossip_acceptor_info_opt = Some(Either::Left(Box::new(gossip_acceptor)));
-=======
-        subject.gossip_acceptor = Box::new(gossip_acceptor);
->>>>>>> 00d001b7
+        subject.gossip_acceptor_info_opt = Some(Left(Box::new(gossip_acceptor)));
         subject.persistent_config_opt = Some(Box::new(persistent_config));
 
         subject.handle_gossip_agrs(
@@ -4488,11 +4358,7 @@
         let set_past_neighbors_params_arc = Arc::new(Mutex::new(vec![]));
         let persistent_config = PersistentConfigurationMock::new()
             .set_past_neighbors_params(&set_past_neighbors_params_arc);
-<<<<<<< HEAD
-        subject.gossip_acceptor_info_opt = Some(Either::Left(Box::new(gossip_acceptor)));
-=======
-        subject.gossip_acceptor = Box::new(gossip_acceptor);
->>>>>>> 00d001b7
+        subject.gossip_acceptor_info_opt = Some(Left(Box::new(gossip_acceptor)));
         subject.persistent_config_opt = Some(Box::new(persistent_config));
 
         subject.handle_gossip_agrs(
@@ -4525,11 +4391,7 @@
         let set_past_neighbors_params_arc = Arc::new(Mutex::new(vec![]));
         let persistent_config = PersistentConfigurationMock::new()
             .set_past_neighbors_params(&set_past_neighbors_params_arc);
-<<<<<<< HEAD
-        subject.gossip_acceptor_info_opt = Some(Either::Left(Box::new(gossip_acceptor)));
-=======
-        subject.gossip_acceptor = Box::new(gossip_acceptor);
->>>>>>> 00d001b7
+        subject.gossip_acceptor_info_opt = Some(Left(Box::new(gossip_acceptor)));
         subject.persistent_config_opt = Some(Box::new(persistent_config));
         subject.db_password_opt = None;
 
@@ -4563,11 +4425,7 @@
         let persistent_config = PersistentConfigurationMock::new().set_past_neighbors_result(Err(
             PersistentConfigError::DatabaseError("database is locked".to_string()),
         ));
-<<<<<<< HEAD
-        subject.gossip_acceptor_info_opt = Some(Either::Left(Box::new(gossip_acceptor)));
-=======
-        subject.gossip_acceptor = Box::new(gossip_acceptor);
->>>>>>> 00d001b7
+        subject.gossip_acceptor_info_opt = Some(Left(Box::new(gossip_acceptor)));
         subject.persistent_config_opt = Some(Box::new(persistent_config));
 
         subject.handle_gossip_agrs(
@@ -4599,11 +4457,7 @@
         let persistent_config = PersistentConfigurationMock::new().set_past_neighbors_result(Err(
             PersistentConfigError::DatabaseError("Booga".to_string()),
         ));
-<<<<<<< HEAD
-        subject.gossip_acceptor_info_opt = Some(Either::Left(Box::new(gossip_acceptor)));
-=======
-        subject.gossip_acceptor = Box::new(gossip_acceptor);
->>>>>>> 00d001b7
+        subject.gossip_acceptor_info_opt = Some(Left(Box::new(gossip_acceptor)));
         subject.persistent_config_opt = Some(Box::new(persistent_config));
 
         subject.handle_gossip_agrs(
@@ -4709,11 +4563,7 @@
             .add_arbitrary_half_neighbor(subject_node.public_key(), half_neighbor.public_key());
         let gossip_acceptor =
             GossipAcceptorMock::new().handle_result(GossipAcceptanceResult::Accepted);
-<<<<<<< HEAD
-        subject.gossip_acceptor_info_opt = Some(Either::Left(Box::new(gossip_acceptor)));
-=======
-        subject.gossip_acceptor = Box::new(gossip_acceptor);
->>>>>>> 00d001b7
+        subject.gossip_acceptor_info_opt = Some(Left(Box::new(gossip_acceptor)));
         let gossip = Gossip_0v1::new(vec![]);
         let produce_params_arc = Arc::new(Mutex::new(vec![]));
         let gossip_producer = GossipProducerMock::new()
@@ -4806,11 +4656,7 @@
             .add_arbitrary_full_neighbor(subject_node.public_key(), ungossippable.public_key());
         let gossip_acceptor =
             GossipAcceptorMock::new().handle_result(GossipAcceptanceResult::Accepted);
-<<<<<<< HEAD
-        subject.gossip_acceptor_info_opt = Some(Either::Left(Box::new(gossip_acceptor)));
-=======
-        subject.gossip_acceptor = Box::new(gossip_acceptor);
->>>>>>> 00d001b7
+        subject.gossip_acceptor_info_opt = Some(Left(Box::new(gossip_acceptor)));
         let produce_params_arc = Arc::new(Mutex::new(vec![]));
         let gossip_producer = GossipProducerMock::new()
             .produce_params(&produce_params_arc)
@@ -4850,11 +4696,7 @@
                 debut_node.public_key().clone(),
                 debut_node.node_addr_opt().unwrap(),
             ));
-<<<<<<< HEAD
-        subject.gossip_acceptor_info_opt = Some(Either::Left(Box::new(gossip_acceptor)));
-=======
-        subject.gossip_acceptor = Box::new(gossip_acceptor);
->>>>>>> 00d001b7
+        subject.gossip_acceptor_info_opt = Some(Left(Box::new(gossip_acceptor)));
         let (hopper, _, hopper_recording_arc) = make_recorder();
         let peer_actors = peer_actors_builder().hopper(hopper).build();
         let system = System::new("");
@@ -4897,11 +4739,7 @@
         let mut subject = neighborhood_from_nodes(&subject_node, Some(&neighbor));
         let gossip_acceptor =
             GossipAcceptorMock::new().handle_result(GossipAcceptanceResult::Ignored);
-<<<<<<< HEAD
-        subject.gossip_acceptor_info_opt = Some(Either::Left(Box::new(gossip_acceptor)));
-=======
-        subject.gossip_acceptor = Box::new(gossip_acceptor);
->>>>>>> 00d001b7
+        subject.gossip_acceptor_info_opt = Some(Left(Box::new(gossip_acceptor)));
         let subject_node = subject.neighborhood_database.root().clone();
         let (hopper, _, hopper_recording_arc) = make_recorder();
         let peer_actors = peer_actors_builder().hopper(hopper).build();
@@ -4928,11 +4766,7 @@
         let mut subject = neighborhood_from_nodes(&subject_node, Some(&neighbor));
         let gossip_acceptor = GossipAcceptorMock::new()
             .handle_result(GossipAcceptanceResult::Ban("Bad guy".to_string()));
-<<<<<<< HEAD
-        subject.gossip_acceptor_info_opt = Some(Either::Left(Box::new(gossip_acceptor)));
-=======
-        subject.gossip_acceptor = Box::new(gossip_acceptor);
->>>>>>> 00d001b7
+        subject.gossip_acceptor_info_opt = Some(Left(Box::new(gossip_acceptor)));
         let subject_node = subject.neighborhood_database.root().clone();
         let (hopper, _, hopper_recording_arc) = make_recorder();
         let peer_actors = peer_actors_builder().hopper(hopper).build();
@@ -4957,11 +4791,6 @@
     fn neighborhood_does_not_accept_gossip_if_a_record_is_non_deserializable() {
         init_test_logging();
         let mut subject = make_standard_subject();
-<<<<<<< HEAD
-        let gossip_acceptor = GossipAcceptorMock::new();
-        subject.gossip_acceptor_info_opt = Some(Either::Left(Box::new(gossip_acceptor)));
-=======
->>>>>>> 00d001b7
         let db = &mut subject.neighborhood_database;
         let one_node_key = &db.add_node(make_node_record(2222, true)).unwrap();
         let another_node_key = &db.add_node(make_node_record(3333, true)).unwrap();
@@ -4985,11 +4814,6 @@
     fn neighborhood_does_not_accept_gossip_if_a_record_signature_is_invalid() {
         init_test_logging();
         let mut subject = make_standard_subject();
-<<<<<<< HEAD
-        let gossip_acceptor = GossipAcceptorMock::new();
-        subject.gossip_acceptor_info_opt = Some(Either::Left(Box::new(gossip_acceptor)));
-=======
->>>>>>> 00d001b7
         let db = &mut subject.neighborhood_database;
         let one_node_key = &db.add_node(make_node_record(2222, true)).unwrap();
         let another_node_key = &db.add_node(make_node_record(3333, true)).unwrap();
@@ -5330,7 +5154,7 @@
                 let node_record_by_key =
                     database.node_by_key(&asserted_node_record.public_key().clone());
                 let node_record_by_ip =
-                    database.node_by_ip(&asserted_node_record.node_addr_opt().unwrap().ip_addr());
+                    database.node_by_ip(asserted_node_record.node_addr_opt().unwrap().ip_addr());
                 assert_eq!(
                     node_record_by_key.unwrap().public_key(),
                     asserted_node_record.public_key()
@@ -6336,10 +6160,6 @@
         let mut subject = neighborhood_from_nodes(&root_node, Some(&neighbor_node));
         let persistent_config = PersistentConfigurationMock::new();
         subject.persistent_config_opt = Some(Box::new(persistent_config));
-<<<<<<< HEAD
-        assert!(subject.gossip_acceptor_info_opt.is_none());
-=======
->>>>>>> 00d001b7
         subject
     }
 
@@ -6569,50 +6389,6 @@
         message_opt
     }
 
-<<<<<<< HEAD
-    fn make_neighborhood_linearly_connected_with_nodes(hops: u16) -> Neighborhood {
-        let subject_node = make_global_cryptde_node_record(1234, true);
-        let relay1 = make_node_record(1111, true);
-        let mut nodes = vec![
-            subject_node.public_key().clone(),
-            relay1.public_key().clone(),
-        ];
-        let mut neighborhood: Neighborhood = neighborhood_from_nodes(&subject_node, Some(&relay1));
-        let mut replacement_database = neighborhood.neighborhood_database.clone();
-
-        fn nonce(x: u16) -> u16 {
-            x + (10 * x) + (100 * x) + (1000 * x)
-        }
-
-        for i in 1..=hops {
-            match i {
-                1 => {
-                    replacement_database.add_node(relay1.clone()).unwrap();
-                }
-                i if i < hops => {
-                    let relay_node = make_node_record(nonce(i), false);
-                    replacement_database.add_node(relay_node.clone()).unwrap();
-                    nodes.push(relay_node.public_key().clone());
-                }
-                i if i == hops => {
-                    let exit_node = make_node_record(nonce(i), false);
-                    replacement_database.add_node(exit_node.clone()).unwrap();
-                    nodes.push(exit_node.public_key().clone());
-                }
-                _ => panic!("The match statement should be exhaustive."),
-            }
-            replacement_database
-                .add_arbitrary_full_neighbor(&nodes[i as usize - 1], &nodes[i as usize]);
-        }
-
-        neighborhood.gossip_acceptor_info_opt =
-            Some(Either::Left(Box::new(DatabaseReplacementGossipAcceptor {
-                replacement_database,
-            })));
-        neighborhood.persistent_config_opt = Some(Box::new(
-            PersistentConfigurationMock::new().set_past_neighbors_result(Ok(())),
-        ));
-=======
     fn make_neighborhood_with_linearly_connected_nodes(nodes_count: u16) -> Neighborhood {
         let root_node = make_global_cryptde_node_record(4242, true);
         let mut nodes = make_node_records(nodes_count);
@@ -6620,7 +6396,6 @@
         let db = linearly_connect_nodes(&nodes);
         let mut neighborhood = neighborhood_from_nodes(db.root(), nodes.get(1));
         neighborhood.neighborhood_database = db;
->>>>>>> 00d001b7
 
         neighborhood
     }
