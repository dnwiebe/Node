// Copyright (c) 2019, MASQ (https://masq.ai) and/or its affiliates. All rights reserved.

pub mod dot_graph;
pub mod gossip;
pub mod gossip_acceptor;
pub mod gossip_producer;
pub mod neighborhood_database;
pub mod node_record;
pub mod overall_connection_status;

use std::collections::HashSet;
use std::convert::TryFrom;
use std::net::{IpAddr, SocketAddr};
use std::path::PathBuf;

use actix::Context;
use actix::Handler;
use actix::MessageResult;
use actix::Recipient;
use actix::{Actor, System};
use actix::{Addr, AsyncContext};
use itertools::Itertools;
use masq_lib::messages::{
    FromMessageBody, ToMessageBody, UiConnectionStage, UiConnectionStatusRequest,
};
use masq_lib::messages::{UiConnectionStatusResponse, UiShutdownRequest};
use masq_lib::ui_gateway::{MessageTarget, NodeFromUiMessage, NodeToUiMessage};
use masq_lib::utils::{exit_process, ExpectValue, NeighborhoodModeLight};

use crate::bootstrapper::BootstrapperConfig;
use crate::database::db_initializer::DbInitializationConfig;
use crate::database::db_initializer::{DbInitializer, DbInitializerReal};
use crate::db_config::persistent_configuration::{
    PersistentConfigError, PersistentConfiguration, PersistentConfigurationReal,
};
use crate::neighborhood::gossip::{DotGossipEndpoint, GossipNodeRecord, Gossip_0v1};
use crate::neighborhood::gossip_acceptor::GossipAcceptanceResult;
use crate::neighborhood::node_record::NodeRecordInner_0v1;
use crate::neighborhood::overall_connection_status::{
    OverallConnectionStage, OverallConnectionStatus,
};
use crate::stream_messages::RemovedStreamType;
use crate::sub_lib::configurator::NewPasswordMessage;
use crate::sub_lib::cryptde::PublicKey;
use crate::sub_lib::cryptde::{CryptDE, CryptData, PlainData};
use crate::sub_lib::dispatcher::{Component, StreamShutdownMsg};
use crate::sub_lib::hopper::{ExpiredCoresPackage, NoLookupIncipientCoresPackage};
use crate::sub_lib::hopper::{IncipientCoresPackage, MessageType};
use crate::sub_lib::neighborhood::NodeRecordMetadataMessage;
use crate::sub_lib::neighborhood::RemoveNeighborMessage;
use crate::sub_lib::neighborhood::RouteQueryMessage;
use crate::sub_lib::neighborhood::RouteQueryResponse;
use crate::sub_lib::neighborhood::{AskAboutDebutGossipMessage, NodeDescriptor};
use crate::sub_lib::neighborhood::{ConnectionProgressEvent, ExpectedServices};
use crate::sub_lib::neighborhood::{ConnectionProgressMessage, ExpectedService};
use crate::sub_lib::neighborhood::{DispatcherNodeQueryMessage, GossipFailure_0v1};
use crate::sub_lib::neighborhood::{Hops, NeighborhoodMetadata, NodeQueryResponseMetadata};
use crate::sub_lib::neighborhood::{NRMetadataChange, NodeQueryMessage};
use crate::sub_lib::neighborhood::{NeighborhoodSubs, NeighborhoodTools};
use crate::sub_lib::node_addr::NodeAddr;
use crate::sub_lib::peer_actors::{BindMessage, NewPublicIp, StartMessage};
use crate::sub_lib::route::Route;
use crate::sub_lib::route::RouteSegment;
use crate::sub_lib::set_consuming_wallet_message::SetConsumingWalletMessage;
use crate::sub_lib::stream_handler_pool::DispatcherNodeQueryResponse;
use crate::sub_lib::utils::{
    db_connection_launch_panic, handle_ui_crash_request, NODE_MAILBOX_CAPACITY,
};
use crate::sub_lib::versioned_data::VersionedData;
use crate::sub_lib::wallet::Wallet;
use gossip_acceptor::GossipAcceptor;
use gossip_acceptor::GossipAcceptorReal;
use gossip_producer::GossipProducer;
use gossip_producer::GossipProducerReal;
use masq_lib::blockchains::chains::Chain;
use masq_lib::crash_point::CrashPoint;
use masq_lib::logger::Logger;
use neighborhood_database::NeighborhoodDatabase;
use node_record::NodeRecord;

pub const CRASH_KEY: &str = "NEIGHBORHOOD";
pub const DEFAULT_MIN_HOPS_COUNT: Hops = Hops::ThreeHops;
pub const UNREACHABLE_HOST_PENALTY: i64 = 100_000_000;
pub const RESPONSE_UNDESIRABILITY_FACTOR: usize = 1_000; // assumed response length is request * this

pub struct Neighborhood {
    cryptde: &'static dyn CryptDE,
    hopper_opt: Option<Recipient<IncipientCoresPackage>>,
    hopper_no_lookup_opt: Option<Recipient<NoLookupIncipientCoresPackage>>,
    connected_signal_opt: Option<Recipient<StartMessage>>,
    node_to_ui_recipient_opt: Option<Recipient<NodeToUiMessage>>,
    gossip_acceptor: Box<dyn GossipAcceptor>,
    gossip_producer: Box<dyn GossipProducer>,
    neighborhood_database: NeighborhoodDatabase,
    consuming_wallet_opt: Option<Wallet>,
    mode: NeighborhoodModeLight,
    min_hops_count: Hops,
    next_return_route_id: u32,
    overall_connection_status: OverallConnectionStatus,
    chain: Chain,
    crashable: bool,
    data_directory: PathBuf,
    persistent_config_opt: Option<Box<dyn PersistentConfiguration>>,
    db_password_opt: Option<String>,
    logger: Logger,
    tools: NeighborhoodTools,
}

impl Actor for Neighborhood {
    type Context = Context<Self>;
}

impl Handler<BindMessage> for Neighborhood {
    type Result = ();

    fn handle(&mut self, msg: BindMessage, ctx: &mut Self::Context) -> Self::Result {
        ctx.set_mailbox_capacity(NODE_MAILBOX_CAPACITY);
        self.hopper_opt = Some(msg.peer_actors.hopper.from_hopper_client);
        self.hopper_no_lookup_opt = Some(msg.peer_actors.hopper.from_hopper_client_no_lookup);
        self.connected_signal_opt = Some(msg.peer_actors.accountant.start);
        self.node_to_ui_recipient_opt = Some(msg.peer_actors.ui_gateway.node_to_ui_message_sub);
    }
}

impl Handler<StartMessage> for Neighborhood {
    type Result = ();

    fn handle(&mut self, _msg: StartMessage, _ctx: &mut Self::Context) -> Self::Result {
        self.handle_start_message();
    }
}

impl Handler<NewPublicIp> for Neighborhood {
    type Result = ();

    fn handle(&mut self, msg: NewPublicIp, _ctx: &mut Self::Context) -> Self::Result {
        self.handle_new_public_ip(msg);
    }
}

//TODO comes across as basically dead code
// I think the idea was to supply the wallet if wallets hadn't been generated until recently during the ongoing Node's run
impl Handler<SetConsumingWalletMessage> for Neighborhood {
    type Result = ();

    fn handle(&mut self, msg: SetConsumingWalletMessage, _ctx: &mut Self::Context) -> Self::Result {
        self.consuming_wallet_opt = Some(msg.wallet);
    }
}

impl Handler<DispatcherNodeQueryMessage> for Neighborhood {
    type Result = ();

    fn handle(
        &mut self,
        msg: DispatcherNodeQueryMessage,
        _ctx: &mut Self::Context,
    ) -> <Self as Handler<DispatcherNodeQueryMessage>>::Result {
        let node_record_ref_opt = match msg.query {
            NodeQueryMessage::IpAddress(ip_addr) => self.neighborhood_database.node_by_ip(&ip_addr),
            NodeQueryMessage::PublicKey(key) => self.neighborhood_database.node_by_key(&key),
        };

        let node_descriptor = node_record_ref_opt.map(|node_record_ref| {
            NodeQueryResponseMetadata::new(
                node_record_ref.public_key().clone(),
                node_record_ref.node_addr_opt(),
                *node_record_ref.rate_pack(),
            )
        });

        let response = DispatcherNodeQueryResponse {
            result: node_descriptor,
            context: msg.context,
        };

        msg.recipient
            .try_send(response)
            .expect("Dispatcher's StreamHandlerPool is dead");
    }
}

impl Handler<RouteQueryMessage> for Neighborhood {
    type Result = MessageResult<RouteQueryMessage>;

    fn handle(
        &mut self,
        msg: RouteQueryMessage,
        _ctx: &mut Self::Context,
    ) -> <Self as Handler<RouteQueryMessage>>::Result {
        let response = self.handle_route_query_message(msg);
        MessageResult(response)
    }
}

impl Handler<ExpiredCoresPackage<Gossip_0v1>> for Neighborhood {
    type Result = ();

    fn handle(
        &mut self,
        msg: ExpiredCoresPackage<Gossip_0v1>,
        ctx: &mut Self::Context,
    ) -> Self::Result {
        let incoming_gossip = msg.payload;
        let cpm_recipient = ctx.address().recipient::<ConnectionProgressMessage>();
        self.log_incoming_gossip(&incoming_gossip, msg.immediate_neighbor);
        self.handle_gossip(incoming_gossip, msg.immediate_neighbor, cpm_recipient);
    }
}

impl Handler<ExpiredCoresPackage<GossipFailure_0v1>> for Neighborhood {
    type Result = ();

    fn handle(
        &mut self,
        msg: ExpiredCoresPackage<GossipFailure_0v1>,
        _ctx: &mut Self::Context,
    ) -> Self::Result {
        self.handle_gossip_failure(msg.immediate_neighbor, msg.payload);
    }
}

impl Handler<RemoveNeighborMessage> for Neighborhood {
    type Result = ();

    fn handle(&mut self, msg: RemoveNeighborMessage, _ctx: &mut Self::Context) -> Self::Result {
        let public_key = &msg.public_key;
        match self.neighborhood_database.remove_neighbor(public_key) {
            Err(s) => error!(self.logger, "{}", s),
            Ok(db_changed) => {
                if db_changed {
                    self.gossip_to_neighbors();
                    info!(
                        self.logger,
                        "removed neighbor by public key: {}", public_key
                    )
                }
            }
        }
    }
}

impl Handler<ConnectionProgressMessage> for Neighborhood {
    type Result = ();

    fn handle(&mut self, msg: ConnectionProgressMessage, ctx: &mut Self::Context) -> Self::Result {
        match self
            .overall_connection_status
            .get_connection_progress_to_modify(&msg)
        {
            Ok(connection_progress) => {
                OverallConnectionStatus::update_connection_stage(
                    connection_progress,
                    msg.event.clone(),
                    &self.logger,
                );
                match msg.event {
                    ConnectionProgressEvent::TcpConnectionSuccessful => {
                        self.send_ask_about_debut_gossip_message(ctx, msg.peer_addr);
                    }
                    ConnectionProgressEvent::IntroductionGossipReceived(_)
                    | ConnectionProgressEvent::StandardGossipReceived => {
                        self.overall_connection_status
                            .update_ocs_stage_and_send_message_to_ui(
                                OverallConnectionStage::ConnectedToNeighbor,
                                self.node_to_ui_recipient_opt
                                    .as_ref()
                                    .expect("UI Gateway is unbound"),
                                &self.logger,
                            );
                    }
                    _ => (),
                }
            }
            Err(e) => {
                trace!(
                    self.logger,
                    "Found unnecessary connection progress message - {}",
                    e
                );
            }
        }
    }
}

impl Handler<AskAboutDebutGossipMessage> for Neighborhood {
    type Result = ();

    fn handle(
        &mut self,
        msg: AskAboutDebutGossipMessage,
        _ctx: &mut Self::Context,
    ) -> Self::Result {
        let node_descriptor = &msg.prev_connection_progress.initial_node_descriptor;
        if let Ok(current_connection_progress) = self
            .overall_connection_status
            .get_connection_progress_by_desc(node_descriptor)
        {
            if msg.prev_connection_progress == *current_connection_progress {
                // No change, hence no response was received
                OverallConnectionStatus::update_connection_stage(
                    current_connection_progress,
                    ConnectionProgressEvent::NoGossipResponseReceived,
                    &self.logger,
                );
            }
        } else {
            trace!(
                self.logger,
                "Received an AskAboutDebutGossipMessage for an unknown node descriptor: {:?}; ignoring",
                node_descriptor
            )
        }
    }
}

impl Handler<NodeRecordMetadataMessage> for Neighborhood {
    type Result = ();

    fn handle(&mut self, msg: NodeRecordMetadataMessage, _ctx: &mut Self::Context) -> Self::Result {
        match msg.metadata_change {
            NRMetadataChange::AddUnreachableHost { hostname } => {
                let public_key = msg.public_key;
                let node_record = self
                    .neighborhood_database
                    .node_by_key_mut(&public_key)
                    .unwrap_or_else(|| {
                        panic!("No Node Record found for public_key: {:?}", public_key)
                    });
                debug!(
                    self.logger,
                    "Marking host {hostname} unreachable for the Node with public key {:?}",
                    public_key
                );
                node_record.metadata.unreachable_hosts.insert(hostname);
            }
        }
    }
}

impl Handler<StreamShutdownMsg> for Neighborhood {
    type Result = ();

    fn handle(&mut self, msg: StreamShutdownMsg, _ctx: &mut Self::Context) -> Self::Result {
        self.handle_stream_shutdown_msg(msg);
    }
}

impl Handler<NodeFromUiMessage> for Neighborhood {
    type Result = ();

    fn handle(&mut self, msg: NodeFromUiMessage, _ctx: &mut Self::Context) -> Self::Result {
        let client_id = msg.client_id;
        if let Ok((_, context_id)) = UiConnectionStatusRequest::fmb(msg.body.clone()) {
            self.handle_connection_status_message(client_id, context_id);
        } else if let Ok((body, _)) = UiShutdownRequest::fmb(msg.body.clone()) {
            self.handle_shutdown_order(client_id, body);
        } else {
            handle_ui_crash_request(msg, &self.logger, self.crashable, CRASH_KEY)
        }
    }
}

impl Handler<NewPasswordMessage> for Neighborhood {
    type Result = ();

    fn handle(&mut self, msg: NewPasswordMessage, _ctx: &mut Self::Context) -> Self::Result {
        self.handle_new_password(msg.new_password);
    }
}

#[derive(Debug, PartialEq, Eq, Clone)]
pub struct AccessibleGossipRecord {
    pub signed_gossip: PlainData,
    pub signature: CryptData,
    pub node_addr_opt: Option<NodeAddr>,
    pub inner: NodeRecordInner_0v1,
}

impl AccessibleGossipRecord {
    pub fn regenerate_signed_gossip(&mut self, cryptde: &dyn CryptDE) {
        let (signed_gossip, signature) = regenerate_signed_gossip(&self.inner, cryptde);
        self.signed_gossip = signed_gossip;
        self.signature = signature;
    }
}

impl TryFrom<GossipNodeRecord> for AccessibleGossipRecord {
    type Error = String;

    fn try_from(value: GossipNodeRecord) -> Result<Self, Self::Error> {
        match serde_cbor::de::from_slice(value.signed_data.as_slice()) {
            Ok(inner) => Ok(AccessibleGossipRecord {
                signed_gossip: value.signed_data,
                signature: value.signature,
                node_addr_opt: value.node_addr_opt,
                inner,
            }),
            Err(e) => Err(format!("{}", e)),
        }
    }
}

#[derive(Debug, PartialEq, Eq, Clone, Copy)]
enum RouteDirection {
    Over,
    Back,
}

impl Neighborhood {
    pub fn new(cryptde: &'static dyn CryptDE, config: &BootstrapperConfig) -> Self {
        let neighborhood_config = &config.neighborhood_config;
        let min_hops_count = neighborhood_config.min_hops_count;
        let neighborhood_mode = &neighborhood_config.mode;
        let mode: NeighborhoodModeLight = neighborhood_mode.into();
        let neighbor_configs = neighborhood_mode.neighbor_configs();
        if mode == NeighborhoodModeLight::ZeroHop && !neighbor_configs.is_empty() {
            panic!(
                "A zero-hop MASQ Node is not decentralized and cannot have a --neighbors setting"
            )
        }
        let neighborhood_database = NeighborhoodDatabase::new(
            cryptde.public_key(),
            neighborhood_mode.clone(),
            config.earning_wallet.clone(),
            cryptde,
        );
        let is_mainnet = config.blockchain_bridge_config.chain.is_mainnet();
        let initial_neighbors: Vec<NodeDescriptor> = neighbor_configs
            .iter()
            .map(|nc| {
                let mainnet_nc = nc.blockchain.is_mainnet();
                if mainnet_nc != is_mainnet {
                    panic!(
                        "Neighbor {} is {}on the mainnet blockchain",
                        nc.to_string(cryptde),
                        if mainnet_nc { "" } else { "not " }
                    );
                }
                nc.clone()
            })
            .collect_vec();

        let overall_connection_status = OverallConnectionStatus::new(initial_neighbors);

        Neighborhood {
            cryptde,
            hopper_opt: None,
            hopper_no_lookup_opt: None,
            connected_signal_opt: None,
            node_to_ui_recipient_opt: None,
            gossip_acceptor: Box::new(GossipAcceptorReal::new(cryptde)),
            gossip_producer: Box::new(GossipProducerReal::new()),
            neighborhood_database,
            consuming_wallet_opt: config.consuming_wallet_opt.clone(),
            mode,
            min_hops_count,
            next_return_route_id: 0,
            overall_connection_status,
            chain: config.blockchain_bridge_config.chain,
            crashable: config.crash_point == CrashPoint::Message,
            data_directory: config.data_directory.clone(),
            persistent_config_opt: None,
            db_password_opt: config.db_password_opt.clone(),
            logger: Logger::new("Neighborhood"),
            tools: NeighborhoodTools::default(),
        }
    }

    pub fn make_subs_from(addr: &Addr<Neighborhood>) -> NeighborhoodSubs {
        NeighborhoodSubs {
            bind: addr.clone().recipient::<BindMessage>(),
            start: addr.clone().recipient::<StartMessage>(),
            new_public_ip: addr.clone().recipient::<NewPublicIp>(),
            route_query: addr.clone().recipient::<RouteQueryMessage>(),
            update_node_record_metadata: addr.clone().recipient::<NodeRecordMetadataMessage>(),
            from_hopper: addr.clone().recipient::<ExpiredCoresPackage<Gossip_0v1>>(),
            gossip_failure: addr
                .clone()
                .recipient::<ExpiredCoresPackage<GossipFailure_0v1>>(),
            dispatcher_node_query: addr.clone().recipient::<DispatcherNodeQueryMessage>(),
            remove_neighbor: addr.clone().recipient::<RemoveNeighborMessage>(),
            stream_shutdown_sub: addr.clone().recipient::<StreamShutdownMsg>(),
            set_consuming_wallet_sub: addr.clone().recipient::<SetConsumingWalletMessage>(),
            from_ui_message_sub: addr.clone().recipient::<NodeFromUiMessage>(),
            new_password_sub: addr.clone().recipient::<NewPasswordMessage>(),
            connection_progress_sub: addr.clone().recipient::<ConnectionProgressMessage>(),
        }
    }

    fn handle_start_message(&mut self) {
        debug!(self.logger, "Connecting to persistent database");
        self.connect_database();
        self.send_debut_gossip_to_all_initial_descriptors();
    }

    fn handle_new_public_ip(&mut self, msg: NewPublicIp) {
        let new_public_ip = msg.new_ip;
        let old_public_ip = self
            .neighborhood_database
            .root()
            .node_addr_opt()
            .expectv("Root node")
            .ip_addr();
        self.neighborhood_database.new_public_ip(new_public_ip);
        info!(
            self.logger,
            "Changed public IP from {} to {}", old_public_ip, new_public_ip
        );
    }

    fn handle_route_query_message(&mut self, msg: RouteQueryMessage) -> Option<RouteQueryResponse> {
        let debug_msg_opt = self.logger.debug_enabled().then(|| format!("{:?}", msg));
        let route_result = if self.mode == NeighborhoodModeLight::ZeroHop {
            Ok(self.zero_hop_route_response())
        } else {
            self.make_round_trip_route(msg)
        };
        match route_result {
            Ok(response) => {
                debug!(
                    self.logger,
                    "Processed {} into {}-hop response",
                    debug_msg_opt.expect("Debug msg unprepared but expected"),
                    response.route.hops.len(),
                );
                Some(response)
            }
            Err(msg) => {
                error!(self.logger, "Unsatisfied route query: {}", msg);
                None
            }
        }
    }

    fn connect_database(&mut self) {
        if self.persistent_config_opt.is_none() {
            let db_initializer = DbInitializerReal::default();
            let conn = db_initializer
                .initialize(
                    &self.data_directory,
                    DbInitializationConfig::panic_on_migration(),
                )
                .unwrap_or_else(|err| db_connection_launch_panic(err, &self.data_directory));
            self.persistent_config_opt = Some(Box::new(PersistentConfigurationReal::from(conn)));
        }
    }

    fn send_debut_gossip_to_all_initial_descriptors(&mut self) {
        if self.overall_connection_status.is_empty() {
            info!(self.logger, "Empty. No Nodes to report to; continuing");
            return;
        }

        let gossip = self
            .gossip_producer
            .produce_debut(&self.neighborhood_database);
        self.overall_connection_status
            .iter_initial_node_descriptors()
            .for_each(|node_descriptor| {
                self.send_debut_gossip_to_descriptor(&gossip, node_descriptor)
            });
    }

    fn send_debut_gossip_to_descriptor(
        &self,
        debut_gossip: &Gossip_0v1,
        node_descriptor: &NodeDescriptor,
    ) {
        let node_addr = &node_descriptor
            .node_addr_opt
            .as_ref()
            .expect("Node descriptor without IP Address got through Neighborhood constructor.");
        self.send_no_lookup_package(
            MessageType::Gossip(debut_gossip.clone().into()),
            &node_descriptor.encryption_public_key,
            node_addr,
        );
        debug!(self.logger, "Debut Gossip sent to {:?}.", node_descriptor);
        trace!(
            self.logger,
            "Sent Gossip: {}",
            debut_gossip.to_dot_graph(
                self.neighborhood_database.root(),
                (
                    &node_descriptor.encryption_public_key,
                    &node_descriptor.node_addr_opt
                ),
            )
        )
    }

    fn log_incoming_gossip(&self, incoming_gossip: &Gossip_0v1, gossip_source: SocketAddr) {
        let source = match self.neighborhood_database.node_by_ip(&gossip_source.ip()) {
            Some(node) => DotGossipEndpoint::from(node),
            None => DotGossipEndpoint::from(gossip_source),
        };
        trace!(
            self.logger,
            "Received Gossip: {}",
            incoming_gossip.to_dot_graph(source, self.neighborhood_database.root())
        );
    }

    fn handle_gossip(
        &mut self,
        incoming_gossip: Gossip_0v1,
        gossip_source: SocketAddr,
        cpm_recipient: Recipient<ConnectionProgressMessage>,
    ) {
        let record_count = incoming_gossip.node_records.len();
        info!(
            self.logger,
            "Processing Gossip about {} Nodes", record_count
        );
        let agrs: Vec<AccessibleGossipRecord> = incoming_gossip
            .node_records
            .into_iter()
            .flat_map(AccessibleGossipRecord::try_from)
            .collect();

        if agrs.len() < record_count {
            // TODO: Instead of ignoring non-deserializable Gossip, ban the Node that sent it
            error!(
                self.logger,
                "Received non-deserializable Gossip from {}", gossip_source
            );
            self.announce_gossip_handling_completion(record_count);
            return;
        }

        let signature_invalid = |agr: &AccessibleGossipRecord| {
            !self.cryptde.verify_signature(
                &agr.signed_gossip,
                &agr.signature,
                &agr.inner.public_key,
            )
        };
        if agrs.iter().any(signature_invalid) {
            // TODO: Instead of ignoring badly-signed Gossip, ban the Node that sent it
            error!(
                self.logger,
                "Received Gossip with invalid signature from {}", gossip_source
            );
            self.announce_gossip_handling_completion(record_count);
            return;
        }

        self.handle_gossip_agrs(agrs, gossip_source, cpm_recipient);
        self.announce_gossip_handling_completion(record_count);
    }

    fn handle_gossip_failure(&mut self, failure_source: SocketAddr, failure: GossipFailure_0v1) {
        let tuple_opt = match self
            .overall_connection_status
            .iter_initial_node_descriptors()
            .find_position(|n| match &n.node_addr_opt {
                None => false,
                Some(node_addr) => node_addr.ip_addr() == failure_source.ip(),
            }) {
            None => unimplemented!("TODO: Test-drive me (or replace me with a panic)"),
            Some(tuple) => Some(tuple),
        };
        if let Some((position, node_descriptor)) = tuple_opt {
            warning!(
                self.logger,
                "Node at {} refused Debut: {}",
                node_descriptor
                    .node_addr_opt
                    .as_ref()
                    .expectv("NodeAddr")
                    .ip_addr(),
                failure
            );

            self.overall_connection_status.remove(position);
            if self.overall_connection_status.is_empty() {
                error!(self.logger, "None of the Nodes listed in the --neighbors parameter could accept your Debut; shutting down");
                System::current().stop_with_code(1)
            }
        };
    }

    fn to_node_descriptors(&self, keys: &[PublicKey]) -> Vec<NodeDescriptor> {
        keys.iter()
            .map(|k| {
                NodeDescriptor::from((
                    self.neighborhood_database
                        .node_by_key(k)
                        .expectv("NodeRecord"),
                    self.chain,
                    self.cryptde,
                ))
            })
            .collect()
    }

    fn handle_gossip_agrs(
        &mut self,
        agrs: Vec<AccessibleGossipRecord>,
        gossip_source: SocketAddr,
        cpm_recipient: Recipient<ConnectionProgressMessage>,
    ) {
        let neighbor_keys_before = self.neighbor_keys();
        self.handle_agrs(agrs, gossip_source, cpm_recipient);
        let neighbor_keys_after = self.neighbor_keys();
        self.handle_database_changes(neighbor_keys_before, neighbor_keys_after);
    }

    fn neighbor_keys(&self) -> HashSet<PublicKey> {
        self.neighborhood_database
            .root()
            .full_neighbor_keys(&self.neighborhood_database)
            .into_iter()
            .cloned()
            .collect()
    }

    fn handle_agrs(
        &mut self,
        agrs: Vec<AccessibleGossipRecord>,
        gossip_source: SocketAddr,
        cpm_recipient: Recipient<ConnectionProgressMessage>,
    ) {
        let ignored_node_name = self.gossip_source_name(&agrs, gossip_source);
        let gossip_record_count = agrs.len();
        let neighborhood_metadata = NeighborhoodMetadata {
            connection_progress_peers: self.overall_connection_status.get_peer_addrs(),
            cpm_recipient,
            min_hops_count: self.min_hops_count,
        };
        let acceptance_result = self.gossip_acceptor.handle(
            &mut self.neighborhood_database,
            agrs,
            gossip_source,
            neighborhood_metadata,
        );
        match acceptance_result {
            GossipAcceptanceResult::Accepted => self.gossip_to_neighbors(),
            GossipAcceptanceResult::Reply(next_debut, target_key, target_node_addr) => {
                self.handle_gossip_reply(next_debut, &target_key, &target_node_addr)
            }
            GossipAcceptanceResult::Failed(failure, target_key, target_node_addr) => {
                self.handle_gossip_failed(failure, &target_key, &target_node_addr)
            }
            GossipAcceptanceResult::Ignored => {
                trace!(self.logger, "Gossip from {} ignored", gossip_source);
                self.handle_gossip_ignored(ignored_node_name, gossip_record_count)
            }
            GossipAcceptanceResult::Ban(reason) => {
                warning!(self.logger, "Malefactor detected at {}, but malefactor bans not yet implemented; ignoring: {}", gossip_source, reason
            );
                self.handle_gossip_ignored(ignored_node_name, gossip_record_count);
            }
        }
    }

    fn handle_database_changes(
        &mut self,
        neighbor_keys_before: HashSet<PublicKey>,
        neighbor_keys_after: HashSet<PublicKey>,
    ) {
        self.curate_past_neighbors(neighbor_keys_before, neighbor_keys_after);
        self.check_connectedness();
    }

    fn curate_past_neighbors(
        &mut self,
        neighbor_keys_before: HashSet<PublicKey>,
        neighbor_keys_after: HashSet<PublicKey>,
    ) {
        if neighbor_keys_after != neighbor_keys_before {
            if let Some(db_password) = &self.db_password_opt {
                let nds = self
                    .to_node_descriptors(neighbor_keys_after.into_iter().collect_vec().as_slice());
                let node_descriptors_opt = if nds.is_empty() { None } else { Some(nds) };
                debug!(
                    self.logger,
                    "Saving neighbor list: {:?}", node_descriptors_opt
                );
                match self
                    .persistent_config_opt
                    .as_mut()
                    .expect("PersistentConfig was not set by StartMessage")
                    .set_past_neighbors(node_descriptors_opt, db_password)
                {
                    Ok(_) => info!(self.logger, "Persisted neighbor changes for next run"),
                    Err(PersistentConfigError::DatabaseError(msg))
                        if &msg == "database is locked" =>
                    {
                        warning! (
                        self.logger,
                        "Could not persist immediate-neighbor changes: database locked - skipping"
                    )
                    }
                    Err(e) => error!(
                        self.logger,
                        "Could not persist immediate-neighbor changes: {:?}", e
                    ),
                };
            } else {
                info!(self.logger, "Declining to persist neighbor changes for next run: no database password supplied")
            }
        } else {
            debug!(self.logger, "No neighbor changes; database is unchanged")
        }
    }

    fn check_connectedness(&mut self) {
        if self.overall_connection_status.can_make_routes() {
            return;
        }
        let msg = RouteQueryMessage {
            target_key_opt: None,
            target_component: Component::ProxyClient,
            return_component_opt: Some(Component::ProxyServer),
            payload_size: 10000,
            hostname_opt: None,
        };
        if self.handle_route_query_message(msg).is_some() {
            debug!(
                &self.logger,
                "The connectivity check has found a {}-hop route.", self.min_hops_count as usize
            );
            self.overall_connection_status
                .update_ocs_stage_and_send_message_to_ui(
                    OverallConnectionStage::RouteFound,
                    self.node_to_ui_recipient_opt
                        .as_ref()
                        .expect("UI was not bound."),
                    &self.logger,
                );
            self.connected_signal_opt
                .as_ref()
                .expect("Accountant was not bound")
                .try_send(StartMessage {})
                .expect("Accountant is dead")
        } else {
            debug!(
                &self.logger,
                "The connectivity check still can't find a good route."
            );
        }
    }

    fn announce_gossip_handling_completion(&self, record_count: usize) {
        info!(
            self.logger,
            "Finished processing Gossip about {} Nodes", record_count
        );
    }

    fn gossip_to_neighbors(&mut self) {
        self.neighborhood_database
            .root_mut()
            .regenerate_signed_gossip(self.cryptde);
        let neighbors = self
            .neighborhood_database
            .root()
            .half_neighbor_keys()
            .into_iter()
            .cloned()
            .collect_vec();
        neighbors.iter().for_each(|neighbor| {
            if let Some(gossip) = self
                .gossip_producer
                .produce(&mut self.neighborhood_database, neighbor)
            {
                self.gossip_to_neighbor(neighbor, gossip)
            }
        });
    }

    fn gossip_to_neighbor(&self, neighbor: &PublicKey, gossip: Gossip_0v1) {
        let gossip_len = gossip.node_records.len();
        let route = self.create_single_hop_route(neighbor);
        let package =
            IncipientCoresPackage::new(self.cryptde, route, gossip.clone().into(), neighbor)
                .expect("Key magically disappeared");
        info!(
            self.logger,
            "Sending update Gossip about {} Nodes to Node {}", gossip_len, neighbor
        );
        self.hopper_opt
            .as_ref()
            .expect("unbound hopper")
            .try_send(package)
            .expect("hopper is dead");
        trace!(
            self.logger,
            "Sent Gossip: {}",
            gossip.to_dot_graph(
                self.neighborhood_database.root(),
                self.neighborhood_database
                    .node_by_key(neighbor)
                    .expect("Node magically disappeared"),
            )
        );
    }

    fn create_single_hop_route(&self, destination: &PublicKey) -> Route {
        Route::one_way(
            RouteSegment::new(
                vec![self.cryptde.public_key(), destination],
                Component::Neighborhood,
            ),
            self.cryptde,
            None,
            None,
        )
        .expect("route creation error")
    }

    fn zero_hop_route_response(&mut self) -> RouteQueryResponse {
        let return_route_id = self.advance_return_route_id();
        let route = Route::round_trip(
            RouteSegment::new(
                vec![self.cryptde.public_key(), self.cryptde.public_key()],
                Component::ProxyClient,
            ),
            RouteSegment::new(
                vec![self.cryptde.public_key(), self.cryptde.public_key()],
                Component::ProxyServer,
            ),
            self.cryptde,
            None,
            return_route_id,
            None,
        )
        .expect("Couldn't create route");
        RouteQueryResponse {
            route,
            expected_services: ExpectedServices::RoundTrip(
                vec![ExpectedService::Nothing, ExpectedService::Nothing],
                vec![ExpectedService::Nothing, ExpectedService::Nothing],
                return_route_id,
            ),
        }
    }

    fn make_round_trip_route(
        &mut self,
        request_msg: RouteQueryMessage,
    ) -> Result<RouteQueryResponse, String> {
        let hostname_opt = request_msg.hostname_opt.as_deref();
        let over = self.make_route_segment(
            self.cryptde.public_key(),
            request_msg.target_key_opt.as_ref(),
            self.min_hops_count as usize,
            request_msg.target_component,
            request_msg.payload_size,
            RouteDirection::Over,
            hostname_opt,
        )?;
        debug!(self.logger, "Route over: {:?}", over);
        // Estimate for routing-undesirability calculations.
        // We don't know what the size of response will be.
        // So, we estimate the value by multiplying the payload_size of request with a constant value.
        let anticipated_response_payload_len =
            request_msg.payload_size * RESPONSE_UNDESIRABILITY_FACTOR;
        let back = self.make_route_segment(
            over.keys.last().expect("Empty segment"),
            Some(self.cryptde.public_key()),
            self.min_hops_count as usize,
            request_msg
                .return_component_opt
                .expect("No return component"),
            anticipated_response_payload_len,
            RouteDirection::Back,
            hostname_opt,
        )?;
        debug!(self.logger, "Route back: {:?}", back);
        self.compose_route_query_response(over, back)
    }

    fn compose_route_query_response(
        &mut self,
        over: RouteSegment,
        back: RouteSegment,
    ) -> Result<RouteQueryResponse, String> {
        let segments = vec![&over, &back];

        if segments.iter().any(|rs| rs.keys.is_empty()) {
            return Err("Cannot make multi-hop route without segment keys".to_string());
        }

        let has_long_segment = segments.iter().any(|segment| segment.keys.len() > 2);
        if self.consuming_wallet_opt.is_none() && has_long_segment {
            return Err("Cannot make multi-hop route segment without consuming wallet".to_string());
        }

        let expected_request_services = match self.make_expected_services(&over) {
            Ok(services) => services,
            Err(e) => return Err(e),
        };

        let expected_response_services = match self.make_expected_services(&back) {
            Ok(services) => services,
            Err(e) => return Err(e),
        };

        let return_route_id = self.advance_return_route_id();
        Ok(RouteQueryResponse {
            route: Route::round_trip(
                over,
                back,
                self.cryptde,
                self.consuming_wallet_opt.clone(),
                return_route_id,
                Some(self.chain.rec().contract),
            )
            .expect("Internal error: bad route"),
            expected_services: ExpectedServices::RoundTrip(
                expected_request_services,
                expected_response_services,
                return_route_id,
            ),
        })
    }

    #[allow(clippy::too_many_arguments)]
    fn make_route_segment(
        &self,
        origin: &PublicKey,
        target_opt: Option<&PublicKey>,
        minimum_hop_count: usize,
        target_component: Component,
        payload_size: usize,
        direction: RouteDirection,
        hostname_opt: Option<&str>,
    ) -> Result<RouteSegment, String> {
        let route_opt = self.find_best_route_segment(
            origin,
            target_opt,
            minimum_hop_count,
            payload_size,
            direction,
            hostname_opt,
        );
        match route_opt {
            None => {
                let target_str = match target_opt {
                    Some(t) => format!(" {}", t),
                    None => String::from("Unknown"),
                };
                Err(format!(
                    "Couldn't find any routes: at least {}-hop from {} to {:?} at {}",
                    minimum_hop_count, origin, target_component, target_str
                ))
            }
            Some(route) => Ok(RouteSegment::new(route, target_component)),
        }
    }

    fn make_expected_services(
        &self,
        segment: &RouteSegment,
    ) -> Result<Vec<ExpectedService>, String> {
        segment
            .keys
            .iter()
            .map(|key| {
                self.calculate_expected_service(key, segment.keys.first(), segment.keys.last())
            })
            .collect()
    }

    fn calculate_expected_service(
        &self,
        route_segment_key: &PublicKey,
        originator_key: Option<&PublicKey>,
        exit_key: Option<&PublicKey>,
    ) -> Result<ExpectedService, String> {
        match self.neighborhood_database.node_by_key(route_segment_key) {
            Some(node) => {
                if route_segment_key == self.neighborhood_database.root().public_key() {
                    Ok(ExpectedService::Nothing)
                } else {
                    match (originator_key, exit_key) {
                        (Some(originator_key), Some(exit_key))
                            if route_segment_key == originator_key
                                || route_segment_key == exit_key =>
                        {
                            Ok(ExpectedService::Exit(
                                route_segment_key.clone(),
                                node.earning_wallet(),
                                *node.rate_pack(),
                            ))
                        }
                        (Some(_), Some(_)) => Ok(ExpectedService::Routing(
                            route_segment_key.clone(),
                            node.earning_wallet(),
                            *node.rate_pack(),
                        )),
                        _ => Err(
                            "cannot calculate expected service, no keys provided in route segment"
                                .to_string(),
                        ),
                    }
                }
            }
            None => Err("Cannot make multi_hop with unknown neighbor".to_string()),
        }
    }

    fn route_length_qualifies(&self, hops_remaining: usize) -> bool {
        hops_remaining == 0
    }

    fn last_key_qualifies(
        &self,
        last_node_ref: &NodeRecord,
        target_key_ref_opt: Option<&PublicKey>,
    ) -> bool {
        match target_key_ref_opt {
            Some(target_key_ref) => last_node_ref.public_key() == target_key_ref,
            None => true,
        }
    }

    fn validate_last_node_not_too_close_to_first_node(
        &self,
        prefix_len: usize,
        first_node_key: &PublicKey,
        candidate_node_key: &PublicKey,
    ) -> bool {
        if prefix_len <= 2 {
            true // Zero- and single-hop routes are not subject to exit-too-close restrictions
        } else {
            !self
                .neighborhood_database
                .has_half_neighbor(candidate_node_key, first_node_key)
        }
    }

    fn compute_undesirability(
        node_record: &NodeRecord,
        payload_size: u64,
        undesirability_type: UndesirabilityType,
        logger: &Logger,
    ) -> i64 {
        let mut rate_undesirability = match undesirability_type {
            UndesirabilityType::Relay => node_record.inner.rate_pack.routing_charge(payload_size),
            UndesirabilityType::ExitRequest(_) => {
                node_record.inner.rate_pack.exit_charge(payload_size)
            }
            UndesirabilityType::ExitAndRouteResponse => {
                node_record.inner.rate_pack.exit_charge(payload_size)
                    + node_record.inner.rate_pack.routing_charge(payload_size)
            }
        } as i64;
        if let UndesirabilityType::ExitRequest(Some(hostname)) = undesirability_type {
            if node_record.metadata.unreachable_hosts.contains(hostname) {
                trace!(
                    logger,
                    "Node with PubKey {:?} failed to reach host {:?} during ExitRequest; Undesirability: {} + {} = {}",
                    node_record.public_key(),
                    hostname,
                    rate_undesirability,
                    UNREACHABLE_HOST_PENALTY,
                    rate_undesirability + UNREACHABLE_HOST_PENALTY
                );
                rate_undesirability += UNREACHABLE_HOST_PENALTY;
            }
        }

        rate_undesirability
    }

    fn is_orig_node_on_back_leg(
        node: &NodeRecord,
        target_key_opt: Option<&PublicKey>,
        direction: RouteDirection,
    ) -> bool {
        match direction {
            RouteDirection::Over => false,
            RouteDirection::Back => match target_key_opt {
                None => false,
                Some(target_key) => node.public_key() == target_key,
            },
        }
    }

    fn advance_return_route_id(&mut self) -> u32 {
        let return_route_id = self.next_return_route_id;
        self.next_return_route_id = return_route_id.wrapping_add(1);
        return_route_id
    }

    // Interface to main routing engine. Supply source key, target key--if any--in target_opt,
    // minimum hops, size of payload in bytes, the route direction, and the hostname if you know it.
    //
    // Return value is the least undesirable route that will either go from the origin to the
    // target in hops_remaining or more hops with no cycles, or from the origin hops_remaining hops
    // out into the MASQ Network. No round trips; if you want a round trip, call this method twice.
    // If the return value is None, no qualifying route was found.
    fn find_best_route_segment<'a>(
        &'a self,
        source: &'a PublicKey,
        target_opt: Option<&'a PublicKey>,
        minimum_hops: usize,
        payload_size: usize,
        direction: RouteDirection,
        hostname_opt: Option<&str>,
    ) -> Option<Vec<&'a PublicKey>> {
        let mut minimum_undesirability = i64::MAX;
        let initial_undesirability =
            self.compute_initial_undesirability(source, payload_size as u64, direction);
        let result = self
            .routing_engine(
                vec![source],
                initial_undesirability,
                target_opt,
                minimum_hops,
                payload_size,
                direction,
                &mut minimum_undesirability,
                hostname_opt,
            )
            .into_iter()
            .filter_map(|cr| match cr.undesirability <= minimum_undesirability {
                true => Some(cr.nodes),
                false => None,
            })
            .next();

        result
    }

    #[allow(clippy::too_many_arguments)]
    fn routing_engine<'a>(
        &'a self,
        prefix: Vec<&'a PublicKey>,
        undesirability: i64,
        target_opt: Option<&'a PublicKey>,
        hops_remaining: usize,
        payload_size: usize,
        direction: RouteDirection,
        minimum_undesirability: &mut i64,
        hostname_opt: Option<&str>,
    ) -> Vec<ComputedRouteSegment<'a>> {
        if undesirability > *minimum_undesirability {
            return vec![];
        }
        let first_node_key = prefix.first().expect("Empty prefix");
        let previous_node = self
            .neighborhood_database
            .node_by_key(prefix.last().expect("Empty prefix"))
            .expect("Last Node magically disappeared");
        // Check to see if we're done. If we are, all three of these qualifications will pass.
        if self.route_length_qualifies(hops_remaining)
            && self.last_key_qualifies(previous_node, target_opt)
            && self.validate_last_node_not_too_close_to_first_node(
                prefix.len(),
                *first_node_key,
                previous_node.public_key(),
            )
        {
            if undesirability < *minimum_undesirability {
                *minimum_undesirability = undesirability;
            }
            vec![ComputedRouteSegment::new(prefix, undesirability)]
        } else if (hops_remaining == 0) && target_opt.is_none() {
            // don't continue a targetless search past the minimum hop count
            vec![]
        } else {
            // Go through all the neighbors and compute shorter routes through all the ones we're not already using.
            previous_node
                .full_neighbors(&self.neighborhood_database)
                .iter()
                .filter(|node_record| !prefix.contains(&node_record.public_key()))
                .filter(|node_record| {
                    node_record.routes_data()
                        || Self::is_orig_node_on_back_leg(**node_record, target_opt, direction)
                })
                .flat_map(|node_record| {
                    let mut new_prefix = prefix.clone();
                    new_prefix.push(node_record.public_key());

                    let new_hops_remaining = if hops_remaining == 0 {
                        0
                    } else {
                        hops_remaining - 1
                    };

                    let new_undesirability = self.compute_new_undesirability(
                        node_record,
                        undesirability,
                        target_opt,
                        new_hops_remaining,
                        payload_size as u64,
                        direction,
                        hostname_opt,
                    );

                    self.routing_engine(
                        new_prefix.clone(),
                        new_undesirability,
                        target_opt,
                        new_hops_remaining,
                        payload_size,
                        direction,
                        minimum_undesirability,
                        hostname_opt,
                    )
                })
                .collect()
        }
    }

    fn send_ask_about_debut_gossip_message(
        &mut self,
        ctx: &mut Context<Neighborhood>,
        current_peer_addr: IpAddr,
    ) {
        let message = AskAboutDebutGossipMessage {
            prev_connection_progress: self
                .overall_connection_status
                .get_connection_progress_by_ip(current_peer_addr)
                .unwrap()
                .clone(),
        };
        self.tools.notify_later_ask_about_gossip.notify_later(
            message,
            self.tools.ask_about_gossip_interval,
            ctx,
        );
    }

    fn compute_initial_undesirability(
        &self,
        public_key: &PublicKey,
        payload_size: u64,
        direction: RouteDirection,
    ) -> i64 {
        if direction == RouteDirection::Over {
            return 0;
        }
        let node_record = self
            .neighborhood_database
            .node_by_key(public_key)
            .expect("Exit node disappeared");
        Self::compute_undesirability(
            node_record,
            payload_size,
            UndesirabilityType::ExitAndRouteResponse,
            &self.logger,
        )
    }

    #[allow(clippy::too_many_arguments)]
    fn compute_new_undesirability(
        &self,
        node_record: &NodeRecord,
        undesirability: i64,
        target_opt: Option<&PublicKey>,
        hops_remaining: usize,
        payload_size: u64,
        direction: RouteDirection,
        hostname_opt: Option<&str>,
    ) -> i64 {
        let undesirability_type = match (direction, target_opt) {
            (RouteDirection::Over, None) if hops_remaining == 0 => {
                UndesirabilityType::ExitRequest(hostname_opt)
            }
            (RouteDirection::Over, _) => UndesirabilityType::Relay,
            // The exit-and-relay undesirability is initial_undesirability
            (RouteDirection::Back, _) => UndesirabilityType::Relay,
        };
        let node_undesirability = Self::compute_undesirability(
            node_record,
            payload_size,
            undesirability_type,
            &self.logger,
        );
        undesirability + node_undesirability
    }

    fn handle_gossip_reply(
        &self,
        gossip: Gossip_0v1,
        target_key: &PublicKey,
        target_node_addr: &NodeAddr,
    ) {
        self.send_no_lookup_package(
            MessageType::Gossip(gossip.clone().into()),
            target_key,
            target_node_addr,
        );
        trace!(
            self.logger,
            "Sent Gossip: {}",
            gossip.to_dot_graph(
                self.neighborhood_database.root(),
                (target_key, &Some(target_node_addr.clone())),
            )
        );
    }

    fn handle_gossip_failed(
        &self,
        gossip_failure: GossipFailure_0v1,
        target_key: &PublicKey,
        target_node_addr: &NodeAddr,
    ) {
        self.send_no_lookup_package(
            MessageType::GossipFailure(VersionedData::new(
                &crate::sub_lib::migrations::gossip_failure::MIGRATIONS,
                &gossip_failure,
            )),
            target_key,
            target_node_addr,
        );
        trace!(self.logger, "Sent GossipFailure_0v1: {}", gossip_failure);
    }

    fn handle_gossip_ignored(&self, _ignored_node_name: String, _gossip_record_count: usize) {
        // Maybe something here eventually for keeping statistics
    }

    fn send_no_lookup_package(
        &self,
        message_type: MessageType,
        target_key: &PublicKey,
        target_node_addr: &NodeAddr,
    ) {
        let package = match NoLookupIncipientCoresPackage::new(
            self.cryptde,
            target_key,
            target_node_addr,
            message_type,
        ) {
            Ok(p) => p,
            Err(e) => {
                error!(self.logger, "{}", e);
                return;
            }
        };
        self.hopper_no_lookup_opt
            .as_ref()
            .expect("No-lookup Hopper is unbound")
            .try_send(package)
            .expect("Hopper is dead");
    }

    fn gossip_source_name(
        &self,
        accessible_gossip: &[AccessibleGossipRecord],
        gossip_source: SocketAddr,
    ) -> String {
        match accessible_gossip.iter().find(|agr| {
            if let Some(ref node_addr) = agr.node_addr_opt {
                node_addr.ip_addr() == gossip_source.ip()
            } else {
                false
            }
        }) {
            Some(agr) => format!("{}", agr.inner.public_key),
            None => format!("{}", gossip_source),
        }
    }

    fn handle_stream_shutdown_msg(&mut self, msg: StreamShutdownMsg) {
        if msg.stream_type != RemovedStreamType::Clandestine {
            panic!("Neighborhood should never get ShutdownStreamMsg about non-clandestine stream")
        }
        let neighbor_key = match self.neighborhood_database.node_by_ip(&msg.peer_addr.ip()) {
            None => {
                warning!(self.logger, "Received shutdown notification for stream to {}, but no Node with that IP is in the database - ignoring", msg.peer_addr.ip());
                return;
            }
            Some(n) => (n.public_key().clone()),
        };
        self.remove_neighbor(&neighbor_key, &msg.peer_addr);
    }

    fn handle_connection_status_message(&self, client_id: u64, context_id: u64) {
        let stage: UiConnectionStage = self.overall_connection_status.stage.into();
        let message = NodeToUiMessage {
            target: MessageTarget::ClientId(client_id),
            body: UiConnectionStatusResponse { stage }.tmb(context_id),
        };

        self.node_to_ui_recipient_opt
            .as_ref()
            .expect("UI Gateway is unbound")
            .try_send(message)
            .expect("UiGateway is dead");
    }

    fn remove_neighbor(&mut self, neighbor_key: &PublicKey, peer_addr: &SocketAddr) {
        match self.neighborhood_database.remove_neighbor(neighbor_key) {
            Err(e) => panic!("Node suddenly disappeared: {:?}", e),
            Ok(true) => {
                debug!(
                    self.logger,
                    "Received shutdown notification for {} at {}: removing neighborship",
                    neighbor_key,
                    peer_addr.ip()
                );
                self.gossip_to_neighbors()
            }
            Ok(false) => {
                debug!(self.logger, "Received shutdown notification for {} at {}, but that Node is no neighbor - ignoring", neighbor_key, peer_addr.ip());
            }
        };
    }

    #[allow(unreachable_code)]
    fn handle_shutdown_order(&self, client_id: u64, _msg: UiShutdownRequest) {
        info!(
            self.logger,
            "Received shutdown order from client {}: shutting down hard", client_id
        );
        exit_process(
            0,
            &format!(
                "Received shutdown order from client {}: shutting down hard",
                client_id
            ),
        );
    }

    fn handle_new_password(&mut self, new_password: String) {
        self.db_password_opt = Some(new_password);
    }
}

pub fn regenerate_signed_gossip(
    inner: &NodeRecordInner_0v1,
    cryptde: &dyn CryptDE, // Must be the correct CryptDE for the Node from which inner came: used for signing
) -> (PlainData, CryptData) {
    let signed_gossip =
        PlainData::from(serde_cbor::ser::to_vec(&inner).expect("Serialization failed"));
    let signature = match cryptde.sign(&signed_gossip) {
        Ok(sig) => sig,
        Err(e) => unimplemented!("TODO: Signing error: {:?}", e),
    };
    (signed_gossip, signature)
}

#[derive(PartialEq, Eq, Debug)]
enum UndesirabilityType<'hostname> {
    Relay,
    ExitRequest(Option<&'hostname str>),
    ExitAndRouteResponse,
}

struct ComputedRouteSegment<'a> {
    pub nodes: Vec<&'a PublicKey>,
    pub undesirability: i64,
}

impl<'a> ComputedRouteSegment<'a> {
    pub fn new(nodes: Vec<&'a PublicKey>, undesirability: i64) -> Self {
        Self {
            nodes,
            undesirability,
        }
    }
}

#[cfg(test)]
mod tests {
    use actix::Recipient;
    use actix::System;
    use itertools::Itertools;
    use serde_cbor;
    use std::any::TypeId;
    use std::cell::RefCell;
    use std::convert::TryInto;
    use std::net::{IpAddr, SocketAddr};
    use std::path::Path;
    use std::str::FromStr;
    use std::sync::{Arc, Mutex};
    use std::thread;
    use std::time::Duration;
    use std::time::Instant;
    use tokio::prelude::Future;

    use masq_lib::constants::{DEFAULT_CHAIN, TLS_PORT};
    use masq_lib::messages::{ToMessageBody, UiConnectionChangeBroadcast, UiConnectionStage};
    use masq_lib::test_utils::utils::{ensure_node_home_directory_exists, TEST_DEFAULT_CHAIN};
    use masq_lib::ui_gateway::MessageBody;
    use masq_lib::ui_gateway::MessagePath::Conversation;
    use masq_lib::ui_gateway::MessageTarget;
    use masq_lib::utils::running_test;

    use crate::db_config::persistent_configuration::PersistentConfigError;
    use crate::neighborhood::gossip::GossipBuilder;
    use crate::neighborhood::gossip::Gossip_0v1;
    use crate::neighborhood::node_record::NodeRecordInner_0v1;
    use crate::stream_messages::{NonClandestineAttributes, RemovedStreamType};
    use crate::sub_lib::cryptde::{decodex, encodex, CryptData};
    use crate::sub_lib::cryptde_null::CryptDENull;
    use crate::sub_lib::dispatcher::Endpoint;
    use crate::sub_lib::hop::LiveHop;
    use crate::sub_lib::hopper::MessageType;
    use crate::sub_lib::neighborhood::{
        AskAboutDebutGossipMessage, ExpectedServices, NeighborhoodMode,
    };
    use crate::sub_lib::neighborhood::{NeighborhoodConfig, DEFAULT_RATE_PACK};
    use crate::sub_lib::neighborhood::{NeighborhoodMetadata, RatePack};
    use crate::sub_lib::peer_actors::PeerActors;
    use crate::sub_lib::stream_handler_pool::TransmitDataMsg;
    use crate::sub_lib::versioned_data::VersionedData;
    use crate::test_utils::assert_contains;
    use crate::test_utils::make_meaningless_route;
    use crate::test_utils::make_wallet;
    use crate::test_utils::neighborhood_test_utils::{
        cryptdes_from_node_records, db_from_node, linearly_connect_nodes,
        make_global_cryptde_node_record, make_ip, make_node, make_node_descriptor,
        make_node_record, make_node_record_f, make_node_records, neighborhood_from_nodes,
        MIN_HOPS_COUNT_FOR_TEST,
    };
    use crate::test_utils::persistent_configuration_mock::PersistentConfigurationMock;
    use crate::test_utils::rate_pack;
    use crate::test_utils::recorder::make_recorder;
    use crate::test_utils::recorder::peer_actors_builder;
    use crate::test_utils::recorder::Recorder;
    use crate::test_utils::recorder::Recording;
    use crate::test_utils::unshared_test_utils::{
        assert_on_initialization_with_panic_on_migration, make_cpm_recipient,
        make_node_to_ui_recipient, make_recipient_and_recording_arc,
        prove_that_crash_request_handler_is_hooked_up, AssertionsMessage,
    };
    use crate::test_utils::vec_to_set;
    use crate::test_utils::{main_cryptde, make_paying_wallet};

    use super::*;
    use crate::accountant::test_utils::bc_from_earning_wallet;
    use crate::neighborhood::overall_connection_status::ConnectionStageErrors::{
        NoGossipResponseReceived, PassLoopFound, TcpConnectionFailed,
    };
    use crate::neighborhood::overall_connection_status::{
        ConnectionProgress, ConnectionStage, OverallConnectionStage,
    };
    use crate::test_utils::unshared_test_utils::notify_handlers::NotifyLaterHandleMock;
    use masq_lib::test_utils::logging::{init_test_logging, TestLogHandler};

    impl Handler<AssertionsMessage<Neighborhood>> for Neighborhood {
        type Result = ();

        fn handle(
            &mut self,
            msg: AssertionsMessage<Neighborhood>,
            _ctx: &mut Self::Context,
        ) -> Self::Result {
            (msg.assertions)(self)
        }
    }

    #[test]
    fn constants_have_correct_values() {
        assert_eq!(CRASH_KEY, "NEIGHBORHOOD");
        assert_eq!(DEFAULT_MIN_HOPS_COUNT, Hops::ThreeHops);
    }

    #[test]
    fn min_hops_count_is_set_inside_neighborhood() {
        let min_hops_count = Hops::SixHops;
        let mode = NeighborhoodMode::Standard(
            NodeAddr::new(&make_ip(1), &[1234, 2345]),
            vec![make_node_descriptor(make_ip(2))],
            rate_pack(100),
        );
        let neighborhood_config = NeighborhoodConfig {
            mode,
            min_hops_count,
        };

        let subject = Neighborhood::new(
            main_cryptde(),
            &bc_from_nc_plus(
                neighborhood_config,
                make_wallet("earning"),
                None,
                "min_hops_count_is_set_inside_neighborhood",
            ),
        );

        assert_eq!(subject.min_hops_count, Hops::SixHops);
    }

    #[test]
    #[should_panic(
        expected = "Neighbor masq://eth-ropsten:AQIDBA@1.2.3.4:1234 is not on the mainnet blockchain"
    )]
    fn cant_create_mainnet_neighborhood_with_non_mainnet_neighbors() {
        let cryptde = main_cryptde();
        let earning_wallet = make_wallet("earning");
        let mut bc = bc_from_nc_plus(
            NeighborhoodConfig {
                mode: NeighborhoodMode::ConsumeOnly(vec![NodeDescriptor::try_from((
                    cryptde,
                    "masq://eth-ropsten:AQIDBA@1.2.3.4:1234",
                ))
                .unwrap()]),
                min_hops_count: MIN_HOPS_COUNT_FOR_TEST,
            },
            earning_wallet.clone(),
            None,
            "cant_create_mainnet_neighborhood_with_non_mainnet_neighbors",
        );
        bc.blockchain_bridge_config.chain = DEFAULT_CHAIN;

        let _ = Neighborhood::new(cryptde, &bc);
    }

    #[test]
    #[should_panic(
        expected = "Neighbor masq://eth-mainnet:AQIDBA@1.2.3.4:1234 is on the mainnet blockchain"
    )]
    fn cant_create_non_mainnet_neighborhood_with_mainnet_neighbors() {
        let cryptde = main_cryptde();
        let earning_wallet = make_wallet("earning");
        let mut bc = bc_from_nc_plus(
            NeighborhoodConfig {
                mode: NeighborhoodMode::ConsumeOnly(vec![NodeDescriptor::try_from((
                    cryptde,
                    "masq://eth-mainnet:AQIDBA@1.2.3.4:1234",
                ))
                .unwrap()]),
                min_hops_count: MIN_HOPS_COUNT_FOR_TEST,
            },
            earning_wallet.clone(),
            None,
            "cant_create_non_mainnet_neighborhood_with_mainnet_neighbors",
        );
        bc.blockchain_bridge_config.chain = TEST_DEFAULT_CHAIN;

        let _ = Neighborhood::new(cryptde, &bc);
    }

    #[test]
    fn node_with_zero_hop_config_creates_single_node_database() {
        let cryptde = main_cryptde();
        let earning_wallet = make_wallet("earning");

        let subject = Neighborhood::new(
            cryptde,
            &bc_from_nc_plus(
                NeighborhoodConfig {
                    mode: NeighborhoodMode::ZeroHop,
                    min_hops_count: MIN_HOPS_COUNT_FOR_TEST,
                },
                earning_wallet.clone(),
                None,
                "node_with_zero_hop_config_creates_single_node_database",
            ),
        );

        let root_node_record_ref = subject.neighborhood_database.root();

        assert_eq!(root_node_record_ref.public_key(), cryptde.public_key());
        assert_eq!(root_node_record_ref.node_addr_opt(), None);
        assert_eq!(root_node_record_ref.half_neighbor_keys().len(), 0);
    }

    #[test]
    fn node_with_originate_only_config_is_decentralized_with_neighbor_but_not_ip() {
        let cryptde: &dyn CryptDE = main_cryptde();
        let neighbor: NodeRecord = make_node_record(1234, true);
        let earning_wallet = make_wallet("earning");

        let subject = Neighborhood::new(
            cryptde,
            &bc_from_nc_plus(
                NeighborhoodConfig {
                    mode: NeighborhoodMode::OriginateOnly(
                        vec![neighbor.node_descriptor(TEST_DEFAULT_CHAIN, cryptde)],
                        DEFAULT_RATE_PACK.clone(),
                    ),
                    min_hops_count: MIN_HOPS_COUNT_FOR_TEST,
                },
                earning_wallet.clone(),
                None,
                "node_with_originate_only_config_is_decentralized_with_neighbor_but_not_ip",
            ),
        );

        let root_node_record_ref = subject.neighborhood_database.root();

        assert_eq!(root_node_record_ref.public_key(), cryptde.public_key());
        assert_eq!(root_node_record_ref.accepts_connections(), false);
        assert_eq!(root_node_record_ref.routes_data(), true);
        assert_eq!(root_node_record_ref.node_addr_opt(), None);
        assert_eq!(root_node_record_ref.half_neighbor_keys().len(), 0);
    }

    #[test]
    fn node_with_zero_hop_config_ignores_start_message() {
        init_test_logging();
        let data_dir = ensure_node_home_directory_exists(
            "neighborhood/mod",
            "node_with_zero_hop_config_ignores_start_message",
        );
        {
            let _ = DbInitializerReal::default()
                .initialize(&data_dir, DbInitializationConfig::test_default())
                .unwrap();
        }
        let cryptde = main_cryptde();
        let earning_wallet = make_wallet("earning");
        let consuming_wallet = Some(make_paying_wallet(b"consuming"));
        let system =
            System::new("node_with_no_neighbor_configs_ignores_bootstrap_neighborhood_now_message");
        let mut subject = Neighborhood::new(
            cryptde,
            &bc_from_nc_plus(
                NeighborhoodConfig {
                    mode: NeighborhoodMode::ZeroHop,
                    min_hops_count: MIN_HOPS_COUNT_FOR_TEST,
                },
                earning_wallet.clone(),
                consuming_wallet.clone(),
                "node_with_zero_hop_config_ignores_start_message",
            ),
        );
        subject.data_directory = data_dir;
        let addr = subject.start();
        let sub = addr.clone().recipient::<StartMessage>();
        let (hopper, _, hopper_recording_arc) = make_recorder();
        let peer_actors = peer_actors_builder().hopper(hopper).build();
        addr.try_send(BindMessage { peer_actors }).unwrap();

        sub.try_send(StartMessage {}).unwrap();

        System::current().stop_with_code(0);
        system.run();
        let recording = hopper_recording_arc.lock().unwrap();
        assert_eq!(recording.len(), 0);
        TestLogHandler::new()
            .exists_log_containing("INFO: Neighborhood: Empty. No Nodes to report to; continuing");
    }

    #[test]
    fn neighborhood_adds_nodes_and_links() {
        let cryptde: &dyn CryptDE = main_cryptde();
        let earning_wallet = make_wallet("earning");
        let consuming_wallet = Some(make_paying_wallet(b"consuming"));
        let one_neighbor_node = make_node_record(3456, true);
        let another_neighbor_node = make_node_record(4567, true);
        let this_node_addr = NodeAddr::new(&IpAddr::from_str("5.4.3.2").unwrap(), &[5678]);

        let subject = Neighborhood::new(
            cryptde,
            &bc_from_nc_plus(
                NeighborhoodConfig {
                    mode: NeighborhoodMode::Standard(
                        this_node_addr.clone(),
                        vec![
                            NodeDescriptor::from((&one_neighbor_node, Chain::EthRopsten, cryptde)),
                            NodeDescriptor::from((
                                &another_neighbor_node,
                                Chain::EthRopsten,
                                cryptde,
                            )),
                        ],
                        rate_pack(100),
                    ),
                    min_hops_count: MIN_HOPS_COUNT_FOR_TEST,
                },
                earning_wallet.clone(),
                consuming_wallet.clone(),
                "neighborhood_adds_nodes_and_links",
            ),
        );

        let root_node_record_ref = subject.neighborhood_database.root();

        assert_eq!(
            root_node_record_ref.node_addr_opt().unwrap().clone(),
            this_node_addr
        );

        assert_eq!(
            root_node_record_ref.has_half_neighbor(one_neighbor_node.public_key()),
            false,
        );
        assert_eq!(
            root_node_record_ref.has_half_neighbor(another_neighbor_node.public_key()),
            false,
        );
        assert_eq!(
            subject.overall_connection_status,
            OverallConnectionStatus::new(vec![
                NodeDescriptor::from((&one_neighbor_node, Chain::EthRopsten, cryptde,)),
                NodeDescriptor::from((&another_neighbor_node, Chain::EthRopsten, cryptde,))
            ])
        );
    }

    #[test]
    fn neighborhood_logs_with_trace_if_it_receives_a_cpm_with_an_unknown_peer_addr() {
        init_test_logging();
        let known_peer = make_ip(1);
        let unknown_peer = make_ip(2);
        let node_descriptor = make_node_descriptor(known_peer);
        let subject = make_subject_from_node_descriptor(
            &node_descriptor,
            "neighborhood_logs_with_trace_if_it_receives_a_cpm_with_an_unknown_peer_addr",
        );
        let initial_ocs = subject.overall_connection_status.clone();
        let addr = subject.start();
        let cpm_recipient = addr.clone().recipient::<ConnectionProgressMessage>();
        let system = System::new("testing");
        let cpm = ConnectionProgressMessage {
            peer_addr: unknown_peer,
            event: ConnectionProgressEvent::TcpConnectionSuccessful,
        };

        cpm_recipient.try_send(cpm).unwrap();

        let assertions = Box::new(move |actor: &mut Neighborhood| {
            assert_eq!(actor.overall_connection_status, initial_ocs);
        });
        addr.try_send(AssertionsMessage { assertions }).unwrap();
        System::current().stop();
        assert_eq!(system.run(), 0);
        TestLogHandler::new().exists_log_containing(&format!(
            "TRACE: Neighborhood: Found unnecessary connection progress message - No peer found with the IP Address: {:?}",
            unknown_peer
        ));
    }

    #[test]
    fn neighborhood_logs_with_trace_if_it_receives_a_cpm_with_a_pass_target_that_is_a_part_of_a_different_connection_progress(
    ) {
        init_test_logging();
        let peer_1 = make_ip(1);
        let peer_2 = make_ip(2);
        let this_node_addr = NodeAddr::new(&IpAddr::from_str("111.111.111.111").unwrap(), &[8765]);
        let initial_node_descriptors =
            vec![make_node_descriptor(peer_1), make_node_descriptor(peer_2)];
        let neighborhood_config = NeighborhoodConfig {
            mode: NeighborhoodMode::Standard(
                this_node_addr,
                initial_node_descriptors,
                rate_pack(100),
            ),
            min_hops_count: MIN_HOPS_COUNT_FOR_TEST,
        };
        let bootstrap_config =
            bc_from_nc_plus(neighborhood_config, make_wallet("earning"), None, "test");
        let mut subject = Neighborhood::new(main_cryptde(), &bootstrap_config);
        subject
            .overall_connection_status
            .get_connection_progress_by_ip(peer_1)
            .unwrap()
            .connection_stage = ConnectionStage::TcpConnectionEstablished;
        subject
            .overall_connection_status
            .get_connection_progress_by_ip(peer_2)
            .unwrap()
            .connection_stage = ConnectionStage::TcpConnectionEstablished;
        let addr = subject.start();
        let cpm_recipient = addr.clone().recipient::<ConnectionProgressMessage>();
        let system = System::new("testing");
        let cpm = ConnectionProgressMessage {
            peer_addr: peer_2,
            event: ConnectionProgressEvent::PassGossipReceived(peer_1),
        };

        cpm_recipient.try_send(cpm).unwrap();

        System::current().stop();
        assert_eq!(system.run(), 0);
        TestLogHandler::new().exists_log_containing(&format!(
            "TRACE: Neighborhood: Found unnecessary connection progress message - Pass target with \
            IP Address: {:?} is already a part of different connection progress.",
            peer_1
        ));
    }

    #[test]
    pub fn neighborhood_handles_connection_progress_message_with_tcp_connection_established() {
        let (node_ip_addr, node_descriptor) = make_node(1);
        let mut subject = make_subject_from_node_descriptor(
            &node_descriptor,
            "neighborhood_handles_connection_progress_message_with_tcp_connection_established",
        );
        let notify_later_ask_about_gossip_params_arc = Arc::new(Mutex::new(vec![]));
        subject.tools.notify_later_ask_about_gossip = Box::new(
            NotifyLaterHandleMock::default()
                .notify_later_params(&notify_later_ask_about_gossip_params_arc),
        );
        subject.tools.ask_about_gossip_interval = Duration::from_millis(10);
        let addr = subject.start();
        let cpm_recipient = addr.clone().recipient();
        let beginning_connection_progress = ConnectionProgress {
            initial_node_descriptor: node_descriptor.clone(),
            current_peer_addr: node_ip_addr,
            connection_stage: ConnectionStage::TcpConnectionEstablished,
        };
        let beginning_connection_progress_clone = beginning_connection_progress.clone();
        let system = System::new("testing");
        let connection_progress_message = ConnectionProgressMessage {
            peer_addr: node_ip_addr,
            event: ConnectionProgressEvent::TcpConnectionSuccessful,
        };

        cpm_recipient.try_send(connection_progress_message).unwrap();

        let assertions = Box::new(move |actor: &mut Neighborhood| {
            assert_eq!(
                actor.overall_connection_status,
                OverallConnectionStatus {
                    stage: OverallConnectionStage::NotConnected,
                    progress: vec![beginning_connection_progress_clone]
                }
            );
        });
        addr.try_send(AssertionsMessage { assertions }).unwrap();
        System::current().stop();
        assert_eq!(system.run(), 0);
        let notify_later_ask_about_gossip_params =
            notify_later_ask_about_gossip_params_arc.lock().unwrap();
        assert_eq!(
            *notify_later_ask_about_gossip_params,
            vec![(
                AskAboutDebutGossipMessage {
                    prev_connection_progress: beginning_connection_progress,
                },
                Duration::from_millis(10)
            )]
        );
    }

    #[test]
    fn ask_about_debut_gossip_message_handles_timeout_in_case_no_response_is_received() {
        let (node_ip_addr, node_descriptor) = make_node(1);
        let mut subject = make_subject_from_node_descriptor(
            &node_descriptor,
            "ask_about_debut_gossip_message_handles_timeout_in_case_no_response_is_received",
        );
        let connection_progress_to_modify = subject
            .overall_connection_status
            .get_connection_progress_by_ip(node_ip_addr)
            .unwrap();
        OverallConnectionStatus::update_connection_stage(
            connection_progress_to_modify,
            ConnectionProgressEvent::TcpConnectionSuccessful,
            &subject.logger,
        );
        let beginning_connection_progress = ConnectionProgress {
            initial_node_descriptor: node_descriptor.clone(),
            current_peer_addr: node_ip_addr,
            connection_stage: ConnectionStage::TcpConnectionEstablished,
        };
        let addr = subject.start();
        let recipient: Recipient<AskAboutDebutGossipMessage> = addr.clone().recipient();
        let aadgrm = AskAboutDebutGossipMessage {
            prev_connection_progress: beginning_connection_progress.clone(),
        };
        let system = System::new("testing");

        recipient.try_send(aadgrm).unwrap();

        let assertions = Box::new(move |actor: &mut Neighborhood| {
            assert_eq!(
                actor.overall_connection_status,
                OverallConnectionStatus {
                    stage: OverallConnectionStage::NotConnected,
                    progress: vec![ConnectionProgress {
                        initial_node_descriptor: node_descriptor,
                        current_peer_addr: node_ip_addr,
                        connection_stage: ConnectionStage::Failed(NoGossipResponseReceived),
                    }]
                }
            );
        });
        addr.try_send(AssertionsMessage { assertions }).unwrap();
        System::current().stop();
        assert_eq!(system.run(), 0);
    }

    #[test]
    pub fn neighborhood_logs_with_trace_if_it_receives_ask_about_debut_message_from_unknown_descriptor(
    ) {
        init_test_logging();
        let (_known_ip, known_desc) = make_node(1);
        let (unknown_ip, unknown_desc) = make_node(2);
        let subject = make_subject_from_node_descriptor(&known_desc, "it_doesn_t_cause_a_panic_if_neighborhood_receives_ask_about_debut_message_from_unknown_descriptor");
        let initial_ocs = subject.overall_connection_status.clone();
        let addr = subject.start();
        let recipient: Recipient<AskAboutDebutGossipMessage> = addr.clone().recipient();
        let aadgrm = AskAboutDebutGossipMessage {
            prev_connection_progress: ConnectionProgress {
                initial_node_descriptor: unknown_desc.clone(),
                current_peer_addr: unknown_ip,
                connection_stage: ConnectionStage::TcpConnectionEstablished,
            },
        };
        let system = System::new("testing");

        recipient.try_send(aadgrm).unwrap();

        let assertions = Box::new(move |actor: &mut Neighborhood| {
            assert_eq!(actor.overall_connection_status, initial_ocs);
        });
        addr.try_send(AssertionsMessage { assertions }).unwrap();
        System::current().stop();
        assert_eq!(system.run(), 0);
        TestLogHandler::new()
            .exists_log_containing(
                &format!("TRACE: Neighborhood: Received an AskAboutDebutGossipMessage for an unknown node descriptor: {:?}; ignoring",
                         unknown_desc)
            );
    }

    #[test]
    pub fn neighborhood_handles_connection_progress_message_with_tcp_connection_failed() {
        let (node_ip_addr, node_descriptor) = make_node(1);
        let subject = make_subject_from_node_descriptor(
            &node_descriptor,
            "neighborhood_handles_connection_progress_message_with_tcp_connection_failed",
        );
        let addr = subject.start();
        let cpm_recipient = addr.clone().recipient();
        let system = System::new("testing");
        let connection_progress_message = ConnectionProgressMessage {
            peer_addr: node_ip_addr,
            event: ConnectionProgressEvent::TcpConnectionFailed,
        };

        cpm_recipient.try_send(connection_progress_message).unwrap();

        let assertions = Box::new(move |actor: &mut Neighborhood| {
            assert_eq!(
                actor.overall_connection_status,
                OverallConnectionStatus {
                    stage: OverallConnectionStage::NotConnected,
                    progress: vec![ConnectionProgress {
                        initial_node_descriptor: node_descriptor,
                        current_peer_addr: node_ip_addr,
                        connection_stage: ConnectionStage::Failed(TcpConnectionFailed)
                    }]
                }
            );
        });
        addr.try_send(AssertionsMessage { assertions }).unwrap();
        System::current().stop();
        assert_eq!(system.run(), 0);
    }

    #[test]
    fn neighborhood_handles_a_connection_progress_message_with_pass_gossip_received() {
        let (node_ip_addr, node_descriptor) = make_node(1);
        let mut subject = make_subject_from_node_descriptor(
            &node_descriptor,
            "neighborhood_handles_a_connection_progress_message_with_pass_gossip_received",
        );
        let connection_progress_to_modify = subject
            .overall_connection_status
            .get_connection_progress_by_ip(node_ip_addr)
            .unwrap();
        OverallConnectionStatus::update_connection_stage(
            connection_progress_to_modify,
            ConnectionProgressEvent::TcpConnectionSuccessful,
            &subject.logger,
        );
        let addr = subject.start();
        let cpm_recipient = addr.clone().recipient();
        let system = System::new("testing");
        let new_pass_target = make_ip(2);
        let connection_progress_message = ConnectionProgressMessage {
            peer_addr: node_ip_addr,
            event: ConnectionProgressEvent::PassGossipReceived(new_pass_target),
        };

        cpm_recipient.try_send(connection_progress_message).unwrap();

        let assertions = Box::new(move |actor: &mut Neighborhood| {
            assert_eq!(
                actor.overall_connection_status,
                OverallConnectionStatus {
                    stage: OverallConnectionStage::NotConnected,
                    progress: vec![ConnectionProgress {
                        initial_node_descriptor: node_descriptor,
                        current_peer_addr: new_pass_target,
                        connection_stage: ConnectionStage::StageZero
                    }]
                }
            );
        });
        addr.try_send(AssertionsMessage { assertions }).unwrap();
        System::current().stop();
        assert_eq!(system.run(), 0);
    }

    #[test]
    fn neighborhood_handles_a_connection_progress_message_with_pass_loop_found() {
        let (node_ip_addr, node_descriptor) = make_node(1);
        let mut subject = make_subject_from_node_descriptor(
            &node_descriptor,
            "neighborhood_handles_a_connection_progress_message_with_pass_loop_found",
        );
        let connection_progress_to_modify = subject
            .overall_connection_status
            .get_connection_progress_by_ip(node_ip_addr)
            .unwrap();
        OverallConnectionStatus::update_connection_stage(
            connection_progress_to_modify,
            ConnectionProgressEvent::TcpConnectionSuccessful,
            &subject.logger,
        );
        let addr = subject.start();
        let cpm_recipient = addr.clone().recipient();
        let system = System::new("testing");
        let connection_progress_message = ConnectionProgressMessage {
            peer_addr: node_ip_addr,
            event: ConnectionProgressEvent::PassLoopFound,
        };

        cpm_recipient.try_send(connection_progress_message).unwrap();

        let assertions = Box::new(move |actor: &mut Neighborhood| {
            assert_eq!(
                actor.overall_connection_status,
                OverallConnectionStatus {
                    stage: OverallConnectionStage::NotConnected,
                    progress: vec![ConnectionProgress {
                        initial_node_descriptor: node_descriptor,
                        current_peer_addr: node_ip_addr,
                        connection_stage: ConnectionStage::Failed(PassLoopFound)
                    }]
                }
            );
        });
        addr.try_send(AssertionsMessage { assertions }).unwrap();
        System::current().stop();
        assert_eq!(system.run(), 0);
    }

    #[test]
    fn neighborhood_handles_a_connection_progress_message_with_introduction_gossip_received() {
        let (node_ip_addr, node_descriptor) = make_node(1);
        let mut subject = make_subject_from_node_descriptor(
            &node_descriptor,
            "neighborhood_handles_a_connection_progress_message_with_introduction_gossip_received",
        );
        let (node_to_ui_recipient, node_to_ui_recording_arc) =
            make_recipient_and_recording_arc(Some(TypeId::of::<NodeToUiMessage>()));
        subject.node_to_ui_recipient_opt = Some(node_to_ui_recipient);
        let connection_progress_to_modify = subject
            .overall_connection_status
            .get_connection_progress_by_ip(node_ip_addr)
            .unwrap();
        OverallConnectionStatus::update_connection_stage(
            connection_progress_to_modify,
            ConnectionProgressEvent::TcpConnectionSuccessful,
            &subject.logger,
        );
        let addr = subject.start();
        let cpm_recipient = addr.clone().recipient();
        let system = System::new("testing");
        let connection_progress_message = ConnectionProgressMessage {
            peer_addr: node_ip_addr,
            event: ConnectionProgressEvent::IntroductionGossipReceived(make_ip(2)),
        };

        cpm_recipient.try_send(connection_progress_message).unwrap();

        let assertions = Box::new(move |actor: &mut Neighborhood| {
            assert_eq!(
                actor.overall_connection_status,
                OverallConnectionStatus {
                    stage: OverallConnectionStage::ConnectedToNeighbor,
                    progress: vec![ConnectionProgress {
                        initial_node_descriptor: node_descriptor,
                        current_peer_addr: node_ip_addr,
                        connection_stage: ConnectionStage::NeighborshipEstablished
                    }]
                }
            );
        });
        addr.try_send(AssertionsMessage { assertions }).unwrap();
        assert_eq!(system.run(), 0);
        let node_to_ui_mutex = node_to_ui_recording_arc.lock().unwrap();
        let node_to_ui_message_opt = node_to_ui_mutex.get_record_opt::<NodeToUiMessage>(0);
        assert_eq!(node_to_ui_mutex.len(), 1);
        assert_eq!(
            node_to_ui_message_opt,
            Some(&NodeToUiMessage {
                target: MessageTarget::AllClients,
                body: UiConnectionChangeBroadcast {
                    stage: UiConnectionStage::ConnectedToNeighbor
                }
                .tmb(0)
            })
        );
    }

    #[test]
    fn neighborhood_handles_a_connection_progress_message_with_standard_gossip_received() {
        let (node_ip_addr, node_descriptor) = make_node(1);
        let mut subject = make_subject_from_node_descriptor(
            &node_descriptor,
            "neighborhood_handles_a_connection_progress_message_with_standard_gossip_received",
        );
        let (node_to_ui_recipient, node_to_ui_recording_arc) =
            make_recipient_and_recording_arc(Some(TypeId::of::<NodeToUiMessage>()));
        subject.node_to_ui_recipient_opt = Some(node_to_ui_recipient);
        let connection_progress_to_modify = subject
            .overall_connection_status
            .get_connection_progress_by_ip(node_ip_addr)
            .unwrap();
        OverallConnectionStatus::update_connection_stage(
            connection_progress_to_modify,
            ConnectionProgressEvent::TcpConnectionSuccessful,
            &subject.logger,
        );
        let addr = subject.start();
        let cpm_recipient = addr.clone().recipient();
        let system = System::new("testing");
        let connection_progress_message = ConnectionProgressMessage {
            peer_addr: node_ip_addr,
            event: ConnectionProgressEvent::StandardGossipReceived,
        };

        cpm_recipient.try_send(connection_progress_message).unwrap();

        let assertions = Box::new(move |actor: &mut Neighborhood| {
            assert_eq!(
                actor.overall_connection_status,
                OverallConnectionStatus {
                    stage: OverallConnectionStage::ConnectedToNeighbor,
                    progress: vec![ConnectionProgress {
                        initial_node_descriptor: node_descriptor,
                        current_peer_addr: node_ip_addr,
                        connection_stage: ConnectionStage::NeighborshipEstablished
                    }]
                }
            );
        });
        addr.try_send(AssertionsMessage { assertions }).unwrap();
        assert_eq!(system.run(), 0);
        let node_to_ui_mutex = node_to_ui_recording_arc.lock().unwrap();
        let node_to_ui_message_opt = node_to_ui_mutex.get_record_opt::<NodeToUiMessage>(0);
        assert_eq!(node_to_ui_mutex.len(), 1);
        assert_eq!(
            node_to_ui_message_opt,
            Some(&NodeToUiMessage {
                target: MessageTarget::AllClients,
                body: UiConnectionChangeBroadcast {
                    stage: UiConnectionStage::ConnectedToNeighbor
                }
                .tmb(0)
            })
        );
    }

    #[test]
    fn neighborhood_handles_a_connection_progress_message_with_no_gossip_response_received() {
        let (node_ip_addr, node_descriptor) = make_node(1);
        let mut subject = make_subject_from_node_descriptor(
            &node_descriptor,
            "neighborhood_handles_a_connection_progress_message_with_no_gossip_response_received",
        );
        let connection_progress_to_modify = subject
            .overall_connection_status
            .get_connection_progress_by_ip(node_ip_addr)
            .unwrap();
        OverallConnectionStatus::update_connection_stage(
            connection_progress_to_modify,
            ConnectionProgressEvent::TcpConnectionSuccessful,
            &subject.logger,
        );
        let addr = subject.start();
        let cpm_recipient = addr.clone().recipient();
        let system = System::new("testing");
        let connection_progress_message = ConnectionProgressMessage {
            peer_addr: node_ip_addr,
            event: ConnectionProgressEvent::NoGossipResponseReceived,
        };

        cpm_recipient.try_send(connection_progress_message).unwrap();

        let assertions = Box::new(move |actor: &mut Neighborhood| {
            assert_eq!(
                actor.overall_connection_status,
                OverallConnectionStatus {
                    stage: OverallConnectionStage::NotConnected,
                    progress: vec![ConnectionProgress {
                        initial_node_descriptor: node_descriptor,
                        current_peer_addr: node_ip_addr,
                        connection_stage: ConnectionStage::Failed(NoGossipResponseReceived)
                    }]
                }
            );
        });
        addr.try_send(AssertionsMessage { assertions }).unwrap();
        System::current().stop();
        assert_eq!(system.run(), 0);
    }

    #[test]
    pub fn progress_in_the_stage_of_overall_connection_status_made_by_one_cpm_is_not_overriden_by_the_other(
    ) {
        let peer_1 = make_ip(1);
        let peer_2 = make_ip(2);
        let initial_node_descriptors =
            vec![make_node_descriptor(peer_1), make_node_descriptor(peer_2)];
        let neighborhood_config = NeighborhoodConfig {
            mode: NeighborhoodMode::Standard(
                NodeAddr::new(&make_ip(3), &[1234]),
                initial_node_descriptors,
                rate_pack(100),
            ),
            min_hops_count: MIN_HOPS_COUNT_FOR_TEST,
        };
        let mut subject = Neighborhood::new(
            main_cryptde(),
            &bc_from_nc_plus(
                neighborhood_config,
                make_wallet("earning"),
                None,
                "progress_in_the_stage_of_overall_connection_status_made_by_one_cpm_is_not_overriden_by_the_other"),
        );
        let (node_to_ui_recipient, _) = make_node_to_ui_recipient();
        subject.node_to_ui_recipient_opt = Some(node_to_ui_recipient);
        let addr = subject.start();
        let cpm_recipient = addr.clone().recipient();
        let system = System::new("testing");
        cpm_recipient
            .try_send(ConnectionProgressMessage {
                peer_addr: peer_1,
                event: ConnectionProgressEvent::TcpConnectionSuccessful,
            })
            .unwrap();
        cpm_recipient
            .try_send(ConnectionProgressMessage {
                peer_addr: peer_1,
                event: ConnectionProgressEvent::IntroductionGossipReceived(make_ip(4)),
            })
            .unwrap(); // By this step, the OverallConnectionStage will be changed from NotConnected to ConnectedToNeighbor
        cpm_recipient
            .try_send(ConnectionProgressMessage {
                peer_addr: peer_2,
                event: ConnectionProgressEvent::TcpConnectionSuccessful,
            })
            .unwrap();

        cpm_recipient
            .try_send(ConnectionProgressMessage {
                peer_addr: peer_2,
                event: ConnectionProgressEvent::PassGossipReceived(make_ip(5)),
            })
            .unwrap(); // This step won't override the stage as it doesn't lead to any stage advancement

        let assertions = Box::new(move |actor: &mut Neighborhood| {
            assert_eq!(
                actor.overall_connection_status.stage(),
                OverallConnectionStage::ConnectedToNeighbor
            );
        });
        addr.try_send(AssertionsMessage { assertions }).unwrap();
        System::current().stop();
        assert_eq!(system.run(), 0);
    }

    #[test]
    fn gossip_failures_eventually_stop_the_neighborhood() {
        init_test_logging();
        let cryptde: &dyn CryptDE = main_cryptde();
        let earning_wallet = make_wallet("earning");
        let one_neighbor_node: NodeRecord = make_node_record(3456, true);
        let another_neighbor_node: NodeRecord = make_node_record(4567, true);
        let this_node_addr = NodeAddr::new(&IpAddr::from_str("5.4.3.2").unwrap(), &[5678]);

        let subject = Neighborhood::new(
            cryptde,
            &bc_from_nc_plus(
                NeighborhoodConfig {
                    mode: NeighborhoodMode::Standard(
                        this_node_addr.clone(),
                        vec![
                            NodeDescriptor::from((&one_neighbor_node, Chain::EthRopsten, cryptde)),
                            NodeDescriptor::from((
                                &another_neighbor_node,
                                Chain::EthRopsten,
                                cryptde,
                            )),
                        ],
                        rate_pack(100),
                    ),
                    min_hops_count: MIN_HOPS_COUNT_FOR_TEST,
                },
                earning_wallet.clone(),
                None,
                "gossip_failures_eventually_stop_the_neighborhood",
            ),
        );
        let ecp1 = ExpiredCoresPackage::new(
            one_neighbor_node.node_addr_opt().unwrap().into(),
            None,
            make_meaningless_route(),
            GossipFailure_0v1::NoNeighbors,
            0,
        );
        let ecp2 = ExpiredCoresPackage::new(
            another_neighbor_node.node_addr_opt().unwrap().into(),
            None,
            make_meaningless_route(),
            GossipFailure_0v1::ManualRejection,
            0,
        );
        let system = System::new("responds_with_none_when_initially_configured_with_no_data");
        let addr = subject.start();
        let sub = addr.recipient::<ExpiredCoresPackage<GossipFailure_0v1>>();

        sub.try_send(ecp1).unwrap();
        sub.try_send(ecp2).unwrap();

        system.run(); // If this never halts, it's because the Neighborhood isn't properly killing its actor

        let tlh = TestLogHandler::new();
        tlh.exists_log_containing ("WARN: Neighborhood: Node at 3.4.5.6 refused Debut: No neighbors for Introduction or Pass");
        tlh.exists_log_containing ("WARN: Neighborhood: Node at 4.5.6.7 refused Debut: Node owner manually rejected your Debut");
        tlh.exists_log_containing ("ERROR: Neighborhood: None of the Nodes listed in the --neighbors parameter could accept your Debut; shutting down");
    }

    #[test]
<<<<<<< HEAD
=======
    fn node_query_responds_with_none_when_initially_configured_with_no_data() {
        let system = System::new("responds_with_none_when_initially_configured_with_no_data");
        let subject = make_standard_subject();
        let addr = subject.start();
        let sub: Recipient<NodeQueryMessage> = addr.recipient::<NodeQueryMessage>();

        let future = sub.send(NodeQueryMessage::PublicKey(PublicKey::new(&b"booga"[..])));

        System::current().stop_with_code(0);
        system.run();
        let result = future.wait().unwrap();
        assert_eq!(result.is_none(), true);
    }

    #[test]
    fn node_query_responds_with_none_when_key_query_matches_no_configured_data() {
        let cryptde: &dyn CryptDE = main_cryptde();
        let earning_wallet = make_wallet("earning");
        let consuming_wallet = Some(make_paying_wallet(b"consuming"));
        let system =
            System::new("node_query_responds_with_none_when_key_query_matches_no_configured_data");
        let subject = Neighborhood::new(
            cryptde,
            &bc_from_nc_plus(
                NeighborhoodConfig {
                    mode: NeighborhoodMode::Standard(
                        NodeAddr::new(&IpAddr::from_str("5.4.3.2").unwrap(), &[5678]),
                        vec![NodeDescriptor::from((
                            &PublicKey::new(&b"booga"[..]),
                            &NodeAddr::new(&IpAddr::from_str("1.2.3.4").unwrap(), &[1234, 2345]),
                            Chain::EthRopsten,
                            cryptde,
                        ))],
                        rate_pack(100),
                    ),
                    min_hops_count: MIN_HOPS_COUNT_FOR_TEST,
                },
                earning_wallet.clone(),
                consuming_wallet.clone(),
                "node_query_responds_with_none_when_key_query_matches_no_configured_data",
            ),
        );
        let addr: Addr<Neighborhood> = subject.start();
        let sub: Recipient<NodeQueryMessage> = addr.recipient::<NodeQueryMessage>();

        let future = sub.send(NodeQueryMessage::PublicKey(PublicKey::new(&b"blah"[..])));

        System::current().stop_with_code(0);
        system.run();
        let result = future.wait().unwrap();
        assert_eq!(result.is_none(), true);
    }

    #[test]
    fn node_query_responds_with_result_when_key_query_matches_configured_data() {
        let cryptde = main_cryptde();
        let earning_wallet = make_wallet("earning");
        let consuming_wallet = Some(make_paying_wallet(b"consuming"));
        let system =
            System::new("node_query_responds_with_result_when_key_query_matches_configured_data");
        let one_neighbor = make_node_record(2345, true);
        let another_neighbor = make_node_record(3456, true);
        let mut subject = Neighborhood::new(
            cryptde,
            &bc_from_nc_plus(
                NeighborhoodConfig {
                    mode: NeighborhoodMode::Standard(
                        NodeAddr::new(&IpAddr::from_str("5.4.3.2").unwrap(), &[5678]),
                        vec![node_record_to_neighbor_config(&one_neighbor)],
                        rate_pack(100),
                    ),
                    min_hops_count: MIN_HOPS_COUNT_FOR_TEST,
                },
                earning_wallet.clone(),
                consuming_wallet.clone(),
                "node_query_responds_with_result_when_key_query_matches_configured_data",
            ),
        );
        subject
            .neighborhood_database
            .add_node(another_neighbor.clone())
            .unwrap();
        let addr: Addr<Neighborhood> = subject.start();
        let sub: Recipient<NodeQueryMessage> = addr.recipient::<NodeQueryMessage>();

        let future = sub.send(NodeQueryMessage::PublicKey(
            another_neighbor.public_key().clone(),
        ));

        System::current().stop_with_code(0);
        system.run();
        let result = future.wait().unwrap();
        assert_eq!(
            result.unwrap(),
            NodeQueryResponseMetadata::new(
                another_neighbor.public_key().clone(),
                Some(another_neighbor.node_addr_opt().unwrap().clone()),
                another_neighbor.rate_pack().clone(),
            )
        );
    }

    #[test]
    fn node_query_responds_with_none_when_ip_address_query_matches_no_configured_data() {
        let cryptde: &dyn CryptDE = main_cryptde();
        let earning_wallet = make_wallet("earning");
        let consuming_wallet = Some(make_paying_wallet(b"consuming"));
        let system = System::new(
            "node_query_responds_with_none_when_ip_address_query_matches_no_configured_data",
        );
        let subject = Neighborhood::new(
            cryptde,
            &bc_from_nc_plus(
                NeighborhoodConfig {
                    mode: NeighborhoodMode::Standard(
                        NodeAddr::new(&IpAddr::from_str("5.4.3.2").unwrap(), &[5678]),
                        vec![NodeDescriptor::from((
                            &PublicKey::new(&b"booga"[..]),
                            &NodeAddr::new(&IpAddr::from_str("1.2.3.4").unwrap(), &[1234, 2345]),
                            Chain::EthRopsten,
                            cryptde,
                        ))],
                        rate_pack(100),
                    ),
                    min_hops_count: MIN_HOPS_COUNT_FOR_TEST,
                },
                earning_wallet.clone(),
                consuming_wallet.clone(),
                "node_query_responds_with_none_when_ip_address_query_matches_no_configured_data",
            ),
        );
        let addr: Addr<Neighborhood> = subject.start();
        let sub: Recipient<NodeQueryMessage> = addr.recipient::<NodeQueryMessage>();

        let future = sub.send(NodeQueryMessage::IpAddress(
            IpAddr::from_str("2.3.4.5").unwrap(),
        ));

        System::current().stop_with_code(0);
        system.run();
        let result = future.wait().unwrap();
        assert_eq!(result.is_none(), true);
    }

    #[test]
    fn node_query_responds_with_result_when_ip_address_query_matches_configured_data() {
        let cryptde: &dyn CryptDE = main_cryptde();
        let system = System::new(
            "node_query_responds_with_result_when_ip_address_query_matches_configured_data",
        );
        let node_record = make_node_record(1234, true);
        let another_node_record = make_node_record(2345, true);
        let mut subject = Neighborhood::new(
            cryptde,
            &bc_from_nc_plus(
                NeighborhoodConfig {
                    mode: NeighborhoodMode::Standard(
                        node_record.node_addr_opt().unwrap(),
                        vec![NodeDescriptor::from((
                            &node_record,
                            Chain::EthRopsten,
                            cryptde,
                        ))],
                        rate_pack(100),
                    ),
                    min_hops_count: MIN_HOPS_COUNT_FOR_TEST,
                },
                node_record.earning_wallet(),
                None,
                "node_query_responds_with_result_when_ip_address_query_matches_configured_data",
            ),
        );
        subject
            .neighborhood_database
            .add_node(another_node_record.clone())
            .unwrap();
        let addr: Addr<Neighborhood> = subject.start();
        let sub: Recipient<NodeQueryMessage> = addr.recipient::<NodeQueryMessage>();

        let future = sub.send(NodeQueryMessage::IpAddress(
            IpAddr::from_str("2.3.4.5").unwrap(),
        ));

        System::current().stop_with_code(0);
        system.run();
        let result = future.wait().unwrap();
        assert_eq!(
            result.unwrap(),
            NodeQueryResponseMetadata::new(
                another_node_record.public_key().clone(),
                Some(another_node_record.node_addr_opt().unwrap().clone()),
                another_node_record.rate_pack().clone(),
            )
        );
    }

    #[test]
>>>>>>> 0b9523fb
    fn route_query_responds_with_none_when_asked_for_route_with_too_many_hops() {
        let system =
            System::new("route_query_responds_with_none_when_asked_for_route_with_too_many_hops");
        let subject = make_standard_subject();
        let addr: Addr<Neighborhood> = subject.start();
        let sub: Recipient<RouteQueryMessage> = addr.recipient::<RouteQueryMessage>();

        let future = sub.send(RouteQueryMessage::data_indefinite_route_request(None, 400));

        System::current().stop_with_code(0);
        system.run();
        let result = future.wait().unwrap();
        assert_eq!(result, None);
    }

    #[test]
    fn route_query_responds_with_none_when_asked_for_two_hop_round_trip_route_without_consuming_wallet(
    ) {
        let system = System::new("route_query_responds_with_none_when_asked_for_two_hop_round_trip_route_without_consuming_wallet");
        let subject = make_standard_subject();
        let addr: Addr<Neighborhood> = subject.start();
        let sub: Recipient<RouteQueryMessage> = addr.recipient::<RouteQueryMessage>();

        let future = sub.send(RouteQueryMessage::data_indefinite_route_request(None, 430));

        System::current().stop_with_code(0);
        system.run();
        let result = future.wait().unwrap();
        assert_eq!(result, None);
    }

    #[test]
    fn route_query_works_when_node_is_set_for_one_hop_and_no_consuming_wallet() {
        let cryptde = main_cryptde();
        let earning_wallet = make_wallet("earning");
        let system =
            System::new("route_query_works_when_node_is_set_for_one_hop_and_no_consuming_wallet");
        let mut subject = make_standard_subject();
        subject.min_hops_count = Hops::OneHop;
        subject
            .neighborhood_database
            .root_mut()
            .set_earning_wallet(earning_wallet);
        subject.consuming_wallet_opt = None;
        // These happen to be extracted in the desired order. We could not think of a way to guarantee it.
        let desirable_exit_node = make_node_record(2345, false);
        let undesirable_exit_node = make_node_record(3456, true);
        let originating_node = &subject.neighborhood_database.root().clone();
        {
            let db = &mut subject.neighborhood_database;
            db.add_node(undesirable_exit_node.clone()).unwrap();
            db.add_node(desirable_exit_node.clone()).unwrap();
            db.add_arbitrary_full_neighbor(
                undesirable_exit_node.public_key(),
                originating_node.public_key(),
            );
            db.add_arbitrary_full_neighbor(
                desirable_exit_node.public_key(),
                originating_node.public_key(),
            );
        }
        let addr: Addr<Neighborhood> = subject.start();
        let sub: Recipient<RouteQueryMessage> = addr.recipient::<RouteQueryMessage>();
        let msg = RouteQueryMessage::data_indefinite_route_request(None, 54000);

        let future = sub.send(msg);

        System::current().stop_with_code(0);
        system.run();
        let segment = |nodes: Vec<&NodeRecord>, component: Component| {
            RouteSegment::new(
                nodes.into_iter().map(|n| n.public_key()).collect(),
                component,
            )
        };
        let result = future.wait().unwrap().unwrap();
        let expected_response = RouteQueryResponse {
            route: Route::round_trip(
                segment(
                    vec![originating_node, &desirable_exit_node],
                    Component::ProxyClient,
                ),
                segment(
                    vec![&desirable_exit_node, originating_node],
                    Component::ProxyServer,
                ),
                cryptde,
                None,
                0,
                None,
            )
            .unwrap(),
            expected_services: ExpectedServices::RoundTrip(
                vec![
                    ExpectedService::Nothing,
                    ExpectedService::Exit(
                        desirable_exit_node.public_key().clone(),
                        desirable_exit_node.earning_wallet(),
                        rate_pack(2345),
                    ),
                ],
                vec![
                    ExpectedService::Exit(
                        desirable_exit_node.public_key().clone(),
                        desirable_exit_node.earning_wallet(),
                        rate_pack(2345),
                    ),
                    ExpectedService::Nothing,
                ],
                0,
            ),
        };
        assert_eq!(expected_response, result);
    }

    #[test]
    fn route_query_responds_with_none_when_asked_for_one_hop_round_trip_route_without_consuming_wallet_when_back_route_needs_two_hops(
    ) {
        let system = System::new("route_query_responds_with_none_when_asked_for_one_hop_round_trip_route_without_consuming_wallet_when_back_route_needs_two_hops");
        let mut subject = make_standard_subject();
        subject.min_hops_count = Hops::OneHop;
        let a = &make_node_record(1234, true);
        let b = &subject.neighborhood_database.root().clone();
        let c = &make_node_record(3456, true);
        {
            let db = &mut subject.neighborhood_database;
            db.add_node(a.clone()).unwrap();
            db.add_node(c.clone()).unwrap();
            let mut single_edge = |a: &NodeRecord, b: &NodeRecord| {
                db.add_arbitrary_half_neighbor(a.public_key(), b.public_key())
            };
            single_edge(a, b);
            single_edge(b, c);
            single_edge(c, a);
        }
        let addr: Addr<Neighborhood> = subject.start();
        let sub: Recipient<RouteQueryMessage> = addr.recipient::<RouteQueryMessage>();
        let msg = RouteQueryMessage::data_indefinite_route_request(None, 10000);

        let future = sub.send(msg);

        System::current().stop_with_code(0);
        system.run();
        let result = future.wait().unwrap();
        assert_eq!(result, None);
    }

    #[test]
    fn route_query_responds_with_none_when_asked_for_two_hop_one_way_route_without_consuming_wallet(
    ) {
        let system = System::new("route_query_responds_with_none_when_asked_for_two_hop_one_way_route_without_consuming_wallet");
        let mut subject = make_standard_subject();
        subject.min_hops_count = Hops::TwoHops;
        let addr: Addr<Neighborhood> = subject.start();
        let sub: Recipient<RouteQueryMessage> = addr.recipient::<RouteQueryMessage>();
        let msg = RouteQueryMessage::data_indefinite_route_request(None, 20000);

        let future = sub.send(msg);

        System::current().stop_with_code(0);
        system.run();
        let result = future.wait().unwrap();
        assert_eq!(result, None);
    }

    #[test]
    fn route_query_responds_with_standard_zero_hop_route_when_requested() {
        let cryptde = main_cryptde();
        let system = System::new("responds_with_standard_zero_hop_route_when_requested");
        let mut subject = make_standard_subject();
        subject.mode = NeighborhoodModeLight::ZeroHop;
        let addr: Addr<Neighborhood> = subject.start();
        let sub: Recipient<RouteQueryMessage> = addr.recipient::<RouteQueryMessage>();

        let future = sub.send(RouteQueryMessage::data_indefinite_route_request(
            None, 12345,
        ));

        System::current().stop_with_code(0);
        system.run();
        let result = future.wait().unwrap().unwrap();
        let expected_response = RouteQueryResponse {
            route: Route::round_trip(
                RouteSegment::new(
                    vec![&cryptde.public_key(), &cryptde.public_key()],
                    Component::ProxyClient,
                ),
                RouteSegment::new(
                    vec![&cryptde.public_key(), &cryptde.public_key()],
                    Component::ProxyServer,
                ),
                cryptde,
                None,
                0,
                None,
            )
            .unwrap(),
            expected_services: ExpectedServices::RoundTrip(
                vec![ExpectedService::Nothing, ExpectedService::Nothing],
                vec![ExpectedService::Nothing, ExpectedService::Nothing],
                0,
            ),
        };
        assert_eq!(result, expected_response);
    }

    #[test]
    fn zero_hop_routing_handles_return_route_id_properly() {
        let mut subject = make_standard_subject();
        let result0 = subject.zero_hop_route_response();
        let result1 = subject.zero_hop_route_response();

        let return_route_id_0 = match result0.expected_services {
            ExpectedServices::RoundTrip(_, _, id) => id,
            _ => panic!("expected RoundTrip got OneWay"),
        };

        let return_route_id_1 = match result1.expected_services {
            ExpectedServices::RoundTrip(_, _, id) => id,
            _ => panic!("expected RoundTrip got OneWay"),
        };

        assert_eq!(return_route_id_0, 0);
        assert_eq!(return_route_id_1, 1);
    }

    /*
            Database:

                 P---Q---R---S
                     |
                     T

            Tests will be written from the viewpoint of P.
    */

    #[test]
    fn route_query_messages() {
        let cryptde = main_cryptde();
        let earning_wallet = make_wallet("earning");
        let system = System::new("route_query_messages");
        let mut subject = make_standard_subject();
        subject.min_hops_count = Hops::TwoHops;
        subject
            .neighborhood_database
            .root_mut()
            .set_earning_wallet(earning_wallet);
        let consuming_wallet_opt = subject.consuming_wallet_opt.clone();
        let p = &subject.neighborhood_database.root().clone();
        let q = &make_node_record(3456, true);
        let r = &make_node_record(4567, false);
        let s = &make_node_record(5678, false);
        let t = make_node_record(7777, false);
        {
            let db = &mut subject.neighborhood_database;
            db.add_node(q.clone()).unwrap();
            db.add_node(t.clone()).unwrap();
            db.add_node(r.clone()).unwrap();
            db.add_node(s.clone()).unwrap();
            let mut dual_edge = |a: &NodeRecord, b: &NodeRecord| {
                db.add_arbitrary_full_neighbor(a.public_key(), b.public_key());
            };
            dual_edge(p, q);
            dual_edge(q, &t);
            dual_edge(q, r);
            dual_edge(r, s);
        }

        let addr: Addr<Neighborhood> = subject.start();
        let sub: Recipient<RouteQueryMessage> = addr.recipient::<RouteQueryMessage>();

        let data_route = sub.send(RouteQueryMessage::data_indefinite_route_request(None, 5000));

        System::current().stop_with_code(0);
        system.run();

        let result = data_route.wait().unwrap().unwrap();
        let contract_address = TEST_DEFAULT_CHAIN.rec().contract;
        let expected_response = RouteQueryResponse {
            route: Route::round_trip(
                segment(&[p, q, r], &Component::ProxyClient),
                segment(&[r, q, p], &Component::ProxyServer),
                cryptde,
                consuming_wallet_opt,
                0,
                Some(contract_address),
            )
            .unwrap(),
            expected_services: ExpectedServices::RoundTrip(
                vec![
                    ExpectedService::Nothing,
                    ExpectedService::Routing(
                        q.public_key().clone(),
                        q.earning_wallet(),
                        rate_pack(3456),
                    ),
                    ExpectedService::Exit(
                        r.public_key().clone(),
                        r.earning_wallet(),
                        rate_pack(4567),
                    ),
                ],
                vec![
                    ExpectedService::Exit(
                        r.public_key().clone(),
                        r.earning_wallet(),
                        rate_pack(4567),
                    ),
                    ExpectedService::Routing(
                        q.public_key().clone(),
                        q.earning_wallet(),
                        rate_pack(3456),
                    ),
                    ExpectedService::Nothing,
                ],
                0,
            ),
        };
        assert_eq!(expected_response, result);
    }

    #[test]
    fn compose_route_query_response_returns_an_error_when_route_segment_is_empty() {
        let mut subject = make_standard_subject();

        let result: Result<RouteQueryResponse, String> = subject.compose_route_query_response(
            RouteSegment::new(vec![], Component::Neighborhood),
            RouteSegment::new(vec![], Component::Neighborhood),
        );
        assert!(result.is_err());
        let error_expectation: String = result.expect_err("Expected an Err but got:");
        assert_eq!(
            error_expectation,
            "Cannot make multi-hop route without segment keys"
        );
    }

    #[test]
    fn next_return_route_id_wraps_around() {
        let mut subject = make_standard_subject();
        subject.next_return_route_id = 0xFFFFFFFF;

        let end = subject.advance_return_route_id();
        let beginning = subject.advance_return_route_id();

        assert_eq!(end, 0xFFFFFFFF);
        assert_eq!(beginning, 0x00000000);
    }

    /*
            Database:

                 O---R---E

            Tests will be written from the viewpoint of O.
    */

    #[test]
    fn return_route_ids_increase() {
        let cryptde = main_cryptde();
        let system = System::new("return_route_ids_increase");
        let (_, _, _, mut subject) = make_o_r_e_subject();
        subject.min_hops_count = Hops::TwoHops;
        let addr: Addr<Neighborhood> = subject.start();
        let sub: Recipient<RouteQueryMessage> = addr.recipient::<RouteQueryMessage>();

        let data_route_0 = sub.send(RouteQueryMessage::data_indefinite_route_request(None, 2000));
        let data_route_1 = sub.send(RouteQueryMessage::data_indefinite_route_request(None, 3000));

        System::current().stop_with_code(0);
        system.run();
        let result_0 = data_route_0.wait().unwrap().unwrap();
        let result_1 = data_route_1.wait().unwrap().unwrap();
        let juicy_parts = |result: RouteQueryResponse| {
            let last_element = result.route.hops.last().unwrap();
            let last_element_dec = cryptde.decode(last_element).unwrap();
            let network_return_route_id: u32 =
                serde_cbor::de::from_slice(last_element_dec.as_slice()).unwrap();
            let metadata_return_route_id = match result.expected_services {
                ExpectedServices::RoundTrip(_, _, id) => id,
                _ => panic!("expected RoundTrip got OneWay"),
            };
            (network_return_route_id, metadata_return_route_id)
        };
        assert_eq!(juicy_parts(result_0), (0, 0));
        assert_eq!(juicy_parts(result_1), (1, 1));
    }

    #[test]
    fn can_update_consuming_wallet() {
        let cryptde = main_cryptde();
        let system = System::new("can_update_consuming_wallet");
        let (o, r, e, mut subject) = make_o_r_e_subject();
        subject.min_hops_count = Hops::TwoHops;
        let addr: Addr<Neighborhood> = subject.start();
        let set_wallet_sub = addr.clone().recipient::<SetConsumingWalletMessage>();
        let route_sub = addr.recipient::<RouteQueryMessage>();
        let expected_new_wallet = make_paying_wallet(b"new consuming wallet");
        let expected_before_route = Route::round_trip(
            segment(&[&o, &r, &e], &Component::ProxyClient),
            segment(&[&e, &r, &o], &Component::ProxyServer),
            cryptde,
            Some(make_paying_wallet(b"consuming")),
            0,
            Some(TEST_DEFAULT_CHAIN.rec().contract),
        )
        .unwrap();
        let expected_after_route = Route::round_trip(
            segment(&[&o, &r, &e], &Component::ProxyClient),
            segment(&[&e, &r, &o], &Component::ProxyServer),
            cryptde,
            Some(expected_new_wallet.clone()),
            1,
            Some(TEST_DEFAULT_CHAIN.rec().contract),
        )
        .unwrap();

        let route_request_1 =
            route_sub.send(RouteQueryMessage::data_indefinite_route_request(None, 1000));
        let _ = set_wallet_sub.try_send(SetConsumingWalletMessage {
            wallet: expected_new_wallet,
        });
        let route_request_2 =
            route_sub.send(RouteQueryMessage::data_indefinite_route_request(None, 2000));

        System::current().stop();
        system.run();

        let route_1 = route_request_1.wait().unwrap().unwrap().route;
        let route_2 = route_request_2.wait().unwrap().unwrap().route;

        assert_eq!(route_1, expected_before_route);
        assert_eq!(route_2, expected_after_route);
    }

    #[test]
    fn compose_route_query_response_returns_an_error_when_route_segment_keys_is_empty() {
        let mut subject = make_standard_subject();

        let result: Result<RouteQueryResponse, String> = subject.compose_route_query_response(
            RouteSegment::new(vec![], Component::ProxyClient),
            RouteSegment::new(vec![], Component::ProxyServer),
        );
        assert!(result.is_err());
        let error_expectation: String = result.expect_err("Expected an Err but got:");
        assert_eq!(
            error_expectation,
            "Cannot make multi-hop route without segment keys"
        );
    }

    #[test]
    fn compose_route_query_response_returns_an_error_when_the_neighbor_is_none() {
        let mut subject = make_standard_subject();

        let result: Result<RouteQueryResponse, String> = subject.compose_route_query_response(
            RouteSegment::new(vec![&PublicKey::new(&[3, 3, 8])], Component::ProxyClient),
            RouteSegment::new(vec![&PublicKey::new(&[8, 3, 3])], Component::ProxyServer),
        );
        assert!(result.is_err());
        let error_expectation: String = result.expect_err("Expected an Err but got:");
        assert_eq!(
            error_expectation,
            "Cannot make multi_hop with unknown neighbor"
        );
        assert_eq!(subject.next_return_route_id, 0);
    }

    #[test]
    fn calculate_expected_service_returns_error_when_given_empty_segment() {
        let mut subject = make_standard_subject();
        let a = &make_node_record(3456, true);
        let db = &mut subject.neighborhood_database;
        db.add_node(a.clone()).unwrap();

        let result = subject.calculate_expected_service(a.public_key(), None, None);
        assert!(result.is_err());
        assert_eq!(
            result.unwrap_err(),
            "cannot calculate expected service, no keys provided in route segment"
        );
    }

    /*
            Database:

            Q---p---R
                |   |
            t---S---+

            p is consume-only, t is originate-only.
    */

    #[test]
    fn complete_routes_exercise() {
        let mut subject = make_standard_subject();
        let db = &mut subject.neighborhood_database;
        db.root_mut().inner.accepts_connections = false;
        db.root_mut().inner.routes_data = false;
        let p = &db.root_mut().public_key().clone(); // 9e7p7un06eHs6frl5A
        let q = &db.add_node(make_node_record(3456, true)).unwrap(); // AwQFBg
        let r = &db.add_node(make_node_record(4567, true)).unwrap(); // BAUGBw
        let s = &db.add_node(make_node_record(5678, true)).unwrap(); // BQYHCA
        let t = &db
            .add_node(make_node_record_f(6789, true, false, true))
            .unwrap(); // BgcICQ
        db.add_arbitrary_full_neighbor(q, p);
        db.add_arbitrary_full_neighbor(p, r);
        db.add_arbitrary_full_neighbor(p, s);
        db.add_arbitrary_full_neighbor(t, s);
        db.add_arbitrary_full_neighbor(s, r);

        // At least two hops from p to anywhere standard
        let route_opt =
            subject.find_best_route_segment(p, None, 2, 10000, RouteDirection::Over, None);

        assert_eq!(route_opt.unwrap(), vec![p, s, t]);
        // no [p, r, s] or [p, s, r] because s and r are both neighbors of p and can't exit for it

        // At least two hops over from p to t
        let route_opt =
            subject.find_best_route_segment(p, Some(t), 2, 10000, RouteDirection::Over, None);

        assert_eq!(route_opt.unwrap(), vec![p, s, t]);

        // At least two hops over from t to p
        let route_opt =
            subject.find_best_route_segment(t, Some(p), 2, 10000, RouteDirection::Over, None);

        assert_eq!(route_opt, None);
        // p is consume-only; can't be an exit Node.

        // At least two hops back from t to p
        let route_opt =
            subject.find_best_route_segment(t, Some(p), 2, 10000, RouteDirection::Back, None);

        assert_eq!(route_opt.unwrap(), vec![t, s, p]);
        // p is consume-only, but it's the originating Node, so including it is okay

        // At least two hops from p to Q - impossible
        let route_opt =
            subject.find_best_route_segment(p, Some(q), 2, 10000, RouteDirection::Over, None);

        assert_eq!(route_opt, None);
    }

    /*
            Database:

            A---B---C---D---E
            |   |   |   |   |
            F---G---H---I---J
            |   |   |   |   |
            K---L---M---N---O
            |   |   |   |   |
            P---Q---R---S---T
            |   |   |   |   |
            U---V---W---X---Y

            All these Nodes are standard-mode. L is the root Node.
    */

    #[test]
    fn route_optimization_test() {
        let mut subject = make_standard_subject();
        let db = &mut subject.neighborhood_database;
        let mut generator = 1000;
        let mut make_node = |db: &mut NeighborhoodDatabase| {
            let node = &db.add_node(make_node_record(generator, true)).unwrap();
            generator += 1;
            node.clone()
        };
        let mut make_row = |db: &mut NeighborhoodDatabase| {
            let n1 = make_node(db);
            let n2 = make_node(db);
            let n3 = make_node(db);
            let n4 = make_node(db);
            let n5 = make_node(db);
            db.add_arbitrary_full_neighbor(&n1, &n2);
            db.add_arbitrary_full_neighbor(&n2, &n3);
            db.add_arbitrary_full_neighbor(&n3, &n4);
            db.add_arbitrary_full_neighbor(&n4, &n5);
            (n1, n2, n3, n4, n5)
        };
        let join_rows = |db: &mut NeighborhoodDatabase, first_row, second_row| {
            let (f1, f2, f3, f4, f5) = first_row;
            let (s1, s2, s3, s4, s5) = second_row;
            db.add_arbitrary_full_neighbor(f1, s1);
            db.add_arbitrary_full_neighbor(f2, s2);
            db.add_arbitrary_full_neighbor(f3, s3);
            db.add_arbitrary_full_neighbor(f4, s4);
            db.add_arbitrary_full_neighbor(f5, s5);
        };
        let designate_root_node = |db: &mut NeighborhoodDatabase, key| {
            let root_node_key = db.root().public_key().clone();
            let node = db.node_by_key(key).unwrap().clone();
            db.root_mut().inner = node.inner.clone();
            db.root_mut().metadata = node.metadata.clone();
            db.remove_node(&root_node_key);
        };
        let (a, b, c, d, e) = make_row(db);
        let (f, g, h, i, j) = make_row(db);
        let (k, l, m, n, o) = make_row(db);
        let (p, q, r, s, t) = make_row(db);
        let (u, v, w, x, y) = make_row(db);
        join_rows(db, (&a, &b, &c, &d, &e), (&f, &g, &h, &i, &j));
        join_rows(db, (&f, &g, &h, &i, &j), (&k, &l, &m, &n, &o));
        join_rows(db, (&k, &l, &m, &n, &o), (&p, &q, &r, &s, &t));
        join_rows(db, (&p, &q, &r, &s, &t), (&u, &v, &w, &x, &y));
        designate_root_node(db, &l);
        let before = Instant::now();

        // All the target-designated routes from L to N
        let route = subject
            .find_best_route_segment(&l, Some(&n), 3, 10000, RouteDirection::Back, None)
            .unwrap();

        let after = Instant::now();
        assert_eq!(route, vec![&l, &g, &h, &i, &n]); // Cheaper than [&l, &q, &r, &s, &n]
        let interval = after.duration_since(before);
        assert!(
            interval.as_millis() <= 100,
            "Should have calculated route in <=100ms, but was {}ms",
            interval.as_millis()
        );
    }

    /*
            Database:

            P---q---R

            Test is written from the standpoint of P. Node q is non-routing.
    */

    #[test]
    fn cant_route_through_non_routing_node() {
        let mut subject = make_standard_subject();
        let db = &mut subject.neighborhood_database;
        let p = &db.root_mut().public_key().clone(); // 9e7p7un06eHs6frl5A
        let q = &db
            .add_node(make_node_record_f(4567, true, false, false))
            .unwrap(); // BAUGBw
        let r = &db.add_node(make_node_record(5678, true)).unwrap(); // BQYHCA
        db.add_arbitrary_full_neighbor(p, q);
        db.add_arbitrary_full_neighbor(q, r);

        // At least two hops from P to anywhere standard
        let route_opt =
            subject.find_best_route_segment(p, None, 2, 10000, RouteDirection::Over, None);

        assert_eq!(route_opt, None);
    }

    #[test]
    fn computing_undesirability_works_for_relay_on_over_leg() {
        let node_record = make_node_record(1234, false);
        let subject = make_standard_subject();

        let new_undesirability = subject.compute_new_undesirability(
            &node_record,
            1_000_000, // Nonzero undesirability: on our way
            None,
            5, // Lots of hops to go yet
            1_000,
            RouteDirection::Over,
            Some("hostname.com"),
        );

        let rate_pack = node_record.rate_pack();
        // node_record will charge us for the link beyond
        assert_eq!(
            new_undesirability,
            1_000_000 // existing undesirability
                + rate_pack.routing_charge (1_000) as i64 // charge to route packet
        );
    }

    #[test]
    fn computing_undesirability_works_for_exit_on_over_leg_for_non_blacklisted_host() {
        let node_record = make_node_record(2345, false);
        let subject = make_standard_subject();

        let new_undesirability = subject.compute_new_undesirability(
            &node_record,
            1_000_000,
            None,
            0, // Last hop
            1_000,
            RouteDirection::Over,
            Some("hostname.com"),
        );

        let rate_pack = node_record.rate_pack();
        assert_eq!(
            new_undesirability,
            1_000_000 // existing undesirability
                    + rate_pack.exit_charge (1_000) as i64 // charge to exit request
        );
    }

    #[test]
    fn computing_undesirability_works_for_exit_on_over_leg_for_blacklisted_host() {
        init_test_logging();
        let mut node_record = make_node_record(2345, false);
        node_record
            .metadata
            .unreachable_hosts
            .insert("hostname.com".to_string());
        let subject = make_standard_subject();

        let new_undesirability = subject.compute_new_undesirability(
            &node_record,
            1_000_000,
            None,
            0, // Last hop
            1_000,
            RouteDirection::Over,
            Some("hostname.com"),
        );

        let rate_pack = node_record.rate_pack();
        assert_eq!(
            new_undesirability,
            1_000_000 // existing undesirability
                    + rate_pack.exit_charge (1_000) as i64 // charge to exit request
                    + UNREACHABLE_HOST_PENALTY // because host is blacklisted
        );
        TestLogHandler::new().exists_log_containing(
            "TRACE: Neighborhood: Node with PubKey 0x02030405 \
                      failed to reach host \"hostname.com\" during ExitRequest; \
                      Undesirability: 2350745 + 100000000 = 102350745",
        );
    }

    #[test]
    fn computing_initial_undesirability_works_for_origin_on_over_leg() {
        let node_record = make_node_record(4567, false);
        let mut subject = make_standard_subject();
        subject
            .neighborhood_database
            .add_node(node_record.clone())
            .unwrap();

        let initial_undesirability = subject.compute_initial_undesirability(
            node_record.public_key(),
            1_000,
            RouteDirection::Over,
        );

        assert_eq!(
            initial_undesirability,
            0 // Origin does not charge itself for routing
        );
    }

    #[test]
    fn computing_initial_undesirability_works_for_exit_on_back_leg() {
        let node_record = make_node_record(4567, false);
        let mut subject = make_standard_subject();
        subject
            .neighborhood_database
            .add_node(node_record.clone())
            .unwrap();

        let initial_undesirability = subject.compute_initial_undesirability(
            node_record.public_key(),
            1_000,
            RouteDirection::Back,
        );

        let rate_pack = node_record.rate_pack();
        assert_eq!(
            initial_undesirability,
            rate_pack.exit_charge (1_000) as i64 // charge to exit response
                + rate_pack.routing_charge (1_000) as i64 // charge to route response
        );
    }

    #[test]
    fn computing_undesirability_works_for_relay_on_back_leg() {
        let node_record = make_node_record(4567, false);
        let subject = make_standard_subject();

        let new_undesirability = subject.compute_new_undesirability(
            &node_record,
            1_000_000, // Nonzero undesirability: we're on our way
            Some(&PublicKey::new(b"Booga")),
            5, // Plenty of hops remaining: not there yet
            1_000,
            RouteDirection::Back,
            None,
        );

        let rate_pack = node_record.rate_pack();
        assert_eq!(
            new_undesirability,
            1_000_000 // existing undesirability
                + rate_pack.routing_charge (1_000) as i64 // charge to route response
        );
    }

    #[test]
    fn gossips_after_removing_a_neighbor() {
        let (hopper, hopper_awaiter, hopper_recording) = make_recorder();
        let cryptde = main_cryptde();
        let earning_wallet = make_wallet("earning");
        let consuming_wallet = Some(make_paying_wallet(b"consuming"));
        let this_node = NodeRecord::new_for_tests(
            &cryptde.public_key(),
            Some(&NodeAddr::new(
                &IpAddr::from_str("5.4.3.2").unwrap(),
                &[1234],
            )),
            100,
            true,
            true,
        );
        let this_node_inside = this_node.clone();
        let removed_neighbor = make_node_record(2345, true);
        let removed_neighbor_inside = removed_neighbor.clone();
        let other_neighbor = make_node_record(3456, true);
        let other_neighbor_inside = other_neighbor.clone();

        thread::spawn(move || {
            let system = System::new("gossips_after_removing_a_neighbor");
            let mut subject = Neighborhood::new(
                cryptde,
                &bc_from_nc_plus(
                    NeighborhoodConfig {
                        mode: NeighborhoodMode::Standard(
                            this_node_inside.node_addr_opt().unwrap(),
                            vec![],
                            rate_pack(100),
                        ),
                        min_hops_count: MIN_HOPS_COUNT_FOR_TEST,
                    },
                    earning_wallet.clone(),
                    consuming_wallet.clone(),
                    "gossips_after_removing_a_neighbor",
                ),
            );
            let db = &mut subject.neighborhood_database;

            db.add_node(removed_neighbor_inside.clone()).unwrap();
            db.add_node(other_neighbor_inside.clone()).unwrap();
            db.add_arbitrary_full_neighbor(
                &cryptde.public_key(),
                removed_neighbor_inside.public_key(),
            );
            db.add_arbitrary_full_neighbor(
                &cryptde.public_key(),
                other_neighbor_inside.public_key(),
            );
            db.add_arbitrary_full_neighbor(
                removed_neighbor_inside.public_key(),
                other_neighbor_inside.public_key(),
            );

            let addr: Addr<Neighborhood> = subject.start();
            let peer_actors = peer_actors_builder().hopper(hopper).build();
            addr.try_send(BindMessage { peer_actors }).unwrap();

            let sub: Recipient<RemoveNeighborMessage> = addr.recipient::<RemoveNeighborMessage>();
            sub.try_send(RemoveNeighborMessage {
                public_key: removed_neighbor_inside.public_key().clone(),
            })
            .unwrap();

            system.run();
        });

        let other_neighbor_cryptde =
            CryptDENull::from(other_neighbor.public_key(), TEST_DEFAULT_CHAIN);
        hopper_awaiter.await_message_count(1);
        let locked_recording = hopper_recording.lock().unwrap();
        let package: &IncipientCoresPackage = locked_recording.get_record(0);
        let gossip = match decodex(&other_neighbor_cryptde, &package.payload).unwrap() {
            MessageType::Gossip(vd) => Gossip_0v1::try_from(vd).unwrap(),
            x => panic!("Expected MessageType::Gossip, got {:?}", x),
        };
        type Digest = (PublicKey, Vec<u8>, bool, u32, Vec<PublicKey>);
        let to_actual_digest = |gnr: GossipNodeRecord| {
            let node_addr_opt = gnr.node_addr_opt.clone();
            let inner = NodeRecordInner_0v1::try_from(gnr).unwrap();
            let neighbors_vec = inner.neighbors.into_iter().collect::<Vec<PublicKey>>();
            (
                inner.public_key.clone(),
                inner.public_key.into(),
                node_addr_opt.is_some(),
                inner.version,
                neighbors_vec,
            )
        };

        let sort_digests = |digests: Vec<Digest>| {
            let mut digests = digests
                .into_iter()
                .map(|mut d| {
                    d.4.sort_unstable_by(|a, b| a.cmp(&b));
                    d
                })
                .collect_vec();
            digests.sort_unstable_by(|a, b| a.0.cmp(&b.0));
            digests
        };

        let actual_digests = sort_digests(
            gossip
                .node_records
                .into_iter()
                .map(|gnr| to_actual_digest(gnr))
                .collect::<Vec<Digest>>(),
        );

        let expected_digests = sort_digests(vec![
            (
                removed_neighbor.public_key().clone(),
                removed_neighbor.public_key().clone().into(),
                false,
                0,
                vec![
                    other_neighbor.public_key().clone(),
                    this_node.public_key().clone(),
                ],
            ),
            (
                this_node.public_key().clone(),
                this_node.public_key().clone().into(),
                true,
                1,
                vec![other_neighbor.public_key().clone()],
            ),
        ]);

        assert_eq!(expected_digests, actual_digests);
    }

    #[test]
    fn neighborhood_calls_gossip_acceptor_when_gossip_is_received() {
        let handle_params_arc = Arc::new(Mutex::new(vec![]));
        let gossip_acceptor = GossipAcceptorMock::new()
            .handle_params(&handle_params_arc)
            .handle_result(GossipAcceptanceResult::Ignored);
        let subject_node = make_global_cryptde_node_record(1234, true); // 9e7p7un06eHs6frl5A
        let neighbor = make_node_record(1111, true);
        let mut subject = neighborhood_from_nodes(&subject_node, Some(&neighbor));
        subject.gossip_acceptor = Box::new(gossip_acceptor);
        let gossip = GossipBuilder::new(&subject.neighborhood_database)
            .node(subject_node.public_key(), true)
            .build();
        let cores_package = ExpiredCoresPackage {
            immediate_neighbor: subject_node.node_addr_opt().unwrap().into(),
            paying_wallet: None,
            remaining_route: make_meaningless_route(),
            payload: gossip.clone(),
            payload_len: 0,
        };
        let system = System::new("test");
        let addr: Addr<Neighborhood> = subject.start();
        let sub = addr.recipient::<ExpiredCoresPackage<Gossip_0v1>>();

        sub.try_send(cores_package).unwrap();

        System::current().stop();
        system.run();
        let mut handle_params = handle_params_arc.lock().unwrap();
        let (call_database, call_agrs, call_gossip_source, neighborhood_metadata) =
            handle_params.remove(0);
        assert!(handle_params.is_empty());
        assert_eq!(&subject_node, call_database.root());
        assert_eq!(1, call_database.keys().len());
        let agrs: Vec<AccessibleGossipRecord> = gossip.try_into().unwrap();
        assert_eq!(agrs, call_agrs);
        let actual_gossip_source: SocketAddr = subject_node.node_addr_opt().unwrap().into();
        assert_eq!(actual_gossip_source, call_gossip_source);
        let neighbor_ip = neighbor.node_addr_opt().unwrap().ip_addr();
        assert_eq!(
            neighborhood_metadata.connection_progress_peers,
            vec![neighbor_ip]
        );
    }

    #[test]
    fn neighborhood_sends_only_an_acceptance_debut_when_an_acceptance_debut_is_provided() {
        let introduction_target_node = make_node_record(7345, true);
        let subject_node = make_global_cryptde_node_record(5555, true); // 9e7p7un06eHs6frl5A
        let neighbor = make_node_record(1050, true);
        let mut subject = neighborhood_from_nodes(&subject_node, Some(&neighbor));
        subject
            .neighborhood_database
            .add_node(introduction_target_node.clone())
            .unwrap();

        subject.neighborhood_database.add_arbitrary_half_neighbor(
            subject_node.public_key(),
            introduction_target_node.public_key(),
        );
        let debut = GossipBuilder::new(&subject.neighborhood_database)
            .node(subject_node.public_key(), true)
            .build();
        let gossip_acceptor =
            GossipAcceptorMock::new().handle_result(GossipAcceptanceResult::Reply(
                debut.clone(),
                introduction_target_node.public_key().clone(),
                introduction_target_node.node_addr_opt().unwrap(),
            ));
        subject.gossip_acceptor = Box::new(gossip_acceptor);
        let (hopper, _, hopper_recording_arc) = make_recorder();
        let peer_actors = peer_actors_builder().hopper(hopper).build();
        let system = System::new("");
        subject.hopper_no_lookup_opt = Some(peer_actors.hopper.from_hopper_client_no_lookup);

        subject.handle_gossip(
            Gossip_0v1::new(vec![]),
            SocketAddr::from_str("1.1.1.1:1111").unwrap(),
            make_cpm_recipient().0,
        );

        System::current().stop();
        system.run();
        let hopper_recording = hopper_recording_arc.lock().unwrap();
        let package = hopper_recording.get_record::<NoLookupIncipientCoresPackage>(0);
        assert_eq!(1, hopper_recording.len());
        assert_eq!(introduction_target_node.public_key(), &package.public_key);
        let gossip = match decodex::<MessageType>(
            &CryptDENull::from(introduction_target_node.public_key(), TEST_DEFAULT_CHAIN),
            &package.payload,
        ) {
            Ok(MessageType::Gossip(vd)) => Gossip_0v1::try_from(vd).unwrap(),
            x => panic!("Wanted Gossip, found {:?}", x),
        };
        assert_eq!(debut, gossip);
    }

    #[test]
    fn neighborhood_transmits_gossip_failure_properly() {
        let subject_node = make_global_cryptde_node_record(5555, true); // 9e7p7un06eHs6frl5A
        let neighbor = make_node_record(1111, true);
        let public_key = PublicKey::new(&[1, 2, 3, 4]);
        let node_addr = NodeAddr::from_str("1.2.3.4:1234").unwrap();
        let gossip_acceptor =
            GossipAcceptorMock::new().handle_result(GossipAcceptanceResult::Failed(
                GossipFailure_0v1::NoSuitableNeighbors,
                public_key.clone(),
                node_addr.clone(),
            ));
        let mut subject: Neighborhood = neighborhood_from_nodes(&subject_node, Some(&neighbor));
        let (hopper, _, hopper_recording_arc) = make_recorder();
        let system = System::new("neighborhood_transmits_gossip_failure_properly");
        let peer_actors = peer_actors_builder().hopper(hopper).build();
        subject.hopper_no_lookup_opt = Some(peer_actors.hopper.from_hopper_client_no_lookup);
        subject.gossip_acceptor = Box::new(gossip_acceptor);

        subject.handle_gossip_agrs(
            vec![],
            SocketAddr::from_str("1.2.3.4:1234").unwrap(),
            make_cpm_recipient().0,
        );

        System::current().stop();
        system.run();
        let hopper_recording = hopper_recording_arc.lock().unwrap();
        let package = hopper_recording.get_record::<NoLookupIncipientCoresPackage>(0);
        assert_eq!(1, hopper_recording.len());
        assert_eq!(package.node_addr, node_addr);
        let payload = decodex::<MessageType>(
            &CryptDENull::from(&public_key, TEST_DEFAULT_CHAIN),
            &package.payload,
        )
        .unwrap();
        assert_eq!(
            payload,
            MessageType::GossipFailure(VersionedData::new(
                &crate::sub_lib::migrations::gossip_failure::MIGRATIONS,
                &GossipFailure_0v1::NoSuitableNeighbors
            ))
        );
    }

    struct DatabaseReplacementGossipAcceptor {
        pub replacement_database: NeighborhoodDatabase,
    }

    impl GossipAcceptor for DatabaseReplacementGossipAcceptor {
        fn handle(
            &self,
            database: &mut NeighborhoodDatabase,
            _agrs: Vec<AccessibleGossipRecord>,
            _gossip_source: SocketAddr,
            _neighborhood_metadata: NeighborhoodMetadata,
        ) -> GossipAcceptanceResult {
            let non_root_database_keys = database
                .keys()
                .into_iter()
                .filter(|k| *k != database.root().public_key())
                .map(|k| k.clone())
                .collect_vec();
            non_root_database_keys
                .into_iter()
                .for_each(|k| database.remove_node(&k));
            let database_root_neighbor_keys = database
                .root()
                .half_neighbor_keys()
                .into_iter()
                .map(|k| k.clone())
                .collect_vec();
            database_root_neighbor_keys.into_iter().for_each(|k| {
                database.root_mut().remove_half_neighbor_key(&k);
            });
            self.replacement_database
                .keys()
                .into_iter()
                .filter(|k| *k != self.replacement_database.root().public_key())
                .for_each(|k| {
                    database
                        .add_node(self.replacement_database.node_by_key(k).unwrap().clone())
                        .unwrap();
                });
            self.replacement_database.keys().into_iter().for_each(|k| {
                let node_record = self.replacement_database.node_by_key(k).unwrap();
                node_record.half_neighbor_keys().into_iter().for_each(|n| {
                    database.add_arbitrary_half_neighbor(k, n);
                });
            });
            GossipAcceptanceResult::Ignored
        }
    }

    fn bind_subject(subject: &mut Neighborhood, peer_actors: PeerActors) {
        subject.hopper_opt = Some(peer_actors.hopper.from_hopper_client);
        subject.hopper_no_lookup_opt = Some(peer_actors.hopper.from_hopper_client_no_lookup);
        subject.connected_signal_opt = Some(peer_actors.accountant.start);
    }

    #[test]
    fn neighborhood_does_not_start_accountant_if_no_route_can_be_made() {
        let subject_node = make_global_cryptde_node_record(5555, true); // 9e7p7un06eHs6frl5A
        let neighbor = make_node_record(1111, true);
        let mut subject: Neighborhood = neighborhood_from_nodes(&subject_node, Some(&neighbor));
        let mut replacement_database = subject.neighborhood_database.clone();
        replacement_database.add_node(neighbor.clone()).unwrap();
        replacement_database
            .add_arbitrary_half_neighbor(subject_node.public_key(), neighbor.public_key());
        subject.gossip_acceptor = Box::new(DatabaseReplacementGossipAcceptor {
            replacement_database,
        });
        let (accountant, _, accountant_recording_arc) = make_recorder();
        let system = System::new("neighborhood_does_not_start_accountant_if_no_route_can_be_made");
        let peer_actors = peer_actors_builder().accountant(accountant).build();
        bind_subject(&mut subject, peer_actors);

        subject.handle_gossip_agrs(
            vec![],
            SocketAddr::from_str("1.2.3.4:1234").unwrap(),
            make_cpm_recipient().0,
        );

        System::current().stop();
        system.run();
        let accountant_recording = accountant_recording_arc.lock().unwrap();
        assert_eq!(accountant_recording.len(), 0);
        assert_eq!(subject.overall_connection_status.can_make_routes(), false);
    }

    #[test]
    fn neighborhood_does_not_start_accountant_if_already_connected() {
        let subject_node = make_global_cryptde_node_record(5555, true); // 9e7p7un06eHs6frl5A
        let neighbor = make_node_record(1111, true);
        let mut subject: Neighborhood = neighborhood_from_nodes(&subject_node, Some(&neighbor));
        let replacement_database = subject.neighborhood_database.clone();
        subject.gossip_acceptor = Box::new(DatabaseReplacementGossipAcceptor {
            replacement_database,
        });
        let (accountant, _, accountant_recording_arc) = make_recorder();
        let system = System::new("neighborhood_does_not_start_accountant_if_already_connected");
        let peer_actors = peer_actors_builder().accountant(accountant).build();
        bind_subject(&mut subject, peer_actors);

        subject.handle_gossip_agrs(
            vec![],
            SocketAddr::from_str("1.2.3.4:1234").unwrap(),
            make_cpm_recipient().0,
        );

        System::current().stop();
        system.run();
        let accountant_recording = accountant_recording_arc.lock().unwrap();
        assert_eq!(accountant_recording.len(), 0);
    }

    #[test]
    fn neighborhood_starts_accountant_when_first_route_can_be_made() {
        let (accountant, _, accountant_recording_arc) = make_recorder();
        let (ui_gateway, _, _) = make_recorder();
        let mut subject = make_neighborhood_with_linearly_connected_nodes(4);
        subject.node_to_ui_recipient_opt = Some(ui_gateway.start().recipient());
        let peer_actors = peer_actors_builder().accountant(accountant).build();
        bind_subject(&mut subject, peer_actors);
        let system = System::new("neighborhood_does_not_start_accountant_if_no_route_can_be_made");

        subject.handle_gossip_agrs(
            vec![],
            SocketAddr::from_str("1.2.3.4:1234").unwrap(),
            make_cpm_recipient().0,
        );

        System::current().stop();
        system.run();
        let accountant_recording = accountant_recording_arc.lock().unwrap();
        assert_eq!(accountant_recording.len(), 1);
    }

    #[test]
    fn neighborhood_ignores_gossip_if_it_receives_a_pass_target_which_is_a_part_of_a_different_connection_progress(
    ) {
        init_test_logging();
        let handle_params_arc = Arc::new(Mutex::new(vec![]));
        let gossip_acceptor = GossipAcceptorMock::new()
            .handle_params(&handle_params_arc)
            .handle_result(GossipAcceptanceResult::Ignored);
        let (node_to_ui_recipient, _) = make_node_to_ui_recipient();
        let peer_1 = make_node_record(1234, true);
        let peer_2 = make_node_record(6721, true);
        let desc_1 = peer_1.node_descriptor(Chain::Dev, main_cryptde());
        let desc_2 = peer_2.node_descriptor(Chain::Dev, main_cryptde());
        let this_node = make_node_record(7777, true);
        let initial_node_descriptors = vec![desc_1, desc_2];
        let neighborhood_config = NeighborhoodConfig {
            mode: NeighborhoodMode::Standard(
                this_node.node_addr_opt().unwrap(),
                initial_node_descriptors,
                rate_pack(100),
            ),
            min_hops_count: MIN_HOPS_COUNT_FOR_TEST,
        };
        let bootstrap_config =
            bc_from_nc_plus(neighborhood_config, make_wallet("earning"), None, "test");
        let mut subject = Neighborhood::new(main_cryptde(), &bootstrap_config);
        subject.node_to_ui_recipient_opt = Some(node_to_ui_recipient);
        subject.gossip_acceptor = Box::new(gossip_acceptor);
        let mut peer_2_db = db_from_node(&peer_2);
        peer_2_db.add_node(peer_1.clone()).unwrap();
        peer_2_db.add_arbitrary_full_neighbor(peer_2.public_key(), peer_1.public_key());
        let peer_2_socket_addr: SocketAddr = peer_2.metadata.node_addr_opt.unwrap().into();
        let pass_gossip = GossipBuilder::new(&peer_2_db)
            .node(peer_1.public_key(), true)
            .build();
        let agrs: Vec<AccessibleGossipRecord> = pass_gossip.try_into().unwrap();

        subject.handle_agrs(agrs, peer_2_socket_addr, make_cpm_recipient().0);

        TestLogHandler::new()
            .exists_log_containing(&format!("Gossip from {} ignored", peer_2_socket_addr));
    }

    fn assert_connectivity_check(hops: Hops) {
        init_test_logging();
        let test_name = &format!("connectivity_check_for_{}_hops", hops as usize);
        let nodes_count = hops as u16 + 1;
        let mut subject: Neighborhood =
            make_neighborhood_with_linearly_connected_nodes(nodes_count);
        let (ui_gateway, _, ui_gateway_arc) = make_recorder();
        let (accountant, _, _) = make_recorder();
        let node_to_ui_recipient = ui_gateway.start().recipient::<NodeToUiMessage>();
        let connected_signal = accountant.start().recipient();
        subject.min_hops_count = hops;
        subject.logger = Logger::new(test_name);
        subject.node_to_ui_recipient_opt = Some(node_to_ui_recipient);
        subject.connected_signal_opt = Some(connected_signal);
        let system = System::new(test_name);

        subject.handle_gossip_agrs(
            vec![],
            SocketAddr::from_str("1.2.3.4:1234").unwrap(),
            make_cpm_recipient().0,
        );

        System::current().stop();
        system.run();
        let ui_recording = ui_gateway_arc.lock().unwrap();
        let node_to_ui_message = ui_recording.get_record::<NodeToUiMessage>(0);
        assert_eq!(ui_recording.len(), 1);
        assert_eq!(subject.overall_connection_status.can_make_routes(), true);
        assert_eq!(
            subject.overall_connection_status.stage(),
            OverallConnectionStage::RouteFound
        );
        assert_eq!(
            node_to_ui_message,
            &NodeToUiMessage {
                target: MessageTarget::AllClients,
                body: UiConnectionChangeBroadcast {
                    stage: UiConnectionStage::RouteFound
                }
                .tmb(0),
            }
        );
        TestLogHandler::new().exists_log_containing(&format!(
            "DEBUG: {}: The connectivity check has found a {}-hop route.",
            test_name, hops as usize
        ));
    }

    #[test]
    fn connectivity_check_for_different_hops() {
        assert_connectivity_check(Hops::OneHop);
        assert_connectivity_check(Hops::TwoHops);
        assert_connectivity_check(Hops::ThreeHops);
        assert_connectivity_check(Hops::FourHops);
        assert_connectivity_check(Hops::FiveHops);
        assert_connectivity_check(Hops::SixHops);
    }

    #[test]
    fn neighborhood_logs_when_three_hops_route_can_not_be_made() {
        init_test_logging();
        let test_name = "neighborhood_logs_when_three_hops_route_can_not_be_made";
        let mut subject: Neighborhood = make_neighborhood_with_linearly_connected_nodes(3);
        let (ui_gateway, _, ui_gateway_arc) = make_recorder();
        let (accountant, _, _) = make_recorder();
        let node_to_ui_recipient = ui_gateway.start().recipient::<NodeToUiMessage>();
        let connected_signal = accountant.start().recipient();
        subject.logger = Logger::new(test_name);
        subject.node_to_ui_recipient_opt = Some(node_to_ui_recipient);
        subject.connected_signal_opt = Some(connected_signal);
        let system = System::new(test_name);

        subject.handle_gossip_agrs(
            vec![],
            SocketAddr::from_str("1.2.3.4:1234").unwrap(),
            make_cpm_recipient().0,
        );

        System::current().stop();
        system.run();
        let ui_recording = ui_gateway_arc.lock().unwrap();
        assert_eq!(ui_recording.len(), 0);
        assert_eq!(subject.overall_connection_status.can_make_routes(), false);
        TestLogHandler::new().exists_log_containing(&format!(
            "DEBUG: {}: The connectivity check still can't find a good route.",
            test_name
        ));
    }

    struct NeighborReplacementGossipAcceptor {
        pub new_neighbors: Vec<NodeRecord>,
    }

    impl GossipAcceptor for NeighborReplacementGossipAcceptor {
        fn handle(
            &self,
            database: &mut NeighborhoodDatabase,
            _agrs: Vec<AccessibleGossipRecord>,
            _gossip_source: SocketAddr,
            _neighborhood_metadata: NeighborhoodMetadata,
        ) -> GossipAcceptanceResult {
            let half_neighbor_keys = database
                .root()
                .half_neighbor_keys()
                .into_iter()
                .map(|k| k.clone())
                .collect_vec();
            half_neighbor_keys
                .into_iter()
                .for_each(|k| database.remove_node(&k));
            let root_key = database.root().public_key().clone();
            self.new_neighbors.iter().for_each(|nr| {
                database.add_node(nr.clone()).unwrap();
                database.add_arbitrary_full_neighbor(&root_key, nr.public_key());
            });
            GossipAcceptanceResult::Ignored
        }
    }

    #[test]
    fn neighborhood_updates_past_neighbors_when_neighbor_list_changes() {
        let cryptde: &dyn CryptDE = main_cryptde();
        let subject_node = make_global_cryptde_node_record(5555, true); // 9e7p7un06eHs6frl5A
        let old_neighbor = make_node_record(1111, true);
        let new_neighbor = make_node_record(2222, true);
        let mut subject: Neighborhood = neighborhood_from_nodes(&subject_node, Some(&old_neighbor));
        subject
            .neighborhood_database
            .add_node(old_neighbor.clone())
            .unwrap();
        subject
            .neighborhood_database
            .add_arbitrary_full_neighbor(subject_node.public_key(), old_neighbor.public_key());
        let gossip_acceptor = NeighborReplacementGossipAcceptor {
            new_neighbors: vec![old_neighbor.clone(), new_neighbor.clone()],
        };
        let set_past_neighbors_params_arc = Arc::new(Mutex::new(vec![]));
        let persistent_config = PersistentConfigurationMock::new()
            .set_past_neighbors_params(&set_past_neighbors_params_arc)
            .set_past_neighbors_result(Ok(()));
        subject.gossip_acceptor = Box::new(gossip_acceptor);
        subject.persistent_config_opt = Some(Box::new(persistent_config));

        subject.handle_gossip_agrs(
            vec![],
            SocketAddr::from_str("1.2.3.4:1234").unwrap(),
            make_cpm_recipient().0,
        );

        let mut set_past_neighbors_params = set_past_neighbors_params_arc.lock().unwrap();
        let (neighbors_opt, db_password) = set_past_neighbors_params.remove(0);
        let neighbors = neighbors_opt.unwrap();
        assert_contains(
            &neighbors,
            &NodeDescriptor::from((&old_neighbor, TEST_DEFAULT_CHAIN, cryptde)),
        );
        assert_contains(
            &neighbors,
            &NodeDescriptor::from((&new_neighbor, TEST_DEFAULT_CHAIN, cryptde)),
        );
        assert_eq!(neighbors.len(), 2);
        assert_eq!(db_password, "password".to_string());
    }

    #[test]
    fn neighborhood_removes_past_neighbors_when_neighbor_list_goes_empty() {
        let subject_node = make_global_cryptde_node_record(5555, true); // 9e7p7un06eHs6frl5A
        let neighbor = make_node_record(1111, true);
        let mut subject: Neighborhood = neighborhood_from_nodes(&subject_node, Some(&neighbor));
        subject
            .neighborhood_database
            .add_node(neighbor.clone())
            .unwrap();
        subject
            .neighborhood_database
            .add_arbitrary_full_neighbor(subject_node.public_key(), neighbor.public_key());
        let gossip_acceptor = NeighborReplacementGossipAcceptor {
            new_neighbors: vec![],
        };
        let set_past_neighbors_params_arc = Arc::new(Mutex::new(vec![]));
        let persistent_config = PersistentConfigurationMock::new()
            .set_past_neighbors_params(&set_past_neighbors_params_arc)
            .set_past_neighbors_result(Ok(()));
        subject.gossip_acceptor = Box::new(gossip_acceptor);
        subject.persistent_config_opt = Some(Box::new(persistent_config));

        subject.handle_gossip_agrs(
            vec![],
            SocketAddr::from_str("1.2.3.4:1234").unwrap(),
            make_cpm_recipient().0,
        );

        let mut set_past_neighbors_params = set_past_neighbors_params_arc.lock().unwrap();
        let (neighbors_opt, db_password) = set_past_neighbors_params.remove(0);
        assert_eq!(neighbors_opt, None);
        assert_eq!(db_password, "password".to_string());
    }

    #[test]
    fn neighborhood_does_not_update_past_neighbors_when_neighbor_list_does_not_change() {
        let subject_node = make_global_cryptde_node_record(5555, true); // 9e7p7un06eHs6frl5A
        let steadfast_neighbor = make_node_record(1111, true);
        let mut subject: Neighborhood =
            neighborhood_from_nodes(&subject_node, Some(&steadfast_neighbor));
        subject
            .neighborhood_database
            .add_node(steadfast_neighbor.clone())
            .unwrap();
        subject.neighborhood_database.add_arbitrary_full_neighbor(
            subject_node.public_key(),
            steadfast_neighbor.public_key(),
        );
        let gossip_acceptor = NeighborReplacementGossipAcceptor {
            new_neighbors: vec![steadfast_neighbor.clone()],
        };
        let set_past_neighbors_params_arc = Arc::new(Mutex::new(vec![]));
        let persistent_config = PersistentConfigurationMock::new()
            .set_past_neighbors_params(&set_past_neighbors_params_arc);
        subject.gossip_acceptor = Box::new(gossip_acceptor);
        subject.persistent_config_opt = Some(Box::new(persistent_config));

        subject.handle_gossip_agrs(
            vec![],
            SocketAddr::from_str("1.2.3.4:1234").unwrap(),
            make_cpm_recipient().0,
        );

        let set_past_neighbors_params = set_past_neighbors_params_arc.lock().unwrap();
        assert!(set_past_neighbors_params.is_empty());
    }

    #[test]
    fn neighborhood_does_not_update_past_neighbors_without_password_even_when_neighbor_list_changes(
    ) {
        let subject_node = make_global_cryptde_node_record(5555, true); // 9e7p7un06eHs6frl5A
        let old_neighbor = make_node_record(1111, true);
        let new_neighbor = make_node_record(2222, true);
        let mut subject: Neighborhood = neighborhood_from_nodes(&subject_node, Some(&old_neighbor));
        subject
            .neighborhood_database
            .add_node(old_neighbor.clone())
            .unwrap();
        subject
            .neighborhood_database
            .add_arbitrary_full_neighbor(subject_node.public_key(), old_neighbor.public_key());
        let gossip_acceptor = NeighborReplacementGossipAcceptor {
            new_neighbors: vec![old_neighbor.clone(), new_neighbor.clone()],
        };
        let set_past_neighbors_params_arc = Arc::new(Mutex::new(vec![]));
        let persistent_config = PersistentConfigurationMock::new()
            .set_past_neighbors_params(&set_past_neighbors_params_arc);
        subject.gossip_acceptor = Box::new(gossip_acceptor);
        subject.persistent_config_opt = Some(Box::new(persistent_config));
        subject.db_password_opt = None;

        subject.handle_gossip_agrs(
            vec![],
            SocketAddr::from_str("1.2.3.4:1234").unwrap(),
            make_cpm_recipient().0,
        );

        let set_past_neighbors_params = set_past_neighbors_params_arc.lock().unwrap();
        assert!(set_past_neighbors_params.is_empty());
    }

    #[test]
    fn neighborhood_warns_when_past_neighbors_update_fails_because_of_database_lock() {
        init_test_logging();
        let subject_node = make_global_cryptde_node_record(5555, true); // 9e7p7un06eHs6frl5A
        let old_neighbor = make_node_record(1111, true);
        let new_neighbor = make_node_record(2222, true);
        let mut subject: Neighborhood = neighborhood_from_nodes(&subject_node, Some(&old_neighbor));
        subject
            .neighborhood_database
            .add_node(old_neighbor.clone())
            .unwrap();
        subject
            .neighborhood_database
            .add_arbitrary_full_neighbor(subject_node.public_key(), old_neighbor.public_key());
        let gossip_acceptor = NeighborReplacementGossipAcceptor {
            new_neighbors: vec![old_neighbor.clone(), new_neighbor.clone()],
        };
        let persistent_config = PersistentConfigurationMock::new().set_past_neighbors_result(Err(
            PersistentConfigError::DatabaseError("database is locked".to_string()),
        ));
        subject.gossip_acceptor = Box::new(gossip_acceptor);
        subject.persistent_config_opt = Some(Box::new(persistent_config));

        subject.handle_gossip_agrs(
            vec![],
            SocketAddr::from_str("1.2.3.4:1234").unwrap(),
            make_cpm_recipient().0,
        );

        TestLogHandler::new().exists_log_containing("WARN: Neighborhood: Could not persist immediate-neighbor changes: database locked - skipping");
    }

    #[test]
    fn neighborhood_logs_error_when_past_neighbors_update_fails_for_another_reason() {
        init_test_logging();
        let subject_node = make_global_cryptde_node_record(5555, true); // 9e7p7un06eHs6frl5A
        let old_neighbor = make_node_record(1111, true);
        let new_neighbor = make_node_record(2222, true);
        let mut subject: Neighborhood = neighborhood_from_nodes(&subject_node, Some(&old_neighbor));
        subject
            .neighborhood_database
            .add_node(old_neighbor.clone())
            .unwrap();
        subject
            .neighborhood_database
            .add_arbitrary_full_neighbor(subject_node.public_key(), old_neighbor.public_key());
        let gossip_acceptor = NeighborReplacementGossipAcceptor {
            new_neighbors: vec![old_neighbor.clone(), new_neighbor.clone()],
        };
        let persistent_config = PersistentConfigurationMock::new().set_past_neighbors_result(Err(
            PersistentConfigError::DatabaseError("Booga".to_string()),
        ));
        subject.gossip_acceptor = Box::new(gossip_acceptor);
        subject.persistent_config_opt = Some(Box::new(persistent_config));

        subject.handle_gossip_agrs(
            vec![],
            SocketAddr::from_str("1.2.3.4:1234").unwrap(),
            make_cpm_recipient().0,
        );

        TestLogHandler::new().exists_log_containing("ERROR: Neighborhood: Could not persist immediate-neighbor changes: DatabaseError(\"Booga\")");
    }

    #[test]
    fn handle_new_public_ip_changes_public_ip_and_nothing_else() {
        init_test_logging();
        let subject_node = make_global_cryptde_node_record(1234, true);
        let neighbor = make_node_record(1050, true);
        let mut subject: Neighborhood = neighborhood_from_nodes(&subject_node, Some(&neighbor));
        let new_public_ip = IpAddr::from_str("4.3.2.1").unwrap();

        subject.handle_new_public_ip(NewPublicIp {
            new_ip: new_public_ip,
        });

        assert_eq!(
            subject
                .neighborhood_database
                .root()
                .node_addr_opt()
                .unwrap()
                .ip_addr(),
            new_public_ip
        );
        TestLogHandler::new()
            .exists_log_containing("INFO: Neighborhood: Changed public IP from 1.2.3.4 to 4.3.2.1");
    }

    #[test]
    fn neighborhood_sends_from_gossip_producer_when_acceptance_introductions_are_not_provided() {
        init_test_logging();
        let subject_node = make_global_cryptde_node_record(5555, true); // 9e7p7un06eHs6frl5A
        let neighbor = make_node_record(1050, true);
        let mut subject = neighborhood_from_nodes(&subject_node, Some(&neighbor));
        let full_neighbor = make_node_record(1234, true);
        let half_neighbor = make_node_record(2345, true);
        subject
            .neighborhood_database
            .add_node(full_neighbor.clone())
            .unwrap();
        subject
            .neighborhood_database
            .add_node(half_neighbor.clone())
            .unwrap();
        subject
            .neighborhood_database
            .add_arbitrary_full_neighbor(subject_node.public_key(), full_neighbor.public_key());
        subject
            .neighborhood_database
            .add_arbitrary_half_neighbor(subject_node.public_key(), half_neighbor.public_key());
        let gossip_acceptor =
            GossipAcceptorMock::new().handle_result(GossipAcceptanceResult::Accepted);
        subject.gossip_acceptor = Box::new(gossip_acceptor);
        let gossip = Gossip_0v1::new(vec![]);
        let produce_params_arc = Arc::new(Mutex::new(vec![]));
        let gossip_producer = GossipProducerMock::new()
            .produce_params(&produce_params_arc)
            .produce_result(Some(gossip.clone()))
            .produce_result(Some(gossip.clone()));
        subject.gossip_producer = Box::new(gossip_producer);
        let (hopper, _, hopper_recording_arc) = make_recorder();
        let peer_actors = peer_actors_builder().hopper(hopper).build();

        let system = System::new("");
        subject.hopper_opt = Some(peer_actors.hopper.from_hopper_client);

        subject.handle_gossip(
            Gossip_0v1::new(vec![]),
            SocketAddr::from_str("1.1.1.1:1111").unwrap(),
            make_cpm_recipient().0,
        );

        System::current().stop();
        system.run();

        let hopper_recording = hopper_recording_arc.lock().unwrap();
        let package_1 = hopper_recording.get_record::<IncipientCoresPackage>(0);
        let package_2 = hopper_recording.get_record::<IncipientCoresPackage>(1);
        assert_eq!(hopper_recording.len(), 2);
        fn digest(package: IncipientCoresPackage) -> (PublicKey, CryptData) {
            (
                package.route.next_hop(main_cryptde()).unwrap().public_key,
                package.payload,
            )
        }
        let digest_set = vec_to_set(vec![digest(package_1.clone()), digest(package_2.clone())]);
        assert_eq!(
            vec_to_set(vec![
                (
                    full_neighbor.public_key().clone(),
                    encodex(
                        main_cryptde(),
                        full_neighbor.public_key(),
                        &MessageType::Gossip(gossip.clone().into()),
                    )
                    .unwrap()
                ),
                (
                    half_neighbor.public_key().clone(),
                    encodex(
                        main_cryptde(),
                        half_neighbor.public_key(),
                        &MessageType::Gossip(gossip.into()),
                    )
                    .unwrap()
                ),
            ]),
            digest_set
        );
        let tlh = TestLogHandler::new();
        tlh.exists_log_containing(
            format!(
                "INFO: Neighborhood: Sending update Gossip about 0 Nodes to Node {}",
                full_neighbor.public_key()
            )
            .as_str(),
        );
        tlh.exists_log_containing(
            format!(
                "INFO: Neighborhood: Sending update Gossip about 0 Nodes to Node {}",
                half_neighbor.public_key()
            )
            .as_str(),
        );
        let key_as_str = format!("{}", main_cryptde().public_key());
        tlh.exists_log_containing(&format!("Sent Gossip: digraph db {{ \"src\" [label=\"Gossip From:\\n{}\\n5.5.5.5\"]; \"dest\" [label=\"Gossip To:\\nAQIDBA\\n1.2.3.4\"]; \"src\" -> \"dest\" [arrowhead=empty]; }}", &key_as_str[..8]));
        tlh.exists_log_containing(&format!("Sent Gossip: digraph db {{ \"src\" [label=\"Gossip From:\\n{}\\n5.5.5.5\"]; \"dest\" [label=\"Gossip To:\\nAgMEBQ\\n2.3.4.5\"]; \"src\" -> \"dest\" [arrowhead=empty]; }}", &key_as_str[..8]));
    }

    #[test]
    fn neighborhood_sends_no_gossip_when_target_does_not_exist() {
        let subject_node = make_global_cryptde_node_record(5555, true); // 9e7p7un06eHs6frl5A
                                                                        // This is ungossippable not because of any attribute of its own, but because the
                                                                        // GossipProducerMock is set to return None when ordered to target it.
        let ungossippable = make_node_record(1050, true);
        let mut subject = neighborhood_from_nodes(&subject_node, Some(&ungossippable));
        subject
            .neighborhood_database
            .add_node(ungossippable.clone())
            .unwrap();
        subject
            .neighborhood_database
            .add_arbitrary_full_neighbor(subject_node.public_key(), ungossippable.public_key());
        let gossip_acceptor =
            GossipAcceptorMock::new().handle_result(GossipAcceptanceResult::Accepted);
        subject.gossip_acceptor = Box::new(gossip_acceptor);
        let produce_params_arc = Arc::new(Mutex::new(vec![]));
        let gossip_producer = GossipProducerMock::new()
            .produce_params(&produce_params_arc)
            .produce_result(None);
        subject.gossip_producer = Box::new(gossip_producer);
        let (hopper, _, hopper_recording_arc) = make_recorder();
        let peer_actors = peer_actors_builder().hopper(hopper).build();

        let system = System::new("");
        subject.hopper_opt = Some(peer_actors.hopper.from_hopper_client);

        subject.handle_gossip(
            Gossip_0v1::new(vec![]),
            SocketAddr::from_str("1.1.1.1:1111").unwrap(),
            make_cpm_recipient().0,
        );

        System::current().stop();
        system.run();

        let hopper_recording = hopper_recording_arc.lock().unwrap();
        assert_eq!(hopper_recording.len(), 0);
    }

    #[test]
    fn neighborhood_sends_only_relay_gossip_when_gossip_acceptor_relays() {
        let subject_node = make_global_cryptde_node_record(5555, true); // 9e7p7un06eHs6frl5A
        let mut subject =
            neighborhood_from_nodes(&subject_node, Some(&make_node_record(1111, true)));
        let debut_node = make_node_record(1234, true);
        let debut_gossip = GossipBuilder::new(&subject.neighborhood_database)
            .node(subject_node.public_key(), true)
            .build();
        let gossip_acceptor =
            GossipAcceptorMock::new().handle_result(GossipAcceptanceResult::Reply(
                debut_gossip.clone(),
                debut_node.public_key().clone(),
                debut_node.node_addr_opt().unwrap(),
            ));
        subject.gossip_acceptor = Box::new(gossip_acceptor);
        let (hopper, _, hopper_recording_arc) = make_recorder();
        let peer_actors = peer_actors_builder().hopper(hopper).build();
        let system = System::new("");
        subject.hopper_no_lookup_opt = Some(peer_actors.hopper.from_hopper_client_no_lookup);
        let gossip_source = SocketAddr::from_str("8.6.5.4:8654").unwrap();

        subject.handle_gossip(
            // In real life this would be Relay Gossip from gossip_source to debut_node.
            Gossip_0v1::new(vec![]),
            gossip_source,
            make_cpm_recipient().0,
        );

        System::current().stop();
        system.run();
        let hopper_recording = hopper_recording_arc.lock().unwrap();
        let package = hopper_recording.get_record::<NoLookupIncipientCoresPackage>(0);
        assert_eq!(1, hopper_recording.len());
        assert_eq!(debut_node.public_key(), &package.public_key);
        assert_eq!(
            debut_node.node_addr_opt().as_ref().unwrap(),
            &package.node_addr
        );
        assert_eq!(
            debut_gossip,
            match decodex::<MessageType>(
                &CryptDENull::from(debut_node.public_key(), TEST_DEFAULT_CHAIN),
                &package.payload,
            ) {
                Ok(MessageType::Gossip(vd)) => Gossip_0v1::try_from(vd).unwrap(),
                x => panic!("Expected Gossip, but found {:?}", x),
            },
        );
    }

    #[test]
    fn neighborhood_sends_no_gossip_when_gossip_acceptor_ignores() {
        let subject_node = make_global_cryptde_node_record(5555, true); // 9e7p7un06eHs6frl5A
        let neighbor = make_node_record(1111, true);
        let mut subject = neighborhood_from_nodes(&subject_node, Some(&neighbor));
        let gossip_acceptor =
            GossipAcceptorMock::new().handle_result(GossipAcceptanceResult::Ignored);
        subject.gossip_acceptor = Box::new(gossip_acceptor);
        let subject_node = subject.neighborhood_database.root().clone();
        let (hopper, _, hopper_recording_arc) = make_recorder();
        let peer_actors = peer_actors_builder().hopper(hopper).build();
        let system = System::new("");
        subject.hopper_opt = Some(peer_actors.hopper.from_hopper_client);

        subject.handle_gossip(
            Gossip_0v1::new(vec![]),
            subject_node.node_addr_opt().unwrap().into(),
            make_cpm_recipient().0,
        );

        System::current().stop();
        system.run();
        let hopper_recording = hopper_recording_arc.lock().unwrap();
        assert_eq!(0, hopper_recording.len());
    }

    #[test]
    fn neighborhood_complains_about_inability_to_ban_when_gossip_acceptor_requests_it() {
        init_test_logging();
        let subject_node = make_global_cryptde_node_record(5555, true); // 9e7p7un06eHs6frl5A
        let neighbor = make_node_record(1111, true);
        let mut subject = neighborhood_from_nodes(&subject_node, Some(&neighbor));
        let gossip_acceptor = GossipAcceptorMock::new()
            .handle_result(GossipAcceptanceResult::Ban("Bad guy".to_string()));
        subject.gossip_acceptor = Box::new(gossip_acceptor);
        let subject_node = subject.neighborhood_database.root().clone();
        let (hopper, _, hopper_recording_arc) = make_recorder();
        let peer_actors = peer_actors_builder().hopper(hopper).build();
        let system = System::new("");
        subject.hopper_opt = Some(peer_actors.hopper.from_hopper_client);

        subject.handle_gossip(
            Gossip_0v1::new(vec![]),
            subject_node.node_addr_opt().unwrap().into(),
            make_cpm_recipient().0,
        );

        System::current().stop();
        system.run();
        let hopper_recording = hopper_recording_arc.lock().unwrap();
        assert_eq!(0, hopper_recording.len());
        let tlh = TestLogHandler::new();
        tlh.exists_log_containing("WARN: Neighborhood: Malefactor detected at 5.5.5.5:5555, but malefactor bans not yet implemented; ignoring: Bad guy");
    }

    #[test]
    fn neighborhood_does_not_accept_gossip_if_a_record_is_non_deserializable() {
        init_test_logging();
        let mut subject = make_standard_subject();
        let db = &mut subject.neighborhood_database;
        let one_node_key = &db.add_node(make_node_record(2222, true)).unwrap();
        let another_node_key = &db.add_node(make_node_record(3333, true)).unwrap();
        let mut gossip = GossipBuilder::new(db)
            .node(one_node_key, true)
            .node(another_node_key, false)
            .build();
        gossip.node_records[1].signed_data = PlainData::new(&[1, 2, 3, 4]); // corrupt second record
        let gossip_source = SocketAddr::from_str("1.2.3.4:1234").unwrap();

        subject.handle_gossip(gossip, gossip_source, make_cpm_recipient().0);

        // No panic means that subject didn't try to invoke the GossipAcceptorMock: test passes!
        TestLogHandler::new().exists_log_containing(&format!(
            "ERROR: Neighborhood: Received non-deserializable Gossip from {}",
            gossip_source
        ));
    }

    #[test]
    fn neighborhood_does_not_accept_gossip_if_a_record_signature_is_invalid() {
        init_test_logging();
        let mut subject = make_standard_subject();
        let db = &mut subject.neighborhood_database;
        let one_node_key = &db.add_node(make_node_record(2222, true)).unwrap();
        let another_node_key = &db.add_node(make_node_record(3333, true)).unwrap();
        let mut gossip = GossipBuilder::new(db)
            .node(one_node_key, true)
            .node(another_node_key, false)
            .build();
        gossip.node_records[1].signature = CryptData::new(&[1, 2, 3, 4]); // corrupt second record
        let gossip_source = SocketAddr::from_str("1.2.3.4:1234").unwrap();

        subject.handle_gossip(gossip, gossip_source, make_cpm_recipient().0);

        // No panic means that subject didn't try to invoke the GossipAcceptorMock: test passes!
        TestLogHandler::new().exists_log_containing(&format!(
            "ERROR: Neighborhood: Received Gossip with invalid signature from {}",
            gossip_source
        ));
    }

    #[test]
    fn neighborhood_logs_received_gossip_in_dot_graph_format() {
        init_test_logging();
        let cryptde = main_cryptde();
        let this_node = NodeRecord::new_for_tests(
            &cryptde.public_key(),
            Some(&NodeAddr::new(
                &IpAddr::from_str("5.4.3.2").unwrap(),
                &[1234],
            )),
            100,
            true,
            true,
        );
        let mut db = db_from_node(&this_node);
        let far_neighbor = make_node_record(1324, true);
        let gossip_neighbor = make_node_record(4657, true);
        db.add_node(far_neighbor.clone()).unwrap();
        db.add_node(gossip_neighbor.clone()).unwrap();
        db.add_arbitrary_full_neighbor(this_node.public_key(), gossip_neighbor.public_key());
        db.add_arbitrary_full_neighbor(gossip_neighbor.public_key(), far_neighbor.public_key());
        db.node_by_key_mut(this_node.public_key()).unwrap().resign();
        db.node_by_key_mut(gossip_neighbor.public_key())
            .unwrap()
            .resign();
        db.node_by_key_mut(far_neighbor.public_key())
            .unwrap()
            .resign();

        let gossip = GossipBuilder::new(&db)
            .node(gossip_neighbor.public_key(), true)
            .node(far_neighbor.public_key(), false)
            .build();
        let cores_package = ExpiredCoresPackage {
            immediate_neighbor: SocketAddr::from_str("1.2.3.4:1234").unwrap(),
            paying_wallet: Some(make_paying_wallet(b"consuming")),
            remaining_route: make_meaningless_route(),
            payload: gossip,
            payload_len: 0,
        };
        let hopper = Recorder::new();
        let this_node_inside = this_node.clone();
        thread::spawn(move || {
            let system = System::new("");
            let subject = Neighborhood::new(
                cryptde,
                &bc_from_nc_plus(
                    NeighborhoodConfig {
                        mode: NeighborhoodMode::Standard(
                            this_node_inside.node_addr_opt().unwrap(),
                            vec![],
                            rate_pack(100),
                        ),
                        min_hops_count: MIN_HOPS_COUNT_FOR_TEST,
                    },
                    this_node_inside.earning_wallet(),
                    None,
                    "neighborhood_logs_received_gossip_in_dot_graph_format",
                ),
            );

            let addr: Addr<Neighborhood> = subject.start();
            let peer_actors = peer_actors_builder().hopper(hopper).build();
            addr.try_send(BindMessage { peer_actors }).unwrap();

            let sub = addr.recipient::<ExpiredCoresPackage<Gossip_0v1>>();
            sub.try_send(cores_package).unwrap();

            system.run();
        });
        let tlh = TestLogHandler::new();
        tlh.await_log_containing(
            &format!("\"BAYFBw\" [label=\"AR v0\\nBAYFBw\\n4.6.5.7:4657\"];"),
            5000,
        );

        tlh.exists_log_containing("Received Gossip: digraph db { ");
        tlh.exists_log_containing("\"AQMCBA\" [label=\"AR v0\\nAQMCBA\"];");
        tlh.exists_log_containing(&format!(
            "\"{}\" [label=\"{}\"] [shape=none];",
            cryptde.public_key(),
            &format!("{}", cryptde.public_key())[..8]
        ));
        tlh.exists_log_containing(&format!("\"BAYFBw\" -> \"{}\";", cryptde.public_key()));
        tlh.exists_log_containing("\"AQMCBA\" -> \"BAYFBw\";");
        tlh.exists_log_containing("\"BAYFBw\" -> \"AQMCBA\";");
    }

    #[test]
    fn node_gossips_to_neighbors_on_startup() {
        init_test_logging();
        let data_dir = ensure_node_home_directory_exists(
            "neighborhood/mod",
            "node_gossips_to_neighbors_on_startup",
        );
        {
            let _ = DbInitializerReal::default()
                .initialize(&data_dir, DbInitializationConfig::test_default())
                .unwrap();
        }
        let cryptde: &dyn CryptDE = main_cryptde();
        let debut_target = NodeDescriptor::try_from((
            main_cryptde(), // Used to provide default cryptde
            "masq://eth-ropsten:AQIDBA@1.2.3.4:1234",
        ))
        .unwrap();
        let (hopper, _, hopper_recording) = make_recorder();
        let mut subject = Neighborhood::new(
            cryptde,
            &bc_from_nc_plus(
                NeighborhoodConfig {
                    mode: NeighborhoodMode::Standard(
                        NodeAddr::new(&IpAddr::from_str("5.4.3.2").unwrap(), &[1234]),
                        vec![debut_target.clone()],
                        rate_pack(100),
                    ),
                    min_hops_count: MIN_HOPS_COUNT_FOR_TEST,
                },
                NodeRecord::earning_wallet_from_key(&cryptde.public_key()),
                NodeRecord::consuming_wallet_from_key(&cryptde.public_key()),
                "node_gossips_to_neighbors_on_startup",
            ),
        );
        subject.data_directory = data_dir;
        subject.logger = Logger::new("node_gossips_to_neighbors_on_startup");
        let this_node = subject.neighborhood_database.root().clone();
        let system = System::new("node_gossips_to_neighbors_on_startup");
        let addr: Addr<Neighborhood> = subject.start();
        let peer_actors = peer_actors_builder().hopper(hopper).build();
        addr.try_send(BindMessage { peer_actors }).unwrap();
        let sub = addr.recipient::<StartMessage>();

        sub.try_send(StartMessage {}).unwrap();

        System::current().stop();
        system.run();
        let locked_recording = hopper_recording.lock().unwrap();
        let package_ref: &NoLookupIncipientCoresPackage = locked_recording.get_record(0);
        let neighbor_node_cryptde =
            CryptDENull::from(&debut_target.encryption_public_key, TEST_DEFAULT_CHAIN);
        let decrypted_payload = neighbor_node_cryptde.decode(&package_ref.payload).unwrap();
        let gossip = match serde_cbor::de::from_slice(decrypted_payload.as_slice()).unwrap() {
            MessageType::Gossip(vd) => Gossip_0v1::try_from(vd).unwrap(),
            x => panic!("Should have been MessageType::Gossip, but was {:?}", x),
        };
        let temp_db = db_from_node(&this_node);
        let expected_gnr = GossipNodeRecord::from((&temp_db, this_node.public_key(), true));
        assert_contains(&gossip.node_records, &expected_gnr);
        assert_eq!(1, gossip.node_records.len());
        TestLogHandler::new().exists_log_containing(&format!(
            "DEBUG: node_gossips_to_neighbors_on_startup: Debut Gossip sent to {:?}",
            debut_target
        ));
    }

    /*
            Database, where we'll fail to make a three-hop route to C after removing A:

                 NN--------+
                 NN        |
                 |         |
                 v         v
                 AA-->BB-->CC
                 AA<--BB<--CC

                 after removing A as neighbor...

                 NN--------+
                 NN        |
                           |
                           v
                 AA-->BB-->CC
                 AA<--BB<--CC

            Tests will be written from the viewpoint of N.
    */

    #[test]
    fn neighborhood_removes_neighbor_when_directed_to() {
        let system = System::new("neighborhood_removes_neighbor_when_directed_to");
        let hopper = Recorder::new();
        let mut subject = make_standard_subject();
        let n = &subject.neighborhood_database.root().clone();
        let a = &make_node_record(3456, true);
        let b = &make_node_record(4567, false);
        let c = &make_node_record(5678, true);
        {
            let db = &mut subject.neighborhood_database;
            db.add_node(a.clone()).unwrap();
            db.add_node(b.clone()).unwrap();
            db.add_node(c.clone()).unwrap();
            let mut single_edge = |a: &NodeRecord, b: &NodeRecord| {
                db.add_arbitrary_half_neighbor(a.public_key(), b.public_key())
            };
            single_edge(n, a);
            single_edge(n, c);
            single_edge(a, b);
            single_edge(b, a);
            single_edge(b, c);
            single_edge(c, b);
        }
        let addr: Addr<Neighborhood> = subject.start();
        let peer_actors = peer_actors_builder().hopper(hopper).build();
        addr.try_send(BindMessage { peer_actors }).unwrap();

        addr.try_send(RemoveNeighborMessage {
            public_key: a.public_key().clone(),
        })
        .unwrap();

        let three_hop_route_request = RouteQueryMessage {
            target_key_opt: Some(c.public_key().clone()),
            target_component: Component::ProxyClient,
            return_component_opt: None,
            payload_size: 10000,
            hostname_opt: None,
        };
        let unsuccessful_three_hop_route = addr.send(three_hop_route_request);
        let asserted_node_record = a.clone();
        let assertion_msg = AssertionsMessage {
            assertions: Box::new(move |neighborhood: &mut Neighborhood| {
                let database = &neighborhood.neighborhood_database;
                let node_record_by_key =
                    database.node_by_key(&asserted_node_record.public_key().clone());
                let node_record_by_ip =
                    database.node_by_ip(&asserted_node_record.node_addr_opt().unwrap().ip_addr());
                assert_eq!(
                    node_record_by_key.unwrap().public_key(),
                    asserted_node_record.public_key()
                );
                assert_eq!(node_record_by_ip, None)
            }),
        };
        addr.try_send(assertion_msg).unwrap();
        System::current().stop_with_code(0);
        system.run();
        assert_eq!(None, unsuccessful_three_hop_route.wait().unwrap());
    }

    fn node_record_to_neighbor_config(node_record_ref: &NodeRecord) -> NodeDescriptor {
        let cryptde: &dyn CryptDE = main_cryptde();
        NodeDescriptor::from((node_record_ref, Chain::EthRopsten, cryptde))
    }

    #[test]
    fn neighborhood_sends_node_query_response_with_none_when_initially_configured_with_no_data() {
        let cryptde = main_cryptde();
        let (recorder, awaiter, recording_arc) = make_recorder();
        thread::spawn(move || {
            let system = System::new("responds_with_none_when_initially_configured_with_no_data");

            let addr: Addr<Recorder> = recorder.start();
            let recipient: Recipient<DispatcherNodeQueryResponse> =
                addr.recipient::<DispatcherNodeQueryResponse>();

            let subject = make_standard_subject();
            let addr: Addr<Neighborhood> = subject.start();
            let sub: Recipient<DispatcherNodeQueryMessage> =
                addr.recipient::<DispatcherNodeQueryMessage>();

            sub.try_send(DispatcherNodeQueryMessage {
                query: NodeQueryMessage::PublicKey(PublicKey::new(&b"booga"[..])),
                context: TransmitDataMsg {
                    endpoint: Endpoint::Key(cryptde.public_key().clone()),
                    last_data: false,
                    sequence_number: None,
                    data: Vec::new(),
                },
                recipient,
            })
            .unwrap();

            system.run();
        });

        awaiter.await_message_count(1);
        let recording = recording_arc.lock().unwrap();
        assert_eq!(recording.len(), 1);
        let message = recording.get_record::<DispatcherNodeQueryResponse>(0);
        assert_eq!(message.result, None);
    }

    #[test]
    fn neighborhood_sends_node_query_response_with_none_when_key_query_matches_no_configured_data()
    {
        let cryptde: &dyn CryptDE = main_cryptde();
        let earning_wallet = make_wallet("earning");
        let consuming_wallet = Some(make_paying_wallet(b"consuming"));
        let (recorder, awaiter, recording_arc) = make_recorder();
        thread::spawn(move || {
            let system = System::new("neighborhood_sends_node_query_response_with_none_when_key_query_matches_no_configured_data");
            let addr: Addr<Recorder> = recorder.start();
            let recipient: Recipient<DispatcherNodeQueryResponse> =
                addr.recipient::<DispatcherNodeQueryResponse>();

            let subject = Neighborhood::new(
                cryptde,
                &bc_from_nc_plus(
                    NeighborhoodConfig {
                        mode: NeighborhoodMode::Standard(
                            NodeAddr::new(&IpAddr::from_str("5.4.3.2").unwrap(), &[5678]),
                            vec![NodeDescriptor::from((
                                &PublicKey::new(&b"booga"[..]),
                                &NodeAddr::new(
                                    &IpAddr::from_str("1.2.3.4").unwrap(),
                                    &[1234, 2345],
                                ),
                                Chain::EthRopsten,
                                cryptde,
                            ))],
                            rate_pack(100),
                        ),
                        min_hops_count: MIN_HOPS_COUNT_FOR_TEST,
                    },
                    earning_wallet.clone(),
                    consuming_wallet.clone(),
                    "neighborhood_sends_node_query_response_with_none_when_key_query_matches_no_configured_data"
                ),
            );
            let addr: Addr<Neighborhood> = subject.start();
            let sub: Recipient<DispatcherNodeQueryMessage> =
                addr.recipient::<DispatcherNodeQueryMessage>();

            sub.try_send(DispatcherNodeQueryMessage {
                query: NodeQueryMessage::PublicKey(PublicKey::new(&b"blah"[..])),
                context: TransmitDataMsg {
                    endpoint: Endpoint::Key(cryptde.public_key().clone()),
                    last_data: false,
                    sequence_number: None,
                    data: Vec::new(),
                },
                recipient,
            })
            .unwrap();

            system.run();
        });

        awaiter.await_message_count(1);
        let recording = recording_arc.lock().unwrap();
        assert_eq!(recording.len(), 1);
        let message = recording.get_record::<DispatcherNodeQueryResponse>(0);
        assert_eq!(message.result, None);
    }

    #[test]
    fn neighborhood_sends_node_query_response_with_result_when_key_query_matches_configured_data() {
        let cryptde = main_cryptde();
        let earning_wallet = make_wallet("earning");
        let consuming_wallet = Some(make_paying_wallet(b"consuming"));
        let (recorder, awaiter, recording_arc) = make_recorder();
        let one_neighbor = make_node_record(2345, true);
        let another_neighbor = make_node_record(3456, true);
        let another_neighbor_a = another_neighbor.clone();
        let context = TransmitDataMsg {
            endpoint: Endpoint::Key(cryptde.public_key().clone()),
            last_data: false,
            sequence_number: None,
            data: Vec::new(),
        };
        let context_a = context.clone();
        thread::spawn(move || {
            let system = System::new("neighborhood_sends_node_query_response_with_result_when_key_query_matches_configured_data");
            let addr: Addr<Recorder> = recorder.start();
            let recipient = addr.recipient::<DispatcherNodeQueryResponse>();
            let mut subject = Neighborhood::new(
                cryptde,
                &bc_from_nc_plus(
                    NeighborhoodConfig {
                        mode: NeighborhoodMode::Standard(
                            NodeAddr::new(&IpAddr::from_str("5.4.3.2").unwrap(), &[5678]),
                            vec![node_record_to_neighbor_config(&one_neighbor)],
                            rate_pack(100),
                        ),
                        min_hops_count: MIN_HOPS_COUNT_FOR_TEST,
                    },
                    earning_wallet.clone(),
                    consuming_wallet.clone(),
                    "neighborhood_sends_node_query_response_with_result_when_key_query_matches_configured_data"
                ),
            );
            subject
                .neighborhood_database
                .add_node(another_neighbor.clone())
                .unwrap();
            let addr: Addr<Neighborhood> = subject.start();
            let sub: Recipient<DispatcherNodeQueryMessage> =
                addr.recipient::<DispatcherNodeQueryMessage>();

            sub.try_send(DispatcherNodeQueryMessage {
                query: NodeQueryMessage::PublicKey(another_neighbor.public_key().clone()),
                context,
                recipient,
            })
            .unwrap();

            system.run();
        });

        awaiter.await_message_count(1);
        let message = Recording::get::<DispatcherNodeQueryResponse>(&recording_arc, 0);
        assert_eq!(
            message.result.unwrap(),
            NodeQueryResponseMetadata::new(
                another_neighbor_a.public_key().clone(),
                Some(another_neighbor_a.node_addr_opt().unwrap().clone()),
                another_neighbor_a.rate_pack().clone(),
            )
        );
        assert_eq!(message.context, context_a);
    }

    #[test]
    fn neighborhood_sends_node_query_response_with_none_when_ip_address_query_matches_no_configured_data(
    ) {
        let cryptde: &dyn CryptDE = main_cryptde();
        let earning_wallet = make_wallet("earning");
        let consuming_wallet = Some(make_paying_wallet(b"consuming"));
        let (recorder, awaiter, recording_arc) = make_recorder();
        thread::spawn(move || {
            let system = System::new("neighborhood_sends_node_query_response_with_none_when_ip_address_query_matches_no_configured_data");
            let addr: Addr<Recorder> = recorder.start();
            let recipient: Recipient<DispatcherNodeQueryResponse> =
                addr.recipient::<DispatcherNodeQueryResponse>();
            let subject = Neighborhood::new(
                cryptde,
                &bc_from_nc_plus(
                    NeighborhoodConfig {
                        mode: NeighborhoodMode::Standard(
                            NodeAddr::new(&IpAddr::from_str("5.4.3.2").unwrap(), &[5678]),
                            vec![NodeDescriptor::from((
                                &PublicKey::new(&b"booga"[..]),
                                &NodeAddr::new(
                                    &IpAddr::from_str("1.2.3.4").unwrap(),
                                    &[1234, 2345],
                                ),
                                Chain::EthRopsten,
                                cryptde,
                            ))],
                            rate_pack(100),
                        ),
                        min_hops_count: MIN_HOPS_COUNT_FOR_TEST,
                    },
                    earning_wallet.clone(),
                    consuming_wallet.clone(),
                    "neighborhood_sends_node_query_response_with_none_when_ip_address_query_matches_no_configured_data"
                ),
            );
            let addr: Addr<Neighborhood> = subject.start();
            let sub: Recipient<DispatcherNodeQueryMessage> =
                addr.recipient::<DispatcherNodeQueryMessage>();

            sub.try_send(DispatcherNodeQueryMessage {
                query: NodeQueryMessage::IpAddress(IpAddr::from_str("2.3.4.5").unwrap()),
                context: TransmitDataMsg {
                    endpoint: Endpoint::Key(cryptde.public_key().clone()),
                    last_data: false,
                    sequence_number: None,
                    data: Vec::new(),
                },
                recipient,
            })
            .unwrap();

            system.run();
        });

        awaiter.await_message_count(1);
        let recording = recording_arc.lock().unwrap();
        assert_eq!(recording.len(), 1);
        let message = recording.get_record::<DispatcherNodeQueryResponse>(0);
        assert_eq!(message.result, None);
    }

    #[test]
    fn neighborhood_sends_node_query_response_with_result_when_ip_address_query_matches_configured_data(
    ) {
        let cryptde: &dyn CryptDE = main_cryptde();
        let (recorder, awaiter, recording_arc) = make_recorder();
        let node_record = make_node_record(1234, true);
        let another_node_record = make_node_record(2345, true);
        let another_node_record_a = another_node_record.clone();
        let context = TransmitDataMsg {
            endpoint: Endpoint::Key(cryptde.public_key().clone()),
            last_data: false,
            sequence_number: None,
            data: Vec::new(),
        };
        let context_a = context.clone();
        thread::spawn(move || {
            let system = System::new("neighborhood_sends_node_query_response_with_result_when_ip_address_query_matches_configured_data");
            let addr: Addr<Recorder> = recorder.start();
            let recipient: Recipient<DispatcherNodeQueryResponse> =
                addr.recipient::<DispatcherNodeQueryResponse>();
            let config = bc_from_nc_plus(
                NeighborhoodConfig {
                    mode: NeighborhoodMode::Standard(
                        node_record.node_addr_opt().unwrap(),
                        vec![NodeDescriptor::from((
                            &node_record,
                            Chain::EthRopsten,
                            cryptde,
                        ))],
                        rate_pack(100),
                    ),
                    min_hops_count: MIN_HOPS_COUNT_FOR_TEST,
                },
                node_record.earning_wallet(),
                None,
                "neighborhood_sends_node_query_response_with_result_when_ip_address_query_matches_configured_data"
            );
            let mut subject = Neighborhood::new(cryptde, &config);
            subject
                .neighborhood_database
                .add_node(another_node_record_a)
                .unwrap();
            let addr: Addr<Neighborhood> = subject.start();
            let sub: Recipient<DispatcherNodeQueryMessage> =
                addr.recipient::<DispatcherNodeQueryMessage>();

            sub.try_send(DispatcherNodeQueryMessage {
                query: NodeQueryMessage::IpAddress(IpAddr::from_str("2.3.4.5").unwrap()),
                context,
                recipient,
            })
            .unwrap();

            system.run();
        });

        awaiter.await_message_count(1);
        let message = Recording::get::<DispatcherNodeQueryResponse>(&recording_arc, 0);

        assert_eq!(
            message.result.unwrap(),
            NodeQueryResponseMetadata::new(
                another_node_record.public_key().clone(),
                Some(another_node_record.node_addr_opt().unwrap().clone()),
                another_node_record.rate_pack().clone(),
            )
        );
        assert_eq!(message.context, context_a);
    }

    #[test]
    fn make_round_trip_route_returns_error_when_no_non_next_door_neighbor_found() {
        // Make a triangle of Nodes
        let min_hops_count = Hops::TwoHops;
        let one_next_door_neighbor = make_node_record(3333, true);
        let another_next_door_neighbor = make_node_record(4444, true);
        let subject_node = make_global_cryptde_node_record(5555, true); // 9e7p7un06eHs6frl5A
        let mut subject = neighborhood_from_nodes(&subject_node, Some(&one_next_door_neighbor));
        subject.min_hops_count = min_hops_count;

        subject
            .neighborhood_database
            .add_node(one_next_door_neighbor.clone())
            .unwrap();
        subject
            .neighborhood_database
            .add_node(another_next_door_neighbor.clone())
            .unwrap();

        subject.neighborhood_database.add_arbitrary_full_neighbor(
            subject_node.public_key(),
            one_next_door_neighbor.public_key(),
        );
        subject.neighborhood_database.add_arbitrary_full_neighbor(
            subject_node.public_key(),
            another_next_door_neighbor.public_key(),
        );
        subject.neighborhood_database.add_arbitrary_full_neighbor(
            one_next_door_neighbor.public_key(),
            another_next_door_neighbor.public_key(),
        );

        let result = subject.make_round_trip_route(RouteQueryMessage {
            target_key_opt: None,
            target_component: Component::ProxyClient,
            return_component_opt: Some(Component::ProxyServer),
            payload_size: 10000,
            hostname_opt: None,
        });

        assert_eq!(
            Err(format!(
                "Couldn't find any routes: at least {}-hop from {} to ProxyClient at Unknown",
                min_hops_count as usize,
                main_cryptde().public_key()
            )),
            result
        );
    }

    #[test]
    fn make_round_trip_succeeds_when_it_finds_non_next_door_neighbor_exit_node() {
        let next_door_neighbor = make_node_record(3333, true);
        let exit_node = make_node_record(5, false);

        let subject_node = make_global_cryptde_node_record(666, true); // 9e7p7un06eHs6frl5A
        let mut subject = neighborhood_from_nodes(&subject_node, Some(&next_door_neighbor));
        subject.min_hops_count = Hops::TwoHops;

        subject
            .neighborhood_database
            .add_node(next_door_neighbor.clone())
            .unwrap();
        subject
            .neighborhood_database
            .add_node(exit_node.clone())
            .unwrap();

        subject.neighborhood_database.add_arbitrary_full_neighbor(
            subject_node.public_key(),
            next_door_neighbor.public_key(),
        );

        subject
            .neighborhood_database
            .add_arbitrary_full_neighbor(next_door_neighbor.public_key(), exit_node.public_key());

        let result = subject.make_round_trip_route(RouteQueryMessage {
            target_key_opt: None,
            target_component: Component::ProxyClient,
            return_component_opt: Some(Component::ProxyServer),
            payload_size: 10000,
            hostname_opt: None,
        });

        let next_door_neighbor_cryptde =
            CryptDENull::from(&next_door_neighbor.public_key(), TEST_DEFAULT_CHAIN);
        let exit_node_cryptde = CryptDENull::from(&exit_node.public_key(), TEST_DEFAULT_CHAIN);

        let hops = result.clone().unwrap().route.hops;
        let actual_keys: Vec<PublicKey> = match hops.as_slice() {
            [hop, exit, hop_back, origin, empty, _accounting] => vec![
                decodex::<LiveHop>(main_cryptde(), hop)
                    .expect("hop")
                    .public_key,
                decodex::<LiveHop>(&next_door_neighbor_cryptde, exit)
                    .expect("exit")
                    .public_key,
                decodex::<LiveHop>(&exit_node_cryptde, hop_back)
                    .expect("hop_back")
                    .public_key,
                decodex::<LiveHop>(&next_door_neighbor_cryptde, origin)
                    .expect("origin")
                    .public_key,
                decodex::<LiveHop>(main_cryptde(), empty)
                    .expect("empty")
                    .public_key,
            ],
            l => panic!("our match is wrong, real size is {}, {:?}", l.len(), l),
        };
        let expected_public_keys = vec![
            next_door_neighbor.public_key().clone(),
            exit_node.public_key().clone(),
            next_door_neighbor.public_key().clone(),
            subject_node.public_key().clone(),
            PublicKey::new(b""),
        ];
        assert_eq!(expected_public_keys, actual_keys);
    }

    fn assert_route_query_message(min_hops_count: Hops) {
        let hops = min_hops_count as usize;
        let nodes_count = hops + 1;
        let root_node = make_global_cryptde_node_record(4242, true);
        let mut nodes = make_node_records(nodes_count as u16);
        nodes[0] = root_node;
        let db = linearly_connect_nodes(&nodes);
        let mut subject = neighborhood_from_nodes(db.root(), nodes.get(1));
        subject.min_hops_count = min_hops_count;
        subject.neighborhood_database = db;

        let result = subject.make_round_trip_route(RouteQueryMessage {
            target_key_opt: None,
            target_component: Component::ProxyClient,
            return_component_opt: Some(Component::ProxyServer),
            payload_size: 10000,
            hostname_opt: None,
        });

        let assert_hops = |cryptdes: Vec<CryptDENull>, route: &[CryptData]| {
            assert_eq!(cryptdes.len(), route.len());
            for (cryptde, data) in cryptdes.into_iter().zip(route) {
                decodex::<LiveHop>(&cryptde, data).unwrap();
            }
        };
        /*
        This is how the route_hops vector looks like: [C1, C2, ..., C(nodes_count), ..., C2, C1, accounting]

        Let's consider for 3-hop route ==>
        Nodes Count --> 4
        Route Length --> 8
        Route Hops --> [C1, C2, C3, C4, C3, C2, C1, accounting]
        Over Route --> [C1, C2, C3]
        Back Route --> [C4, C3, C2, C1]
         */
        let mut route_hops = result.unwrap().route.hops;
        let route_length = route_hops.len();
        let _accounting = route_hops.pop();
        let over_route = &route_hops[..hops];
        let back_route = &route_hops[hops..];
        let over_cryptdes = cryptdes_from_node_records(&nodes[..hops]);
        let mut back_cryptdes = cryptdes_from_node_records(&nodes);
        back_cryptdes.reverse();
        assert_eq!(route_length, 2 * nodes_count);
        assert_hops(over_cryptdes, over_route);
        assert_hops(back_cryptdes, back_route);
    }

    #[test]
    fn routes_can_be_calculated_for_different_hops() {
        assert_route_query_message(Hops::OneHop);
        assert_route_query_message(Hops::TwoHops);
        assert_route_query_message(Hops::ThreeHops);
        assert_route_query_message(Hops::FourHops);
        assert_route_query_message(Hops::FiveHops);
        assert_route_query_message(Hops::SixHops);
    }

    /*
           For the next two tests, the database looks like this:

           +---A---+
           |       |
           O       X
           |       |
           +---B---+

           O is the originating Node, X is the exit Node. Minimum hop count is 2.
           Node A offers low per-packet rates and high per-byte rates; Node B offers
           low per-byte rates and high per-packet rates. Small packets should prefer
           route O -> A -> X -> A -> O; large packets should prefer route
           O -> B -> X -> B -> O.
    */

    #[test]
    fn handle_route_query_message_prefers_low_service_fees_for_small_packet() {
        check_fee_preference(100, true);
    }

    #[test]
    fn handle_route_query_message_prefers_low_byte_fees_for_large_packet() {
        check_fee_preference(100_000, false);
    }

    fn check_fee_preference(payload_size: usize, a_not_b: bool) {
        let mut subject = make_standard_subject();
        subject.min_hops_count = Hops::TwoHops;
        let db = &mut subject.neighborhood_database;
        let o = &db.root().public_key().clone();
        let a = &db.add_node(make_node_record(2345, true)).unwrap();
        let b = &db.add_node(make_node_record(3456, true)).unwrap();
        let x = &db.add_node(make_node_record(4567, true)).unwrap();
        db.add_arbitrary_full_neighbor(o, a);
        db.add_arbitrary_full_neighbor(a, x);
        db.add_arbitrary_full_neighbor(x, b);
        db.add_arbitrary_full_neighbor(b, o);
        // Small packages should prefer A
        db.node_by_key_mut(a).unwrap().inner.rate_pack = RatePack {
            routing_byte_rate: 100,     // high
            routing_service_rate: 1000, // low
            exit_byte_rate: 0,
            exit_service_rate: 0,
        };
        // Large packages should prefer B
        db.node_by_key_mut(b).unwrap().inner.rate_pack = RatePack {
            routing_byte_rate: 1,          // low
            routing_service_rate: 100_000, // high
            exit_byte_rate: 0,
            exit_service_rate: 0,
        };

        let response = subject
            .handle_route_query_message(RouteQueryMessage {
                target_key_opt: Some(x.clone()),
                target_component: Component::ProxyClient,
                return_component_opt: Some(Component::ProxyServer),
                payload_size,
                hostname_opt: None,
            })
            .unwrap();

        let (over, back) = match response.expected_services {
            ExpectedServices::OneWay(_) => panic!("Expecting RoundTrip"),
            ExpectedServices::RoundTrip(o, b, _) => (o[1].clone(), b[1].clone()),
        };
        let extract_key = |es: ExpectedService| match es {
            ExpectedService::Routing(pk, _, _) => pk,
            x => panic!("Expecting Routing, found {:?}", x),
        };
        let expected_relay_key = if a_not_b { a.clone() } else { b.clone() };
        assert_eq!(extract_key(over), expected_relay_key);
        // All response packages are "large," so they'll all want B on the way back.
        assert_eq!(extract_key(back), *b);
    }

    #[test]
    fn node_record_metadata_message_is_handled_properly() {
        init_test_logging();
        let subject_node = make_global_cryptde_node_record(1345, true);
        let public_key = PublicKey::from(&b"exit_node"[..]);
        let node_record = NodeRecord::new(
            &public_key,
            make_wallet("earning"),
            rate_pack(100),
            true,
            true,
            0,
            main_cryptde(),
        );
        let unreachable_host = String::from("facebook.com");
        let mut subject = neighborhood_from_nodes(&subject_node, None);
        let _ = subject.neighborhood_database.add_node(node_record);
        let addr = subject.start();
        let system = System::new("test");

        let _ = addr.try_send(NodeRecordMetadataMessage {
            public_key: public_key.clone(),
            metadata_change: NRMetadataChange::AddUnreachableHost {
                hostname: unreachable_host.clone(),
            },
        });

        let assertions = Box::new(move |actor: &mut Neighborhood| {
            let updated_node_record = actor
                .neighborhood_database
                .node_by_key(&public_key)
                .unwrap();
            assert!(updated_node_record
                .metadata
                .unreachable_hosts
                .contains(&unreachable_host));
            TestLogHandler::new().exists_log_matching(&format!(
                "DEBUG: Neighborhood: Marking host facebook.com unreachable for the Node with public key 0x657869745F6E6F6465"
            ));
        });
        addr.try_send(AssertionsMessage { assertions }).unwrap();
        System::current().stop();
        assert_eq!(system.run(), 0);
    }

    #[test]
    #[should_panic(
        expected = "Neighborhood should never get ShutdownStreamMsg about non-clandestine stream"
    )]
    fn handle_stream_shutdown_complains_about_non_clandestine_message() {
        let subject_node = make_global_cryptde_node_record(1345, true);
        let mut subject = neighborhood_from_nodes(&subject_node, None);

        subject.handle_stream_shutdown_msg(StreamShutdownMsg {
            peer_addr: SocketAddr::from_str("1.2.3.4:5678").unwrap(),
            stream_type: RemovedStreamType::NonClandestine(NonClandestineAttributes {
                reception_port: TLS_PORT,
                sequence_number: 1234,
            }),
            report_to_counterpart: false,
        });
    }

    #[test]
    fn handle_stream_shutdown_handles_socket_addr_with_unknown_ip() {
        init_test_logging();
        let (hopper, _, hopper_recording_arc) = make_recorder();
        let system = System::new("test");
        let unrecognized_node = make_node_record(3123, true);
        let unrecognized_node_addr = unrecognized_node.node_addr_opt().unwrap();
        let unrecognized_socket_addr = SocketAddr::new(
            unrecognized_node_addr.ip_addr(),
            unrecognized_node_addr.ports()[0],
        );
        let subject_node = make_global_cryptde_node_record(1345, true);
        let mut subject = neighborhood_from_nodes(&subject_node, None);
        let peer_actors = peer_actors_builder().hopper(hopper).build();
        subject.hopper_opt = Some(peer_actors.hopper.from_hopper_client);

        subject.handle_stream_shutdown_msg(StreamShutdownMsg {
            peer_addr: unrecognized_socket_addr,
            stream_type: RemovedStreamType::Clandestine,
            report_to_counterpart: true,
        });

        System::current().stop_with_code(0);
        system.run();

        assert_eq!(subject.neighborhood_database.keys().len(), 1);
        let hopper_recording = hopper_recording_arc.lock().unwrap();
        assert_eq!(hopper_recording.len(), 0);
        TestLogHandler::new().exists_log_containing(&format!("WARN: Neighborhood: Received shutdown notification for stream to {}, but no Node with that IP is in the database - ignoring", unrecognized_socket_addr.ip()));
    }

    #[test]
    fn handle_stream_shutdown_handles_already_inactive_node() {
        init_test_logging();
        let (hopper, _, hopper_recording_arc) = make_recorder();
        let system = System::new("test");
        let gossip_neighbor_node = make_node_record(2456, true);
        let inactive_neighbor_node = make_node_record(3123, true);
        let inactive_neighbor_node_addr = inactive_neighbor_node.node_addr_opt().unwrap();
        let inactive_neighbor_node_socket_addr = SocketAddr::new(
            inactive_neighbor_node_addr.ip_addr(),
            inactive_neighbor_node_addr.ports()[0],
        );
        let subject_node = make_global_cryptde_node_record(1345, true);
        let mut subject = neighborhood_from_nodes(&subject_node, None);
        subject
            .neighborhood_database
            .add_node(gossip_neighbor_node.clone())
            .unwrap();
        subject
            .neighborhood_database
            .add_node(inactive_neighbor_node.clone())
            .unwrap();
        subject.neighborhood_database.add_arbitrary_full_neighbor(
            subject_node.public_key(),
            gossip_neighbor_node.public_key(),
        );
        subject.neighborhood_database.add_arbitrary_half_neighbor(
            inactive_neighbor_node.public_key(),
            subject_node.public_key(),
        );
        let peer_actors = peer_actors_builder().hopper(hopper).build();
        subject.hopper_opt = Some(peer_actors.hopper.from_hopper_client);

        subject.handle_stream_shutdown_msg(StreamShutdownMsg {
            peer_addr: inactive_neighbor_node_socket_addr,
            stream_type: RemovedStreamType::Clandestine,
            report_to_counterpart: true,
        });

        System::current().stop_with_code(0);
        system.run();

        assert_eq!(subject.neighborhood_database.keys().len(), 3);
        assert_eq!(
            subject.neighborhood_database.has_half_neighbor(
                subject_node.public_key(),
                inactive_neighbor_node.public_key(),
            ),
            false
        );
        let hopper_recording = hopper_recording_arc.lock().unwrap();
        assert_eq!(hopper_recording.len(), 0);
        TestLogHandler::new().exists_log_containing(&format!("DEBUG: Neighborhood: Received shutdown notification for {} at {}, but that Node is no neighbor - ignoring", inactive_neighbor_node.public_key(), inactive_neighbor_node_socket_addr.ip()));
    }

    #[test]
    fn handle_stream_shutdown_handles_existing_socket_addr() {
        init_test_logging();
        let (hopper, _, hopper_recording_arc) = make_recorder();
        let system = System::new("test");
        let gossip_neighbor_node = make_node_record(2456, true);
        let shutdown_neighbor_node = make_node_record(3123, true);
        let shutdown_neighbor_node_addr = shutdown_neighbor_node.node_addr_opt().unwrap();
        let shutdown_neighbor_node_socket_addr = SocketAddr::new(
            shutdown_neighbor_node_addr.ip_addr(),
            shutdown_neighbor_node_addr.ports()[0],
        );
        let subject_node = make_global_cryptde_node_record(1345, true);
        let mut subject = neighborhood_from_nodes(&subject_node, None);
        subject
            .neighborhood_database
            .add_node(gossip_neighbor_node.clone())
            .unwrap();
        subject
            .neighborhood_database
            .add_node(shutdown_neighbor_node.clone())
            .unwrap();
        subject.neighborhood_database.add_arbitrary_full_neighbor(
            subject_node.public_key(),
            gossip_neighbor_node.public_key(),
        );
        subject.neighborhood_database.add_arbitrary_full_neighbor(
            subject_node.public_key(),
            shutdown_neighbor_node.public_key(),
        );
        let peer_actors = peer_actors_builder().hopper(hopper).build();
        subject.hopper_opt = Some(peer_actors.hopper.from_hopper_client);

        subject.handle_stream_shutdown_msg(StreamShutdownMsg {
            peer_addr: shutdown_neighbor_node_socket_addr,
            stream_type: RemovedStreamType::Clandestine,
            report_to_counterpart: true,
        });

        System::current().stop_with_code(0);
        system.run();
        assert_eq!(subject.neighborhood_database.keys().len(), 3);
        assert_eq!(
            subject.neighborhood_database.has_half_neighbor(
                subject_node.public_key(),
                shutdown_neighbor_node.public_key(),
            ),
            false
        );
        let hopper_recording = hopper_recording_arc.lock().unwrap();
        assert_eq!(hopper_recording.len(), 1);
        TestLogHandler::new().exists_log_containing(&format!(
            "DEBUG: Neighborhood: Received shutdown notification for {} at {}: removing neighborship",
            shutdown_neighbor_node.public_key(),
            shutdown_neighbor_node_socket_addr.ip()
        ));
    }

    #[should_panic(expected = "0: Received shutdown order from client 1234: shutting down hard")]
    #[test]
    fn shutdown_instruction_generates_log() {
        running_test();
        init_test_logging();
        let system = System::new("test");
        let subject = Neighborhood::new(
            main_cryptde(),
            &bc_from_nc_plus(
                NeighborhoodConfig {
                    mode: NeighborhoodMode::ZeroHop,
                    min_hops_count: MIN_HOPS_COUNT_FOR_TEST,
                },
                make_wallet("earning"),
                None,
                "shutdown_instruction_generates_log",
            ),
        );
        let (ui_gateway, _, ui_gateway_recording_arc) = make_recorder();
        let subject_addr = subject.start();
        let peer_actors = peer_actors_builder().ui_gateway(ui_gateway).build();
        subject_addr.try_send(BindMessage { peer_actors }).unwrap();

        subject_addr
            .try_send(NodeFromUiMessage {
                client_id: 1234,
                body: MessageBody {
                    opcode: "shutdown".to_string(),
                    path: Conversation(4321),
                    payload: Ok("{}".to_string()),
                },
            })
            .unwrap();

        System::current().stop();
        system.run();
        let ui_gateway_recording = ui_gateway_recording_arc.lock().unwrap();
        assert_eq!(ui_gateway_recording.len(), 0);
        TestLogHandler::new()
            .exists_log_containing("INFO: Neighborhood: Received shutdown order from client 1234");
    }

    #[test]
    fn connection_status_message_is_handled_properly_for_not_connected() {
        let stage = OverallConnectionStage::NotConnected;
        let client_id = 1234;
        let context_id = 4321;

        let message_opt = connection_status_message_received_by_ui(
            stage,
            client_id,
            context_id,
            "connection_status_message_is_handled_properly_for_not_connected",
        );

        assert_eq!(
            message_opt,
            Some(NodeToUiMessage {
                target: MessageTarget::ClientId(client_id),
                body: UiConnectionStatusResponse {
                    stage: stage.into()
                }
                .tmb(context_id),
            })
        )
    }

    #[test]
    fn connection_status_message_is_handled_properly_for_connected_to_neighbor() {
        let stage = OverallConnectionStage::ConnectedToNeighbor;
        let client_id = 1235;
        let context_id = 4322;

        let message_opt = connection_status_message_received_by_ui(
            stage,
            client_id,
            context_id,
            "connection_status_message_is_handled_properly_for_connected_to_neighbor",
        );

        assert_eq!(
            message_opt,
            Some(NodeToUiMessage {
                target: MessageTarget::ClientId(client_id),
                body: UiConnectionStatusResponse {
                    stage: stage.into()
                }
                .tmb(context_id),
            })
        )
    }

    #[test]
    fn connection_status_message_is_handled_properly_for_three_hops_route_found() {
        let stage = OverallConnectionStage::RouteFound;
        let client_id = 1236;
        let context_id = 4323;

        let message_opt = connection_status_message_received_by_ui(
            stage,
            client_id,
            context_id,
            "connection_status_message_is_handled_properly_for_three_hops_route_found",
        );

        assert_eq!(
            message_opt,
            Some(NodeToUiMessage {
                target: MessageTarget::ClientId(client_id),
                body: UiConnectionStatusResponse {
                    stage: stage.into()
                }
                .tmb(context_id),
            })
        )
    }

    #[test]
    fn new_password_message_works() {
        let system = System::new("test");
        let mut subject = make_standard_subject();
        let root_node_record = subject.neighborhood_database.root().clone();
        let set_past_neighbors_params_arc = Arc::new(Mutex::new(vec![]));
        let persistent_config = PersistentConfigurationMock::new()
            .set_past_neighbors_params(&set_past_neighbors_params_arc)
            .set_past_neighbors_result(Ok(()));
        subject.persistent_config_opt = Some(Box::new(persistent_config));
        let subject_addr = subject.start();
        let peer_actors = peer_actors_builder().build();
        subject_addr.try_send(BindMessage { peer_actors }).unwrap();

        subject_addr
            .try_send(NewPasswordMessage {
                new_password: "borkety-bork".to_string(),
            })
            .unwrap();

        let mut db = db_from_node(&root_node_record);
        let new_neighbor = make_node_record(1324, true);
        db.add_node(new_neighbor.clone()).unwrap();
        db.add_arbitrary_half_neighbor(new_neighbor.public_key(), root_node_record.public_key());
        db.node_by_key_mut(root_node_record.public_key())
            .unwrap()
            .resign();
        db.node_by_key_mut(new_neighbor.public_key())
            .unwrap()
            .resign();
        let gossip = GossipBuilder::new(&db)
            .node(new_neighbor.public_key(), true)
            .build();
        let cores_package = ExpiredCoresPackage {
            immediate_neighbor: new_neighbor.node_addr_opt().unwrap().into(),
            paying_wallet: None,
            remaining_route: make_meaningless_route(),
            payload: gossip,
            payload_len: 0,
        };
        subject_addr.try_send(cores_package).unwrap();
        System::current().stop();
        system.run();
        let set_past_neighbors_params = set_past_neighbors_params_arc.lock().unwrap();
        assert_eq!(set_past_neighbors_params[0].1, "borkety-bork");
    }

    #[test]
    #[should_panic(
        expected = "panic message (processed with: node_lib::sub_lib::utils::crash_request_analyzer)"
    )]
    fn neighborhood_can_be_crashed_properly_but_not_improperly() {
        let mut neighborhood = make_standard_subject();
        neighborhood.crashable = true;

        prove_that_crash_request_handler_is_hooked_up(neighborhood, CRASH_KEY);
    }

    #[test]
    fn curate_past_neighbors_does_not_write_to_database_if_neighbors_are_same_but_order_has_changed(
    ) {
        let mut subject = make_standard_subject();
        // This mock is completely unprepared: any call to it should cause a panic
        let persistent_config = PersistentConfigurationMock::new();
        subject.persistent_config_opt = Some(Box::new(persistent_config));
        let neighbor_keys_before = vec![PublicKey::new(b"ABCDE"), PublicKey::new(b"FGHIJ")]
            .into_iter()
            .collect();
        let neighbor_keys_after = vec![PublicKey::new(b"FGHIJ"), PublicKey::new(b"ABCDE")]
            .into_iter()
            .collect();

        subject.curate_past_neighbors(neighbor_keys_before, neighbor_keys_after);

        // No panic; therefore no attempt was made to persist: test passes!
    }

    #[test]
    fn make_connect_database_implements_panic_on_migration() {
        let data_dir = ensure_node_home_directory_exists(
            "neighborhood",
            "make_connect_database_implements_panic_on_migration",
        );

        let act = |data_dir: &Path| {
            let mut subject = Neighborhood::new(
                main_cryptde(),
                &bc_from_earning_wallet(make_wallet("earning_wallet")),
            );
            subject.data_directory = data_dir.to_path_buf();
            subject.connect_database();
        };

        assert_on_initialization_with_panic_on_migration(&data_dir, &act);
    }

    fn make_standard_subject() -> Neighborhood {
        let root_node = make_global_cryptde_node_record(9999, true);
        let neighbor_node = make_node_record(9998, true);
        let mut subject = neighborhood_from_nodes(&root_node, Some(&neighbor_node));
        let persistent_config = PersistentConfigurationMock::new();
        subject.persistent_config_opt = Some(Box::new(persistent_config));
        subject
    }

    fn make_o_r_e_subject() -> (NodeRecord, NodeRecord, NodeRecord, Neighborhood) {
        let mut subject = make_standard_subject();
        let o = &subject.neighborhood_database.root().clone();
        let r = &make_node_record(4567, false);
        let e = &make_node_record(5678, false);
        {
            let db = &mut subject.neighborhood_database;
            db.add_node(r.clone()).unwrap();
            db.add_node(e.clone()).unwrap();
            let mut dual_edge = |a: &NodeRecord, b: &NodeRecord| {
                db.add_arbitrary_full_neighbor(a.public_key(), b.public_key())
            };
            dual_edge(o, r);
            dual_edge(r, e);
        }
        (o.clone(), r.clone(), e.clone(), subject)
    }

    fn segment(nodes: &[&NodeRecord], component: &Component) -> RouteSegment {
        RouteSegment::new(
            nodes.into_iter().map(|n| n.public_key()).collect(),
            component.clone(),
        )
    }

    pub struct GossipAcceptorMock {
        handle_params: Arc<
            Mutex<
                Vec<(
                    NeighborhoodDatabase,
                    Vec<AccessibleGossipRecord>,
                    SocketAddr,
                    NeighborhoodMetadata,
                )>,
            >,
        >,
        handle_results: RefCell<Vec<GossipAcceptanceResult>>,
    }

    impl GossipAcceptor for GossipAcceptorMock {
        fn handle(
            &self,
            database: &mut NeighborhoodDatabase,
            agrs: Vec<AccessibleGossipRecord>,
            gossip_source: SocketAddr,
            neighborhood_metadata: NeighborhoodMetadata,
        ) -> GossipAcceptanceResult {
            self.handle_params.lock().unwrap().push((
                database.clone(),
                agrs,
                gossip_source,
                neighborhood_metadata,
            ));
            self.handle_results.borrow_mut().remove(0)
        }
    }

    impl GossipAcceptorMock {
        pub fn new() -> GossipAcceptorMock {
            GossipAcceptorMock {
                handle_params: Arc::new(Mutex::new(vec![])),
                handle_results: RefCell::new(vec![]),
            }
        }

        pub fn handle_params(
            mut self,
            params_arc: &Arc<
                Mutex<
                    Vec<(
                        NeighborhoodDatabase,
                        Vec<AccessibleGossipRecord>,
                        SocketAddr,
                        NeighborhoodMetadata,
                    )>,
                >,
            >,
        ) -> GossipAcceptorMock {
            self.handle_params = params_arc.clone();
            self
        }

        pub fn handle_result(self, result: GossipAcceptanceResult) -> GossipAcceptorMock {
            self.handle_results.borrow_mut().push(result);
            self
        }
    }

    #[derive(Default)]
    pub struct GossipProducerMock {
        produce_params: Arc<Mutex<Vec<(NeighborhoodDatabase, PublicKey)>>>,
        produce_results: RefCell<Vec<Option<Gossip_0v1>>>,
    }

    impl GossipProducer for GossipProducerMock {
        fn produce(
            &self,
            database: &mut NeighborhoodDatabase,
            target: &PublicKey,
        ) -> Option<Gossip_0v1> {
            self.produce_params
                .lock()
                .unwrap()
                .push((database.clone(), target.clone()));
            self.produce_results.borrow_mut().remove(0)
        }

        fn produce_debut(&self, _database: &NeighborhoodDatabase) -> Gossip_0v1 {
            unimplemented!()
        }
    }

    impl GossipProducerMock {
        pub fn new() -> GossipProducerMock {
            Self::default()
        }

        pub fn produce_params(
            mut self,
            params_arc: &Arc<Mutex<Vec<(NeighborhoodDatabase, PublicKey)>>>,
        ) -> GossipProducerMock {
            self.produce_params = params_arc.clone();
            self
        }

        pub fn produce_result(self, result: Option<Gossip_0v1>) -> GossipProducerMock {
            self.produce_results.borrow_mut().push(result);
            self
        }
    }

    fn bc_from_nc_plus(
        nc: NeighborhoodConfig,
        earning_wallet: Wallet,
        consuming_wallet_opt: Option<Wallet>,
        test_name: &str,
    ) -> BootstrapperConfig {
        let home_dir = ensure_node_home_directory_exists("neighborhood", test_name);
        let mut config = BootstrapperConfig::new();
        config.neighborhood_config = nc;
        config.earning_wallet = earning_wallet;
        config.consuming_wallet_opt = consuming_wallet_opt;
        config.data_directory = home_dir;
        config
    }

    fn make_subject_from_node_descriptor(
        node_descriptor: &NodeDescriptor,
        test_name: &str,
    ) -> Neighborhood {
        let this_node_addr = NodeAddr::new(&IpAddr::from_str("111.111.111.111").unwrap(), &[8765]);
        let initial_node_descriptors = vec![node_descriptor.clone()];
        let neighborhood_config = NeighborhoodConfig {
            mode: NeighborhoodMode::Standard(
                this_node_addr,
                initial_node_descriptors,
                rate_pack(100),
            ),
            min_hops_count: MIN_HOPS_COUNT_FOR_TEST,
        };
        let bootstrap_config =
            bc_from_nc_plus(neighborhood_config, make_wallet("earning"), None, test_name);

        let mut neighborhood = Neighborhood::new(main_cryptde(), &bootstrap_config);

        let (node_to_ui_recipient, _) = make_node_to_ui_recipient();
        neighborhood.node_to_ui_recipient_opt = Some(node_to_ui_recipient);
        neighborhood
    }

    fn connection_status_message_received_by_ui(
        stage: OverallConnectionStage,
        client_id: u64,
        context_id: u64,
        test_name: &str,
    ) -> Option<NodeToUiMessage> {
        let system = System::new("test");
        let mut subject = Neighborhood::new(
            main_cryptde(),
            &bc_from_nc_plus(
                NeighborhoodConfig {
                    mode: NeighborhoodMode::ConsumeOnly(vec![make_node_descriptor(make_ip(1))]),
                    min_hops_count: MIN_HOPS_COUNT_FOR_TEST,
                },
                make_wallet("earning"),
                None,
                test_name,
            ),
        );
        subject.overall_connection_status.stage = stage;
        let (ui_gateway, _, ui_gateway_recording_arc) = make_recorder();
        let subject_addr = subject.start();
        let peer_actors = peer_actors_builder().ui_gateway(ui_gateway).build();
        subject_addr.try_send(BindMessage { peer_actors }).unwrap();

        subject_addr
            .try_send(NodeFromUiMessage {
                client_id,
                body: MessageBody {
                    opcode: "connectionStatus".to_string(),
                    path: Conversation(context_id),
                    payload: Ok("{}".to_string()),
                },
            })
            .unwrap();

        System::current().stop();
        system.run();
        let ui_gateway_recording = ui_gateway_recording_arc.lock().unwrap();
        let message_opt = ui_gateway_recording
            .get_record_opt::<NodeToUiMessage>(0)
            .cloned();

        message_opt
    }

    fn make_neighborhood_with_linearly_connected_nodes(nodes_count: u16) -> Neighborhood {
        let root_node = make_global_cryptde_node_record(4242, true);
        let mut nodes = make_node_records(nodes_count);
        nodes[0] = root_node;
        let db = linearly_connect_nodes(&nodes);
        let mut neighborhood = neighborhood_from_nodes(db.root(), nodes.get(1));
        neighborhood.neighborhood_database = db;

        neighborhood
    }
}<|MERGE_RESOLUTION|>--- conflicted
+++ resolved
@@ -2522,206 +2522,6 @@
     }
 
     #[test]
-<<<<<<< HEAD
-=======
-    fn node_query_responds_with_none_when_initially_configured_with_no_data() {
-        let system = System::new("responds_with_none_when_initially_configured_with_no_data");
-        let subject = make_standard_subject();
-        let addr = subject.start();
-        let sub: Recipient<NodeQueryMessage> = addr.recipient::<NodeQueryMessage>();
-
-        let future = sub.send(NodeQueryMessage::PublicKey(PublicKey::new(&b"booga"[..])));
-
-        System::current().stop_with_code(0);
-        system.run();
-        let result = future.wait().unwrap();
-        assert_eq!(result.is_none(), true);
-    }
-
-    #[test]
-    fn node_query_responds_with_none_when_key_query_matches_no_configured_data() {
-        let cryptde: &dyn CryptDE = main_cryptde();
-        let earning_wallet = make_wallet("earning");
-        let consuming_wallet = Some(make_paying_wallet(b"consuming"));
-        let system =
-            System::new("node_query_responds_with_none_when_key_query_matches_no_configured_data");
-        let subject = Neighborhood::new(
-            cryptde,
-            &bc_from_nc_plus(
-                NeighborhoodConfig {
-                    mode: NeighborhoodMode::Standard(
-                        NodeAddr::new(&IpAddr::from_str("5.4.3.2").unwrap(), &[5678]),
-                        vec![NodeDescriptor::from((
-                            &PublicKey::new(&b"booga"[..]),
-                            &NodeAddr::new(&IpAddr::from_str("1.2.3.4").unwrap(), &[1234, 2345]),
-                            Chain::EthRopsten,
-                            cryptde,
-                        ))],
-                        rate_pack(100),
-                    ),
-                    min_hops_count: MIN_HOPS_COUNT_FOR_TEST,
-                },
-                earning_wallet.clone(),
-                consuming_wallet.clone(),
-                "node_query_responds_with_none_when_key_query_matches_no_configured_data",
-            ),
-        );
-        let addr: Addr<Neighborhood> = subject.start();
-        let sub: Recipient<NodeQueryMessage> = addr.recipient::<NodeQueryMessage>();
-
-        let future = sub.send(NodeQueryMessage::PublicKey(PublicKey::new(&b"blah"[..])));
-
-        System::current().stop_with_code(0);
-        system.run();
-        let result = future.wait().unwrap();
-        assert_eq!(result.is_none(), true);
-    }
-
-    #[test]
-    fn node_query_responds_with_result_when_key_query_matches_configured_data() {
-        let cryptde = main_cryptde();
-        let earning_wallet = make_wallet("earning");
-        let consuming_wallet = Some(make_paying_wallet(b"consuming"));
-        let system =
-            System::new("node_query_responds_with_result_when_key_query_matches_configured_data");
-        let one_neighbor = make_node_record(2345, true);
-        let another_neighbor = make_node_record(3456, true);
-        let mut subject = Neighborhood::new(
-            cryptde,
-            &bc_from_nc_plus(
-                NeighborhoodConfig {
-                    mode: NeighborhoodMode::Standard(
-                        NodeAddr::new(&IpAddr::from_str("5.4.3.2").unwrap(), &[5678]),
-                        vec![node_record_to_neighbor_config(&one_neighbor)],
-                        rate_pack(100),
-                    ),
-                    min_hops_count: MIN_HOPS_COUNT_FOR_TEST,
-                },
-                earning_wallet.clone(),
-                consuming_wallet.clone(),
-                "node_query_responds_with_result_when_key_query_matches_configured_data",
-            ),
-        );
-        subject
-            .neighborhood_database
-            .add_node(another_neighbor.clone())
-            .unwrap();
-        let addr: Addr<Neighborhood> = subject.start();
-        let sub: Recipient<NodeQueryMessage> = addr.recipient::<NodeQueryMessage>();
-
-        let future = sub.send(NodeQueryMessage::PublicKey(
-            another_neighbor.public_key().clone(),
-        ));
-
-        System::current().stop_with_code(0);
-        system.run();
-        let result = future.wait().unwrap();
-        assert_eq!(
-            result.unwrap(),
-            NodeQueryResponseMetadata::new(
-                another_neighbor.public_key().clone(),
-                Some(another_neighbor.node_addr_opt().unwrap().clone()),
-                another_neighbor.rate_pack().clone(),
-            )
-        );
-    }
-
-    #[test]
-    fn node_query_responds_with_none_when_ip_address_query_matches_no_configured_data() {
-        let cryptde: &dyn CryptDE = main_cryptde();
-        let earning_wallet = make_wallet("earning");
-        let consuming_wallet = Some(make_paying_wallet(b"consuming"));
-        let system = System::new(
-            "node_query_responds_with_none_when_ip_address_query_matches_no_configured_data",
-        );
-        let subject = Neighborhood::new(
-            cryptde,
-            &bc_from_nc_plus(
-                NeighborhoodConfig {
-                    mode: NeighborhoodMode::Standard(
-                        NodeAddr::new(&IpAddr::from_str("5.4.3.2").unwrap(), &[5678]),
-                        vec![NodeDescriptor::from((
-                            &PublicKey::new(&b"booga"[..]),
-                            &NodeAddr::new(&IpAddr::from_str("1.2.3.4").unwrap(), &[1234, 2345]),
-                            Chain::EthRopsten,
-                            cryptde,
-                        ))],
-                        rate_pack(100),
-                    ),
-                    min_hops_count: MIN_HOPS_COUNT_FOR_TEST,
-                },
-                earning_wallet.clone(),
-                consuming_wallet.clone(),
-                "node_query_responds_with_none_when_ip_address_query_matches_no_configured_data",
-            ),
-        );
-        let addr: Addr<Neighborhood> = subject.start();
-        let sub: Recipient<NodeQueryMessage> = addr.recipient::<NodeQueryMessage>();
-
-        let future = sub.send(NodeQueryMessage::IpAddress(
-            IpAddr::from_str("2.3.4.5").unwrap(),
-        ));
-
-        System::current().stop_with_code(0);
-        system.run();
-        let result = future.wait().unwrap();
-        assert_eq!(result.is_none(), true);
-    }
-
-    #[test]
-    fn node_query_responds_with_result_when_ip_address_query_matches_configured_data() {
-        let cryptde: &dyn CryptDE = main_cryptde();
-        let system = System::new(
-            "node_query_responds_with_result_when_ip_address_query_matches_configured_data",
-        );
-        let node_record = make_node_record(1234, true);
-        let another_node_record = make_node_record(2345, true);
-        let mut subject = Neighborhood::new(
-            cryptde,
-            &bc_from_nc_plus(
-                NeighborhoodConfig {
-                    mode: NeighborhoodMode::Standard(
-                        node_record.node_addr_opt().unwrap(),
-                        vec![NodeDescriptor::from((
-                            &node_record,
-                            Chain::EthRopsten,
-                            cryptde,
-                        ))],
-                        rate_pack(100),
-                    ),
-                    min_hops_count: MIN_HOPS_COUNT_FOR_TEST,
-                },
-                node_record.earning_wallet(),
-                None,
-                "node_query_responds_with_result_when_ip_address_query_matches_configured_data",
-            ),
-        );
-        subject
-            .neighborhood_database
-            .add_node(another_node_record.clone())
-            .unwrap();
-        let addr: Addr<Neighborhood> = subject.start();
-        let sub: Recipient<NodeQueryMessage> = addr.recipient::<NodeQueryMessage>();
-
-        let future = sub.send(NodeQueryMessage::IpAddress(
-            IpAddr::from_str("2.3.4.5").unwrap(),
-        ));
-
-        System::current().stop_with_code(0);
-        system.run();
-        let result = future.wait().unwrap();
-        assert_eq!(
-            result.unwrap(),
-            NodeQueryResponseMetadata::new(
-                another_node_record.public_key().clone(),
-                Some(another_node_record.node_addr_opt().unwrap().clone()),
-                another_node_record.rate_pack().clone(),
-            )
-        );
-    }
-
-    #[test]
->>>>>>> 0b9523fb
     fn route_query_responds_with_none_when_asked_for_route_with_too_many_hops() {
         let system =
             System::new("route_query_responds_with_none_when_asked_for_route_with_too_many_hops");
