--- conflicted
+++ resolved
@@ -1753,64 +1753,6 @@
     }
 
     #[test]
-<<<<<<< HEAD
-    #[should_panic(
-        expected = "--neighbors node descriptors must have IP address and port list, not 'masq://eth-ropsten:AwQFBg@:'"
-    )]
-    fn node_with_neighbor_config_having_no_node_addr_panics() {
-        let data_dir = ensure_node_home_directory_exists(
-            "neighborhood/mod",
-            "node_with_neighbor_config_having_no_node_addr_panics",
-        );
-        {
-            let _ = DbInitializerReal::default()
-                .initialize(&data_dir, true, DbInitializationConfig::test_default())
-                .unwrap();
-        }
-        let cryptde: &dyn CryptDE = main_cryptde();
-        let earning_wallet = make_wallet("earning");
-        let consuming_wallet = Some(make_paying_wallet(b"consuming"));
-        let neighbor_node = make_node_record(3456, true);
-        let system = System::new("node_with_bad_neighbor_config_panics");
-        let node_descriptor = NodeDescriptor {
-            blockchain: Chain::EthRopsten,
-            encryption_public_key: cryptde
-                .descriptor_fragment_to_first_contact_public_key(
-                    &cryptde.public_key_to_descriptor_fragment(neighbor_node.public_key()),
-                )
-                .expect("Internal error"),
-            node_addr_opt: None,
-        };
-        let mut subject = Neighborhood::new(
-            cryptde,
-            &bc_from_nc_plus(
-                NeighborhoodConfig {
-                    mode: NeighborhoodMode::Standard(
-                        NodeAddr::new(&IpAddr::from_str("5.4.3.2").unwrap(), &[5678]),
-                        vec![node_descriptor],
-                        rate_pack(100),
-                    ),
-                },
-                earning_wallet.clone(),
-                consuming_wallet.clone(),
-                "node_with_neighbor_config_having_no_node_addr_panics",
-            ),
-        );
-        subject.data_directory = data_dir;
-        let addr = subject.start();
-        let sub = addr.clone().recipient::<StartMessage>();
-        let peer_actors = peer_actors_builder().build();
-        addr.try_send(BindMessage { peer_actors }).unwrap();
-
-        sub.try_send(StartMessage {}).unwrap();
-
-        System::current().stop_with_code(0);
-        system.run();
-    }
-
-    #[test]
-=======
->>>>>>> 9c9a625d
     fn neighborhood_adds_nodes_and_links() {
         let cryptde: &dyn CryptDE = main_cryptde();
         let earning_wallet = make_wallet("earning");
