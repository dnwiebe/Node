--- conflicted
+++ resolved
@@ -1,4 +1,11 @@
 // Copyright (c) 2019, MASQ (https://masq.ai) and/or its affiliates. All rights reserved.
+
+pub mod gossip;
+pub mod dot_graph;
+pub mod gossip_acceptor;
+pub mod gossip_producer;
+pub mod neighborhood_database;
+pub mod node_record;
 
 use std::cmp::Ordering;
 use std::convert::TryFrom;
@@ -12,17 +19,10 @@
 use actix::Recipient;
 use actix::{Actor, System};
 use itertools::Itertools;
-
-use gossip_acceptor::GossipAcceptor;
-use gossip_acceptor::GossipAcceptorReal;
-use gossip_producer::GossipProducer;
-use gossip_producer::GossipProducerReal;
 use masq_lib::messages::FromMessageBody;
 use masq_lib::messages::UiShutdownRequest;
 use masq_lib::ui_gateway::{NodeFromUiMessage, NodeToUiMessage};
 use masq_lib::utils::exit_process;
-use neighborhood_database::NeighborhoodDatabase;
-use node_record::NodeRecord;
 
 use crate::bootstrapper::BootstrapperConfig;
 use crate::database::db_initializer::{DbInitializer, DbInitializerReal};
@@ -61,43 +61,15 @@
 use crate::sub_lib::utils::{handle_ui_crash_request, NODE_MAILBOX_CAPACITY};
 use crate::sub_lib::versioned_data::VersionedData;
 use crate::sub_lib::wallet::Wallet;
-<<<<<<< HEAD
-use actix::Addr;
-use actix::Context;
-use actix::Handler;
-use actix::MessageResult;
-use actix::Recipient;
-use actix::{Actor, System};
+use masq_lib::blockchains::chains::Chain;
 use gossip_acceptor::GossipAcceptor;
 use gossip_acceptor::GossipAcceptorReal;
 use gossip_producer::GossipProducer;
 use gossip_producer::GossipProducerReal;
-use itertools::Itertools;
-use masq_lib::constants::DEFAULT_CHAIN_NAME;
 use masq_lib::crash_point::CrashPoint;
-use masq_lib::messages::FromMessageBody;
-use masq_lib::messages::UiShutdownRequest;
-use masq_lib::ui_gateway::{NodeFromUiMessage, NodeToUiMessage};
-use masq_lib::utils::{exit_process, ExpectValue};
+use masq_lib::utils::{ExpectValue};
 use neighborhood_database::NeighborhoodDatabase;
 use node_record::NodeRecord;
-use std::cmp::Ordering;
-use std::convert::TryFrom;
-use std::net::SocketAddr;
-use std::path::PathBuf;
-=======
-use masq_lib::blockchains::chains::Chain;
-
-mod dot_graph;
-pub mod gossip;
-pub mod gossip_acceptor;
-#[cfg(not(feature = "expose_test_privates"))]
-mod gossip_producer;
-#[cfg(feature = "expose_test_privates")]
-pub mod gossip_producer;
-pub mod neighborhood_database;
-pub mod node_record;
->>>>>>> 0b918238
 
 pub const CRASH_KEY: &str = "NEIGHBORHOOD";
 
@@ -114,12 +86,8 @@
     consuming_wallet_opt: Option<Wallet>,
     next_return_route_id: u32,
     initial_neighbors: Vec<NodeDescriptor>,
-<<<<<<< HEAD
-    chain_id: u8,
+    chain: Chain,
     crashable: bool,
-=======
-    chain: Chain,
->>>>>>> 0b918238
     data_directory: PathBuf,
     persistent_config_opt: Option<Box<dyn PersistentConfiguration>>,
     db_password_opt: Option<String>,
@@ -370,13 +338,13 @@
             config.earning_wallet.clone(),
             cryptde,
         );
-        let is_mainnet = Self::is_mainnet_by_chain(config.blockchain_bridge_config.chain);
+        let is_mainnet = config.blockchain_bridge_config.chain.is_mainnet();
         let initial_neighbors: Vec<NodeDescriptor> = neighborhood_config
             .mode
             .neighbor_configs()
             .iter()
             .map(|nc| {
-                let mainnet_nc = Self::is_mainnet_by_descriptor(nc);
+                let mainnet_nc = nc.blockchain.is_mainnet();
                 if mainnet_nc != is_mainnet {
                     panic!(
                         "Neighbor {} is {}on the mainnet blockchain",
@@ -401,12 +369,8 @@
             consuming_wallet_opt: config.consuming_wallet.clone(),
             next_return_route_id: 0,
             initial_neighbors,
-<<<<<<< HEAD
+            chain: config.blockchain_bridge_config.chain,
             crashable: config.crash_point == CrashPoint::Message,
-            chain_id: config.blockchain_bridge_config.chain_id,
-=======
-            chain: config.blockchain_bridge_config.chain,
->>>>>>> 0b918238
             data_directory: config.data_directory.clone(),
             persistent_config_opt: None,
             db_password_opt: config.db_password_opt.clone(),
@@ -432,20 +396,6 @@
             from_ui_message_sub: addr.clone().recipient::<NodeFromUiMessage>(),
             new_password_sub: addr.clone().recipient::<NewPasswordMessage>(),
         }
-    }
-
-    fn is_mainnet_by_descriptor(nd: &NodeDescriptor) -> bool {
-        Self::mainnets().iter().any(|chain| &nd.blockchain == chain)
-    }
-
-    fn is_mainnet_by_chain(chain: Chain) -> bool {
-        Self::mainnets()
-            .iter()
-            .any(|mainnet_chain| mainnet_chain == &chain)
-    }
-
-    fn mainnets() -> &'static [Chain] {
-        &[Chain::PolyMainnet, Chain::EthMainnet]
     }
 
     fn handle_start_message(&mut self) {
@@ -621,13 +571,8 @@
                 NodeDescriptor::from((
                     self.neighborhood_database
                         .node_by_key(k)
-<<<<<<< HEAD
                         .expectv("NodeRecord"),
-                    self.chain_id == chain_id_from_name(DEFAULT_CHAIN_NAME),
-=======
-                        .expect("Node disappeared"),
                     self.chain,
->>>>>>> 0b918238
                     self.cryptde,
                 ))
             })
@@ -4271,7 +4216,6 @@
     }
 
     #[test]
-<<<<<<< HEAD
     #[should_panic(
         expected = "panic message (processed with: node_lib::sub_lib::utils::crash_request_analyzer)"
     )]
@@ -4280,40 +4224,6 @@
         neighborhood.crashable = true;
 
         prove_that_crash_request_handler_is_hooked_up(neighborhood, CRASH_KEY);
-=======
-    fn is_mainnet_by_descriptor_knows_about_all_mainnets() {
-        let searched_str = "mainnet";
-        assert_mainnet_exist();
-        CHAINS.iter().for_each(|blockchain_record| {
-            if blockchain_record.literal_identifier.contains(searched_str) {
-                let descriptor = NodeDescriptor {
-                    blockchain: blockchain_record.self_id,
-                    encryption_public_key: PublicKey::from(&b"blah"[..]),
-                    node_addr_opt: None,
-                };
-                assert_eq!(Neighborhood::is_mainnet_by_descriptor(&descriptor), true)
-            }
-        })
-    }
-
-    #[test]
-    fn is_mainnet_by_chain_knows_about_all_mainnets() {
-        let searched_str = "mainnet";
-        assert_mainnet_exist();
-        CHAINS.iter().for_each(|blockchain_record| {
-            if blockchain_record.literal_identifier.contains(searched_str) {
-                let chain = blockchain_record.self_id;
-                assert_eq!(Neighborhood::is_mainnet_by_chain(chain), true)
-            }
-        })
-    }
-
-    fn assert_mainnet_exist() {
-        assert!(CHAINS
-            .iter()
-            .find(|blockchain_record| blockchain_record.literal_identifier.contains("mainnet"))
-            .is_some());
->>>>>>> 0b918238
     }
 
     fn make_standard_subject() -> Neighborhood {
