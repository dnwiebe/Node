--- conflicted
+++ resolved
@@ -26,13 +26,8 @@
 impl DotRenderable for NodeRenderable {
     fn render(&self) -> String {
         let mut result = String::new();
-<<<<<<< HEAD
-        result = format!("{}\"{}\"", result, self.public_key);
-        result.push_str(&self.render_label());
-=======
         write!(result, "\"{}\"", self.public_key).expect("write failed");
         write!(result, "{}", &self.render_label()).expect("write failed");
->>>>>>> b487dc72
         if !self.is_present {
             write!(result, " [shape=none]").expect("write failed");
         } else if self.known_target {
@@ -83,11 +78,7 @@
 impl DotRenderable for EdgeRenderable {
     fn render(&self) -> String {
         let mut result = String::new();
-<<<<<<< HEAD
-        result = format!("{}\"{}\" -> \"{}\";", result, self.from, self.to);
-=======
         write!(result, "\"{}\" -> \"{}\";", self.from, self.to).expect("write failed");
->>>>>>> b487dc72
         result
     }
 }
@@ -95,11 +86,7 @@
 pub fn render_dot_graph(renderables: Vec<Box<dyn DotRenderable>>) -> String {
     let mut result = String::from("digraph db {");
     for renderable in renderables {
-<<<<<<< HEAD
-        result = format!("{} {}", result, renderable.render())
-=======
         write!(result, " {}", renderable.render()).expect("write failed");
->>>>>>> b487dc72
     }
     result.push_str(" }");
     result
