--- conflicted
+++ resolved
@@ -211,10 +211,6 @@
     PersistentConfigurationMock::new()
         .earning_wallet_from_address_result(Ok(None))
         .consuming_wallet_derivation_path_result(Ok(None))
-<<<<<<< HEAD
-        .consuming_wallet_public_key_result(Ok(None))
-=======
->>>>>>> beb7a29a
         .mnemonic_seed_result(Ok(None))
         .mnemonic_seed_exists_result(Ok(false))
         .past_neighbors_result(Ok(None))
