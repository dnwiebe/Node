// Copyright (c) 2019, MASQ (https://masq.ai) and/or its affiliates. All rights reserved.

#[macro_use]
pub mod channel_wrapper_mocks;
pub mod automap_mocks;
pub mod data_hunk;
pub mod data_hunk_framer;
pub mod database_utils;
pub mod little_tcp_server;
pub mod logfile_name_guard;
pub mod neighborhood_test_utils;
pub mod persistent_configuration_mock;
pub mod recorder;
pub mod recorder_stop_conditions;
pub mod stream_connector_mock;
pub mod tcp_wrapper_mocks;
pub mod tokio_wrapper_mocks;
use crate::blockchain::bip32::Bip32ECKeyProvider;
use crate::blockchain::payer::Payer;
use crate::bootstrapper::CryptDEPair;
use crate::sub_lib::cryptde::CryptDE;
use crate::sub_lib::cryptde::CryptData;
use crate::sub_lib::cryptde::PlainData;
use crate::sub_lib::cryptde::PublicKey;
use crate::sub_lib::cryptde_null::CryptDENull;
use crate::sub_lib::dispatcher::Component;
use crate::sub_lib::hopper::MessageType;
use crate::sub_lib::neighborhood::ExpectedServices;
use crate::sub_lib::neighborhood::RouteQueryResponse;
use crate::sub_lib::neighborhood::{ExpectedService, RatePack};
use crate::sub_lib::proxy_client::{ClientResponsePayload_0v1, DnsResolveFailure_0v1};
use crate::sub_lib::proxy_server::{ClientRequestPayload_0v1, ProxyProtocol};
use crate::sub_lib::route::Route;
use crate::sub_lib::route::RouteSegment;
use crate::sub_lib::sequence_buffer::SequencedPacket;
use crate::sub_lib::stream_key::StreamKey;
use crate::sub_lib::wallet::Wallet;
use crossbeam_channel::{unbounded, Receiver, Sender};
use ethsign_crypto::Keccak256;
use lazy_static::lazy_static;
use masq_lib::constants::HTTP_PORT;
use masq_lib::test_utils::utils::TEST_DEFAULT_CHAIN;
use regex::Regex;
use rustc_hex::ToHex;
use serde_derive::{Deserialize, Serialize};
use std::collections::btree_set::BTreeSet;
use std::collections::HashSet;
use std::convert::From;
use std::fmt::Debug;
use std::hash::Hash;
use std::io::ErrorKind;
use std::io::Read;
use std::iter::repeat;
use std::net::SocketAddr;
use std::net::{Shutdown, TcpStream};
use std::str::FromStr;
use std::sync::{Arc, Mutex};
use std::thread;
use std::time::Duration;
use std::time::Instant;
use web3::types::{Address, U256};

lazy_static! {
    static ref MAIN_CRYPTDE_NULL: Box<dyn CryptDE + 'static> =
        Box::new(CryptDENull::new(TEST_DEFAULT_CHAIN));
    static ref ALIAS_CRYPTDE_NULL: Box<dyn CryptDE + 'static> =
        Box::new(CryptDENull::new(TEST_DEFAULT_CHAIN));
}

pub fn main_cryptde() -> &'static dyn CryptDE {
    MAIN_CRYPTDE_NULL.as_ref()
}

pub fn alias_cryptde() -> &'static dyn CryptDE {
    ALIAS_CRYPTDE_NULL.as_ref()
}

pub fn make_cryptde_pair() -> CryptDEPair {
    CryptDEPair {
        main: main_cryptde(),
        alias: alias_cryptde(),
    }
}

pub struct ArgsBuilder {
    args: Vec<String>,
}

impl From<ArgsBuilder> for Vec<String> {
    fn from(builder: ArgsBuilder) -> Self {
        builder.args
    }
}

impl From<&[String]> for ArgsBuilder {
    fn from(args: &[String]) -> Self {
        Self {
            args: args.to_vec(),
        }
    }
}

impl Default for ArgsBuilder {
    fn default() -> Self {
        ArgsBuilder::new()
    }
}

impl ArgsBuilder {
    pub fn new() -> ArgsBuilder {
        ArgsBuilder {
            args: vec!["command".to_string()],
        }
    }

    pub fn opt(mut self, option: &str) -> ArgsBuilder {
        self.args.push(option.to_string());
        self
    }

    pub fn param(self, option: &str, value: &str) -> ArgsBuilder {
        self.opt(option).opt(value)
    }
}

pub fn assert_ends_with(string: &str, suffix: &str) {
    assert!(
        string.ends_with(suffix),
        "'{}' did not end with '{}'",
        string,
        suffix
    );
}

pub fn assert_matches(string: &str, regex: &str) {
    let validator = Regex::new(regex).unwrap();
    assert!(
        validator.is_match(string),
        "'{}' was not matched by '{}'",
        string,
        regex
    );
}

pub fn to_millis(dur: &Duration) -> u64 {
    dur.as_millis() as u64
}

pub fn signal() -> (Signaler, Waiter) {
    let (tx, rx) = unbounded();
    (Signaler { tx }, Waiter { rx })
}

pub struct Signaler {
    tx: Sender<()>,
}

impl Signaler {
    pub fn signal(&self) {
        self.tx.send(()).unwrap();
    }
}

pub struct Waiter {
    rx: Receiver<()>,
}

impl Waiter {
    pub fn wait(&self) {
        let _ = self.rx.recv();
    }
}

pub fn make_meaningless_stream_key() -> StreamKey {
    StreamKey::new(
        PublicKey::new(&[]),
        SocketAddr::from_str("4.3.2.1:8765").unwrap(),
    )
}

pub fn make_meaningless_message_type() -> MessageType {
    DnsResolveFailure_0v1::new(make_meaningless_stream_key()).into()
}

pub fn make_meaningless_route() -> Route {
    Route::one_way(
        RouteSegment::new(
            vec![
                &PublicKey::new(&b"ooga"[..]),
                &PublicKey::new(&b"booga"[..]),
            ],
            Component::ProxyClient,
        ),
        main_cryptde(),
        Some(make_paying_wallet(b"irrelevant")),
        Some(TEST_DEFAULT_CHAIN.rec().contract),
    )
    .unwrap()
}

pub fn make_meaningless_public_key() -> PublicKey {
    PublicKey::new(&make_garbage_data(8))
}

pub fn make_meaningless_wallet_private_key() -> PlainData {
    PlainData::from(
        repeat(vec![0xABu8, 0xCDu8])
            .take(16)
            .flatten()
            .collect::<Vec<u8>>(),
    )
}

pub fn route_to_proxy_client(key: &PublicKey, cryptde: &dyn CryptDE) -> Route {
    shift_one_hop(zero_hop_route_response(key, cryptde).route, cryptde)
}

pub fn route_from_proxy_client(key: &PublicKey, cryptde: &dyn CryptDE) -> Route {
    // Happens to be the same
    route_to_proxy_client(key, cryptde)
}

pub fn route_to_proxy_server(key: &PublicKey, cryptde: &dyn CryptDE) -> Route {
    shift_one_hop(route_from_proxy_client(key, cryptde), cryptde)
}

pub fn zero_hop_route_response(
    public_key: &PublicKey,
    cryptde: &dyn CryptDE,
) -> RouteQueryResponse {
    RouteQueryResponse {
        route: Route::round_trip(
            RouteSegment::new(vec![public_key, public_key], Component::ProxyClient),
            RouteSegment::new(vec![public_key, public_key], Component::ProxyServer),
            cryptde,
            None,
            0,
            None,
        )
        .unwrap(),
        expected_services: ExpectedServices::RoundTrip(
            vec![ExpectedService::Nothing, ExpectedService::Nothing],
            vec![ExpectedService::Nothing, ExpectedService::Nothing],
            0,
        ),
    }
}

fn shift_one_hop(mut route: Route, cryptde: &dyn CryptDE) -> Route {
    route.shift(cryptde).unwrap();
    route
}

pub fn encrypt_return_route_id(return_route_id: u32, cryptde: &dyn CryptDE) -> CryptData {
    let return_route_id_ser = serde_cbor::ser::to_vec(&return_route_id).unwrap();
    cryptde
        .encode(cryptde.public_key(), &PlainData::from(return_route_id_ser))
        .unwrap()
}

pub fn make_garbage_data(bytes: usize) -> Vec<u8> {
    vec![0; bytes]
}

pub fn make_request_payload(bytes: usize, cryptde: &dyn CryptDE) -> ClientRequestPayload_0v1 {
    ClientRequestPayload_0v1 {
        stream_key: StreamKey::new(
            cryptde.public_key().clone(),
            SocketAddr::from_str("1.2.3.4:5678").unwrap(),
        ),
        sequenced_packet: SequencedPacket::new(make_garbage_data(bytes), 0, true),
        target_hostname: Some("example.com".to_string()),
        target_port: HTTP_PORT,
        protocol: ProxyProtocol::HTTP,
        originator_public_key: cryptde.public_key().clone(),
    }
}

pub fn make_response_payload(bytes: usize, cryptde: &dyn CryptDE) -> ClientResponsePayload_0v1 {
    ClientResponsePayload_0v1 {
        stream_key: StreamKey::new(
            cryptde.public_key().clone(),
            SocketAddr::from_str("1.2.3.4:5678").unwrap(),
        ),
        sequenced_packet: SequencedPacket {
            data: make_garbage_data(bytes),
            sequence_number: 0,
            last_data: false,
        },
    }
}

pub fn rate_pack_routing_byte(base_rate: u64) -> u64 {
    base_rate + 1
}
pub fn rate_pack_routing(base_rate: u64) -> u64 {
    base_rate + 2
}
pub fn rate_pack_exit_byte(base_rate: u64) -> u64 {
    base_rate + 3
}
pub fn rate_pack_exit(base_rate: u64) -> u64 {
    base_rate + 4
}

pub fn rate_pack(base_rate: u64) -> RatePack {
    RatePack {
        routing_byte_rate: rate_pack_routing_byte(base_rate),
        routing_service_rate: rate_pack_routing(base_rate),
        exit_byte_rate: rate_pack_exit_byte(base_rate),
        exit_service_rate: rate_pack_exit(base_rate),
    }
}

pub fn await_messages<T>(expected_message_count: usize, messages_arc_mutex: &Arc<Mutex<Vec<T>>>) {
    let local_arc_mutex = messages_arc_mutex.clone();
    let limit = 1000u64;
    let mut prev_len: usize = 0;
    let begin = Instant::now();
    loop {
        let cur_len = {
            local_arc_mutex
                .lock()
                .expect("await_messages helper function is poisoned")
                .len()
        };
        if cur_len != prev_len {
            println!("message collector has received {} messages", cur_len)
        }
        let latency_so_far = to_millis(&Instant::now().duration_since(begin));
        if latency_so_far > limit {
            panic!(
                "After {}ms, message collector has received only {} messages, not {}",
                limit, cur_len, expected_message_count
            );
        }
        prev_len = cur_len;
        if cur_len >= expected_message_count {
            return;
        }
        thread::sleep(Duration::from_millis(50))
    }
}

//must stay without cfg(test) -- used in another crate
pub fn wait_for<F>(interval_ms: Option<u64>, limit_ms: Option<u64>, mut f: F)
where
    F: FnMut() -> bool,
{
    let real_interval_ms = interval_ms.unwrap_or(250);
    let real_limit_ms = limit_ms.unwrap_or(1000);
    let _ = await_value(Some((real_interval_ms, real_limit_ms)), || {
        if f() {
            Ok(true)
        } else {
            Err("false".to_string())
        }
    })
    .unwrap();
}

//must stay without cfg(test) -- used in another crate
pub fn await_value<F, T, E>(
    interval_and_limit_ms: Option<(u64, u64)>,
    mut f: F,
) -> Result<T, String>
where
    E: Debug,
    F: FnMut() -> Result<T, E>,
{
    let (interval_ms, limit_ms) = interval_and_limit_ms.unwrap_or((250, 1000));
    let interval_dur = Duration::from_millis(interval_ms);
    let deadline = Instant::now() + Duration::from_millis(limit_ms);
    let mut delay = 0;
    let mut log = "".to_string();
    loop {
        if Instant::now() >= deadline {
            return Err(format!(
                "\n{}\nTimeout: waited for more than {}ms",
                log, limit_ms
            ));
        }
        match f() {
            Ok(t) => return Ok(t),
            Err(e) => {
                log.extend(format!("  +{}: {:?}\n", delay, e).chars());
                delay += interval_ms;
                thread::sleep(interval_dur);
            }
        }
    }
}

pub fn assert_contains<T>(haystack: &[T], needle: &T)
where
    T: Debug + PartialEq,
{
    assert!(
        haystack.contains(needle),
        "\n{:?}\ndoes not contain\n{:?}",
        haystack,
        needle
    );
}

pub fn assert_string_contains(haystack: &str, needle: &str) {
    assert!(
        haystack.contains(needle),
        "\n\"{}\"\ndoes not contain\n{}",
        haystack,
        needle
    );
}

pub fn vec_to_set<T>(vec: Vec<T>) -> HashSet<T>
where
    T: Eq + Hash,
{
    let set: HashSet<T> = vec.into_iter().collect();
    set
}

pub fn vec_to_btset<T>(vec: Vec<T>) -> BTreeSet<T>
where
    T: Eq + Hash + Ord,
{
    let set: BTreeSet<T> = vec.into_iter().collect();
    set
}

//must stay without cfg(test) -- used in another crate
pub fn read_until_timeout(stream: &mut dyn Read) -> Vec<u8> {
    let mut response: Vec<u8> = vec![];
    let mut buf = [0u8; 16384];
    let mut last_data_at = Instant::now();
    loop {
        match stream.read(&mut buf) {
            Err(ref e)
                if (e.kind() == ErrorKind::WouldBlock) || (e.kind() == ErrorKind::TimedOut) =>
            {
                thread::sleep(Duration::from_millis(100));
            }
            Err(ref e) if (e.kind() == ErrorKind::ConnectionReset) && !response.is_empty() => break,
            Err(e) => panic!("Read error: {}", e),
            Ok(len) => {
                response.extend(&buf[..len]);
                if len > 0 {
                    last_data_at = Instant::now();
                }
            }
        }
        let now = Instant::now();
        if now.duration_since(last_data_at).subsec_millis() > 500 {
            break;
        }
    }
    response
}

pub fn handle_connection_error(stream: TcpStream) {
    let _ = stream.shutdown(Shutdown::Both).is_ok();
    thread::sleep(Duration::from_millis(5000));
}

pub fn dummy_address_to_hex(dummy_address: &str) -> String {
    let s = if dummy_address.len() > 20 {
        &dummy_address[..20]
    } else {
        dummy_address
    };

    let fragment = String::from(s).as_bytes().to_hex::<String>();

    format!("0x{}{}", "0".repeat(40 - fragment.len()), fragment)
}

pub fn make_payer(secret: &[u8], public_key: &PublicKey) -> Payer {
    let wallet = make_paying_wallet(secret);
    wallet.as_payer(public_key, &TEST_DEFAULT_CHAIN.rec().contract)
}

pub fn make_paying_wallet(secret: &[u8]) -> Wallet {
    let digest = secret.keccak256();
    Wallet::from(
        Bip32ECKeyProvider::from_raw_secret(&digest).expect("Invalid Secret for Bip32ECKeyPair"),
    )
}

//must stay without cfg(test) -- used in another crate
pub fn make_wallet(address: &str) -> Wallet {
    Wallet::from_str(&dummy_address_to_hex(address)).unwrap()
}

pub fn assert_eq_debug<T: Debug>(a: T, b: T) {
    let a_str = format!("{:?}", a);
    let b_str = format!("{:?}", b);
    assert_eq!(a_str, b_str);
}

//must stay without cfg(test) -- used in another crate
#[derive(Debug, Default, Clone, PartialEq, Eq, Deserialize, Serialize)]
pub struct TestRawTransaction {
    pub nonce: U256,
    pub to: Option<Address>,
    pub value: U256,
    #[serde(rename = "gasPrice")]
    pub gas_price: U256,
    #[serde(rename = "gasLimit")]
    pub gas_limit: U256,
    pub data: Vec<u8>,
}

#[cfg(test)]
pub mod unshared_test_utils {
    use crate::accountant::DEFAULT_PENDING_TOO_LONG_SEC;
    use crate::apps::app_node;
    use crate::bootstrapper::BootstrapperConfig;
    use crate::daemon::{ChannelFactory, DaemonBindMessage};
    use crate::db_config::config_dao_null::ConfigDaoNull;
    use crate::db_config::persistent_configuration::PersistentConfigurationReal;
    use crate::node_test_utils::DirsWrapperMock;
    use crate::sub_lib::accountant::{PaymentThresholds, ScanIntervals};
    use crate::sub_lib::neighborhood::{ConnectionProgressMessage, DEFAULT_RATE_PACK};
    use crate::sub_lib::utils::{
        NLSpawnHandleHolder, NLSpawnHandleHolderReal, NotifyHandle, NotifyLaterHandle,
    };
    use crate::test_utils::persistent_configuration_mock::PersistentConfigurationMock;
    use crate::test_utils::recorder::{make_recorder, Recorder, Recording};
    use crate::test_utils::recorder_stop_conditions::{StopCondition, StopConditions};
    use crate::test_utils::unshared_test_utils::system_killer_actor::SystemKillerActor;
    use actix::{Actor, Addr, AsyncContext, Context, Handler, Recipient, System};
    use actix::{Message, SpawnHandle};
    use crossbeam_channel::{unbounded, Receiver, Sender};
    use lazy_static::lazy_static;
    use masq_lib::messages::{ToMessageBody, UiCrashRequest};
    use masq_lib::multi_config::MultiConfig;
    #[cfg(not(feature = "no_test_share"))]
    use masq_lib::test_utils::utils::MutexIncrementInset;
    use masq_lib::ui_gateway::{NodeFromUiMessage, NodeToUiMessage};
    use masq_lib::utils::slice_of_strs_to_vec_of_strings;
    use std::any::TypeId;
    use std::cell::RefCell;
    use std::collections::HashMap;
    use std::num::ParseIntError;
    use std::path::PathBuf;
    use std::sync::{Arc, Mutex};
    use std::time::Duration;
    use std::vec;

    #[derive(Message)]
    pub struct AssertionsMessage<A: Actor> {
        pub assertions: Box<dyn FnOnce(&mut A) + Send>,
    }

    pub fn make_simplified_multi_config<'a, const T: usize>(args: [&str; T]) -> MultiConfig<'a> {
        let mut app_args = vec!["MASQNode".to_string()];
        app_args.append(&mut slice_of_strs_to_vec_of_strings(&args));
        let arg_matches = app_node().get_matches_from_safe(app_args).unwrap();
        MultiConfig::new_test_only(arg_matches)
    }

    pub const ZERO: u32 = 0b0;
    pub const MAPPING_PROTOCOL: u32 = 0b000010;
    pub const ACCOUNTANT_CONFIG_PARAMS: u32 = 0b000100;
    pub const RATE_PACK: u32 = 0b001000;

    pub fn configure_default_persistent_config(bit_flag: u32) -> PersistentConfigurationMock {
        let config = default_persistent_config_just_base(PersistentConfigurationMock::new());
        let config = if (bit_flag & MAPPING_PROTOCOL) == MAPPING_PROTOCOL {
            config.mapping_protocol_result(Ok(None))
        } else {
            config
        };
        let config = if (bit_flag & ACCOUNTANT_CONFIG_PARAMS) == ACCOUNTANT_CONFIG_PARAMS {
            default_persistent_config_just_accountant_config(config)
        } else {
            config
        };
        let config = if (bit_flag & RATE_PACK) == RATE_PACK {
            config.rate_pack_result(Ok(DEFAULT_RATE_PACK))
        } else {
            config
        };
        config
    }

    pub fn default_persistent_config_just_base(
        persistent_config_mock: PersistentConfigurationMock,
    ) -> PersistentConfigurationMock {
        persistent_config_mock
            .earning_wallet_address_result(Ok(None))
            .earning_wallet_result(Ok(None))
            .consuming_wallet_private_key_result(Ok(None))
            .consuming_wallet_result(Ok(None))
            .past_neighbors_result(Ok(None))
            .gas_price_result(Ok(1))
            .blockchain_service_url_result(Ok(None))
    }

    pub fn default_persistent_config_just_accountant_config(
        persistent_config_mock: PersistentConfigurationMock,
    ) -> PersistentConfigurationMock {
        persistent_config_mock
            .payment_thresholds_result(Ok(PaymentThresholds::default()))
            .scan_intervals_result(Ok(ScanIntervals::default()))
    }

    pub fn make_persistent_config_real_with_config_dao_null() -> PersistentConfigurationReal {
        PersistentConfigurationReal::new(Box::new(ConfigDaoNull::default()))
    }

    pub fn make_bc_with_defaults() -> BootstrapperConfig {
        let mut config = BootstrapperConfig::new();
        config.scan_intervals_opt = Some(ScanIntervals::default());
        config.suppress_initial_scans = false;
        config.when_pending_too_long_sec = DEFAULT_PENDING_TOO_LONG_SEC;
        config.payment_thresholds_opt = Some(PaymentThresholds::default());
        config
    }

    pub fn make_recipient_and_recording_arc<M: 'static>(
        stopping_message: Option<TypeId>,
    ) -> (Recipient<M>, Arc<Mutex<Recording>>)
    where
        M: Message + Send,
        <M as Message>::Result: Send,
        Recorder: Handler<M>,
    {
        let (recorder, _, recording_arc) = make_recorder();
        let recorder = match stopping_message {
            Some(type_id) => recorder.system_stop_conditions(StopConditions::All(vec![
                StopCondition::StopOnType(type_id),
            ])), // No need to write stop message after this
            None => recorder,
        };
        let addr = recorder.start();
        let recipient = addr.recipient::<M>();

        (recipient, recording_arc)
    }

    pub fn make_cpm_recipient() -> (Recipient<ConnectionProgressMessage>, Arc<Mutex<Recording>>) {
        make_recipient_and_recording_arc(None)
    }

    pub fn make_node_to_ui_recipient() -> (Recipient<NodeToUiMessage>, Arc<Mutex<Recording>>) {
        make_recipient_and_recording_arc(None)
    }

    pub fn make_daemon_bind_message(ui_gateway: Recorder) -> DaemonBindMessage {
        let (stub, _, _) = make_recorder();
        let stub_sub = stub.start().recipient::<NodeFromUiMessage>();
        let (daemon, _, _) = make_recorder();
        let crash_notification_recipient = daemon.start().recipient();
        let ui_gateway_sub = ui_gateway.start().recipient::<NodeToUiMessage>();
        DaemonBindMessage {
            to_ui_message_recipient: ui_gateway_sub,
            from_ui_message_recipient: stub_sub,
            from_ui_message_recipients: vec![],
            crash_notification_recipient,
        }
    }

    pub struct ChannelFactoryMock {
        make_results: RefCell<
            Vec<(
                Sender<HashMap<String, String>>,
                Receiver<HashMap<String, String>>,
            )>,
        >,
    }

    impl ChannelFactory for ChannelFactoryMock {
        fn make(
            &self,
        ) -> (
            Sender<HashMap<String, String>>,
            Receiver<HashMap<String, String>>,
        ) {
            self.make_results.borrow_mut().remove(0)
        }
    }

    impl ChannelFactoryMock {
        pub fn new() -> ChannelFactoryMock {
            ChannelFactoryMock {
                make_results: RefCell::new(vec![]),
            }
        }

        pub fn make_result(
            self,
            sender: Sender<HashMap<String, String>>,
            receiver: Receiver<HashMap<String, String>>,
        ) -> Self {
            self.make_results.borrow_mut().push((sender, receiver));
            self
        }
    }

    pub fn prove_that_crash_request_handler_is_hooked_up<
        T: Actor<Context = actix::Context<T>> + actix::Handler<NodeFromUiMessage>,
    >(
        actor: T,
        crash_key: &str,
    ) {
        let system = System::new("test");
        let addr: Addr<T> = actor.start();
        let killer = SystemKillerActor::new(Duration::from_millis(2000));
        killer.start();

        addr.try_send(NodeFromUiMessage {
            client_id: 0,
            body: UiCrashRequest::new(crash_key, "panic message").tmb(0),
        })
        .unwrap();
        system.run();
        panic!("test failed")
    }

    pub fn make_pre_populated_mocked_directory_wrapper() -> DirsWrapperMock {
        DirsWrapperMock::new()
            .home_dir_result(Some(PathBuf::from("/unexisting_home/unexisting_alice")))
            .data_dir_result(Some(PathBuf::from(
                "/unexisting_home/unexisting_alice/mock_directory",
            )))
    }

    pub fn decode_hex(s: &str) -> Result<Vec<u8>, ParseIntError> {
        (0..s.len())
            .step_by(2)
            .map(|i| u8::from_str_radix(&s[i..i + 2], 16))
            .collect()
    }

    pub mod system_killer_actor {
        use super::*;

        #[derive(Debug, Message, Clone)]
        pub struct CleanUpMessage {
            pub sleep_ms: u64,
        }

        pub struct SystemKillerActor {
            after: Duration,
            tx: Sender<()>,
            rx: Receiver<()>,
        }

        impl Actor for SystemKillerActor {
            type Context = Context<Self>;

            fn started(&mut self, ctx: &mut Self::Context) {
                ctx.notify_later(CleanUpMessage { sleep_ms: 0 }, self.after.clone());
            }
        }

        // Note: the sleep_ms field of the CleanUpMessage is unused; all we need is a time strobe.
        impl Handler<CleanUpMessage> for SystemKillerActor {
            type Result = ();

            fn handle(&mut self, _msg: CleanUpMessage, _ctx: &mut Self::Context) -> Self::Result {
                System::current().stop();
                self.tx.try_send(()).expect("Receiver is dead");
            }
        }

        impl SystemKillerActor {
            pub fn new(after: Duration) -> Self {
                let (tx, rx) = unbounded();
                Self { after, tx, rx }
            }

            pub fn receiver(&self) -> Receiver<()> {
                self.rx.clone()
            }
        }
    }

    pub mod notify_handlers {
        use super::*;

        pub struct NotifyLaterHandleMock<M> {
            notify_later_params: Arc<Mutex<Vec<(M, Duration)>>>,
            send_message_out: bool,
        }

        impl<M: Message> Default for NotifyLaterHandleMock<M> {
            fn default() -> Self {
                Self {
                    notify_later_params: Arc::new(Mutex::new(vec![])),
                    send_message_out: false,
                }
            }
        }

        impl<M: Message> NotifyLaterHandleMock<M> {
            pub fn notify_later_params(mut self, params: &Arc<Mutex<Vec<(M, Duration)>>>) -> Self {
                self.notify_later_params = params.clone();
                self
            }

            pub fn permit_to_send_out(mut self) -> Self {
                self.send_message_out = true;
                self
            }
        }

        impl<M, A> NotifyLaterHandle<M, A> for NotifyLaterHandleMock<M>
        where
            M: Message + 'static + Clone,
            A: Actor<Context = Context<A>> + Handler<M>,
        {
            fn notify_later<'a>(
                &'a self,
                msg: M,
                interval: Duration,
                ctx: &'a mut Context<A>,
            ) -> Box<dyn NLSpawnHandleHolder> {
                self.notify_later_params
                    .lock()
                    .unwrap()
                    .push((msg.clone(), interval));
                if self.send_message_out {
                    let handle = ctx.notify_later(msg, interval);
                    Box::new(NLSpawnHandleHolderReal::new(handle))
                } else {
                    Box::new(NLSpawnHandleHolderNull {})
                }
            }
        }

        pub struct NLSpawnHandleHolderNull {}

        impl NLSpawnHandleHolder for NLSpawnHandleHolderNull {
            fn handle(self) -> SpawnHandle {
                intentionally_blank!()
            }
        }

        pub struct NotifyHandleMock<M> {
            notify_params: Arc<Mutex<Vec<M>>>,
            send_message_out: bool,
        }

        impl<M: Message> Default for NotifyHandleMock<M> {
            fn default() -> Self {
                Self {
                    notify_params: Arc::new(Mutex::new(vec![])),
                    send_message_out: false,
                }
            }
        }

<<<<<<< HEAD
    //The whole concept of the ArbitraryIdStamp has been intended as making an aid to reach out when
    //standard constructs, such as downcasting or raw pointers, fail to help make some desired
    //assertion to prove an identity of a certain trait object used at a certain place.
    //
    //The issues we're going to cross over look practically as follows:
    //
    // 1) Our mockable objects are never Clone themselves (as it would break Rust trait object
    // safeness),
    // 2) You can get only very limited information by downcasting: you can inspect the guts, yes,
    // but it can hardly ever answer your question if the object you're looking at is the same which
    // you've pasted in before at the other end.
    // 3) Using raw pointers to link the real memory address to your objects does not lead to good
    // results in all cases (It was found confusing and hard to be done correctly or even impossible
    // to implement this approach for references that are just "children" of a dereferenced Box that
    // was supplied as an argument into the testing environment at the very beginning, or we can
    // suspect the link already broken by moves of the owned, boxed instance within the tested code)
    //
    //The new tool was devised as ultimately powerful and capable of addressing these difficulties.
    //
    //The most fundamental idea of that is trivial. The hard part is to wrap your one's head around
    //the preferred routine with its realization.
    //
    //We need to mount a test-only method to our arbitrary trait. (Yes, that means the method is
    //not going to have any place in the production code).
    //Because it's now a method of the trait, the trait object will also respond if you try to call
    //it up.
    //We will be using the trait as a trait object. The mock version of it will need an extra field
    //whose job will be to store the arbitrary id that we will hand to it within the setup phase of
    //the test.
    //That's the way the trait object gets its unique identifier.
    //
    //You'll want to go back to the function with which you had difficulties when you were going
    //to assert on the values coming in as its arguments.
    //
    //Let's mention certain attributes of this function, knowing it will always hold true.
    //It's going to be just another method of some other trait, moreover, also intended to be used
    //as a trait object.
    //We can state this because proper seizing function arguments is enabled only if the examined
    //function belongs to another mockable object.
    //
    //In vast majority of cases, for all methods of such a mock, it goes that they've got the body
    //filled with code of two tasks: to capture params and also to push out a prepared result that
    //the exercised method will return.
    //To fulfill the first task you might like to query an id from any supplied trait object,
    //a mock, that comes up as the examined method's argument.
    //
    //Use your convenient method by which you previously extended the trait of the incoming trait
    //object and which can get you the id. Once done, you can simply add the id in to the other
    //parameters in the container you've got to be later used for the delivery of the params to
    //place with an assertion (the standard container is Arc<Mutex<T>>).
    //Write an assertion for the captured values, including the arbitrary id.
    //
    //If it matches with the id which originates in the setup phase of the test, the circle encloses
    //and the test is appeased.
    //
    //Most often, you would be advised to use the convenient macros offered down here. Their easy
    //implementation should spare some work for you.
    //
    //Note for future maintainers:
    //A trait object cannot be cloned so you don't have to worry if the later captured id comes
    //from the original object or from some of its successors. There is now way how it wouldn't.

    lazy_static! {
        pub static ref ARBITRARY_ID_STAMP_SEQUENCER: Mutex<MutexIncrementInset> =
            Mutex::new(MutexIncrementInset(0));
    }

    #[derive(Clone, Copy, Debug, PartialEq, Eq)]
    pub struct ArbitraryIdStamp {
        id: usize,
    }

    impl ArbitraryIdStamp {
        pub fn new() -> Self {
            ArbitraryIdStamp {
                id: {
                    let mut access = ARBITRARY_ID_STAMP_SEQUENCER.lock().unwrap();
                    access.0 += 1;
                    access.0
                },
=======
        impl<M: Message> NotifyHandleMock<M> {
            pub fn notify_params(mut self, params: &Arc<Mutex<Vec<M>>>) -> Self {
                self.notify_params = params.clone();
                self
            }

            pub fn permit_to_send_out(mut self) -> Self {
                self.send_message_out = true;
                self
>>>>>>> 646eac20
            }
        }

<<<<<<< HEAD
    //to be added to other methods in your trait
    #[macro_export]
    macro_rules! arbitrary_id_stamp_in_trait {
        () => {
            #[cfg(test)]
            fn arbitrary_id_stamp(&self) -> ArbitraryIdStamp {
                //no necessity to implement it for all impls of the trait this is to be a member of
                intentionally_blank!()
=======
        impl<M, A> NotifyHandle<M, A> for NotifyHandleMock<M>
        where
            M: Message + 'static + Clone,
            A: Actor<Context = Context<A>> + Handler<M>,
        {
            fn notify<'a>(&'a self, msg: M, ctx: &'a mut Context<A>) {
                self.notify_params.lock().unwrap().push(msg.clone());
                if self.send_message_out {
                    ctx.notify(msg)
                }
>>>>>>> 646eac20
            }
        }
    }

<<<<<<< HEAD
    //the following macros might be handy but your object must contain exactly this field:
    //arbitrary_id_stamp_opt: Option<ArbitraryIdStamp>
    //Refcell is omitted because the id is Copy

    #[macro_export]
    macro_rules! arbitrary_id_stamp {
        () => {
            fn arbitrary_id_stamp(&self) -> ArbitraryIdStamp {
                *self.arbitrary_id_stamp_opt.as_ref().unwrap()
            }
        };
    }

    #[macro_export]
    macro_rules! set_arbitrary_id_stamp {
        () => {
            pub fn set_arbitrary_id_stamp(mut self, id_stamp: ArbitraryIdStamp) -> Self {
                self.arbitrary_id_stamp_opt.replace(id_stamp);
                self
=======
    pub mod arbitrary_id_stamp {
        use super::*;

        //This is intended as an aid when standard constructs (e.g. downcasting,
        //raw pointers) fail to help us make an assertion on a parameter use of a particular trait object.
        //It is actually handy for very specific scenarios:
        //
        //Consider writing a test. We initiate a mocked trait object "O" encapsulated in a Box (so we will be
        //moving ownership) and we plan to paste it in a function A. The function contains other functions like
        //B, C, D. Let's say C takes our trait object as downgraded (with a plain reference) because D later takes
        //"O" wholly as within the box. That means we couldn't easily call it in C.
        //We need to assert from outside of fn A that "O" was pasted in C properly. However for capturing a param
        //we need an owned or a clonable object, neither of those is usually acceptable. A possible raw pointer of "O"
        //that we create outside of fn A will be always different than what we have in C, because a move occurred
        //in between, by moving the Box around.
        //Downcasting is also a pain and not proving anything alone.
        //
        //That's why we can add a test-only method to our arbitrary trait by this macro. It allows to implement
        //a method fetching a made up id which is internally generated and dedicated to the object before the test begins.
        //Then, at any stage, there is a chance to ask for that id from within any mocked function
        //where we want to precisely identify what we get with the arguments that come in. The captured id represents the
        //supplied instance, one of the function's parameters, and can be later asserted by comparing it with a copy of
        //the same artificial id generated in the setup part of the test.

        lazy_static! {
            pub static ref ARBITRARY_ID_STAMP_SEQUENCER: Mutex<MutexIncrementInset> =
                Mutex::new(MutexIncrementInset(0));
        }

        #[derive(Clone, Copy, Debug, PartialEq, Eq)]
        pub struct ArbitraryIdStamp(usize);

        impl ArbitraryIdStamp {
            pub fn new() -> Self {
                ArbitraryIdStamp({
                    let mut access = ARBITRARY_ID_STAMP_SEQUENCER.lock().unwrap();
                    access.0 += 1;
                    access.0
                })
>>>>>>> 646eac20
            }
        }

        //to be put among the methods in your trait
        #[macro_export]
        macro_rules! arbitrary_id_stamp_in_trait {
            () => {
                #[cfg(test)]
                fn arbitrary_id_stamp(&self) -> ArbitraryIdStamp {
                    //no necessity to implement it for all impls of the trait this is to be a member of
                    intentionally_blank!()
                }
            };
        }

        //the following macros might be handy but your object must contain exactly this field:
        //arbitrary_id_stamp_opt: RefCell<Option<ArbitraryIdStamp>>

        #[macro_export]
        macro_rules! arbitrary_id_stamp {
            () => {
                fn arbitrary_id_stamp(&self) -> ArbitraryIdStamp {
                    *self.arbitrary_id_stamp_opt.borrow().as_ref().unwrap()
                }
            };
        }

        #[macro_export]
        macro_rules! set_arbitrary_id_stamp {
            () => {
                pub fn set_arbitrary_id_stamp(&self) -> ArbitraryIdStamp {
                    let id_stamp = ArbitraryIdStamp::new();
                    self.arbitrary_id_stamp_opt.borrow_mut().replace(id_stamp);
                    id_stamp
                }
            };
        }
    }
}

#[cfg(test)]
mod tests {
    use std::borrow::BorrowMut;
    use std::iter;
    use std::sync::{Arc, Mutex};
    use std::thread;
    use std::time::Duration;

    use crate::sub_lib::cryptde::CryptData;
    use crate::sub_lib::hop::LiveHop;
    use crate::sub_lib::neighborhood::ExpectedService;

    use super::*;

    #[test]
    fn characterize_zero_hop_route() {
        let cryptde = main_cryptde();
        let key = cryptde.public_key();

        let subject = zero_hop_route_response(&key, cryptde);

        assert_eq!(
            subject.route.hops,
            vec!(
                LiveHop::new(&key, None, Component::Hopper)
                    .encode(&key, cryptde)
                    .unwrap(),
                LiveHop::new(&key, None, Component::ProxyClient)
                    .encode(&key, cryptde)
                    .unwrap(),
                LiveHop::new(&PublicKey::new(b""), None, Component::ProxyServer)
                    .encode(&key, cryptde)
                    .unwrap(),
                encrypt_return_route_id(0, cryptde),
            )
        );
        assert_eq!(
            subject.expected_services,
            ExpectedServices::RoundTrip(
                vec![ExpectedService::Nothing, ExpectedService::Nothing,],
                vec![ExpectedService::Nothing, ExpectedService::Nothing,],
                0
            )
        );
    }

    #[test]
    fn characterize_route_to_proxy_client() {
        let cryptde = main_cryptde();
        let key = cryptde.public_key();

        let subject = route_to_proxy_client(&key, cryptde);

        let mut garbage_can: Vec<u8> = iter::repeat(0u8).take(96).collect();
        cryptde.random(&mut garbage_can[..]);
        assert_eq!(
            subject.hops,
            vec!(
                LiveHop::new(&key, None, Component::ProxyClient)
                    .encode(&key, cryptde)
                    .unwrap(),
                LiveHop::new(&PublicKey::new(b""), None, Component::ProxyServer)
                    .encode(&key, cryptde)
                    .unwrap(),
                encrypt_return_route_id(0, cryptde),
                CryptData::new(&garbage_can[..])
            )
        );
    }

    #[test]
    fn characterize_route_from_proxy_client() {
        let cryptde = main_cryptde();
        let key = cryptde.public_key();

        let subject = route_from_proxy_client(&key, cryptde);

        let mut garbage_can: Vec<u8> = iter::repeat(0u8).take(96).collect();
        cryptde.random(&mut garbage_can[..]);
        assert_eq!(
            subject.hops,
            vec!(
                LiveHop::new(&key, None, Component::ProxyClient)
                    .encode(&key, cryptde)
                    .unwrap(),
                LiveHop::new(&PublicKey::new(b""), None, Component::ProxyServer)
                    .encode(&key, cryptde)
                    .unwrap(),
                encrypt_return_route_id(0, cryptde),
                CryptData::new(&garbage_can[..])
            )
        );
    }

    #[test]
    fn characterize_route_to_proxy_server() {
        let cryptde = main_cryptde();
        let key = cryptde.public_key();

        let subject = route_to_proxy_server(&key, cryptde);

        let mut first_garbage_can: Vec<u8> = iter::repeat(0u8).take(96).collect();
        let mut second_garbage_can: Vec<u8> = iter::repeat(0u8).take(96).collect();
        cryptde.random(&mut first_garbage_can[..]);
        cryptde.random(&mut second_garbage_can[..]);
        assert_eq!(
            subject.hops,
            vec!(
                LiveHop::new(&PublicKey::new(b""), None, Component::ProxyServer)
                    .encode(&key, cryptde)
                    .unwrap(),
                encrypt_return_route_id(0, cryptde),
                CryptData::new(&first_garbage_can[..]),
                CryptData::new(&second_garbage_can[..]),
            )
        );
    }

    #[test]
    fn signal_imposes_order() {
        for _ in 0..10 {
            let (signaler, waiter) = signal();
            let mut signaler_log: Arc<Mutex<Vec<&str>>> = Arc::new(Mutex::new(vec![]));
            let mut waiter_log = signaler_log.clone();
            let check_log = waiter_log.clone();
            let handle = {
                let handle = thread::spawn(move || {
                    thread::sleep(Duration::from_millis(10));
                    signaler_log.borrow_mut().lock().unwrap().push("signaler");
                    signaler.signal();
                });
                waiter.wait();
                waiter_log.borrow_mut().lock().unwrap().push("waiter");
                handle
            };
            handle.join().unwrap();
            let log = check_log.as_ref().lock().unwrap();
            assert_eq!(*log, vec!["signaler", "waiter"]);
        }
    }

    #[test]
    fn if_signaler_disappears_before_wait_then_wait_becomes_noop() {
        let waiter = {
            let (_, waiter) = signal();
            waiter
        };

        waiter.wait();

        // no panic; test passes
    }
}<|MERGE_RESOLUTION|>--- conflicted
+++ resolved
@@ -852,88 +852,6 @@
             }
         }
 
-<<<<<<< HEAD
-    //The whole concept of the ArbitraryIdStamp has been intended as making an aid to reach out when
-    //standard constructs, such as downcasting or raw pointers, fail to help make some desired
-    //assertion to prove an identity of a certain trait object used at a certain place.
-    //
-    //The issues we're going to cross over look practically as follows:
-    //
-    // 1) Our mockable objects are never Clone themselves (as it would break Rust trait object
-    // safeness),
-    // 2) You can get only very limited information by downcasting: you can inspect the guts, yes,
-    // but it can hardly ever answer your question if the object you're looking at is the same which
-    // you've pasted in before at the other end.
-    // 3) Using raw pointers to link the real memory address to your objects does not lead to good
-    // results in all cases (It was found confusing and hard to be done correctly or even impossible
-    // to implement this approach for references that are just "children" of a dereferenced Box that
-    // was supplied as an argument into the testing environment at the very beginning, or we can
-    // suspect the link already broken by moves of the owned, boxed instance within the tested code)
-    //
-    //The new tool was devised as ultimately powerful and capable of addressing these difficulties.
-    //
-    //The most fundamental idea of that is trivial. The hard part is to wrap your one's head around
-    //the preferred routine with its realization.
-    //
-    //We need to mount a test-only method to our arbitrary trait. (Yes, that means the method is
-    //not going to have any place in the production code).
-    //Because it's now a method of the trait, the trait object will also respond if you try to call
-    //it up.
-    //We will be using the trait as a trait object. The mock version of it will need an extra field
-    //whose job will be to store the arbitrary id that we will hand to it within the setup phase of
-    //the test.
-    //That's the way the trait object gets its unique identifier.
-    //
-    //You'll want to go back to the function with which you had difficulties when you were going
-    //to assert on the values coming in as its arguments.
-    //
-    //Let's mention certain attributes of this function, knowing it will always hold true.
-    //It's going to be just another method of some other trait, moreover, also intended to be used
-    //as a trait object.
-    //We can state this because proper seizing function arguments is enabled only if the examined
-    //function belongs to another mockable object.
-    //
-    //In vast majority of cases, for all methods of such a mock, it goes that they've got the body
-    //filled with code of two tasks: to capture params and also to push out a prepared result that
-    //the exercised method will return.
-    //To fulfill the first task you might like to query an id from any supplied trait object,
-    //a mock, that comes up as the examined method's argument.
-    //
-    //Use your convenient method by which you previously extended the trait of the incoming trait
-    //object and which can get you the id. Once done, you can simply add the id in to the other
-    //parameters in the container you've got to be later used for the delivery of the params to
-    //place with an assertion (the standard container is Arc<Mutex<T>>).
-    //Write an assertion for the captured values, including the arbitrary id.
-    //
-    //If it matches with the id which originates in the setup phase of the test, the circle encloses
-    //and the test is appeased.
-    //
-    //Most often, you would be advised to use the convenient macros offered down here. Their easy
-    //implementation should spare some work for you.
-    //
-    //Note for future maintainers:
-    //A trait object cannot be cloned so you don't have to worry if the later captured id comes
-    //from the original object or from some of its successors. There is now way how it wouldn't.
-
-    lazy_static! {
-        pub static ref ARBITRARY_ID_STAMP_SEQUENCER: Mutex<MutexIncrementInset> =
-            Mutex::new(MutexIncrementInset(0));
-    }
-
-    #[derive(Clone, Copy, Debug, PartialEq, Eq)]
-    pub struct ArbitraryIdStamp {
-        id: usize,
-    }
-
-    impl ArbitraryIdStamp {
-        pub fn new() -> Self {
-            ArbitraryIdStamp {
-                id: {
-                    let mut access = ARBITRARY_ID_STAMP_SEQUENCER.lock().unwrap();
-                    access.0 += 1;
-                    access.0
-                },
-=======
         impl<M: Message> NotifyHandleMock<M> {
             pub fn notify_params(mut self, params: &Arc<Mutex<Vec<M>>>) -> Self {
                 self.notify_params = params.clone();
@@ -943,20 +861,9 @@
             pub fn permit_to_send_out(mut self) -> Self {
                 self.send_message_out = true;
                 self
->>>>>>> 646eac20
-            }
-        }
-
-<<<<<<< HEAD
-    //to be added to other methods in your trait
-    #[macro_export]
-    macro_rules! arbitrary_id_stamp_in_trait {
-        () => {
-            #[cfg(test)]
-            fn arbitrary_id_stamp(&self) -> ArbitraryIdStamp {
-                //no necessity to implement it for all impls of the trait this is to be a member of
-                intentionally_blank!()
-=======
+            }
+        }
+
         impl<M, A> NotifyHandle<M, A> for NotifyHandleMock<M>
         where
             M: Message + 'static + Clone,
@@ -967,55 +874,74 @@
                 if self.send_message_out {
                     ctx.notify(msg)
                 }
->>>>>>> 646eac20
-            }
-        }
-    }
-
-<<<<<<< HEAD
-    //the following macros might be handy but your object must contain exactly this field:
-    //arbitrary_id_stamp_opt: Option<ArbitraryIdStamp>
-    //Refcell is omitted because the id is Copy
-
-    #[macro_export]
-    macro_rules! arbitrary_id_stamp {
-        () => {
-            fn arbitrary_id_stamp(&self) -> ArbitraryIdStamp {
-                *self.arbitrary_id_stamp_opt.as_ref().unwrap()
-            }
-        };
-    }
-
-    #[macro_export]
-    macro_rules! set_arbitrary_id_stamp {
-        () => {
-            pub fn set_arbitrary_id_stamp(mut self, id_stamp: ArbitraryIdStamp) -> Self {
-                self.arbitrary_id_stamp_opt.replace(id_stamp);
-                self
-=======
+            }
+        }
+    }
+
     pub mod arbitrary_id_stamp {
         use super::*;
 
-        //This is intended as an aid when standard constructs (e.g. downcasting,
-        //raw pointers) fail to help us make an assertion on a parameter use of a particular trait object.
-        //It is actually handy for very specific scenarios:
+        //The whole concept of the ArbitraryIdStamp has been intended as making an aid to reach out when
+        //standard constructs, such as downcasting or raw pointers, fail to help make some desired
+        //assertion to prove an identity of a certain trait object used at a certain place.
         //
-        //Consider writing a test. We initiate a mocked trait object "O" encapsulated in a Box (so we will be
-        //moving ownership) and we plan to paste it in a function A. The function contains other functions like
-        //B, C, D. Let's say C takes our trait object as downgraded (with a plain reference) because D later takes
-        //"O" wholly as within the box. That means we couldn't easily call it in C.
-        //We need to assert from outside of fn A that "O" was pasted in C properly. However for capturing a param
-        //we need an owned or a clonable object, neither of those is usually acceptable. A possible raw pointer of "O"
-        //that we create outside of fn A will be always different than what we have in C, because a move occurred
-        //in between, by moving the Box around.
-        //Downcasting is also a pain and not proving anything alone.
+        //The issues we're going to cross over look practically as follows:
         //
-        //That's why we can add a test-only method to our arbitrary trait by this macro. It allows to implement
-        //a method fetching a made up id which is internally generated and dedicated to the object before the test begins.
-        //Then, at any stage, there is a chance to ask for that id from within any mocked function
-        //where we want to precisely identify what we get with the arguments that come in. The captured id represents the
-        //supplied instance, one of the function's parameters, and can be later asserted by comparing it with a copy of
-        //the same artificial id generated in the setup part of the test.
+        // 1) Our mockable objects are never Clone themselves (as it would break Rust trait object
+        // safeness),
+        // 2) You can get only very limited information by downcasting: you can inspect the guts, yes,
+        // but it can hardly ever answer your question if the object you're looking at is the same which
+        // you've pasted in before at the other end.
+        // 3) Using raw pointers to link the real memory address to your objects does not lead to good
+        // results in all cases (It was found confusing and hard to be done correctly or even impossible
+        // to implement this approach for references that are just "children" of a dereferenced Box that
+        // was supplied as an argument into the testing environment at the very beginning, or we can
+        // suspect the link already broken by moves of the owned, boxed instance within the tested code)
+        //
+        //The new tool was devised as ultimately powerful and capable of addressing these difficulties.
+        //
+        //The most fundamental idea of that is trivial. The hard part is to wrap your one's head around
+        //the preferred routine with its realization.
+        //
+        //We need to mount a test-only method to our arbitrary trait. (Yes, that means the method is
+        //not going to have any place in the production code).
+        //Because it's now a method of the trait, the trait object will also respond if you try to call
+        //it up.
+        //We will be using the trait as a trait object. The mock version of it will need an extra field
+        //whose job will be to store the arbitrary id that we will hand to it within the setup phase of
+        //the test.
+        //That's the way the trait object gets its unique identifier.
+        //
+        //You'll want to go back to the function with which you had difficulties when you were going
+        //to assert on the values coming in as its arguments.
+        //
+        //Let's mention certain attributes of this function, knowing it will always hold true.
+        //It's going to be just another method of some other trait, moreover, also intended to be used
+        //as a trait object.
+        //We can state this because proper seizing function arguments is enabled only if the examined
+        //function belongs to another mockable object.
+        //
+        //In vast majority of cases, for all methods of such a mock, it goes that they've got the body
+        //filled with code of two tasks: to capture params and also to push out a prepared result that
+        //the exercised method will return.
+        //To fulfill the first task you might like to query an id from any supplied trait object,
+        //a mock, that comes up as the examined method's argument.
+        //
+        //Use your convenient method by which you previously extended the trait of the incoming trait
+        //object and which can get you the id. Once done, you can simply add the id in to the other
+        //parameters in the container you've got to be later used for the delivery of the params to
+        //place with an assertion (the standard container is Arc<Mutex<T>>).
+        //Write an assertion for the captured values, including the arbitrary id.
+        //
+        //If it matches with the id which originates in the setup phase of the test, the circle encloses
+        //and the test is appeased.
+        //
+        //Most often, you would be advised to use the convenient macros offered down here. Their easy
+        //implementation should spare some work for you.
+        //
+        //Note for future maintainers:
+        //A trait object cannot be cloned so you don't have to worry if the later captured id comes
+        //from the original object or from some of its successors. There is now way how it wouldn't.
 
         lazy_static! {
             pub static ref ARBITRARY_ID_STAMP_SEQUENCER: Mutex<MutexIncrementInset> =
@@ -1023,20 +949,23 @@
         }
 
         #[derive(Clone, Copy, Debug, PartialEq, Eq)]
-        pub struct ArbitraryIdStamp(usize);
+        pub struct ArbitraryIdStamp {
+            id: usize,
+        }
 
         impl ArbitraryIdStamp {
             pub fn new() -> Self {
-                ArbitraryIdStamp({
-                    let mut access = ARBITRARY_ID_STAMP_SEQUENCER.lock().unwrap();
-                    access.0 += 1;
-                    access.0
-                })
->>>>>>> 646eac20
-            }
-        }
-
-        //to be put among the methods in your trait
+                ArbitraryIdStamp {
+                    id: {
+                        let mut access = ARBITRARY_ID_STAMP_SEQUENCER.lock().unwrap();
+                        access.0 += 1;
+                        access.0
+                    },
+                }
+            }
+        }
+
+        //to be added to other methods in your trait
         #[macro_export]
         macro_rules! arbitrary_id_stamp_in_trait {
             () => {
@@ -1049,13 +978,14 @@
         }
 
         //the following macros might be handy but your object must contain exactly this field:
-        //arbitrary_id_stamp_opt: RefCell<Option<ArbitraryIdStamp>>
+        //arbitrary_id_stamp_opt: Option<ArbitraryIdStamp>
+        //Refcell is omitted because the id is Copy
 
         #[macro_export]
         macro_rules! arbitrary_id_stamp {
             () => {
                 fn arbitrary_id_stamp(&self) -> ArbitraryIdStamp {
-                    *self.arbitrary_id_stamp_opt.borrow().as_ref().unwrap()
+                    *self.arbitrary_id_stamp_opt.as_ref().unwrap()
                 }
             };
         }
@@ -1063,10 +993,9 @@
         #[macro_export]
         macro_rules! set_arbitrary_id_stamp {
             () => {
-                pub fn set_arbitrary_id_stamp(&self) -> ArbitraryIdStamp {
-                    let id_stamp = ArbitraryIdStamp::new();
-                    self.arbitrary_id_stamp_opt.borrow_mut().replace(id_stamp);
-                    id_stamp
+                pub fn set_arbitrary_id_stamp(mut self, id_stamp: ArbitraryIdStamp) -> Self {
+                    self.arbitrary_id_stamp_opt.replace(id_stamp);
+                    self
                 }
             };
         }
