--- conflicted
+++ resolved
@@ -115,10 +115,6 @@
         self.set_gas_price_results.borrow_mut().remove(0)
     }
 
-<<<<<<< HEAD
-    fn consuming_wallet(&self, db_password: &str) -> Result<Option<Wallet>, PersistentConfigError> {
-        self.consuming_wallet_params
-=======
     fn mapping_protocol(&self) -> Result<Option<AutomapProtocol>, PersistentConfigError> {
         self.mapping_protocol_results.borrow_mut().remove(0)
     }
@@ -131,9 +127,8 @@
         self.set_mapping_protocol_results.borrow_mut().remove(0)
     }
 
-    fn mnemonic_seed(&self, db_password: &str) -> Result<Option<PlainData>, PersistentConfigError> {
-        self.mnemonic_seed_params
->>>>>>> 47ce8dae
+    fn consuming_wallet(&self, db_password: &str) -> Result<Option<Wallet>, PersistentConfigError> {
+        self.consuming_wallet_params
             .lock()
             .unwrap()
             .push(db_password.to_string());
