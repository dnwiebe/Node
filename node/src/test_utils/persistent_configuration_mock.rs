// Copyright (c) 2019, MASQ (https://masq.ai) and/or its affiliates. All rights reserved.

use crate::db_config::persistent_configuration::{PersistentConfigError, PersistentConfiguration};
use crate::sub_lib::cryptde::PlainData;
use crate::sub_lib::neighborhood::NodeDescriptor;
use crate::sub_lib::wallet::Wallet;
use masq_lib::utils::AutomapProtocol;
use masq_lib::utils::NeighborhoodModeLight;
use std::cell::RefCell;
use std::sync::{Arc, Mutex};

#[allow(clippy::type_complexity)]
#[derive(Clone, Default)]
pub struct PersistentConfigurationMock {
    blockchain_service_url_results: RefCell<Vec<Result<Option<String>, PersistentConfigError>>>,
    set_blockchain_service_url_params: Arc<Mutex<Vec<String>>>,
    set_blockchain_service_url_results: RefCell<Vec<Result<(), PersistentConfigError>>>,
    current_schema_version_results: RefCell<Vec<String>>,
    chain_name_results: RefCell<Vec<String>>,
    check_password_params: Arc<Mutex<Vec<Option<String>>>>,
    check_password_results: RefCell<Vec<Result<bool, PersistentConfigError>>>,
    change_password_params: Arc<Mutex<Vec<(Option<String>, String)>>>,
    change_password_results: RefCell<Vec<Result<(), PersistentConfigError>>>,
    clandestine_port_results: RefCell<Vec<Result<u16, PersistentConfigError>>>,
    set_clandestine_port_params: Arc<Mutex<Vec<u16>>>,
    set_clandestine_port_results: RefCell<Vec<Result<(), PersistentConfigError>>>,
    gas_price_results: RefCell<Vec<Result<u64, PersistentConfigError>>>,
    set_gas_price_params: Arc<Mutex<Vec<u64>>>,
    set_gas_price_results: RefCell<Vec<Result<(), PersistentConfigError>>>,
    mnemonic_seed_params: Arc<Mutex<Vec<String>>>,
    mnemonic_seed_results: RefCell<Vec<Result<Option<PlainData>, PersistentConfigError>>>,
    mnemonic_seed_exists_params: Arc<Mutex<Vec<()>>>,
    mnemonic_seed_exists_results: RefCell<Vec<Result<bool, PersistentConfigError>>>,
    consuming_wallet_derivation_path_results:
        RefCell<Vec<Result<Option<String>, PersistentConfigError>>>,
    earning_wallet_from_address_results:
        RefCell<Vec<Result<Option<Wallet>, PersistentConfigError>>>,
    earning_wallet_address_results: RefCell<Vec<Result<Option<String>, PersistentConfigError>>>,
    set_wallet_info_params: Arc<Mutex<Vec<(PlainData, String, String, String)>>>,
    set_wallet_info_results: RefCell<Vec<Result<(), PersistentConfigError>>>,
    mapping_protocol_results: RefCell<Vec<Result<Option<AutomapProtocol>, PersistentConfigError>>>,
    set_mapping_protocol_params: Arc<Mutex<Vec<Option<AutomapProtocol>>>>,
    set_mapping_protocol_results: RefCell<Vec<Result<(), PersistentConfigError>>>,
    neighborhood_mode_results: RefCell<Vec<Result<NeighborhoodModeLight, PersistentConfigError>>>,
    set_neighborhood_mode_params: Arc<Mutex<Vec<NeighborhoodModeLight>>>,
    set_neighborhood_mode_results: RefCell<Vec<Result<(), PersistentConfigError>>>,
    past_neighbors_params: Arc<Mutex<Vec<String>>>,
    past_neighbors_results:
        RefCell<Vec<Result<Option<Vec<NodeDescriptor>>, PersistentConfigError>>>,
    set_past_neighbors_params: Arc<Mutex<Vec<(Option<Vec<NodeDescriptor>>, String)>>>,
    set_past_neighbors_results: RefCell<Vec<Result<(), PersistentConfigError>>>,
    start_block_results: RefCell<Vec<Result<u64, PersistentConfigError>>>,
    set_start_block_params: Arc<Mutex<Vec<u64>>>,
    set_start_block_results: RefCell<Vec<Result<(), PersistentConfigError>>>,
    balance_decreases_for_sec_results: RefCell<Vec<Result<u64, PersistentConfigError>>>,
    set_balance_decreases_for_sec_params: Arc<Mutex<Vec<u64>>>,
    set_balance_decreases_for_sec_results: RefCell<Vec<Result<(), PersistentConfigError>>>,
    balance_to_decrease_from_gwei_results: RefCell<Vec<Result<u64, PersistentConfigError>>>,
    set_balance_to_decrease_from_gwei_params: Arc<Mutex<Vec<u64>>>,
    set_balance_to_decrease_from_gwei_results: RefCell<Vec<Result<(), PersistentConfigError>>>,
    exit_byte_rate_results: RefCell<Vec<Result<u64, PersistentConfigError>>>,
    set_exit_byte_rate_params: Arc<Mutex<Vec<u64>>>,
    set_exit_byte_rate_results: RefCell<Vec<Result<(), PersistentConfigError>>>,
    exit_service_rate_results: RefCell<Vec<Result<u64, PersistentConfigError>>>,
    set_exit_service_rate_params: Arc<Mutex<Vec<u64>>>,
    set_exit_service_rate_results: RefCell<Vec<Result<(), PersistentConfigError>>>,
    payable_scan_interval_results: RefCell<Vec<Result<u64, PersistentConfigError>>>,
    set_payable_scan_interval_params: Arc<Mutex<Vec<u64>>>,
    set_payable_scan_interval_results: RefCell<Vec<Result<(), PersistentConfigError>>>,
    payment_suggested_after_sec_results: RefCell<Vec<Result<u64, PersistentConfigError>>>,
    set_payment_suggested_after_sec_params: Arc<Mutex<Vec<u64>>>,
    set_payment_suggested_after_sec_results: RefCell<Vec<Result<(), PersistentConfigError>>>,
    payment_grace_before_ban_sec_results: RefCell<Vec<Result<u64, PersistentConfigError>>>,
    set_payment_grace_before_ban_sec_params: Arc<Mutex<Vec<u64>>>,
    set_payment_grace_before_ban_sec_results: RefCell<Vec<Result<(), PersistentConfigError>>>,
    pending_payment_scan_interval_results: RefCell<Vec<Result<u64, PersistentConfigError>>>,
    set_pending_payment_scan_interval_params: Arc<Mutex<Vec<u64>>>,
    set_pending_payment_scan_interval_results: RefCell<Vec<Result<(), PersistentConfigError>>>,
    permanent_debt_allowed_gwei_results: RefCell<Vec<Result<u64, PersistentConfigError>>>,
    set_permanent_debt_allowed_gwei_params: Arc<Mutex<Vec<u64>>>,
    set_permanent_debt_allowed_gwei_results: RefCell<Vec<Result<(), PersistentConfigError>>>,
    receivable_scan_interval_results: RefCell<Vec<Result<u64, PersistentConfigError>>>,
    set_receivable_scan_interval_params: Arc<Mutex<Vec<u64>>>,
    set_receivable_scan_interval_results: RefCell<Vec<Result<(), PersistentConfigError>>>,
    routing_byte_rate_results: RefCell<Vec<Result<u64, PersistentConfigError>>>,
    set_routing_byte_rate_params: Arc<Mutex<Vec<u64>>>,
    set_routing_byte_rate_results: RefCell<Vec<Result<(), PersistentConfigError>>>,
    routing_services_rate_results: RefCell<Vec<Result<u64, PersistentConfigError>>>,
    set_routing_service_rate_params: Arc<Mutex<Vec<u64>>>,
    set_routing_service_rate_results: RefCell<Vec<Result<(), PersistentConfigError>>>,
    unban_when_balance_below_gwei_results: RefCell<Vec<Result<u64, PersistentConfigError>>>,
    set_unban_when_balance_below_gwei_params: Arc<Mutex<Vec<u64>>>,
    set_unban_when_balance_below_gwei_results: RefCell<Vec<Result<(), PersistentConfigError>>>,
}

impl PersistentConfiguration for PersistentConfigurationMock {
    fn balance_decreases_for_sec(&self) -> Result<u64, PersistentConfigError> {
        self.balance_decreases_for_sec_results
            .borrow_mut()
            .remove(0)
    }

    fn set_balance_decreases_for_sec(
        &mut self,
        decrease: u64,
    ) -> Result<(), PersistentConfigError> {
        todo!()
    }

    fn balance_to_decrease_from_gwei(&self) -> Result<u64, PersistentConfigError> {
        self.balance_to_decrease_from_gwei_results
            .borrow_mut()
            .remove(0)
    }

    fn set_balance_to_decrease_from_gwei(
        &mut self,
        level: u64,
    ) -> Result<(), PersistentConfigError> {
        todo!()
    }

    fn blockchain_service_url(&self) -> Result<Option<String>, PersistentConfigError> {
        self.blockchain_service_url_results.borrow_mut().remove(0)
    }

    fn set_blockchain_service_url(&mut self, url: &str) -> Result<(), PersistentConfigError> {
        self.set_blockchain_service_url_params
            .lock()
            .unwrap()
            .push(url.to_string());
        self.set_blockchain_service_url_results
            .borrow_mut()
            .remove(0)
    }

    fn current_schema_version(&self) -> String {
        Self::result_from(&self.current_schema_version_results)
    }

    fn chain_name(&self) -> String {
        self.chain_name_results.borrow_mut().remove(0)
    }

    fn check_password(
        &self,
        db_password_opt: Option<String>,
    ) -> Result<bool, PersistentConfigError> {
        self.check_password_params
            .lock()
            .unwrap()
            .push(db_password_opt);
        self.check_password_results.borrow_mut().remove(0)
    }

    fn change_password(
        &mut self,
        old_password_opt: Option<String>,
        db_password: &str,
    ) -> Result<(), PersistentConfigError> {
        self.change_password_params
            .lock()
            .unwrap()
            .push((old_password_opt, db_password.to_string()));
        self.change_password_results.borrow_mut().remove(0)
    }

    fn clandestine_port(&self) -> Result<u16, PersistentConfigError> {
        Self::result_from(&self.clandestine_port_results)
    }

    fn set_clandestine_port(&mut self, port: u16) -> Result<(), PersistentConfigError> {
        self.set_clandestine_port_params.lock().unwrap().push(port);
        self.set_clandestine_port_results.borrow_mut().remove(0)
    }

    fn consuming_wallet_derivation_path(&self) -> Result<Option<String>, PersistentConfigError> {
        Self::result_from(&self.consuming_wallet_derivation_path_results)
    }

    fn earning_wallet_from_address(&self) -> Result<Option<Wallet>, PersistentConfigError> {
        Self::result_from(&self.earning_wallet_from_address_results)
    }

    fn earning_wallet_address(&self) -> Result<Option<String>, PersistentConfigError> {
        Self::result_from(&self.earning_wallet_address_results)
    }

    fn exit_byte_rate(&self) -> Result<u64, PersistentConfigError> {
        self.exit_byte_rate_results.borrow_mut().remove(0)
    }

    fn set_exit_byte_rate(&mut self, rate: u64) -> Result<(), PersistentConfigError> {
        todo!()
    }

    fn exit_service_rate(&self) -> Result<u64, PersistentConfigError> {
        self.exit_service_rate_results.borrow_mut().remove(0)
    }

    fn set_exit_service_rate(&mut self, rate: u64) -> Result<(), PersistentConfigError> {
        todo!()
    }

    fn gas_price(&self) -> Result<u64, PersistentConfigError> {
        Self::result_from(&self.gas_price_results)
    }

    fn set_gas_price(&mut self, gas_price: u64) -> Result<(), PersistentConfigError> {
        self.set_gas_price_params.lock().unwrap().push(gas_price);
        self.set_gas_price_results.borrow_mut().remove(0)
    }

    fn mapping_protocol(&self) -> Result<Option<AutomapProtocol>, PersistentConfigError> {
        self.mapping_protocol_results.borrow_mut().pop().unwrap()
    }

    fn set_mapping_protocol(
        &mut self,
        value: AutomapProtocol,
    ) -> Result<(), PersistentConfigError> {
        self.set_mapping_protocol_params.lock().unwrap().push(value);
        self.set_mapping_protocol_results
            .borrow_mut()
            .pop()
            .unwrap()
    }

    fn mnemonic_seed(&self, db_password: &str) -> Result<Option<PlainData>, PersistentConfigError> {
        self.mnemonic_seed_params
            .lock()
            .unwrap()
            .push(db_password.to_string());
        Self::result_from(&self.mnemonic_seed_results)
    }

    fn mnemonic_seed_exists(&self) -> Result<bool, PersistentConfigError> {
        self.mnemonic_seed_exists_params.lock().unwrap().push(());
        Self::result_from(&self.mnemonic_seed_exists_results)
    }

    fn neighborhood_mode(&self) -> Result<NeighborhoodModeLight, PersistentConfigError> {
        self.neighborhood_mode_results.borrow_mut().remove(0)
    }

    fn set_neighborhood_mode(
        &mut self,
        value: NeighborhoodModeLight,
    ) -> Result<(), PersistentConfigError> {
        self.set_neighborhood_mode_params
            .lock()
            .unwrap()
            .push(value);
        self.set_neighborhood_mode_results.borrow_mut().remove(0)
    }

    fn past_neighbors(
        &self,
        db_password: &str,
    ) -> Result<Option<Vec<NodeDescriptor>>, PersistentConfigError> {
        self.past_neighbors_params
            .lock()
            .unwrap()
            .push(db_password.to_string());
        self.past_neighbors_results.borrow_mut().remove(0)
    }

    fn set_past_neighbors(
        &mut self,
        node_descriptors_opt: Option<Vec<NodeDescriptor>>,
        db_password: &str,
    ) -> Result<(), PersistentConfigError> {
        self.set_past_neighbors_params
            .lock()
            .unwrap()
            .push((node_descriptors_opt, db_password.to_string()));
        self.set_past_neighbors_results.borrow_mut().remove(0)
    }

    fn payable_scan_interval(&self) -> Result<u64, PersistentConfigError> {
        self.payable_scan_interval_results.borrow_mut().remove(0)
    }

    fn set_payable_scan_interval(
        &mut self,
        interval_sec: u64,
    ) -> Result<(), PersistentConfigError> {
        todo!()
    }

    fn payment_grace_before_ban_sec(&self) -> Result<u64, PersistentConfigError> {
        self.payment_grace_before_ban_sec_results
            .borrow_mut()
            .remove(0)
    }

    fn set_payment_grace_before_ban_sec(
        &mut self,
        period_sec: u64,
    ) -> Result<(), PersistentConfigError> {
        todo!()
    }

    fn payment_suggested_after_sec(&self) -> Result<u64, PersistentConfigError> {
        self.payment_suggested_after_sec_results
            .borrow_mut()
            .remove(0)
    }

    fn set_payment_suggested_after_sec(
        &mut self,
        period: u64,
    ) -> Result<(), PersistentConfigError> {
        todo!()
    }

    fn pending_payment_scan_interval(&self) -> Result<u64, PersistentConfigError> {
        self.pending_payment_scan_interval_results
            .borrow_mut()
            .remove(0)
    }

    fn set_pending_payment_scan_interval(
        &mut self,
        interval_sec: u64,
    ) -> Result<(), PersistentConfigError> {
        todo!()
    }

    fn permanent_debt_allowed_gwei(&self) -> Result<u64, PersistentConfigError> {
        self.permanent_debt_allowed_gwei_results
            .borrow_mut()
            .remove(0)
    }

    fn set_permanent_debt_allowed_gwei(
        &mut self,
        debt_amount: u64,
    ) -> Result<(), PersistentConfigError> {
        todo!()
    }

    fn receivable_scan_interval(&self) -> Result<u64, PersistentConfigError> {
        self.receivable_scan_interval_results.borrow_mut().remove(0)
    }

    fn set_receivable_scan_interval(
        &mut self,
        interval_sec: u64,
    ) -> Result<(), PersistentConfigError> {
        todo!()
    }

    fn routing_byte_rate(&self) -> Result<u64, PersistentConfigError> {
        self.routing_byte_rate_results.borrow_mut().remove(0)
    }

    fn set_routing_byte_rate(&mut self, rate: u64) -> Result<u64, PersistentConfigError> {
        todo!()
    }

    fn routing_service_rate(&self) -> Result<u64, PersistentConfigError> {
        self.routing_services_rate_results.borrow_mut().remove(0)
    }

    fn set_routing_service_rate(&mut self, rate: u64) -> Result<(), PersistentConfigError> {
        todo!()
    }

    fn start_block(&self) -> Result<u64, PersistentConfigError> {
        if self.start_block_results.borrow().is_empty() {
            return Ok(0);
        }
        Self::result_from(&self.start_block_results)
    }

    fn set_start_block(&mut self, value: u64) -> Result<(), PersistentConfigError> {
        self.set_start_block_params.lock().unwrap().push(value);
        Self::result_from(&self.set_start_block_results)
    }

<<<<<<< HEAD
    fn unban_when_balance_below_gwei(&self) -> Result<u64, PersistentConfigError> {
        self.unban_when_balance_below_gwei_results
            .borrow_mut()
            .remove(0)
=======
    fn mapping_protocol(&self) -> Result<Option<AutomapProtocol>, PersistentConfigError> {
        self.mapping_protocol_results.borrow_mut().remove(0)
>>>>>>> ede55619
    }

    fn set_unban_when_balance_below_gwei(
        &mut self,
<<<<<<< HEAD
        level: u64,
    ) -> Result<(), PersistentConfigError> {
        todo!()
=======
        value: Option<AutomapProtocol>,
    ) -> Result<(), PersistentConfigError> {
        self.set_mapping_protocol_params.lock().unwrap().push(value);
        self.set_mapping_protocol_results.borrow_mut().remove(0)
    }

    fn neighborhood_mode(&self) -> Result<NeighborhoodModeLight, PersistentConfigError> {
        self.neighborhood_mode_results.borrow_mut().remove(0)
>>>>>>> ede55619
    }

    fn set_wallet_info(
        &mut self,
        mnemonic_seed: &dyn AsRef<[u8]>,
        consuming_wallet_derivation_path: &str,
        earning_wallet_address: &str,
        db_password: &str,
    ) -> Result<(), PersistentConfigError> {
        self.set_wallet_info_params.lock().unwrap().push((
            PlainData::new(mnemonic_seed.as_ref()),
            consuming_wallet_derivation_path.to_string(),
            earning_wallet_address.to_string(),
            db_password.to_string(),
        ));
        self.set_wallet_info_results.borrow_mut().remove(0)
    }
}

impl PersistentConfigurationMock {
    pub fn new() -> Self {
        Self::default()
    }

    pub fn blockchain_service_url_result(
        self,
        result: Result<Option<String>, PersistentConfigError>,
    ) -> Self {
        self.blockchain_service_url_results
            .borrow_mut()
            .push(result);
        self
    }

    pub fn set_blockchain_service_url_params(mut self, params: &Arc<Mutex<Vec<String>>>) -> Self {
        self.set_blockchain_service_url_params = params.clone();
        self
    }

    pub fn set_blockchain_service_url_result(
        self,
        result: Result<(), PersistentConfigError>,
    ) -> Self {
        self.set_blockchain_service_url_results
            .borrow_mut()
            .push(result);
        self
    }

    pub fn current_schema_version_result(self, result: &str) -> PersistentConfigurationMock {
        self.current_schema_version_results
            .borrow_mut()
            .push(result.to_string());
        self
    }

    pub fn chain_name_result(self, result: String) -> Self {
        self.chain_name_results.borrow_mut().push(result);
        self
    }

    #[allow(clippy::type_complexity)]
    pub fn change_password_params(
        mut self,
        params: &Arc<Mutex<Vec<(Option<String>, String)>>>,
    ) -> PersistentConfigurationMock {
        self.change_password_params = params.clone();
        self
    }

    pub fn change_password_result(
        self,
        result: Result<(), PersistentConfigError>,
    ) -> PersistentConfigurationMock {
        self.change_password_results.borrow_mut().push(result);
        self
    }

    pub fn check_password_params(
        mut self,
        params: &Arc<Mutex<Vec<Option<String>>>>,
    ) -> PersistentConfigurationMock {
        self.check_password_params = params.clone();
        self
    }

    pub fn check_password_result(
        self,
        result: Result<bool, PersistentConfigError>,
    ) -> PersistentConfigurationMock {
        self.check_password_results.borrow_mut().push(result);
        self
    }

    pub fn clandestine_port_result(
        self,
        result: Result<u16, PersistentConfigError>,
    ) -> PersistentConfigurationMock {
        self.clandestine_port_results.borrow_mut().push(result);
        self
    }

    pub fn set_clandestine_port_params(
        mut self,
        params: &Arc<Mutex<Vec<u16>>>,
    ) -> PersistentConfigurationMock {
        self.set_clandestine_port_params = params.clone();
        self
    }

    pub fn set_clandestine_port_result(
        self,
        result: Result<(), PersistentConfigError>,
    ) -> PersistentConfigurationMock {
        self.set_clandestine_port_results.borrow_mut().push(result);
        self
    }

    pub fn mnemonic_seed_params(
        mut self,
        params: &Arc<Mutex<Vec<String>>>,
    ) -> PersistentConfigurationMock {
        self.mnemonic_seed_params = params.clone();
        self
    }

    pub fn mnemonic_seed_result(
        self,
        result: Result<Option<PlainData>, PersistentConfigError>,
    ) -> PersistentConfigurationMock {
        self.mnemonic_seed_results.borrow_mut().push(result);
        self
    }

    pub fn mnemonic_seed_exists_params(
        mut self,
        params: &Arc<Mutex<Vec<()>>>,
    ) -> PersistentConfigurationMock {
        self.mnemonic_seed_exists_params = params.clone();
        self
    }

    pub fn mnemonic_seed_exists_result(
        self,
        result: Result<bool, PersistentConfigError>,
    ) -> PersistentConfigurationMock {
        self.mnemonic_seed_exists_results.borrow_mut().push(result);
        self
    }

    pub fn neighborhood_mode_result(
        self,
        result: Result<NeighborhoodModeLight, PersistentConfigError>,
    ) -> PersistentConfigurationMock {
        self.neighborhood_mode_results.borrow_mut().push(result);
        self
    }

    pub fn set_neighborhood_mode_params(
        mut self,
        params: &Arc<Mutex<Vec<NeighborhoodModeLight>>>,
    ) -> PersistentConfigurationMock {
        self.set_neighborhood_mode_params = params.clone();
        self
    }

    pub fn set_neighborhood_mode_result(
        self,
        result: Result<(), PersistentConfigError>,
    ) -> PersistentConfigurationMock {
        self.set_neighborhood_mode_results.borrow_mut().push(result);
        self
    }

    pub fn consuming_wallet_derivation_path_result(
        self,
        result: Result<Option<String>, PersistentConfigError>,
    ) -> PersistentConfigurationMock {
        self.consuming_wallet_derivation_path_results
            .borrow_mut()
            .push(result);
        self
    }

    #[allow(clippy::type_complexity)]
    pub fn set_wallet_info_params(
        mut self,
        params: &Arc<Mutex<Vec<(PlainData, String, String, String)>>>,
    ) -> PersistentConfigurationMock {
        self.set_wallet_info_params = params.clone();
        self
    }

    pub fn set_wallet_info_result(self, result: Result<(), PersistentConfigError>) -> Self {
        self.set_wallet_info_results.borrow_mut().push(result);
        self
    }

    pub fn gas_price_result(self, result: Result<u64, PersistentConfigError>) -> Self {
        self.gas_price_results.borrow_mut().push(result);
        self
    }

    pub fn set_gas_price_params(
        mut self,
        params: &Arc<Mutex<Vec<u64>>>,
    ) -> PersistentConfigurationMock {
        self.set_gas_price_params = params.clone();
        self
    }

    pub fn set_gas_price_result(self, result: Result<(), PersistentConfigError>) -> Self {
        self.set_gas_price_results.borrow_mut().push(result);
        self
    }

    pub fn past_neighbors_params(
        mut self,
        params: &Arc<Mutex<Vec<String>>>,
    ) -> PersistentConfigurationMock {
        self.past_neighbors_params = params.clone();
        self
    }

    pub fn past_neighbors_result(
        self,
        result: Result<Option<Vec<NodeDescriptor>>, PersistentConfigError>,
    ) -> PersistentConfigurationMock {
        self.past_neighbors_results.borrow_mut().push(result);
        self
    }

    #[allow(clippy::type_complexity)]
    pub fn set_past_neighbors_params(
        mut self,
        params: &Arc<Mutex<Vec<(Option<Vec<NodeDescriptor>>, String)>>>,
    ) -> PersistentConfigurationMock {
        self.set_past_neighbors_params = params.clone();
        self
    }

    pub fn set_past_neighbors_result(
        self,
        result: Result<(), PersistentConfigError>,
    ) -> PersistentConfigurationMock {
        self.set_past_neighbors_results.borrow_mut().push(result);
        self
    }

    pub fn earning_wallet_from_address_result(
        self,
        result: Result<Option<Wallet>, PersistentConfigError>,
    ) -> PersistentConfigurationMock {
        self.earning_wallet_from_address_results
            .borrow_mut()
            .push(result);
        self
    }

    pub fn earning_wallet_address_result(
        self,
        result: Result<Option<String>, PersistentConfigError>,
    ) -> PersistentConfigurationMock {
        self.earning_wallet_address_results
            .borrow_mut()
            .push(result);
        self
    }

    pub fn start_block_result(self, result: Result<u64, PersistentConfigError>) -> Self {
        self.start_block_results.borrow_mut().push(result);
        self
    }

    pub fn set_start_block_params(
        mut self,
        params: &Arc<Mutex<Vec<u64>>>,
    ) -> PersistentConfigurationMock {
        self.set_start_block_params = params.clone();
        self
    }

    pub fn set_start_block_result(self, result: Result<(), PersistentConfigError>) -> Self {
        self.set_start_block_results.borrow_mut().push(result);
        self
    }

<<<<<<< HEAD
    pub fn balance_decreases_for_sec_result(
        self,
        result: Result<u64, PersistentConfigError>,
    ) -> Self {
        self.balance_decreases_for_sec_results
            .borrow_mut()
            .push(result);
        self
    }

    pub fn set_balance_decreases_for_sec_params(mut self, params: &Arc<Mutex<Vec<u64>>>) -> Self {
        self.set_balance_decreases_for_sec_params = params.clone();
        self
    }

    pub fn set_balance_decreases_for_sec_result(
        self,
        result: Result<(), PersistentConfigError>,
    ) -> Self {
        self.set_balance_decreases_for_sec_results
            .borrow_mut()
            .push(result);
        self
    }

    pub fn balance_to_decrease_from_gwei_result(
        self,
        result: Result<u64, PersistentConfigError>,
    ) -> Self {
        self.balance_to_decrease_from_gwei_results
            .borrow_mut()
            .push(result);
        self
    }

    pub fn set_balance_to_decrease_from_gwei_params(
        mut self,
        params: &Arc<Mutex<Vec<u64>>>,
    ) -> Self {
        self.set_balance_to_decrease_from_gwei_params = params.clone();
        self
    }

    pub fn set_balance_to_decrease_from_gwei_result(
        self,
        result: Result<(), PersistentConfigError>,
    ) -> Self {
        self.set_balance_to_decrease_from_gwei_results
            .borrow_mut()
            .push(result);
        self
    }

    pub fn exit_byte_rate_result(self, result: Result<u64, PersistentConfigError>) -> Self {
        self.exit_byte_rate_results.borrow_mut().push(result);
        self
    }

    pub fn set_exit_byte_rate_params(mut self, params: &Arc<Mutex<Vec<u64>>>) -> Self {
        self.set_exit_byte_rate_params = params.clone();
        self
    }

    pub fn set_exit_byte_rate_result(self, result: Result<(), PersistentConfigError>) -> Self {
        self.set_exit_byte_rate_results.borrow_mut().push(result);
        self
    }

    pub fn exit_service_rate_result(self, result: Result<u64, PersistentConfigError>) -> Self {
        self.exit_service_rate_results.borrow_mut().push(result);
        self
    }

    pub fn set_exit_service_rate_params(mut self, params: &Arc<Mutex<Vec<u64>>>) -> Self {
        self.set_exit_service_rate_params = params.clone();
        self
    }

    pub fn set_exit_service_rate_result(self, result: Result<(), PersistentConfigError>) -> Self {
        self.set_exit_service_rate_results.borrow_mut().push(result);
        self
    }

    pub fn payable_scan_interval_result(self, result: Result<u64, PersistentConfigError>) -> Self {
        self.payable_scan_interval_results.borrow_mut().push(result);
        self
    }

    pub fn set_payable_scan_interval_params(mut self, params: &Arc<Mutex<Vec<u64>>>) -> Self {
        self.set_payable_scan_interval_params = params.clone();
        self
    }

    pub fn set_payable_scan_interval_result(
        self,
        result: Result<(), PersistentConfigError>,
    ) -> Self {
        self.set_payable_scan_interval_results
            .borrow_mut()
            .push(result);
        self
    }

    pub fn payment_suggested_after_sec_result(
        self,
        result: Result<u64, PersistentConfigError>,
    ) -> Self {
        self.payment_suggested_after_sec_results
            .borrow_mut()
            .push(result);
        self
    }

    pub fn set_payment_suggested_after_sec_params(mut self, params: &Arc<Mutex<Vec<u64>>>) -> Self {
        self.set_payment_suggested_after_sec_params = params.clone();
        self
    }

    pub fn set_payment_suggested_after_sec_result(
        self,
        result: Result<(), PersistentConfigError>,
    ) -> Self {
        self.set_payment_suggested_after_sec_results
            .borrow_mut()
            .push(result);
        self
    }

    pub fn payment_grace_before_ban_sec_result(
        self,
        result: Result<u64, PersistentConfigError>,
    ) -> Self {
        self.payment_grace_before_ban_sec_results
            .borrow_mut()
            .push(result);
        self
    }

    pub fn set_payment_grace_before_ban_sec_params(
        mut self,
        params: &Arc<Mutex<Vec<u64>>>,
    ) -> Self {
        self.set_payment_grace_before_ban_sec_params = params.clone();
        self
    }

    pub fn set_payment_grace_before_ban_sec_result(
        self,
        result: Result<(), PersistentConfigError>,
    ) -> Self {
        self.set_payment_grace_before_ban_sec_results
            .borrow_mut()
            .push(result);
        self
    }

    pub fn pending_payment_scan_interval_result(
        self,
        result: Result<u64, PersistentConfigError>,
    ) -> Self {
        self.pending_payment_scan_interval_results
            .borrow_mut()
            .push(result);
        self
    }

    pub fn set_pending_payment_scan_interval_params(
        mut self,
        params: &Arc<Mutex<Vec<u64>>>,
    ) -> Self {
        self.set_pending_payment_scan_interval_params = params.clone();
        self
    }

    pub fn set_pending_payment_scan_interval_result(
        self,
        result: Result<(), PersistentConfigError>,
    ) -> Self {
        self.set_pending_payment_scan_interval_results
            .borrow_mut()
            .push(result);
        self
    }

    pub fn permanent_debt_allowed_gwei_result(
        self,
        result: Result<u64, PersistentConfigError>,
    ) -> Self {
        self.permanent_debt_allowed_gwei_results
            .borrow_mut()
            .push(result);
        self
    }

    pub fn set_permanent_debt_allowed_gwei_params(mut self, params: &Arc<Mutex<Vec<u64>>>) -> Self {
        self.set_permanent_debt_allowed_gwei_params = params.clone();
        self
    }

    pub fn set_permanent_debt_allowed_gwei_result(
        self,
        result: Result<(), PersistentConfigError>,
    ) -> Self {
        self.set_permanent_debt_allowed_gwei_results
            .borrow_mut()
            .push(result);
        self
    }

    pub fn receivable_scan_interval_result(
        self,
        result: Result<u64, PersistentConfigError>,
    ) -> Self {
        self.receivable_scan_interval_results
            .borrow_mut()
            .push(result);
        self
    }

    pub fn set_receivable_scan_interval_params(mut self, params: &Arc<Mutex<Vec<u64>>>) -> Self {
        self.set_receivable_scan_interval_params = params.clone();
        self
    }

    pub fn set_receivable_scan_interval_result(
        self,
        result: Result<(), PersistentConfigError>,
    ) -> Self {
        self.set_receivable_scan_interval_results
            .borrow_mut()
            .push(result);
        self
    }

    pub fn routing_byte_rate_result(self, result: Result<u64, PersistentConfigError>) -> Self {
        self.routing_byte_rate_results.borrow_mut().push(result);
        self
    }

    pub fn set_routing_byte_rate_params(mut self, params: &Arc<Mutex<Vec<u64>>>) -> Self {
        self.set_routing_byte_rate_params = params.clone();
        self
    }

    pub fn set_routing_byte_rate_result(self, result: Result<(), PersistentConfigError>) -> Self {
        self.set_routing_byte_rate_results.borrow_mut().push(result);
        self
    }

    pub fn routing_service_rate_result(self, result: Result<u64, PersistentConfigError>) -> Self {
        self.routing_services_rate_results.borrow_mut().push(result);
        self
    }

    pub fn set_routing_service_rate_params(mut self, params: &Arc<Mutex<Vec<u64>>>) -> Self {
        self.set_routing_service_rate_params = params.clone();
        self
    }

    pub fn set_routing_service_rate_result(
        self,
        result: Result<(), PersistentConfigError>,
    ) -> Self {
        self.set_routing_service_rate_results
            .borrow_mut()
            .push(result);
        self
    }

    pub fn unban_when_balance_below_gwei_result(
        self,
        result: Result<u64, PersistentConfigError>,
    ) -> Self {
        self.unban_when_balance_below_gwei_results
            .borrow_mut()
            .push(result);
        self
    }

    pub fn set_unban_when_balance_below_gwei_params(
        mut self,
        params: &Arc<Mutex<Vec<u64>>>,
    ) -> Self {
        self.set_unban_when_balance_below_gwei_params = params.clone();
        self
    }

    pub fn set_unban_when_balance_below_gwei_result(
        self,
        result: Result<(), PersistentConfigError>,
    ) -> Self {
        self.set_unban_when_balance_below_gwei_results
            .borrow_mut()
            .push(result);
=======
    pub fn mapping_protocol_result(
        self,
        result: Result<Option<AutomapProtocol>, PersistentConfigError>,
    ) -> Self {
        self.mapping_protocol_results.borrow_mut().push(result);
        self
    }

    pub fn set_mapping_protocol_params(
        mut self,
        params: &Arc<Mutex<Vec<Option<AutomapProtocol>>>>,
    ) -> Self {
        self.set_mapping_protocol_params = params.clone();
        self
    }

    pub fn set_mapping_protocol_result(self, result: Result<(), PersistentConfigError>) -> Self {
        self.set_mapping_protocol_results.borrow_mut().push(result);
>>>>>>> ede55619
        self
    }

    fn result_from<T: Clone>(results: &RefCell<Vec<T>>) -> T {
        let mut borrowed = results.borrow_mut();
        if borrowed.is_empty() {
            panic!("No mock results prepared")
        } else if borrowed.len() == 1 {
            borrowed[0].clone()
        } else {
            borrowed.remove(0)
        }
    }
}<|MERGE_RESOLUTION|>--- conflicted
+++ resolved
@@ -212,12 +212,12 @@
     }
 
     fn mapping_protocol(&self) -> Result<Option<AutomapProtocol>, PersistentConfigError> {
-        self.mapping_protocol_results.borrow_mut().pop().unwrap()
+        self.mapping_protocol_results.borrow_mut().remove(0)
     }
 
     fn set_mapping_protocol(
         &mut self,
-        value: AutomapProtocol,
+        value: Option<AutomapProtocol>,
     ) -> Result<(), PersistentConfigError> {
         self.set_mapping_protocol_params.lock().unwrap().push(value);
         self.set_mapping_protocol_results
@@ -379,33 +379,17 @@
         Self::result_from(&self.set_start_block_results)
     }
 
-<<<<<<< HEAD
     fn unban_when_balance_below_gwei(&self) -> Result<u64, PersistentConfigError> {
         self.unban_when_balance_below_gwei_results
             .borrow_mut()
             .remove(0)
-=======
-    fn mapping_protocol(&self) -> Result<Option<AutomapProtocol>, PersistentConfigError> {
-        self.mapping_protocol_results.borrow_mut().remove(0)
->>>>>>> ede55619
     }
 
     fn set_unban_when_balance_below_gwei(
         &mut self,
-<<<<<<< HEAD
         level: u64,
     ) -> Result<(), PersistentConfigError> {
         todo!()
-=======
-        value: Option<AutomapProtocol>,
-    ) -> Result<(), PersistentConfigError> {
-        self.set_mapping_protocol_params.lock().unwrap().push(value);
-        self.set_mapping_protocol_results.borrow_mut().remove(0)
-    }
-
-    fn neighborhood_mode(&self) -> Result<NeighborhoodModeLight, PersistentConfigError> {
-        self.neighborhood_mode_results.borrow_mut().remove(0)
->>>>>>> ede55619
     }
 
     fn set_wallet_info(
@@ -693,7 +677,6 @@
         self
     }
 
-<<<<<<< HEAD
     pub fn balance_decreases_for_sec_result(
         self,
         result: Result<u64, PersistentConfigError>,
@@ -988,7 +971,9 @@
         self.set_unban_when_balance_below_gwei_results
             .borrow_mut()
             .push(result);
-=======
+        self
+    }
+
     pub fn mapping_protocol_result(
         self,
         result: Result<Option<AutomapProtocol>, PersistentConfigError>,
@@ -1007,7 +992,6 @@
 
     pub fn set_mapping_protocol_result(self, result: Result<(), PersistentConfigError>) -> Self {
         self.set_mapping_protocol_results.borrow_mut().push(result);
->>>>>>> ede55619
         self
     }
 
