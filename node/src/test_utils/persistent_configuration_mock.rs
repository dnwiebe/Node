--- conflicted
+++ resolved
@@ -183,18 +183,6 @@
         self.set_clandestine_port_results.borrow_mut().remove(0)
     }
 
-    fn consuming_wallet_derivation_path(&self) -> Result<Option<String>, PersistentConfigError> {
-        Self::result_from(&self.consuming_wallet_derivation_path_results)
-    }
-
-    fn earning_wallet_from_address(&self) -> Result<Option<Wallet>, PersistentConfigError> {
-        Self::result_from(&self.earning_wallet_from_address_results)
-    }
-
-    fn earning_wallet_address(&self) -> Result<Option<String>, PersistentConfigError> {
-        Self::result_from(&self.earning_wallet_address_results)
-    }
-
     fn exit_byte_rate(&self) -> Result<u64, PersistentConfigError> {
         self.exit_byte_rate_results.borrow_mut().remove(0)
     }
@@ -242,15 +230,6 @@
         Self::result_from(&self.consuming_wallet_results)
     }
 
-<<<<<<< HEAD
-    fn mnemonic_seed_exists(&self) -> Result<bool, PersistentConfigError> {
-        self.mnemonic_seed_exists_params.lock().unwrap().push(());
-        Self::result_from(&self.mnemonic_seed_exists_results)
-    }
-
-    fn neighborhood_mode(&self) -> Result<NeighborhoodModeLight, PersistentConfigError> {
-        self.neighborhood_mode_results.borrow_mut().remove(0)
-=======
     fn consuming_wallet_private_key(
         &self,
         db_password: &str,
@@ -268,20 +247,10 @@
 
     fn earning_wallet_address(&self) -> Result<Option<String>, PersistentConfigError> {
         Self::result_from(&self.earning_wallet_address_results)
->>>>>>> f87a7e26
-    }
-
-    fn set_neighborhood_mode(
-        &mut self,
-<<<<<<< HEAD
-        value: NeighborhoodModeLight,
-    ) -> Result<(), PersistentConfigError> {
-        self.set_neighborhood_mode_params
-            .lock()
-            .unwrap()
-            .push(value);
-        self.set_neighborhood_mode_results.borrow_mut().remove(0)
-=======
+    }
+
+    fn set_wallet_info(
+        &mut self,
         consuming_wallet_private_key: &str,
         earning_wallet_address: &str,
         db_password: &str,
@@ -292,7 +261,17 @@
             db_password.to_string(),
         ));
         self.set_wallet_info_results.borrow_mut().remove(0)
->>>>>>> f87a7e26
+    }
+
+    fn set_neighborhood_mode(
+        &mut self,
+        value: NeighborhoodModeLight,
+    ) -> Result<(), PersistentConfigError> {
+        self.set_neighborhood_mode_params
+            .lock()
+            .unwrap()
+            .push(value);
+        self.set_neighborhood_mode_results.borrow_mut().remove(0)
     }
 
     fn past_neighbors(
@@ -480,20 +459,8 @@
             .remove(0)
     }
 
-    fn set_wallet_info(
-        &mut self,
-        mnemonic_seed: &dyn AsRef<[u8]>,
-        consuming_wallet_derivation_path: &str,
-        earning_wallet_address: &str,
-        db_password: &str,
-    ) -> Result<(), PersistentConfigError> {
-        self.set_wallet_info_params.lock().unwrap().push((
-            PlainData::new(mnemonic_seed.as_ref()),
-            consuming_wallet_derivation_path.to_string(),
-            earning_wallet_address.to_string(),
-            db_password.to_string(),
-        ));
-        self.set_wallet_info_results.borrow_mut().remove(0)
+    fn neighborhood_mode(&self) -> Result<NeighborhoodModeLight, PersistentConfigError> {
+        self.neighborhood_mode_results.borrow_mut().remove(0)
     }
 }
 
