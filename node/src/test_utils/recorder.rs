--- conflicted
+++ resolved
@@ -408,13 +408,8 @@
         report_routing_service_provided: recipient!(addr, ReportRoutingServiceProvidedMessage),
         report_exit_service_provided: recipient!(addr, ReportExitServiceProvidedMessage),
         report_services_consumed: recipient!(addr, ReportServicesConsumedMessage),
-<<<<<<< HEAD
-        report_new_payments: recipient!(addr, ReceivedPayments),
+        report_inbound_payments: recipient!(addr, ReceivedPayments),
         init_pending_payable_fingerprints: recipient!(addr, PendingPayableFingerprintSeeds),
-=======
-        report_inbound_payments: recipient!(addr, ReceivedPayments),
-        pending_payable_fingerprint: recipient!(addr, PendingPayableFingerprint),
->>>>>>> 646eac20
         report_transaction_receipts: recipient!(addr, ReportTransactionReceipts),
         report_sent_payments: recipient!(addr, SentPayables),
         scan_errors: recipient!(addr, ScanError),
