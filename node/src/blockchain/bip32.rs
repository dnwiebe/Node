--- conflicted
+++ resolved
@@ -68,15 +68,6 @@
             .map_err(|e| format!("{:?}", e))
     }
 
-<<<<<<< HEAD
-    pub fn clone_secret(&self) -> SecretKey {
-        match self.secret.to_crypto(&Protected::from("secret"), 1) {
-            Ok(crypto) => match SecretKey::from_crypto(&crypto, &Protected::from("secret")) {
-                Ok(secret) => secret,
-                Err(e) => panic!("{:?}", e),
-            },
-            Err(e) => panic!("{:?}", e),
-=======
     pub fn clone_secret(&self) -> Vec<u8> {
         self.secret_raw.clone()
     }
@@ -89,7 +80,6 @@
                 "Number of bytes of the secret differs from 32: {}",
                 raw_secret.len()
             ))
->>>>>>> 6725fe88
         }
     }
 }
@@ -128,18 +118,9 @@
     where
         S: Serializer,
     {
-<<<<<<< HEAD
-        let result = self
-            .secret
-            .to_crypto(&Protected::from("secret"), 1)
-=======
         let secret: EthsignSecretKey = self.into();
         let result = secret
-            .to_crypto(
-                &Protected::from("secret"),
-                NonZeroU32::new(1).expect("Could not create"),
-            )
->>>>>>> 6725fe88
+            .to_crypto(&Protected::from("secret"), 1)
             .map_err(ser::Error::custom)?;
         result.serialize(serializer)
     }
