// Copyright (c) 2019, MASQ (https://masq.ai) and/or its affiliates. All rights reserved.

use crate::accountant::payable_dao::{Payable, PayableAccount};
use crate::accountant::{
    ReceivedPayments, ResponseSkeleton, ScanError, SentPayable, SkeletonOptHolder,
};
use crate::accountant::{ReportTransactionReceipts, RequestTransactionReceipts};
use crate::blockchain::blockchain_interface::{
    BlockchainError, BlockchainInterface, BlockchainInterfaceClandestine,
    BlockchainInterfaceNonClandestine, BlockchainResult, SendTransactionInputs,
};
use crate::database::db_initializer::{DbInitializer, DATABASE_FILE};
use crate::database::db_migrations::MigratorConfig;
use crate::db_config::config_dao::ConfigDaoReal;
use crate::db_config::persistent_configuration::{
    PersistentConfiguration, PersistentConfigurationReal,
};
use crate::sub_lib::blockchain_bridge::BlockchainBridgeSubs;
use crate::sub_lib::blockchain_bridge::ReportAccountsPayable;
use crate::sub_lib::peer_actors::BindMessage;
use crate::sub_lib::set_consuming_wallet_message::SetConsumingWalletMessage;
use crate::sub_lib::utils::handle_ui_crash_request;
use crate::sub_lib::wallet::Wallet;
use actix::Actor;
use actix::Context;
use actix::Handler;
use actix::Message;
use actix::{Addr, Recipient};
<<<<<<< HEAD
use masq_lib::crash_point::CrashPoint;
use masq_lib::logger::Logger;
use masq_lib::messages::{FromMessageBody, UiCrashRequest};
=======
use itertools::Itertools;
use masq_lib::blockchains::chains::Chain;
use masq_lib::logger::Logger;
use masq_lib::messages::ScanType;
>>>>>>> e09c1e7c
use masq_lib::ui_gateway::NodeFromUiMessage;
use masq_lib::utils::plus;
use std::convert::TryFrom;
use std::path::PathBuf;
use std::time::SystemTime;
use web3::transports::Http;
use web3::types::{TransactionReceipt, H256};

pub const CRASH_KEY: &str = "BLOCKCHAINBRIDGE";

pub struct BlockchainBridge {
    consuming_wallet_opt: Option<Wallet>,
    blockchain_interface: Box<dyn BlockchainInterface>,
    logger: Logger,
    persistent_config: Box<dyn PersistentConfiguration>,
    set_consuming_wallet_subs_opt: Option<Vec<Recipient<SetConsumingWalletMessage>>>,
    sent_payable_subs_opt: Option<Recipient<SentPayable>>,
    received_payments_subs_opt: Option<Recipient<ReceivedPayments>>,
    scan_error_subs_opt: Option<Recipient<ScanError>>,
    crashable: bool,
    payment_confirmation: TransactionConfirmationTools,
}

struct TransactionConfirmationTools {
    transaction_backup_subs_opt: Option<Recipient<PendingPayableFingerprint>>,
    report_transaction_receipts_sub_opt: Option<Recipient<ReportTransactionReceipts>>,
}

impl Actor for BlockchainBridge {
    type Context = Context<Self>;
}

impl Handler<BindMessage> for BlockchainBridge {
    type Result = ();

    fn handle(&mut self, msg: BindMessage, _ctx: &mut Self::Context) -> Self::Result {
        self.set_consuming_wallet_subs_opt = Some(vec![
            msg.peer_actors.neighborhood.set_consuming_wallet_sub,
            msg.peer_actors.proxy_server.set_consuming_wallet_sub,
        ]);
        self.payment_confirmation.transaction_backup_subs_opt =
            Some(msg.peer_actors.accountant.pending_payable_fingerprint);
        self.payment_confirmation
            .report_transaction_receipts_sub_opt =
            Some(msg.peer_actors.accountant.report_transaction_receipts);
        self.sent_payable_subs_opt = Some(msg.peer_actors.accountant.report_sent_payments);
        self.received_payments_subs_opt = Some(msg.peer_actors.accountant.report_new_payments);
        self.scan_error_subs_opt = Some(msg.peer_actors.accountant.scan_errors);
        match self.consuming_wallet_opt.as_ref() {
            Some(wallet) => debug!(
                self.logger,
                "Received BindMessage; consuming wallet address {}", wallet
            ),
            None => debug!(
                self.logger,
                "Received BindMessage; no consuming wallet address specified"
            ),
        }
    }
}

#[derive(Debug, PartialEq, Eq, Message, Clone)]
pub struct RetrieveTransactions {
    pub recipient: Wallet,
    pub response_skeleton_opt: Option<ResponseSkeleton>,
}

impl SkeletonOptHolder for RetrieveTransactions {
    fn skeleton_opt(&self) -> Option<ResponseSkeleton> {
        self.response_skeleton_opt
    }
}

impl Handler<RetrieveTransactions> for BlockchainBridge {
    type Result = ();

    fn handle(
        &mut self,
        msg: RetrieveTransactions,
        _ctx: &mut Self::Context,
    ) -> <Self as Handler<RetrieveTransactions>>::Result {
        self.handle_scan(
            Self::handle_retrieve_transactions,
            ScanType::Receivables,
            &msg,
        )
    }
}

impl Handler<RequestTransactionReceipts> for BlockchainBridge {
    type Result = ();

    fn handle(&mut self, msg: RequestTransactionReceipts, _ctx: &mut Self::Context) {
        self.handle_scan(
            Self::handle_request_transaction_receipts,
            ScanType::PendingPayables,
            &msg,
        )
    }
}

impl Handler<ReportAccountsPayable> for BlockchainBridge {
    type Result = ();

    fn handle(&mut self, msg: ReportAccountsPayable, _ctx: &mut Self::Context) {
        self.handle_scan(
            Self::handle_report_accounts_payable,
            ScanType::Payables,
            &msg,
        )
    }
}

#[derive(Debug, PartialEq, Eq, Message, Clone)]
pub struct PendingPayableFingerprint {
    pub rowid_opt: Option<u64>, //None when initialized
    pub timestamp: SystemTime,
    pub hash: H256,
    pub attempt_opt: Option<u16>, //None when initialized
    pub amount: u64,
    pub process_error: Option<String>,
}

impl Handler<NodeFromUiMessage> for BlockchainBridge {
    type Result = ();

    fn handle(&mut self, msg: NodeFromUiMessage, _ctx: &mut Self::Context) -> Self::Result {
        handle_ui_crash_request(msg, &self.logger, self.crashable, CRASH_KEY)
    }
}

impl BlockchainBridge {
    pub fn new(
        blockchain_interface: Box<dyn BlockchainInterface>,
        persistent_config: Box<dyn PersistentConfiguration>,
        crashable: bool,
        consuming_wallet_opt: Option<Wallet>,
    ) -> BlockchainBridge {
        BlockchainBridge {
<<<<<<< HEAD
            consuming_wallet: config.consuming_wallet_opt.clone(),
=======
            consuming_wallet_opt,
>>>>>>> e09c1e7c
            blockchain_interface,
            persistent_config,
            set_consuming_wallet_subs_opt: None,
            sent_payable_subs_opt: None,
            received_payments_subs_opt: None,
            scan_error_subs_opt: None,
            crashable,
            logger: Logger::new("BlockchainBridge"),
            payment_confirmation: TransactionConfirmationTools {
                transaction_backup_subs_opt: None,
                report_transaction_receipts_sub_opt: None,
            },
        }
    }

    pub fn make_connections(
        blockchain_service_url: Option<String>,
        db_initializer: &dyn DbInitializer,
        data_directory: PathBuf,
        chain: Chain,
    ) -> (
        Box<dyn BlockchainInterface>,
        Box<dyn PersistentConfiguration>,
    ) {
        let blockchain_interface: Box<dyn BlockchainInterface> = {
            match blockchain_service_url {
                Some(url) => match Http::new(&url) {
                    Ok((event_loop_handle, transport)) => Box::new(
                        BlockchainInterfaceNonClandestine::new(transport, event_loop_handle, chain),
                    ),
                    Err(e) => panic!("Invalid blockchain node URL: {:?}", e),
                },
                None => Box::new(BlockchainInterfaceClandestine::new(chain)),
            }
        };
        let config_dao = Box::new(ConfigDaoReal::new(
            db_initializer
                .initialize(&data_directory, true, MigratorConfig::panic_on_migration())
                .unwrap_or_else(|_| {
                    panic!(
                        "Failed to connect to database at {:?}",
                        &data_directory.join(DATABASE_FILE)
                    )
                }),
        ));
        (
            blockchain_interface,
            Box::new(PersistentConfigurationReal::new(config_dao)),
        )
    }

    pub fn make_subs_from(addr: &Addr<BlockchainBridge>) -> BlockchainBridgeSubs {
        BlockchainBridgeSubs {
            bind: recipient!(addr, BindMessage),
            report_accounts_payable: recipient!(addr, ReportAccountsPayable),
            retrieve_transactions: recipient!(addr, RetrieveTransactions),
            ui_sub: recipient!(addr, NodeFromUiMessage),
            request_transaction_receipts: recipient!(addr, RequestTransactionReceipts),
        }
    }

    fn handle_report_accounts_payable(
        &mut self,
        creditors_msg: &ReportAccountsPayable,
    ) -> Result<(), String> {
        let skeleton = creditors_msg.response_skeleton_opt;
        let processed_payments = self.handle_report_accounts_payable_inner(creditors_msg);
        processed_payments.map(|payments| {
            self.sent_payable_subs_opt
                .as_ref()
                .expect("Accountant is unbound")
                .try_send(SentPayable {
                    timestamp: SystemTime::now(),
                    payable: payments,
                    response_skeleton_opt: skeleton,
                })
                .expect("Accountant is dead");
        })
    }

    fn handle_report_accounts_payable_inner(
        &self,
        creditors_msg: &ReportAccountsPayable,
    ) -> Result<Vec<BlockchainResult<Payable>>, String> {
        match self.consuming_wallet_opt.as_ref() {
            Some(consuming_wallet) => match self.persistent_config.gas_price() {
                Ok(gas_price) => {
                    Ok(self.process_payments(creditors_msg, gas_price, consuming_wallet))
                }
                Err(err) => Err(format!("ReportAccountPayable: gas-price: {:?}", err)),
            },
            None => Err(String::from("No consuming wallet specified")),
        }
    }

    fn handle_retrieve_transactions(&mut self, msg: &RetrieveTransactions) -> Result<(), String> {
        let start_block = match self.persistent_config.start_block() {
            Ok (sb) => sb,
            Err (e) => panic! ("Cannot retrieve start block from database; payments to you may not be processed: {:?}", e)
        };
        let retrieved_transactions = self
            .blockchain_interface
            .retrieve_transactions(start_block, &msg.recipient);
        match retrieved_transactions {
            Ok(transactions) => {
                if let Err(e) = self
                    .persistent_config
                    .set_start_block(transactions.new_start_block)
                {
                    panic! ("Cannot set start block in database; payments to you may not be processed: {:?}", e)
                };
                if transactions.transactions.is_empty() {
                    debug!(self.logger, "No new receivable detected");
                }
                self.received_payments_subs_opt
                    .as_ref()
                    .expect("Accountant is unbound")
                    .try_send(ReceivedPayments {
                        timestamp: SystemTime::now(),
                        payments: transactions.transactions,
                        response_skeleton_opt: msg.response_skeleton_opt,
                    })
                    .expect("Accountant is dead.");
                Ok(())
            }
            Err(e) => Err(format!(
                "Tried to retrieve received payments but failed: {:?}",
                e
            )),
        }
    }

    fn handle_request_transaction_receipts(
        &mut self,
        msg: &RequestTransactionReceipts,
    ) -> Result<(), String> {
        let short_circuit_result: (
            Vec<Option<TransactionReceipt>>,
            Option<(BlockchainError, H256)>,
        ) = msg
            .pending_payable
            .iter()
            .fold((vec![], None), |so_far, current_fingerprint| match so_far {
                (_, None) => match self
                    .blockchain_interface
                    .get_transaction_receipt(current_fingerprint.hash)
                {
                    Ok(receipt_opt) => (plus(so_far.0, receipt_opt), None),
                    Err(e) => (so_far.0, Some((e, current_fingerprint.hash))),
                },
                _ => so_far,
            });
        let (vector_of_results, error_opt) = short_circuit_result;
        if !vector_of_results.is_empty() {
            let pairs = vector_of_results
                .into_iter()
                .zip(msg.pending_payable.iter().cloned())
                .collect_vec();
            self.payment_confirmation
                .report_transaction_receipts_sub_opt
                .as_ref()
                .expect("Accountant is unbound")
                .try_send(ReportTransactionReceipts {
                    fingerprints_with_receipts: pairs,
                    response_skeleton_opt: msg.response_skeleton_opt,
                })
                .expect("Accountant is dead");
        }
        if let Some((e, hash)) = error_opt {
            return Err (format! (
                "Aborting scanning; request of a transaction receipt for '{:?}' failed due to '{:?}'",
                hash,
                e
            ));
        }
        Ok(())
    }

    fn handle_scan<M, F>(&mut self, handler: F, scan_type: ScanType, msg: &M)
    where
        F: FnOnce(&mut BlockchainBridge, &M) -> Result<(), String>,
        M: SkeletonOptHolder,
    {
        let skeleton_opt = msg.skeleton_opt();
        match handler(self, msg) {
            Ok(_r) => (),
            Err(e) => {
                warning!(self.logger, "{}", e);
                if let Some(skeleton) = skeleton_opt {
                    debug!(self.logger, "Skeleton is populated; sending ScanError");
                    self.scan_error_subs_opt
                        .as_ref()
                        .expect("Accountant not bound")
                        .try_send(ScanError {
                            scan_type,
                            response_skeleton: skeleton,
                            msg: e,
                        })
                        .expect("Accountant is dead");
                } else {
                    debug!(
                        self.logger,
                        "Skeleton is unpopulated; not sending ScanError"
                    );
                }
            }
        }
    }

    fn process_payments(
        &self,
        creditors_msg: &ReportAccountsPayable,
        gas_price: u64,
        consuming_wallet: &Wallet,
    ) -> Vec<BlockchainResult<Payable>> {
        creditors_msg
            .accounts
            .iter()
            .map(|payable| self.process_payments_inner_body(payable, gas_price, consuming_wallet))
            .collect::<Vec<BlockchainResult<Payable>>>()
    }

    fn process_payments_inner_body(
        &self,
        payable: &PayableAccount,
        gas_price: u64,
        consuming_wallet: &Wallet,
    ) -> BlockchainResult<Payable> {
        let nonce = self
            .blockchain_interface
            .get_transaction_count(consuming_wallet)?;
        let unsigned_amount = u64::try_from(payable.balance)
            .expect("negative balance for qualified payable is nonsense");
        let send_tools = self.blockchain_interface.send_transaction_tools(
            self.payment_confirmation
                .transaction_backup_subs_opt
                .as_ref()
                .expect("Accountant is unbound"),
        );
        match self
            .blockchain_interface
            .send_transaction(SendTransactionInputs::new(
                payable,
                consuming_wallet,
                nonce,
                gas_price,
                send_tools.as_ref(),
            )?) {
            Ok((hash, timestamp)) => Ok(Payable::new(
                payable.wallet.clone(),
                unsigned_amount,
                hash,
                timestamp,
            )),
            Err(e) => Err(e.into()),
            //if you're adding more code here that can fail don't forget to provide
            //the transaction hash together with the error
        }
    }
}

#[derive(Debug, PartialEq, Eq, Clone)]
struct PendingTxInfo {
    hash: H256,
    when_sent: SystemTime,
}

#[cfg(test)]
mod tests {
    use super::*;
    use crate::accountant::payable_dao::PayableAccount;
    use crate::accountant::test_utils::make_pending_payable_fingerprint;
    use crate::blockchain::bip32::Bip32ECKeyProvider;
    use crate::blockchain::blockchain_bridge::Payable;
    use crate::blockchain::blockchain_interface::{
        BlockchainError, BlockchainTransaction, BlockchainTransactionError,
        RetrievedBlockchainTransactions,
    };
    use crate::blockchain::test_utils::BlockchainInterfaceMock;
    use crate::blockchain::tool_wrappers::SendTransactionToolsWrapperNull;
    use crate::database::dao_utils::from_time_t;
    use crate::database::db_initializer::test_utils::DbInitializerMock;
    use crate::db_config::persistent_configuration::PersistentConfigError;
<<<<<<< HEAD
=======
    use crate::node_test_utils::check_timestamp;
>>>>>>> e09c1e7c
    use crate::test_utils::persistent_configuration_mock::PersistentConfigurationMock;
    use crate::test_utils::recorder::{make_recorder, peer_actors_builder};
    use crate::test_utils::unshared_test_utils::{
        configure_default_persistent_config, prove_that_crash_request_handler_is_hooked_up, ZERO,
    };
    use crate::test_utils::{make_paying_wallet, make_wallet};
    use actix::System;
    use ethereum_types::{BigEndianHash, U64};
    use ethsign_crypto::Keccak256;
<<<<<<< HEAD
    use futures::future::Future;
    use masq_lib::crash_point::CrashPoint;
    use masq_lib::messages::ToMessageBody;
    use masq_lib::test_utils::logging::init_test_logging;
    use masq_lib::test_utils::logging::TestLogHandler;
    use masq_lib::test_utils::utils::DEFAULT_CHAIN_ID;
=======
    use masq_lib::constants::DEFAULT_CHAIN;
    use masq_lib::messages::ScanType;
    use masq_lib::test_utils::logging::init_test_logging;
    use masq_lib::test_utils::logging::TestLogHandler;
>>>>>>> e09c1e7c
    use rustc_hex::FromHex;
    use std::sync::{Arc, Mutex};
    use std::time::SystemTime;
    use web3::types::{TransactionReceipt, H160, H256, U256};

    #[test]
    fn constants_have_correct_values() {
        assert_eq!(CRASH_KEY, "BLOCKCHAINBRIDGE");
    }

    fn stub_bi() -> Box<dyn BlockchainInterface> {
        Box::new(BlockchainInterfaceMock::default())
    }

    #[test]
    fn blockchain_bridge_receives_bind_message_with_consuming_private_key() {
        init_test_logging();
        let secret: Vec<u8> = "cc46befe8d169b89db447bd725fc2368b12542113555302598430cb5d5c74ea9"
            .from_hex()
            .unwrap();
        let consuming_wallet = Wallet::from(Bip32ECKeyProvider::from_raw_secret(&secret).unwrap());
        let subject = BlockchainBridge::new(
            stub_bi(),
            Box::new(configure_default_persistent_config(ZERO)),
            false,
            Some(consuming_wallet.clone()),
        );
        let system = System::new("blockchain_bridge_receives_bind_message");
        let addr = subject.start();

        addr.try_send(BindMessage {
            peer_actors: peer_actors_builder().build(),
        })
        .unwrap();

        System::current().stop();
        system.run();
        TestLogHandler::new().exists_log_containing(&format!(
            "DEBUG: BlockchainBridge: Received BindMessage; consuming wallet address {}",
            consuming_wallet
        ));
    }

    #[test]
    fn blockchain_bridge_receives_bind_message_without_consuming_private_key() {
        init_test_logging();
        let subject = BlockchainBridge::new(
            stub_bi(),
            Box::new(PersistentConfigurationMock::default()),
            false,
            None,
        );
        let system = System::new("blockchain_bridge_receives_bind_message");
        let addr = subject.start();

        addr.try_send(BindMessage {
            peer_actors: peer_actors_builder().build(),
        })
        .unwrap();

        System::current().stop();
        system.run();
        TestLogHandler::new().exists_log_containing(
            "DEBUG: BlockchainBridge: Received BindMessage; no consuming wallet address specified",
        );
    }

    #[test]
    #[should_panic(expected = "Invalid blockchain node URL")]
    fn invalid_blockchain_url_produces_panic() {
        let data_directory = PathBuf::new(); //never reached
        let blockchain_service_url = Some("http://λ:8545".to_string());
        let _ = BlockchainBridge::make_connections(
            blockchain_service_url,
            &DbInitializerMock::default(),
            data_directory,
            DEFAULT_CHAIN,
        );
    }

    #[test]
    fn report_accounts_payable_returns_error_for_blockchain_error() {
        let get_transaction_count_params_arc = Arc::new(Mutex::new(vec![]));
        let transaction_hash = H256::from_uint(&U256::from(789));
        let blockchain_interface_mock = BlockchainInterfaceMock::default()
            .get_transaction_count_params(&get_transaction_count_params_arc)
            .get_transaction_count_result(Ok(web3::types::U256::from(1)))
            .send_transaction_tools_result(Box::new(SendTransactionToolsWrapperNull))
            .send_transaction_result(Err(BlockchainTransactionError::Sending(
                String::from("mock payment failure"),
                transaction_hash,
            )));
        let consuming_wallet = make_wallet("somewallet");
        let persistent_configuration_mock =
            PersistentConfigurationMock::new().gas_price_result(Ok(3u64));
        let mut subject = BlockchainBridge::new(
            Box::new(blockchain_interface_mock),
            Box::new(persistent_configuration_mock),
            false,
            Some(consuming_wallet.clone()),
        );
        let request = ReportAccountsPayable {
            accounts: vec![PayableAccount {
                wallet: make_wallet("blah"),
                balance: 42,
                last_paid_timestamp: SystemTime::now(),
                pending_payable_opt: None,
            }],
            response_skeleton_opt: None,
        };
        let (accountant, _, _) = make_recorder();
        let backup_recipient = accountant.start().recipient();
        subject.payment_confirmation.transaction_backup_subs_opt = Some(backup_recipient);

        let result = subject.handle_report_accounts_payable_inner(&request);

        assert_eq!(
            result,
            Ok(vec![Err(BlockchainError::TransactionFailed {
                msg: String::from("Sending: mock payment failure"),
                hash_opt: Some(transaction_hash)
            })])
        );
        let get_transaction_count_params = get_transaction_count_params_arc.lock().unwrap();
        assert_eq!(*get_transaction_count_params, vec![consuming_wallet]);
    }

    #[test]
    fn report_accounts_payable_returns_error_when_there_is_no_consuming_wallet_configured() {
        let blockchain_interface_mock = BlockchainInterfaceMock::default();
        let persistent_configuration_mock = PersistentConfigurationMock::default();
        let subject = BlockchainBridge::new(
            Box::new(blockchain_interface_mock),
            Box::new(persistent_configuration_mock),
            false,
            None,
        );
        let request = ReportAccountsPayable {
            accounts: vec![PayableAccount {
                wallet: make_wallet("blah"),
                balance: 42,
                last_paid_timestamp: SystemTime::now(),
                pending_payable_opt: None,
            }],
            response_skeleton_opt: None,
        };

        let result = subject.handle_report_accounts_payable_inner(&request);

        assert_eq!(result, Err("No consuming wallet specified".to_string()));
    }

    #[test]
    fn handle_report_accounts_payable_transacts_and_sends_finished_payments_back_to_accountant() {
        let system =
            System::new("report_accounts_payable_sends_transactions_to_blockchain_interface");
        let get_transaction_count_params_arc = Arc::new(Mutex::new(vec![]));
        let send_transaction_params_arc = Arc::new(Mutex::new(vec![]));
        let (accountant, _, accountant_recording_arc) = make_recorder();
        let blockchain_interface_mock = BlockchainInterfaceMock::default()
            .get_transaction_count_params(&get_transaction_count_params_arc)
            .get_transaction_count_result(Ok(U256::from(1u64)))
            .get_transaction_count_result(Ok(U256::from(2u64)))
            .send_transaction_tools_result(Box::new(SendTransactionToolsWrapperNull))
            .send_transaction_tools_result(Box::new(SendTransactionToolsWrapperNull))
            .send_transaction_params(&send_transaction_params_arc)
            .send_transaction_result(Ok((
                H256::from("sometransactionhash".keccak256()),
                from_time_t(150_000_000),
            )))
            .send_transaction_result(Ok((
                H256::from("someothertransactionhash".keccak256()),
                from_time_t(160_000_000),
            )));
        let expected_gas_price = 5u64;
        let persistent_configuration_mock =
            PersistentConfigurationMock::default().gas_price_result(Ok(expected_gas_price));
        let consuming_wallet = make_paying_wallet(b"somewallet");
        let subject = BlockchainBridge::new(
            Box::new(blockchain_interface_mock),
            Box::new(persistent_configuration_mock),
            false,
            Some(consuming_wallet.clone()),
        );
        let addr = subject.start();
        let subject_subs = BlockchainBridge::make_subs_from(&addr);
        let peer_actors = peer_actors_builder().accountant(accountant).build();
        send_bind_message!(subject_subs, peer_actors);
        let before = SystemTime::now();

        let _ = addr
            .try_send(ReportAccountsPayable {
                accounts: vec![
                    PayableAccount {
                        wallet: make_wallet("blah"),
                        balance: 420,
                        last_paid_timestamp: from_time_t(150_000_000),
                        pending_payable_opt: None,
                    },
                    PayableAccount {
                        wallet: make_wallet("foo"),
                        balance: 210,
                        last_paid_timestamp: from_time_t(160_000_000),
                        pending_payable_opt: None,
                    },
                ],
                response_skeleton_opt: Some(ResponseSkeleton {
                    client_id: 1234,
                    context_id: 4321,
                }),
            })
            .unwrap();

        System::current().stop();
        system.run();
        let after = SystemTime::now();
        let send_transaction_params = send_transaction_params_arc.lock().unwrap();
        assert_eq!(
            *send_transaction_params,
            vec![
                (
                    consuming_wallet.clone(),
                    make_wallet("blah"),
                    420,
                    U256::from(1u64),
                    expected_gas_price
                ),
                (
                    consuming_wallet.clone(),
                    make_wallet("foo"),
                    210,
                    U256::from(2u64),
                    expected_gas_price
                )
            ]
        );
        let get_transaction_count_params = get_transaction_count_params_arc.lock().unwrap();
        assert_eq!(
            *get_transaction_count_params,
            vec![consuming_wallet.clone(), consuming_wallet.clone()]
        );
        let accountant_received_payment = accountant_recording_arc.lock().unwrap();
        assert_eq!(accountant_received_payment.len(), 1);
        let sent_payments_msg = accountant_received_payment.get_record::<SentPayable>(0);
        check_timestamp(before, sent_payments_msg.timestamp, after);
        assert_eq!(
            *sent_payments_msg,
            SentPayable {
                timestamp: sent_payments_msg.timestamp,
                payable: vec![
                    Ok(Payable {
                        to: make_wallet("blah"),
                        amount: 420,
                        timestamp: from_time_t(150_000_000),
                        tx_hash: H256::from("sometransactionhash".keccak256())
                    }),
                    Ok(Payable {
                        to: make_wallet("foo"),
                        amount: 210,
                        timestamp: from_time_t(160_000_000),
                        tx_hash: H256::from("someothertransactionhash".keccak256())
                    })
                ],
                response_skeleton_opt: Some(ResponseSkeleton {
                    client_id: 1234,
                    context_id: 4321
                })
            }
        );
    }

    #[test]
    fn handle_report_account_payable_manages_gas_price_error() {
        init_test_logging();
        let blockchain_interface_mock = BlockchainInterfaceMock::default()
            .get_transaction_count_result(Ok(web3::types::U256::from(1)));
        let persistent_configuration_mock = PersistentConfigurationMock::new()
            .gas_price_result(Err(PersistentConfigError::TransactionError));
        let consuming_wallet = make_wallet("somewallet");
        let mut subject = BlockchainBridge::new(
            Box::new(blockchain_interface_mock),
            Box::new(persistent_configuration_mock),
            false,
            Some(consuming_wallet),
        );
        let request = ReportAccountsPayable {
            accounts: vec![PayableAccount {
                wallet: make_wallet("blah"),
                balance: 42,
                last_paid_timestamp: SystemTime::now(),
                pending_payable_opt: None,
            }],
            response_skeleton_opt: None,
        };

        subject.handle_scan(
            BlockchainBridge::handle_report_accounts_payable,
            ScanType::Payables,
            &request,
        );

        TestLogHandler::new().exists_log_containing(
            "WARN: BlockchainBridge: ReportAccountPayable: gas-price: TransactionError",
        );
    }

    #[test]
    fn blockchain_bridge_processes_requests_for_transaction_receipts_when_all_were_ok() {
        let get_transaction_receipt_params_arc = Arc::new(Mutex::new(vec![]));
        let (accountant, _, accountant_recording_arc) = make_recorder();
        let pending_payable_fingerprint_1 = make_pending_payable_fingerprint();
        let hash_1 = pending_payable_fingerprint_1.hash;
        let hash_2 = H256::from_uint(&U256::from(78989));
        let pending_payable_fingerprint_2 = PendingPayableFingerprint {
            rowid_opt: Some(456),
            timestamp: SystemTime::now(),
            hash: hash_2,
            attempt_opt: Some(3),
            amount: 4565,
            process_error: None,
        };
        let blockchain_interface_mock = BlockchainInterfaceMock::default()
            .get_transaction_receipt_params(&get_transaction_receipt_params_arc)
            .get_transaction_receipt_result(Ok(Some(TransactionReceipt::default())))
            .get_transaction_receipt_result(Ok(None));
        let subject = BlockchainBridge::new(
            Box::new(blockchain_interface_mock),
            Box::new(PersistentConfigurationMock::default()),
            false,
            None,
        );
        let addr = subject.start();
        let subject_subs = BlockchainBridge::make_subs_from(&addr);
        let peer_actors = peer_actors_builder().accountant(accountant).build();
        send_bind_message!(subject_subs, peer_actors);
        let msg = RequestTransactionReceipts {
            pending_payable: vec![
                pending_payable_fingerprint_1.clone(),
                pending_payable_fingerprint_2.clone(),
            ],
            response_skeleton_opt: Some(ResponseSkeleton {
                client_id: 1234,
                context_id: 4321,
            }),
        };

        let _ = addr.try_send(msg).unwrap();

        let system = System::new("transaction receipts");
        System::current().stop();
        system.run();
        let accountant_recording = accountant_recording_arc.lock().unwrap();
        assert_eq!(accountant_recording.len(), 1);
        let received_message = accountant_recording.get_record::<ReportTransactionReceipts>(0);
        assert_eq!(
            received_message,
            &ReportTransactionReceipts {
                fingerprints_with_receipts: vec![
                    (
                        Some(TransactionReceipt::default()),
                        pending_payable_fingerprint_1
                    ),
                    (None, pending_payable_fingerprint_2),
                ],
                response_skeleton_opt: Some(ResponseSkeleton {
                    client_id: 1234,
                    context_id: 4321
                }),
            }
        );
        let get_transaction_receipt_params = get_transaction_receipt_params_arc.lock().unwrap();
        assert_eq!(*get_transaction_receipt_params, vec![hash_1, hash_2])
    }

    #[test]
    fn blockchain_bridge_logs_error_from_retrieving_received_payments() {
        init_test_logging();
        let blockchain_interface = BlockchainInterfaceMock::default().retrieve_transactions_result(
            Err(BlockchainError::QueryFailed("we have no luck".to_string())),
        );
        let persistent_config = PersistentConfigurationMock::new().start_block_result(Ok(5)); // no set_start_block_result: set_start_block() must not be called
        let mut subject = BlockchainBridge::new(
            Box::new(blockchain_interface),
            Box::new(persistent_config),
            false,
            None,
        );
        let msg = RetrieveTransactions {
            recipient: make_wallet("blah"),
            response_skeleton_opt: None,
        };

        subject.handle_scan(
            BlockchainBridge::handle_retrieve_transactions,
            ScanType::Receivables,
            &msg,
        );

        TestLogHandler::new().exists_log_containing(
            "WARN: BlockchainBridge: Tried to retrieve \
         received payments but failed: QueryFailed(\"we have no luck\")",
        );
    }

    #[test]
    fn handle_request_transaction_receipts_short_circuits_on_failure_from_remote_process_sends_back_all_good_results_and_logs_abort(
    ) {
        init_test_logging();
        let get_transaction_receipt_params_arc = Arc::new(Mutex::new(vec![]));
        let (accountant, _, accountant_recording_arc) = make_recorder();
        let accountant_addr = accountant.start();
        let report_transaction_receipt_recipient: Recipient<ReportTransactionReceipts> =
            accountant_addr.clone().recipient();
        let scan_error_recipient: Recipient<ScanError> = accountant_addr.recipient();
        let hash_1 = H256::from_uint(&U256::from(111334));
        let hash_2 = H256::from_uint(&U256::from(100000));
        let hash_3 = H256::from_uint(&U256::from(78989));
        let hash_4 = H256::from_uint(&U256::from(11111));
        let mut fingerprint_1 = make_pending_payable_fingerprint();
        fingerprint_1.hash = hash_1;
        let fingerprint_2 = PendingPayableFingerprint {
            rowid_opt: Some(454),
            timestamp: SystemTime::now(),
            hash: hash_2,
            attempt_opt: Some(3),
            amount: 3333,
            process_error: None,
        };
        let fingerprint_3 = PendingPayableFingerprint {
            rowid_opt: Some(456),
            timestamp: SystemTime::now(),
            hash: hash_3,
            attempt_opt: Some(3),
            amount: 4565,
            process_error: None,
        };
        let fingerprint_4 = PendingPayableFingerprint {
            rowid_opt: Some(450),
            timestamp: from_time_t(230_000_000),
            hash: hash_4,
            attempt_opt: Some(1),
            amount: 7879,
            process_error: None,
        };
        let mut transaction_receipt = TransactionReceipt::default();
        transaction_receipt.block_number = Some(U64::from(4545454));
        transaction_receipt.contract_address = Some(H160::from_low_u64_be(887766));
        let blockchain_interface_mock = BlockchainInterfaceMock::default()
            .get_transaction_receipt_params(&get_transaction_receipt_params_arc)
            .get_transaction_receipt_result(Ok(None))
            .get_transaction_receipt_result(Ok(Some(transaction_receipt.clone())))
            .get_transaction_receipt_result(Err(BlockchainError::QueryFailed(
                "bad bad bad".to_string(),
            )));
        let system = System::new("test_transaction_receipts");
        let mut subject = BlockchainBridge::new(
            Box::new(blockchain_interface_mock),
            Box::new(PersistentConfigurationMock::default()),
            false,
            None,
        );
        subject
            .payment_confirmation
            .report_transaction_receipts_sub_opt = Some(report_transaction_receipt_recipient);
        subject.scan_error_subs_opt = Some(scan_error_recipient);
        let msg = RequestTransactionReceipts {
            pending_payable: vec![
                fingerprint_1.clone(),
                fingerprint_2.clone(),
                fingerprint_3,
                fingerprint_4,
            ],
            response_skeleton_opt: Some(ResponseSkeleton {
                client_id: 1234,
                context_id: 4321,
            }),
        };

        let _ = subject.handle_scan(
            BlockchainBridge::handle_request_transaction_receipts,
            ScanType::PendingPayables,
            &msg,
        );

        System::current().stop();
        assert_eq!(system.run(), 0);
        let get_transaction_receipts_params = get_transaction_receipt_params_arc.lock().unwrap();
        assert_eq!(
            *get_transaction_receipts_params,
            vec![hash_1, hash_2, hash_3]
        );
        let accountant_recording = accountant_recording_arc.lock().unwrap();
        assert_eq!(accountant_recording.len(), 2);
        let report_receipts_msg = accountant_recording.get_record::<ReportTransactionReceipts>(0);
        assert_eq!(
            *report_receipts_msg,
            ReportTransactionReceipts {
                fingerprints_with_receipts: vec![
                    (None, fingerprint_1),
                    (Some(transaction_receipt), fingerprint_2)
                ],
                response_skeleton_opt: Some(ResponseSkeleton {
                    client_id: 1234,
                    context_id: 4321
                }),
            }
        );
        let scan_error_msg = accountant_recording.get_record::<ScanError>(1);
        assert_eq!(*scan_error_msg, ScanError {
            scan_type: ScanType::PendingPayables,
            response_skeleton: ResponseSkeleton { client_id: 1234, context_id: 4321 },
            msg: "Aborting scanning; request of a transaction receipt \
         for '0x000000000000000000000000000000000000000000000000000000000001348d' failed due to 'QueryFailed(\"bad bad bad\")'".to_string()
        });
        TestLogHandler::new().exists_log_containing("WARN: BlockchainBridge: Aborting scanning; request of a transaction receipt \
         for '0x000000000000000000000000000000000000000000000000000000000001348d' failed due to 'QueryFailed(\"bad bad bad\")'");
    }

    #[test]
    fn handle_request_transaction_receipts_short_circuits_on_failure_of_the_first_payment_and_it_does_not_send_any_message_just_aborts_and_logs(
    ) {
        init_test_logging();
        let get_transaction_receipt_params_arc = Arc::new(Mutex::new(vec![]));
        let hash_1 = H256::from_uint(&U256::from(111334));
        let fingerprint_1 = PendingPayableFingerprint {
            rowid_opt: Some(454),
            timestamp: SystemTime::now(),
            hash: hash_1,
            attempt_opt: Some(3),
            amount: 3333,
            process_error: None,
        };
        let fingerprint_2 = PendingPayableFingerprint {
            rowid_opt: Some(456),
            timestamp: SystemTime::now(),
            hash: H256::from_uint(&U256::from(222444)),
            attempt_opt: Some(3),
            amount: 4565,
            process_error: None,
        };
        let blockchain_interface_mock = BlockchainInterfaceMock::default()
            .get_transaction_receipt_params(&get_transaction_receipt_params_arc)
            .get_transaction_receipt_result(Err(BlockchainError::QueryFailed("booga".to_string())));
        let mut subject = BlockchainBridge::new(
            Box::new(blockchain_interface_mock),
            Box::new(PersistentConfigurationMock::default()),
            false,
            None,
        );
        subject
            .payment_confirmation
            //due to this None we would've panicked if we tried to send a msg
            .report_transaction_receipts_sub_opt = None;
        let msg = RequestTransactionReceipts {
            pending_payable: vec![fingerprint_1, fingerprint_2],
            response_skeleton_opt: None,
        };

        let _ = subject.handle_scan(
            BlockchainBridge::handle_request_transaction_receipts,
            ScanType::PendingPayables,
            &msg,
        );

        let get_transaction_receipts_params = get_transaction_receipt_params_arc.lock().unwrap();
        assert_eq!(*get_transaction_receipts_params, vec![hash_1]);
        TestLogHandler::new().exists_log_containing("WARN: BlockchainBridge: Aborting scanning; request of a transaction \
         receipt for '0x000000000000000000000000000000000000000000000000000000000001b2e6' failed due to 'QueryFailed(\"booga\")'");
    }

    #[test]
    fn handle_retrieve_transactions_sends_received_payments_back_to_accountant() {
        let retrieve_transactions_params_arc = Arc::new(Mutex::new(vec![]));
        let system =
            System::new("handle_retrieve_transactions_sends_received_payments_back_to_accountant");
        let (accountant, _, accountant_recording_arc) = make_recorder();
        let earning_wallet = make_wallet("somewallet");
        let amount = 42;
        let amount2 = 55;
        let expected_transactions = RetrievedBlockchainTransactions {
            new_start_block: 1234,
            transactions: vec![
                BlockchainTransaction {
                    block_number: 7,
                    from: earning_wallet.clone(),
                    gwei_amount: amount,
                },
                BlockchainTransaction {
                    block_number: 9,
                    from: earning_wallet.clone(),
                    gwei_amount: amount2,
                },
            ],
        };
        let blockchain_interface_mock = BlockchainInterfaceMock::default()
            .retrieve_transactions_params(&retrieve_transactions_params_arc)
            .retrieve_transactions_result(Ok(expected_transactions.clone()));
        let set_start_block_params_arc = Arc::new(Mutex::new(vec![]));
        let persistent_config = PersistentConfigurationMock::new()
            .start_block_result(Ok(6))
            .set_start_block_params(&set_start_block_params_arc)
            .set_start_block_result(Ok(()));
        let subject = BlockchainBridge::new(
            Box::new(blockchain_interface_mock),
            Box::new(persistent_config),
            false,
            Some(make_wallet("consuming")),
        );
        let addr = subject.start();
        let subject_subs = BlockchainBridge::make_subs_from(&addr);
        let peer_actors = peer_actors_builder().accountant(accountant).build();
        send_bind_message!(subject_subs, peer_actors);
        let retrieve_transactions = RetrieveTransactions {
            recipient: earning_wallet.clone(),
            response_skeleton_opt: Some(ResponseSkeleton {
                client_id: 1234,
                context_id: 4321,
            }),
        };
        let before = SystemTime::now();

        let _ = addr.try_send(retrieve_transactions).unwrap();

        System::current().stop();
        system.run();
        let after = SystemTime::now();
        let set_start_block_params = set_start_block_params_arc.lock().unwrap();
        assert_eq!(*set_start_block_params, vec![1234]);
        let retrieve_transactions_params = retrieve_transactions_params_arc.lock().unwrap();
        assert_eq!(*retrieve_transactions_params, vec![(6, earning_wallet)]);
        let accountant_received_payment = accountant_recording_arc.lock().unwrap();
        assert_eq!(accountant_received_payment.len(), 1);
        let received_payments = accountant_received_payment.get_record::<ReceivedPayments>(0);
        check_timestamp(before, received_payments.timestamp, after);
        assert_eq!(
            received_payments,
            &ReceivedPayments {
                timestamp: received_payments.timestamp,
                payments: expected_transactions.transactions,
                response_skeleton_opt: Some(ResponseSkeleton {
                    client_id: 1234,
                    context_id: 4321
                }),
            }
        );
    }

    #[test]
    fn processing_of_received_payments_continues_even_if_no_payments_are_detected() {
        init_test_logging();
        let blockchain_interface_mock = BlockchainInterfaceMock::default()
            .retrieve_transactions_result(Ok(RetrievedBlockchainTransactions {
                new_start_block: 7,
                transactions: vec![],
            }));
        let set_start_block_params_arc = Arc::new(Mutex::new(vec![]));
        let persistent_config = PersistentConfigurationMock::new()
            .start_block_result(Ok(6))
            .set_start_block_params(&set_start_block_params_arc)
            .set_start_block_result(Ok(()));
        let (accountant, _, accountant_recording_arc) = make_recorder();
        let system = System::new(
            "processing_of_received_payments_continues_even_if_no_payments_are_detected",
        );
        let subject = BlockchainBridge::new(
            Box::new(blockchain_interface_mock),
            Box::new(persistent_config),
            false,
            None, //not needed in this test
        );
        let addr = subject.start();
        let subject_subs = BlockchainBridge::make_subs_from(&addr);
        let peer_actors = peer_actors_builder().accountant(accountant).build();
        send_bind_message!(subject_subs, peer_actors);
        let retrieve_transactions = RetrieveTransactions {
            recipient: make_wallet("somewallet"),
            response_skeleton_opt: Some(ResponseSkeleton {
                client_id: 1234,
                context_id: 4321,
            }),
        };
        let before = SystemTime::now();

        let _ = addr.try_send(retrieve_transactions).unwrap();

        System::current().stop();
        system.run();
        let after = SystemTime::now();
        let set_start_block_params = set_start_block_params_arc.lock().unwrap();
        assert_eq!(*set_start_block_params, vec![7]);
        let accountant_received_payment = accountant_recording_arc.lock().unwrap();
        let received_payments = accountant_received_payment.get_record::<ReceivedPayments>(0);
        check_timestamp(before, received_payments.timestamp, after);
        assert_eq!(
            received_payments,
            &ReceivedPayments {
                timestamp: received_payments.timestamp,
                payments: vec![],
                response_skeleton_opt: Some(ResponseSkeleton {
                    client_id: 1234,
                    context_id: 4321
                }),
            }
        );
        TestLogHandler::new()
            .exists_log_containing("DEBUG: BlockchainBridge: No new receivable detected");
    }

    #[test]
    #[should_panic(
        expected = "Cannot retrieve start block from database; payments to you may not be processed: TransactionError"
    )]
    fn handle_retrieve_transactions_panics_if_start_block_cannot_be_read() {
        let persistent_config = PersistentConfigurationMock::new()
            .start_block_result(Err(PersistentConfigError::TransactionError));
        let mut subject = BlockchainBridge::new(
            Box::new(BlockchainInterfaceMock::default()),
            Box::new(persistent_config),
            false,
            None, //not needed in this test
        );
        let retrieve_transactions = RetrieveTransactions {
            recipient: make_wallet("somewallet"),
            response_skeleton_opt: None,
        };

        let _ = subject.handle_retrieve_transactions(&retrieve_transactions);
    }

    #[test]
    #[should_panic(
        expected = "Cannot set start block in database; payments to you may not be processed: TransactionError"
    )]
    fn handle_retrieve_transactions_panics_if_start_block_cannot_be_written() {
        let persistent_config = PersistentConfigurationMock::new()
            .start_block_result(Ok(1234))
            .set_start_block_result(Err(PersistentConfigError::TransactionError));
        let blockchain_interface = BlockchainInterfaceMock::default().retrieve_transactions_result(
            Ok(RetrievedBlockchainTransactions {
                new_start_block: 1234,
                transactions: vec![BlockchainTransaction {
                    block_number: 1000,
                    from: make_wallet("somewallet"),
                    gwei_amount: 2345,
                }],
            }),
        );
        let mut subject = BlockchainBridge::new(
            Box::new(blockchain_interface),
            Box::new(persistent_config),
            false,
            None, //not needed in this test
        );
        let retrieve_transactions = RetrieveTransactions {
            recipient: make_wallet("somewallet"),
            response_skeleton_opt: None,
        };

        let _ = subject.handle_retrieve_transactions(&retrieve_transactions);
    }

    fn success_handler(
        _bcb: &mut BlockchainBridge,
        _msg: &RetrieveTransactions,
    ) -> Result<(), String> {
        Ok(())
    }

    fn failure_handler(
        _bcb: &mut BlockchainBridge,
        _msg: &RetrieveTransactions,
    ) -> Result<(), String> {
        Err("My tummy hurts".to_string())
    }

    #[test]
    fn handle_scan_handles_success() {
        let (accountant, _, accountant_recording_arc) = make_recorder();
        let mut subject = BlockchainBridge::new(
            Box::new(BlockchainInterfaceMock::default()),
            Box::new(PersistentConfigurationMock::new()),
            false,
            None, //not needed in this test
        );
        let system = System::new("test");
        subject.scan_error_subs_opt = Some(accountant.start().recipient());
        let retrieve_transactions = RetrieveTransactions {
            recipient: make_wallet("somewallet"),
            response_skeleton_opt: Some(ResponseSkeleton {
                client_id: 1234,
                context_id: 4321,
            }),
        };

        subject.handle_scan(
            success_handler,
            ScanType::Receivables,
            &retrieve_transactions,
        );

        System::current().stop();
        system.run();
        let accountant_recording = accountant_recording_arc.lock().unwrap();
        assert_eq!(accountant_recording.len(), 0);
    }

    #[test]
    fn handle_scan_handles_failure_without_skeleton() {
        init_test_logging();
        let (accountant, _, accountant_recording_arc) = make_recorder();
        let mut subject = BlockchainBridge::new(
            Box::new(BlockchainInterfaceMock::default()),
            Box::new(PersistentConfigurationMock::new()),
            false,
            None, //not needed in this test
        );
        let system = System::new("test");
        subject.scan_error_subs_opt = Some(accountant.start().recipient());
        let retrieve_transactions = RetrieveTransactions {
            recipient: make_wallet("somewallet"),
            response_skeleton_opt: None,
        };

        subject.handle_scan(
            failure_handler,
            ScanType::Receivables,
            &retrieve_transactions,
        );

        System::current().stop();
        system.run();
        let accountant_recording = accountant_recording_arc.lock().unwrap();
        assert_eq!(accountant_recording.len(), 0);
        TestLogHandler::new().exists_log_containing("WARN: BlockchainBridge: My tummy hurts");
    }

    #[test]
    fn handle_scan_handles_failure_with_skeleton() {
        init_test_logging();
        let (accountant, _, accountant_recording_arc) = make_recorder();
        let mut subject = BlockchainBridge::new(
            Box::new(BlockchainInterfaceMock::default()),
            Box::new(PersistentConfigurationMock::new()),
            false,
            None, //not needed in this test
        );
        let system = System::new("test");
        subject.scan_error_subs_opt = Some(accountant.start().recipient());
        let retrieve_transactions = RetrieveTransactions {
            recipient: make_wallet("somewallet"),
            response_skeleton_opt: Some(ResponseSkeleton {
                client_id: 1234,
                context_id: 4321,
            }),
        };

        subject.handle_scan(
            failure_handler,
            ScanType::Receivables,
            &retrieve_transactions,
        );

        System::current().stop();
        system.run();
        let accountant_recording = accountant_recording_arc.lock().unwrap();
        assert_eq!(
            accountant_recording.get_record::<ScanError>(0),
            &ScanError {
                scan_type: ScanType::Receivables,
                response_skeleton: ResponseSkeleton {
                    client_id: 1234,
                    context_id: 4321
                },
                msg: "My tummy hurts".to_string()
            }
        );
        TestLogHandler::new().exists_log_containing("WARN: BlockchainBridge: My tummy hurts");
    }

<<<<<<< HEAD
    fn bc_from_wallet(consuming_wallet: Option<Wallet>) -> BootstrapperConfig {
        let mut bc = BootstrapperConfig::new();
        bc.consuming_wallet_opt = consuming_wallet;
        bc
=======
    #[test]
    #[should_panic(
        expected = "panic message (processed with: node_lib::sub_lib::utils::crash_request_analyzer)"
    )]
    fn blockchain_bridge_can_be_crashed_properly_but_not_improperly() {
        let crashable = true;
        let subject = BlockchainBridge::new(
            Box::new(BlockchainInterfaceMock::default()),
            Box::new(PersistentConfigurationMock::default()),
            crashable,
            None,
        );

        prove_that_crash_request_handler_is_hooked_up(subject, CRASH_KEY);
>>>>>>> e09c1e7c
    }
}<|MERGE_RESOLUTION|>--- conflicted
+++ resolved
@@ -26,16 +26,11 @@
 use actix::Handler;
 use actix::Message;
 use actix::{Addr, Recipient};
-<<<<<<< HEAD
-use masq_lib::crash_point::CrashPoint;
-use masq_lib::logger::Logger;
-use masq_lib::messages::{FromMessageBody, UiCrashRequest};
-=======
 use itertools::Itertools;
 use masq_lib::blockchains::chains::Chain;
 use masq_lib::logger::Logger;
+use masq_lib::logger::Logger;
 use masq_lib::messages::ScanType;
->>>>>>> e09c1e7c
 use masq_lib::ui_gateway::NodeFromUiMessage;
 use masq_lib::utils::plus;
 use std::convert::TryFrom;
@@ -175,11 +170,7 @@
         consuming_wallet_opt: Option<Wallet>,
     ) -> BlockchainBridge {
         BlockchainBridge {
-<<<<<<< HEAD
-            consuming_wallet: config.consuming_wallet_opt.clone(),
-=======
             consuming_wallet_opt,
->>>>>>> e09c1e7c
             blockchain_interface,
             persistent_config,
             set_consuming_wallet_subs_opt: None,
@@ -463,10 +454,7 @@
     use crate::database::dao_utils::from_time_t;
     use crate::database::db_initializer::test_utils::DbInitializerMock;
     use crate::db_config::persistent_configuration::PersistentConfigError;
-<<<<<<< HEAD
-=======
     use crate::node_test_utils::check_timestamp;
->>>>>>> e09c1e7c
     use crate::test_utils::persistent_configuration_mock::PersistentConfigurationMock;
     use crate::test_utils::recorder::{make_recorder, peer_actors_builder};
     use crate::test_utils::unshared_test_utils::{
@@ -476,19 +464,12 @@
     use actix::System;
     use ethereum_types::{BigEndianHash, U64};
     use ethsign_crypto::Keccak256;
-<<<<<<< HEAD
-    use futures::future::Future;
-    use masq_lib::crash_point::CrashPoint;
-    use masq_lib::messages::ToMessageBody;
-    use masq_lib::test_utils::logging::init_test_logging;
-    use masq_lib::test_utils::logging::TestLogHandler;
-    use masq_lib::test_utils::utils::DEFAULT_CHAIN_ID;
-=======
     use masq_lib::constants::DEFAULT_CHAIN;
     use masq_lib::messages::ScanType;
     use masq_lib::test_utils::logging::init_test_logging;
+    use masq_lib::test_utils::logging::init_test_logging;
     use masq_lib::test_utils::logging::TestLogHandler;
->>>>>>> e09c1e7c
+    use masq_lib::test_utils::logging::TestLogHandler;
     use rustc_hex::FromHex;
     use std::sync::{Arc, Mutex};
     use std::time::SystemTime;
@@ -1368,12 +1349,6 @@
         TestLogHandler::new().exists_log_containing("WARN: BlockchainBridge: My tummy hurts");
     }
 
-<<<<<<< HEAD
-    fn bc_from_wallet(consuming_wallet: Option<Wallet>) -> BootstrapperConfig {
-        let mut bc = BootstrapperConfig::new();
-        bc.consuming_wallet_opt = consuming_wallet;
-        bc
-=======
     #[test]
     #[should_panic(
         expected = "panic message (processed with: node_lib::sub_lib::utils::crash_request_analyzer)"
@@ -1388,6 +1363,13 @@
         );
 
         prove_that_crash_request_handler_is_hooked_up(subject, CRASH_KEY);
->>>>>>> e09c1e7c
-    }
+    }
+
+    /* Put this back in if it's needed
+    fn bc_from_wallet(consuming_wallet: Option<Wallet>) -> BootstrapperConfig {
+        let mut bc = BootstrapperConfig::new();
+        bc.consuming_wallet = consuming_wallet;
+        bc
+    }
+    */
 }