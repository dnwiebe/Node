--- conflicted
+++ resolved
@@ -1,19 +1,11 @@
 // Copyright (c) 2019, MASQ (https://masq.ai) and/or its affiliates. All rights reserved.
 
-<<<<<<< HEAD
 use crate::accountant::payable_dao::{PayableAccount, Payment};
-use crate::accountant::SentPayments;
 use crate::accountant::{ReportTransactionReceipts, RequestTransactionReceipts};
+use crate::accountant::{ReceivedPayments, SentPayments};
 use crate::blockchain::blockchain_interface::{
     BlockchainError, BlockchainInterface, BlockchainInterfaceClandestine,
-    BlockchainInterfaceNonClandestine, BlockchainResult, SendTransactionInputs, Transaction,
-=======
-use crate::accountant::payable_dao::Payment;
-use crate::accountant::{ReceivedPayments, SentPayments};
-use crate::blockchain::blockchain_interface::{
-    BlockchainInterface, BlockchainInterfaceClandestine, BlockchainInterfaceNonClandestine,
-    BlockchainResult,
->>>>>>> 1150d06e
+    BlockchainInterfaceNonClandestine, BlockchainResult, SendTransactionInputs,
 };
 use crate::blockchain::tool_wrappers::PaymentBackupRecipientWrapperReal;
 use crate::database::db_initializer::{DbInitializer, DATABASE_FILE};
@@ -53,10 +45,7 @@
     #[allow(dead_code)]
     set_consuming_wallet_subs_opt: Option<Vec<Recipient<SetConsumingWalletMessage>>>,
     sent_payments_subs_opt: Option<Recipient<SentPayments>>,
-<<<<<<< HEAD
-=======
     received_payments_subs_opt: Option<Recipient<ReceivedPayments>>,
->>>>>>> 1150d06e
     crashable: bool,
     payment_confirmation: TransactionConfirmationTools,
 }
@@ -74,7 +63,6 @@
     type Result = ();
 
     fn handle(&mut self, msg: BindMessage, _ctx: &mut Self::Context) -> Self::Result {
-<<<<<<< HEAD
         //TODO is this dead code?
         // self.set_consuming_wallet_subs_opt = Some(vec![
         //     msg.peer_actors.neighborhood.set_consuming_wallet_sub,
@@ -86,17 +74,7 @@
             .report_transaction_receipts_sub_opt =
             Some(msg.peer_actors.accountant.report_transaction_receipts);
         self.sent_payments_subs_opt = Some(msg.peer_actors.accountant.report_sent_payments);
-=======
-        self.set_consuming_wallet_subs_opt = Some(vec![
-            msg.peer_actors
-                .neighborhood
-                .set_consuming_wallet_sub
-                .clone(),
-            msg.peer_actors.proxy_server.set_consuming_wallet_sub,
-        ]);
-        self.sent_payments_subs_opt = Some(msg.peer_actors.accountant.report_sent_payments);
         self.received_payments_subs_opt = Some(msg.peer_actors.accountant.report_new_payments);
->>>>>>> 1150d06e
         match self.consuming_wallet_opt.as_ref() {
             Some(wallet) => debug!(
                 self.logger,
@@ -178,10 +156,7 @@
             persistent_config,
             set_consuming_wallet_subs_opt: None,
             sent_payments_subs_opt: None,
-<<<<<<< HEAD
-=======
             received_payments_subs_opt: None,
->>>>>>> 1150d06e
             crashable,
             logger: Logger::new("BlockchainBridge"),
             payment_confirmation: TransactionConfirmationTools {
@@ -266,7 +241,30 @@
         }
     }
 
-<<<<<<< HEAD
+    fn handle_retrieve_transactions(&self, msg: RetrieveTransactions) {
+        let retrieved_transactions = self
+            .blockchain_interface
+            .retrieve_transactions(msg.start_block, &msg.recipient);
+        match retrieved_transactions {
+            Ok(transactions) if transactions.is_empty() => {
+                debug!(self.logger, "No new receivable detected")
+            }
+            Ok(transactions) => self
+                .received_payments_subs_opt
+                .as_ref()
+                .expect("Accountant is unbound")
+                .try_send(ReceivedPayments {
+                    payments: transactions,
+                })
+                .expect("Accountant is dead."),
+            Err(e) => warning!(
+                self.logger,
+                "Attempted to retrieve received payments but failed: {:?}",
+                e
+            ),
+        }
+    }
+
     fn handle_request_transaction_receipts(&self, msg: RequestTransactionReceipts) {
         let short_circuit_result: Result<Vec<Option<TransactionReceipt>>, BlockchainError> = msg
             .pending_payments
@@ -290,29 +288,6 @@
                     .expect("Accountant is dead")
             },
             Err(e) => warning!(self.logger,"WARN: BlockchainBridge: Aborting scanning; request of a transaction receipt failed due to '{:?}'",e)
-=======
-    fn handle_retrieve_transactions(&self, msg: RetrieveTransactions) {
-        let retrieved_transactions = self
-            .blockchain_interface
-            .retrieve_transactions(msg.start_block, &msg.recipient);
-        match retrieved_transactions {
-            Ok(transactions) if transactions.is_empty() => {
-                debug!(self.logger, "No new receivable detected")
-            }
-            Ok(transactions) => self
-                .received_payments_subs_opt
-                .as_ref()
-                .expect("Accountant is unbound")
-                .try_send(ReceivedPayments {
-                    payments: transactions,
-                })
-                .expect("Accountant is dead."),
-            Err(e) => warning!(
-                self.logger,
-                "Attempted to retrieve received payments but failed: {:?}",
-                e
-            ),
->>>>>>> 1150d06e
         }
     }
 
@@ -375,17 +350,12 @@
     use crate::accountant::payable_dao::PayableAccount;
     use crate::accountant::test_utils::make_payment_backup;
     use crate::blockchain::bip32::Bip32ECKeyProvider;
-<<<<<<< HEAD
     use crate::blockchain::blockchain_bridge::Payment;
     use crate::blockchain::blockchain_interface::{
         BlockchainError, BlockchainTransactionError, Transaction,
     };
     use crate::blockchain::test_utils::BlockchainInterfaceMock;
     use crate::blockchain::tool_wrappers::SendTransactionToolWrapperNull;
-=======
-    use crate::blockchain::blockchain_interface::{BlockchainError, Transaction};
-    use crate::blockchain::test_utils::BlockchainInterfaceMock;
->>>>>>> 1150d06e
     use crate::database::dao_utils::from_time_t;
     use crate::database::db_initializer::test_utils::DbInitializerMock;
     use crate::db_config::persistent_configuration::PersistentConfigError;
@@ -404,11 +374,7 @@
     use rustc_hex::FromHex;
     use std::sync::{Arc, Mutex};
     use std::time::SystemTime;
-<<<<<<< HEAD
     use web3::types::{TransactionReceipt, H256, U256};
-=======
-    use web3::types::{H256, U256};
->>>>>>> 1150d06e
 
     fn stub_bi() -> Box<dyn BlockchainInterface> {
         Box::new(BlockchainInterfaceMock::default())
@@ -478,45 +444,6 @@
             data_directory,
             DEFAULT_CHAIN,
         );
-    }
-
-    #[test]
-<<<<<<< HEAD
-    fn ask_me_about_my_transactions() {
-        let retrieve_transactions_parameters_arc = Arc::new(Mutex::new(vec![]));
-        let system = System::new("ask_me_about_my_transactions");
-        let block_no = 37;
-        let expected_results = vec![Transaction {
-            block_number: 42u64,
-            from: make_wallet("some_address"),
-            gwei_amount: 21,
-        }];
-        let result = Ok(expected_results.clone());
-        let wallet = make_wallet("smelly");
-        let blockchain_interface_mock = BlockchainInterfaceMock::default()
-            .retrieve_transactions_params(&retrieve_transactions_parameters_arc)
-            .retrieve_transactions_result(result)
-            .contract_address_result(TEST_DEFAULT_CHAIN.rec().contract);
-        let subject = BlockchainBridge::new(
-            Box::new(blockchain_interface_mock),
-            Box::new(PersistentConfigurationMock::default()),
-            false,
-            None,
-        );
-        let addr: Addr<BlockchainBridge> = subject.start();
-
-        let request = addr.send(RetrieveTransactions {
-            start_block: block_no,
-            recipient: wallet.clone(),
-        });
-        System::current().stop();
-        system.run();
-
-        let retrieve_transactions_parameters = retrieve_transactions_parameters_arc.lock().unwrap();
-        assert_eq!((block_no, wallet), retrieve_transactions_parameters[0]);
-
-        let result = request.wait().unwrap().unwrap();
-        assert_eq!(expected_results, result);
     }
 
     #[test]
@@ -590,29 +517,21 @@
     }
 
     #[test]
-    fn report_accounts_payable_sends_transactions_to_blockchain_interface() {
+    fn handle_report_accounts_payable_transacts_and_sends_finished_payments_back_to_accountant() {
         let system =
             System::new("report_accounts_payable_sends_transactions_to_blockchain_interface");
         let get_transaction_count_params_arc = Arc::new(Mutex::new(vec![]));
         let send_transaction_params_arc = Arc::new(Mutex::new(vec![]));
         let (accountant, _, accountant_recording_arc) = make_recorder();
-        let timestamp_transaction_1 = from_time_t(200_000_000);
-        let timestamp_transaction_2 = from_time_t(200_000_001);
         let blockchain_interface_mock = BlockchainInterfaceMock::default()
             .get_transaction_count_params(&get_transaction_count_params_arc)
             .get_transaction_count_result(Ok(U256::from(1)))
             .get_transaction_count_result(Ok(U256::from(2)))
+            .send_transaction_tools_result(Box::new(SendTransactionToolWrapperNull))
+            .send_transaction_tools_result(Box::new(SendTransactionToolWrapperNull))
             .send_transaction_params(&send_transaction_params_arc)
-            .send_transaction_result(Ok((
-                H256::from("sometransactionhash".keccak256()),
-                timestamp_transaction_1,
-            )))
-            .send_transaction_result(Ok((
-                H256::from("someothertransactionhash".keccak256()),
-                timestamp_transaction_2,
-            )))
-            .send_transaction_tools_result(Box::new(SendTransactionToolWrapperNull))
-            .send_transaction_tools_result(Box::new(SendTransactionToolWrapperNull));
+            .send_transaction_result(Ok((H256::from("sometransactionhash".keccak256()), from_time_t(150_000_000))))
+            .send_transaction_result(Ok((H256::from("someothertransactionhash".keccak256()),from_time_t(160_000_000))));
         let expected_gas_price = 5u64;
         let persistent_configuration_mock =
             PersistentConfigurationMock::default().gas_price_result(Ok(expected_gas_price));
@@ -623,30 +542,32 @@
             false,
             Some(consuming_wallet.clone()),
         );
-        let addr: Addr<BlockchainBridge> = subject.start();
+        let addr = subject.start();
         let subject_subs = BlockchainBridge::make_subs_from(&addr);
         let peer_actors = peer_actors_builder().accountant(accountant).build();
         send_bind_message!(subject_subs, peer_actors);
 
-        let _ = addr.try_send(ReportAccountsPayable {
-            accounts: vec![
-                PayableAccount {
-                    wallet: make_wallet("blah"),
-                    balance: 420,
-                    last_paid_timestamp: from_time_t(150_000_000),
-                    pending_payment_rowid_opt: None,
-                },
-                PayableAccount {
-                    wallet: make_wallet("foo"),
-                    balance: 210,
-                    last_paid_timestamp: from_time_t(120_000_000),
-                    pending_payment_rowid_opt: None,
-                },
-            ],
-        });
+        let _ = addr
+            .try_send(ReportAccountsPayable {
+                accounts: vec![
+                    PayableAccount {
+                        wallet: make_wallet("blah"),
+                        balance: 420,
+                        last_paid_timestamp: from_time_t(150_000_000),
+                        pending_payment_rowid_opt: None,
+                    },
+                    PayableAccount {
+                        wallet: make_wallet("foo"),
+                        balance: 210,
+                        last_paid_timestamp: from_time_t(160_000_000),
+                        pending_payment_rowid_opt: None,
+                    },
+                ],
+            })
+            .unwrap();
+
         System::current().stop();
         system.run();
-
         let send_transaction_params = send_transaction_params_arc.lock().unwrap();
         assert_eq!(
             *send_transaction_params,
@@ -674,32 +595,24 @@
         );
         let accountant_received_payment = accountant_recording_arc.lock().unwrap();
         assert_eq!(accountant_received_payment.len(), 1);
-        let sent_payment_msg = accountant_received_payment.get_record::<SentPayments>(0);
-        let mut sent_payments_cloned = sent_payment_msg.payments.clone();
-        sent_payments_cloned
-            .iter_mut()
-            .for_each(|payment_in_result| {
-                if let Ok(payment) = payment_in_result {
-                    payment.timestamp = from_time_t(0)
-                }
-            });
+        let sent_payments_msg = accountant_received_payment.get_record::<SentPayments>(0);
         assert_eq!(
-            sent_payments_cloned,
+            sent_payments_msg.payments,
             vec![
                 Ok(Payment {
                     to: make_wallet("blah"),
                     amount: 420,
-                    timestamp: from_time_t(0), //cannot be asserted directly, this field is just a sentinel
+                    timestamp: from_time_t(150_000_000),
                     transaction: H256::from("sometransactionhash".keccak256())
                 }),
                 Ok(Payment {
                     to: make_wallet("foo"),
                     amount: 210,
-                    timestamp: from_time_t(0), //cannot be asserted directly, this field is just a sentinel
+                    timestamp: from_time_t(160_000_000),
                     transaction: H256::from("someothertransactionhash".keccak256())
                 })
             ]
-        )
+        );
     }
 
     #[test]
@@ -709,16 +622,6 @@
             .get_transaction_count_result(Ok(web3::types::U256::from(1)));
         let persistent_configuration_mock = PersistentConfigurationMock::new()
             .gas_price_result(Err(PersistentConfigError::TransactionError));
-=======
-    fn report_accounts_payable_returns_error_for_blockchain_error() {
-        let get_transaction_count_params_arc = Arc::new(Mutex::new(vec![]));
-        let blockchain_interface_mock = BlockchainInterfaceMock::default()
-            .get_transaction_count_params(&get_transaction_count_params_arc)
-            .get_transaction_count_result(Ok(web3::types::U256::from(1)))
-            .send_transaction_result(Err(BlockchainError::TransactionFailed(String::from(
-                "mock payment failure",
-            ))));
->>>>>>> 1150d06e
         let consuming_wallet = make_wallet("somewallet");
         let subject = BlockchainBridge::new(
             Box::new(blockchain_interface_mock),
@@ -735,24 +638,11 @@
             }],
         };
 
-<<<<<<< HEAD
         let _ = subject.handle_report_accounts_payable(request);
 
         TestLogHandler::new().exists_log_containing(
             "WARN: BlockchainBridge: ReportAccountPayable: gas-price: TransactionError",
         );
-=======
-        let result = subject.handle_report_accounts_payable_inner(request);
-
-        assert_eq!(
-            result,
-            Ok(vec![Err(BlockchainError::TransactionFailed(String::from(
-                "mock payment failure"
-            )))])
-        );
-        let actual_wallet = get_transaction_count_params_arc.lock().unwrap().remove(0);
-        assert_eq!(actual_wallet, consuming_wallet);
->>>>>>> 1150d06e
     }
 
     #[test]
@@ -788,7 +678,6 @@
             pending_payments: vec![payment_backup_1.clone(), payment_backup_2.clone()],
         };
 
-<<<<<<< HEAD
         let _ = addr.try_send(msg).unwrap();
 
         let system = System::new("transaction receipts");
@@ -808,6 +697,31 @@
         );
         let get_transaction_params = get_transaction_receipt_params_arc.lock().unwrap();
         assert_eq!(*get_transaction_params, vec![hash_1, hash_2])
+    }
+
+    #[test]
+    fn blockchain_bridge_logs_error_from_retrieving_received_payments() {
+        init_test_logging();
+        let blockchain_interface = BlockchainInterfaceMock::default().retrieve_transactions_result(
+            Err(BlockchainError::QueryFailed("we have no luck".to_string())),
+        );
+        let subject = BlockchainBridge::new(
+            Box::new(blockchain_interface),
+            Box::new(PersistentConfigurationMock::default()),
+            false,
+            None,
+        );
+        let msg = RetrieveTransactions {
+            start_block: 5,
+            recipient: make_wallet("blah"),
+        };
+
+        let _ = subject.handle_retrieve_transactions(msg);
+
+        TestLogHandler::new().exists_log_containing(
+            "WARN: BlockchainBridge: Attempted to retrieve \
+         received payments but failed: QueryFailed(\"we have no luck\")",
+        );
     }
 
     #[test]
@@ -840,133 +754,6 @@
             amount: 7879,
             process_error: None,
         };
-=======
-        let result = subject.handle_report_accounts_payable_inner(request);
-
-        assert_eq!(result, Err("No consuming wallet specified".to_string()));
-    }
-
-    #[test]
-    fn handle_report_accounts_payable_transacts_and_sends_finished_payments_back_to_accountant() {
-        let system =
-            System::new("report_accounts_payable_sends_transactions_to_blockchain_interface");
-        let get_transaction_count_params_arc = Arc::new(Mutex::new(vec![]));
-        let send_transaction_params_arc = Arc::new(Mutex::new(vec![]));
-        let (accountant, _, accountant_recording_arc) = make_recorder();
-        let blockchain_interface_mock = BlockchainInterfaceMock::default()
-            .get_transaction_count_params(&get_transaction_count_params_arc)
-            .get_transaction_count_result(Ok(U256::from(1)))
-            .get_transaction_count_result(Ok(U256::from(2)))
-            .send_transaction_params(&send_transaction_params_arc)
-            .send_transaction_result(Ok(H256::from("sometransactionhash".keccak256())))
-            .send_transaction_result(Ok(H256::from("someothertransactionhash".keccak256())));
-        let expected_gas_price = 5u64;
-        let persistent_configuration_mock =
-            PersistentConfigurationMock::default().gas_price_result(Ok(expected_gas_price));
-        let consuming_wallet = make_paying_wallet(b"somewallet");
-        let subject = BlockchainBridge::new(
-            Box::new(blockchain_interface_mock),
-            Box::new(persistent_configuration_mock),
-            false,
-            Some(consuming_wallet.clone()),
-        );
-        let addr = subject.start();
-        let subject_subs = BlockchainBridge::make_subs_from(&addr);
-        let peer_actors = peer_actors_builder().accountant(accountant).build();
-        send_bind_message!(subject_subs, peer_actors);
-
-        let _ = addr
-            .try_send(ReportAccountsPayable {
-                accounts: vec![
-                    PayableAccount {
-                        wallet: make_wallet("blah"),
-                        balance: 420,
-                        last_paid_timestamp: from_time_t(150_000_000),
-                        pending_payment_transaction: None,
-                    },
-                    PayableAccount {
-                        wallet: make_wallet("foo"),
-                        balance: 210,
-                        last_paid_timestamp: from_time_t(120_000_000),
-                        pending_payment_transaction: None,
-                    },
-                ],
-            })
-            .unwrap();
-
-        System::current().stop();
-        let before = SystemTime::now();
-        system.run();
-        let after = SystemTime::now();
-        let send_transaction_params = send_transaction_params_arc.lock().unwrap();
-        assert_eq!(
-            *send_transaction_params,
-            vec![
-                (
-                    consuming_wallet.clone(),
-                    make_wallet("blah"),
-                    420,
-                    U256::from(1),
-                    expected_gas_price
-                ),
-                (
-                    consuming_wallet.clone(),
-                    make_wallet("foo"),
-                    210,
-                    U256::from(2),
-                    expected_gas_price
-                )
-            ]
-        );
-        let get_transaction_count_params = get_transaction_count_params_arc.lock().unwrap();
-        assert_eq!(
-            *get_transaction_count_params,
-            vec![consuming_wallet.clone(), consuming_wallet.clone()]
-        );
-        let accountant_received_payment = accountant_recording_arc.lock().unwrap();
-        assert_eq!(accountant_received_payment.len(), 1);
-        let sent_payment_msg = accountant_received_payment.get_record::<SentPayments>(0);
-        let mut sent_payments_cloned = sent_payment_msg.payments.clone();
-        let mut list_of_timestamps = vec![];
-        sent_payments_cloned
-            .iter_mut()
-            .for_each(|payment_in_result| {
-                let payment = payment_in_result.as_mut().unwrap();
-                list_of_timestamps.push(payment.timestamp);
-                payment.timestamp = from_time_t(0)
-            });
-        assert_eq!(
-            sent_payments_cloned,
-            vec![
-                Ok(Payment {
-                    to: make_wallet("blah"),
-                    amount: 420,
-                    timestamp: from_time_t(0), //cannot be asserted directly, this field is just a sentinel
-                    transaction: H256::from("sometransactionhash".keccak256())
-                }),
-                Ok(Payment {
-                    to: make_wallet("foo"),
-                    amount: 210,
-                    timestamp: from_time_t(0), //cannot be asserted directly, this field is just a sentinel
-                    transaction: H256::from("someothertransactionhash".keccak256())
-                })
-            ]
-        );
-        list_of_timestamps.iter().for_each(|stamp| {
-            assert!(
-                before < *stamp && *stamp < after,
-                "before: {:?}, actual: {:?}, after: {:?}",
-                before,
-                stamp,
-                after
-            )
-        })
-    }
-
-    #[test]
-    fn handle_report_account_payable_manages_gas_price_error() {
-        init_test_logging();
->>>>>>> 1150d06e
         let blockchain_interface_mock = BlockchainInterfaceMock::default()
             .get_transaction_receipt_params(&get_transaction_receipt_params_arc)
             .get_transaction_receipt_result(Ok(Some(TransactionReceipt::default())))
@@ -991,7 +778,6 @@
             ],
         };
 
-<<<<<<< HEAD
         let _ = subject.handle_request_transaction_receipts(msg);
 
         let get_transaction_receipts_params = get_transaction_receipt_params_arc.lock().unwrap();
@@ -999,37 +785,6 @@
         let accountant_recording = accountant_recording_arc.lock().unwrap();
         assert_eq!(accountant_recording.len(), 0);
         TestLogHandler::new().exists_log_containing("WARN: BlockchainBridge: Aborting scanning; request of a transaction receipt failed due to 'QueryFailed(\"bad bad bad\")'");
-=======
-        let _ = subject.handle_report_accounts_payable(request);
-
-        TestLogHandler::new().exists_log_containing(
-            "WARN: BlockchainBridge: ReportAccountPayable: gas-price: TransactionError",
-        );
-    }
-
-    #[test]
-    fn blockchain_bridge_logs_error_from_retrieving_received_payments() {
-        init_test_logging();
-        let blockchain_interface = BlockchainInterfaceMock::default().retrieve_transactions_result(
-            Err(BlockchainError::QueryFailed("we have no luck".to_string())),
-        );
-        let subject = BlockchainBridge::new(
-            Box::new(blockchain_interface),
-            Box::new(PersistentConfigurationMock::default()),
-            false,
-            None,
-        );
-        let msg = RetrieveTransactions {
-            start_block: 5,
-            recipient: make_wallet("blah"),
-        };
-
-        let _ = subject.handle_retrieve_transactions(msg);
-
-        TestLogHandler::new().exists_log_containing(
-            "WARN: BlockchainBridge: Attempted to retrieve \
-         received payments but failed: QueryFailed(\"we have no luck\")",
-        );
     }
 
     #[test]
@@ -1109,7 +864,6 @@
         TestLogHandler::new()
             .exists_log_containing("DEBUG: BlockchainBridge: No new receivable detected");
         //the test did not panic, meaning we did not try to send the actor message
->>>>>>> 1150d06e
     }
 
     #[test]
