--- conflicted
+++ resolved
@@ -539,11 +539,7 @@
         BlockchainTransaction, RetrievedBlockchainTransactions,
     };
     use crate::blockchain::blockchain_interface::lower_level_interface::LatestBlockNumber;
-<<<<<<< HEAD
-    use crate::blockchain::blockchain_interface::test_utils::LowerBCIMock;
-=======
     use crate::blockchain::blockchain_interface::test_utils::LowBlockchainIntMock;
->>>>>>> b2d0b07b
     use crate::blockchain::test_utils::{make_tx_hash, BlockchainInterfaceMock};
     use crate::db_config::persistent_configuration::PersistentConfigError;
     use crate::match_every_type_id;
@@ -1127,21 +1123,13 @@
             .system_stop_conditions(match_every_type_id!(ScanError))
             .start()
             .recipient();
-<<<<<<< HEAD
-        let lower_interface = LowerBCIMock::default()
-=======
         let lower_interface = LowBlockchainIntMock::default()
->>>>>>> b2d0b07b
             .get_block_number_result(LatestBlockNumber::Ok(U64::from(1234u64)));
         let blockchain_interface = BlockchainInterfaceMock::default()
             .retrieve_transactions_result(Err(BlockchainError::QueryFailed(
                 "we have no luck".to_string(),
             )))
-<<<<<<< HEAD
-            .helpers_results(Box::new(lower_interface));
-=======
             .lower_interface_results(Box::new(lower_interface));
->>>>>>> b2d0b07b
         let persistent_config = PersistentConfigurationMock::new()
             .max_block_count_result(Ok(Some(100_000)))
             .start_block_result(Ok(5)); // no set_start_block_result: set_start_block() must not be called
@@ -1430,15 +1418,6 @@
                 },
             ],
         };
-<<<<<<< HEAD
-        let rpc_helpers = LowerBCIMock::default().get_block_number_result(LatestBlockNumber::Err(
-            BlockchainError::QueryFailed("Failed to read the latest block number".to_string()),
-        ));
-        let blockchain_interface_mock = BlockchainInterfaceMock::default()
-            .retrieve_transactions_params(&retrieve_transactions_params_arc)
-            .retrieve_transactions_result(Ok(expected_transactions.clone()))
-            .helpers_results(Box::new(rpc_helpers));
-=======
         let lower_interface =
             LowBlockchainIntMock::default().get_block_number_result(LatestBlockNumber::Err(
                 BlockchainError::QueryFailed("Failed to read the latest block number".to_string()),
@@ -1447,7 +1426,6 @@
             .retrieve_transactions_params(&retrieve_transactions_params_arc)
             .retrieve_transactions_result(Ok(expected_transactions.clone()))
             .lower_interface_results(Box::new(lower_interface));
->>>>>>> b2d0b07b
         let set_start_block_params_arc = Arc::new(Mutex::new(vec![]));
         let persistent_config = PersistentConfigurationMock::new()
             .max_block_count_result(Ok(Some(10000u64)))
@@ -1534,20 +1512,12 @@
             ],
         };
         let latest_block_number = LatestBlockNumber::Ok(1024u64.into());
-<<<<<<< HEAD
-        let rpc_helpers = LowerBCIMock::default().get_block_number_result(latest_block_number);
-        let blockchain_interface_mock = BlockchainInterfaceMock::default()
-            .retrieve_transactions_params(&retrieve_transactions_params_arc)
-            .retrieve_transactions_result(Ok(expected_transactions.clone()))
-            .helpers_results(Box::new(rpc_helpers));
-=======
         let lower_interface =
             LowBlockchainIntMock::default().get_block_number_result(latest_block_number);
         let blockchain_interface_mock = BlockchainInterfaceMock::default()
             .retrieve_transactions_params(&retrieve_transactions_params_arc)
             .retrieve_transactions_result(Ok(expected_transactions.clone()))
             .lower_interface_results(Box::new(lower_interface));
->>>>>>> b2d0b07b
         let set_start_block_params_arc = Arc::new(Mutex::new(vec![]));
         let persistent_config = PersistentConfigurationMock::new()
             .max_block_count_result(Ok(Some(10000u64)))
@@ -1609,22 +1579,14 @@
     #[test]
     fn processing_of_received_payments_continues_even_if_no_payments_are_detected() {
         init_test_logging();
-<<<<<<< HEAD
-        let rpc_helpers = LowerBCIMock::default().get_block_number_result(Ok(0u64.into()));
-=======
         let lower_interface =
             LowBlockchainIntMock::default().get_block_number_result(Ok(0u64.into()));
->>>>>>> b2d0b07b
         let blockchain_interface_mock = BlockchainInterfaceMock::default()
             .retrieve_transactions_result(Ok(RetrievedBlockchainTransactions {
                 new_start_block: 7,
                 transactions: vec![],
             }))
-<<<<<<< HEAD
-            .helpers_results(Box::new(rpc_helpers));
-=======
             .lower_interface_results(Box::new(lower_interface));
->>>>>>> b2d0b07b
         let set_start_block_params_arc = Arc::new(Mutex::new(vec![]));
         let persistent_config = PersistentConfigurationMock::new()
             .max_block_count_result(Ok(Some(10000u64)))
@@ -1684,16 +1646,10 @@
         expected = "Cannot retrieve start block from database; payments to you may not be processed: TransactionError"
     )]
     fn handle_retrieve_transactions_panics_if_start_block_cannot_be_read() {
-<<<<<<< HEAD
-        let rpc_helpers = LowerBCIMock::default().get_block_number_result(Ok(0u64.into()));
-        let blockchain_interface =
-            BlockchainInterfaceMock::default().helpers_results(Box::new(rpc_helpers));
-=======
         let lower_interface =
             LowBlockchainIntMock::default().get_block_number_result(Ok(0u64.into()));
         let blockchain_interface =
             BlockchainInterfaceMock::default().lower_interface_results(Box::new(lower_interface));
->>>>>>> b2d0b07b
         let persistent_config = PersistentConfigurationMock::new()
             .start_block_result(Err(PersistentConfigError::TransactionError));
         let mut subject = BlockchainBridge::new(
@@ -1717,16 +1673,11 @@
     fn handle_retrieve_transactions_panics_if_start_block_cannot_be_written() {
         let persistent_config = PersistentConfigurationMock::new()
             .start_block_result(Ok(1234))
-<<<<<<< HEAD
+            .max_block_count_result(Ok(Some(10000u64)))
             .set_start_block_result(Err(PersistentConfigError::TransactionError))
             .max_block_count_result(Ok(Some(10000u64)));
-        let rpc_helpers = LowerBCIMock::default().get_block_number_result(Ok(0u64.into()));
-=======
-            .max_block_count_result(Ok(Some(10000u64)))
-            .set_start_block_result(Err(PersistentConfigError::TransactionError));
         let lower_interface =
             LowBlockchainIntMock::default().get_block_number_result(Ok(0u64.into()));
->>>>>>> b2d0b07b
         let blockchain_interface = BlockchainInterfaceMock::default()
             .retrieve_transactions_result(Ok(RetrievedBlockchainTransactions {
                 new_start_block: 1234,
@@ -1736,11 +1687,7 @@
                     wei_amount: 2345,
                 }],
             }))
-<<<<<<< HEAD
-            .helpers_results(Box::new(rpc_helpers));
-=======
             .lower_interface_results(Box::new(lower_interface));
->>>>>>> b2d0b07b
         let mut subject = BlockchainBridge::new(
             Box::new(blockchain_interface),
             Box::new(persistent_config),
