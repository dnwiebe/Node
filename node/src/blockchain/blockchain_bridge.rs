// Copyright (c) 2019, MASQ (https://masq.ai) and/or its affiliates. All rights reserved.

use crate::accountant::payable_dao::PayableAccount;
use crate::accountant::{
    ReceivedPayments, ResponseSkeleton, ScanError, SentPayables, SkeletonOptHolder,
};
use crate::accountant::{ReportTransactionReceipts, RequestTransactionReceipts};
use crate::blockchain::blockchain_interface::{
    BlockchainError, BlockchainInterface, BlockchainInterfaceClandestine,
<<<<<<< HEAD
    BlockchainInterfaceNonClandestine, BlockchainResult, ProcessedPayableFallible,
=======
    BlockchainInterfaceNonClandestine, BlockchainResult, BlockchainTxnInputs,
>>>>>>> 9328225f
};
use crate::database::db_initializer::DbInitializationConfig;
use crate::database::db_initializer::{DbInitializer, DATABASE_FILE};
use crate::db_config::config_dao::ConfigDaoReal;
use crate::db_config::persistent_configuration::{
    PersistentConfiguration, PersistentConfigurationReal,
};
use crate::sub_lib::blockchain_bridge::BlockchainBridgeSubs;
use crate::sub_lib::blockchain_bridge::ReportAccountsPayable;
use crate::sub_lib::peer_actors::BindMessage;
use crate::sub_lib::set_consuming_wallet_message::SetConsumingWalletMessage;
use crate::sub_lib::utils::handle_ui_crash_request;
use crate::sub_lib::wallet::Wallet;
use actix::Actor;
use actix::Context;
use actix::Handler;
use actix::Message;
use actix::{Addr, Recipient};
use itertools::Itertools;
use masq_lib::blockchains::chains::Chain;
use masq_lib::logger::Logger;
use masq_lib::messages::ScanType;
use masq_lib::ui_gateway::NodeFromUiMessage;
use masq_lib::utils::plus;
use std::path::PathBuf;
use std::time::SystemTime;
use web3::transports::Http;
use web3::types::{TransactionReceipt, H256};
use web3::Transport;

pub const CRASH_KEY: &str = "BLOCKCHAINBRIDGE";

pub struct BlockchainBridge<T: Transport = Http> {
    consuming_wallet_opt: Option<Wallet>,
    blockchain_interface: Box<dyn BlockchainInterface<T>>,
    logger: Logger,
    persistent_config: Box<dyn PersistentConfiguration>,
    set_consuming_wallet_subs_opt: Option<Vec<Recipient<SetConsumingWalletMessage>>>,
    sent_payable_subs_opt: Option<Recipient<SentPayables>>,
    received_payments_subs_opt: Option<Recipient<ReceivedPayments>>,
    scan_error_subs_opt: Option<Recipient<ScanError>>,
    crashable: bool,
    pay_payable_confirmation: TransactionConfirmationTools,
}

struct TransactionConfirmationTools {
    new_pp_fingerprints_sub_opt: Option<Recipient<NewPendingPayableFingerprints>>,
    report_transaction_receipts_sub_opt: Option<Recipient<ReportTransactionReceipts>>,
}

impl Actor for BlockchainBridge {
    type Context = Context<Self>;
}

impl Handler<BindMessage> for BlockchainBridge {
    type Result = ();

    fn handle(&mut self, msg: BindMessage, _ctx: &mut Self::Context) -> Self::Result {
        self.set_consuming_wallet_subs_opt = Some(vec![
            msg.peer_actors.neighborhood.set_consuming_wallet_sub,
            msg.peer_actors.proxy_server.set_consuming_wallet_sub,
        ]);
        self.pay_payable_confirmation.new_pp_fingerprints_sub_opt =
            Some(msg.peer_actors.accountant.init_pending_payable_fingerprints);
        self.pay_payable_confirmation
            .report_transaction_receipts_sub_opt =
            Some(msg.peer_actors.accountant.report_transaction_receipts);
        self.sent_payable_subs_opt = Some(msg.peer_actors.accountant.report_sent_payments);
        self.received_payments_subs_opt = Some(msg.peer_actors.accountant.report_new_payments);
        self.scan_error_subs_opt = Some(msg.peer_actors.accountant.scan_errors);
        match self.consuming_wallet_opt.as_ref() {
            Some(wallet) => debug!(
                self.logger,
                "Received BindMessage; consuming wallet address {}", wallet
            ),
            None => debug!(
                self.logger,
                "Received BindMessage; no consuming wallet address specified"
            ),
        }
    }
}

#[derive(Debug, PartialEq, Eq, Message, Clone)]
pub struct RetrieveTransactions {
    pub recipient: Wallet,
    pub response_skeleton_opt: Option<ResponseSkeleton>,
}

impl SkeletonOptHolder for RetrieveTransactions {
    fn skeleton_opt(&self) -> Option<ResponseSkeleton> {
        self.response_skeleton_opt
    }
}

impl Handler<RetrieveTransactions> for BlockchainBridge {
    type Result = ();

    fn handle(
        &mut self,
        msg: RetrieveTransactions,
        _ctx: &mut Self::Context,
    ) -> <Self as Handler<RetrieveTransactions>>::Result {
        self.handle_scan(
            Self::handle_retrieve_transactions,
            ScanType::Receivables,
            &msg,
        )
    }
}

impl Handler<RequestTransactionReceipts> for BlockchainBridge {
    type Result = ();

    fn handle(&mut self, msg: RequestTransactionReceipts, _ctx: &mut Self::Context) {
        self.handle_scan(
            Self::handle_request_transaction_receipts,
            ScanType::PendingPayables,
            &msg,
        )
    }
}

impl Handler<ReportAccountsPayable> for BlockchainBridge {
    type Result = ();

    fn handle(&mut self, msg: ReportAccountsPayable, _ctx: &mut Self::Context) {
        self.handle_scan(
            Self::handle_report_accounts_payable,
            ScanType::Payables,
            &msg,
        )
    }
}

#[derive(Debug, Clone, PartialEq, Eq, Message)]
pub struct NewPendingPayableFingerprints {
    pub batch_wide_timestamp: SystemTime,
    pub init_params: Vec<(H256, u64)>,
}

#[derive(Debug, PartialEq, Eq, Clone)]
pub struct PendingPayableFingerprint {
    pub rowid: u64,
    pub timestamp: SystemTime,
    pub hash: H256,
<<<<<<< HEAD
    pub attempt: u16,
    pub amount: u64,
=======
    pub attempt_opt: Option<u16>, //None when initialized
    pub amount: u128,
>>>>>>> 9328225f
    pub process_error: Option<String>,
}

impl Handler<NodeFromUiMessage> for BlockchainBridge {
    type Result = ();

    fn handle(&mut self, msg: NodeFromUiMessage, _ctx: &mut Self::Context) -> Self::Result {
        handle_ui_crash_request(msg, &self.logger, self.crashable, CRASH_KEY)
    }
}

impl BlockchainBridge {
    pub fn new(
        blockchain_interface: Box<dyn BlockchainInterface>,
        persistent_config: Box<dyn PersistentConfiguration>,
        crashable: bool,
        consuming_wallet_opt: Option<Wallet>,
    ) -> BlockchainBridge {
        BlockchainBridge {
            consuming_wallet_opt,
            blockchain_interface,
            persistent_config,
            set_consuming_wallet_subs_opt: None,
            sent_payable_subs_opt: None,
            received_payments_subs_opt: None,
            scan_error_subs_opt: None,
            crashable,
            logger: Logger::new("BlockchainBridge"),
            pay_payable_confirmation: TransactionConfirmationTools {
                new_pp_fingerprints_sub_opt: None,
                report_transaction_receipts_sub_opt: None,
            },
        }
    }

    pub fn make_connections(
        blockchain_service_url: Option<String>,
        db_initializer: &dyn DbInitializer,
        data_directory: PathBuf,
        chain: Chain,
    ) -> (
        Box<dyn BlockchainInterface>,
        Box<dyn PersistentConfiguration>,
    ) {
        let blockchain_interface: Box<dyn BlockchainInterface> = {
            match blockchain_service_url {
                Some(url) => match Http::new(&url) {
                    Ok((event_loop_handle, transport)) => Box::new(
                        BlockchainInterfaceNonClandestine::new(transport, event_loop_handle, chain),
                    ),
                    Err(e) => panic!("Invalid blockchain node URL: {:?}", e),
                },
                None => Box::new(BlockchainInterfaceClandestine::new(chain)),
            }
        };
        let config_dao = Box::new(ConfigDaoReal::new(
            db_initializer
                .initialize(
                    &data_directory,
                    DbInitializationConfig::panic_on_migration(),
                )
                .unwrap_or_else(|_| {
                    panic!(
                        "Failed to connect to database at {:?}",
                        &data_directory.join(DATABASE_FILE)
                    )
                }),
        ));
        (
            blockchain_interface,
            Box::new(PersistentConfigurationReal::new(config_dao)),
        )
    }

    pub fn make_subs_from(addr: &Addr<BlockchainBridge>) -> BlockchainBridgeSubs {
        BlockchainBridgeSubs {
            bind: recipient!(addr, BindMessage),
            report_accounts_payable: recipient!(addr, ReportAccountsPayable),
            retrieve_transactions: recipient!(addr, RetrieveTransactions),
            ui_sub: recipient!(addr, NodeFromUiMessage),
            request_transaction_receipts: recipient!(addr, RequestTransactionReceipts),
        }
    }

    fn handle_report_accounts_payable(
        &mut self,
        msg: &ReportAccountsPayable,
    ) -> Result<(), String> {
<<<<<<< HEAD
        let result = self.start_processing_payments(msg)?;

        let local_processing_result = match &result {
            Err(e) => Err(format!("ReportAccountsPayable: {}", e)),
            Ok(_) => Ok(()),
        };

        let skeleton = msg.response_skeleton_opt;
        self.sent_payable_subs_opt
            .as_ref()
            .expect("Accountant is unbound")
            .try_send(SentPayable {
                payment_outcome: result,
                response_skeleton_opt: skeleton,
            })
            .expect("Accountant is dead");

        local_processing_result
    }

    fn start_processing_payments(
=======
        let skeleton = creditors_msg.response_skeleton_opt;
        let processed_payments = self.preprocess_payments(creditors_msg);
        processed_payments.map(|payments| {
            self.sent_payable_subs_opt
                .as_ref()
                .expect("Accountant is unbound")
                .try_send(SentPayables {
                    timestamp: SystemTime::now(),
                    payable: payments,
                    response_skeleton_opt: skeleton,
                })
                .expect("Accountant is dead");
        })
    }

    fn preprocess_payments(
>>>>>>> 9328225f
        &self,
        msg: &ReportAccountsPayable,
    ) -> Result<BlockchainResult<Vec<ProcessedPayableFallible>>, String> {
        match self.consuming_wallet_opt.as_ref() {
            Some(consuming_wallet) => match self.persistent_config.gas_price() {
<<<<<<< HEAD
                Ok(gas_price) => Ok(self.process_payments(msg, consuming_wallet, gas_price)),
                Err(e) => Err(format!("ReportAccountsPayable: gas-price: {:?}", e)),
=======
                Ok(gas_price) => Ok(creditors_msg
                    .accounts
                    .iter()
                    .map(|payable| self.process_payments(payable, gas_price, consuming_wallet))
                    .collect::<Vec<BlockchainResult<Payable>>>()),
                Err(err) => Err(format!("ReportAccountPayable: gas-price: {:?}", err)),
>>>>>>> 9328225f
            },
            None => Err(String::from("No consuming wallet specified")),
        }
    }

    fn handle_retrieve_transactions(&mut self, msg: &RetrieveTransactions) -> Result<(), String> {
        let start_block = match self.persistent_config.start_block() {
            Ok (sb) => sb,
            Err (e) => panic! ("Cannot retrieve start block from database; payments to you may not be processed: {:?}", e)
        };
        let retrieved_transactions = self
            .blockchain_interface
            .retrieve_transactions(start_block, &msg.recipient);

        match retrieved_transactions {
            Ok(transactions) => {
                if let Err(e) = self
                    .persistent_config
                    .set_start_block(transactions.new_start_block)
                {
                    panic! ("Cannot set start block in database; payments to you may not be processed: {:?}", e)
                };
                if transactions.transactions.is_empty() {
                    debug!(self.logger, "No new receivable detected");
                }
                self.received_payments_subs_opt
                    .as_ref()
                    .expect("Accountant is unbound")
                    .try_send(ReceivedPayments {
                        timestamp: SystemTime::now(),
                        payments: transactions.transactions,
                        response_skeleton_opt: msg.response_skeleton_opt,
                    })
                    .expect("Accountant is dead.");
                Ok(())
            }
            Err(e) => Err(format!(
                "Tried to retrieve received payments but failed: {:?}",
                e
            )),
        }
    }

    fn handle_request_transaction_receipts(
        &mut self,
        msg: &RequestTransactionReceipts,
    ) -> Result<(), String> {
        let init: (
            Vec<Option<TransactionReceipt>>,
            Option<(BlockchainError, H256)>,
        ) = (vec![], None);
        let short_circuit_result =
            msg.pending_payable
                .iter()
                .fold(init, |so_far, current_fingerprint| match so_far {
                    (_, None) => match self
                        .blockchain_interface
                        .get_transaction_receipt(current_fingerprint.hash)
                    {
                        Ok(receipt_opt) => (plus(so_far.0, receipt_opt), None),
                        Err(e) => (so_far.0, Some((e, current_fingerprint.hash))),
                    },
                    _ => so_far,
                });
        let (vec_of_receipts_opt, error_opt) = short_circuit_result;
        if !vec_of_receipts_opt.is_empty() {
            let pairs = vec_of_receipts_opt
                .into_iter()
                .zip(msg.pending_payable.iter().cloned())
                .collect_vec();
            self.pay_payable_confirmation
                .report_transaction_receipts_sub_opt
                .as_ref()
                .expect("Accountant is unbound")
                .try_send(ReportTransactionReceipts {
                    fingerprints_with_receipts: pairs,
                    response_skeleton_opt: msg.response_skeleton_opt,
                })
                .expect("Accountant is dead");
        }
        if let Some((e, hash)) = error_opt {
            return Err (format! (
                "Aborting scanning; request of a transaction receipt for '{:?}' failed due to '{:?}'",
                hash,
                e
            ));
        }
        Ok(())
    }

    fn handle_scan<M, F>(&mut self, handler: F, scan_type: ScanType, msg: &M)
    where
        F: FnOnce(&mut BlockchainBridge, &M) -> Result<(), String>,
        M: SkeletonOptHolder,
    {
        let skeleton_opt = msg.skeleton_opt();
        match handler(self, msg) {
            Ok(_r) => (),
            Err(e) => {
                warning!(self.logger, "{}", e);
                if let Some(skeleton) = skeleton_opt {
                    debug!(self.logger, "Skeleton is populated; sending ScanError");
                    self.scan_error_subs_opt
                        .as_ref()
                        .expect("Accountant not bound")
                        .try_send(ScanError {
                            scan_type,
                            response_skeleton: skeleton,
                            msg: e,
                        })
                        .expect("Accountant is dead");
                } else {
                    debug!(
                        self.logger,
                        "Skeleton is unpopulated; not sending ScanError"
                    );
                }
            }
        }
    }

    fn process_payments(
        &self,
<<<<<<< HEAD
        msg: &ReportAccountsPayable,
        consuming_wallet: &Wallet,
=======
        payable: &PayableAccount,
>>>>>>> 9328225f
        gas_price: u64,
    ) -> BlockchainResult<Vec<ProcessedPayableFallible>> {
        let executable_payments = match self.check_our_capability_to_pay(&msg.accounts)
        {
            Ok(accounts) => accounts,
            Err(_e) => todo!("Will be completed by driving in either GH-554 or GH-555, then transform this match into a simple question mark"),
        };

        let pending_nonce = self
            .blockchain_interface
            .get_transaction_count(consuming_wallet)?;
<<<<<<< HEAD

        let new_fingerprints_recipient = self
            .pay_payable_confirmation
            .new_pp_fingerprints_sub_opt
            .as_ref()
            .expect("Accountant unbound");

        self.blockchain_interface.send_payables_within_batch(
            consuming_wallet,
            gas_price,
            pending_nonce,
            new_fingerprints_recipient,
            executable_payments,
        )
    }

    fn check_our_capability_to_pay<'a>(
        &self,
        payable_accounts: &'a [PayableAccount],
    ) -> Result<&'a [PayableAccount], BlockchainError> {
        //TODO: implement GH-554 and GH-555 at this place
        // also check if the resulting amount of filtered-out accounts is the same as the original...
        // if not, log the inability to pay it all at the moment
        Ok(payable_accounts)
=======
        let send_tx_tools = self.blockchain_interface.send_transaction_tools(
            self.payment_confirmation
                .transaction_fingerprint_subs_opt
                .as_ref()
                .expect("Accountant is unbound"),
        );
        match self
            .blockchain_interface
            .send_transaction(BlockchainTxnInputs::new(
                payable,
                consuming_wallet,
                nonce,
                gas_price,
                send_tx_tools.as_ref(),
            )) {
            Ok((hash, timestamp)) => Ok(Payable::new(
                payable.wallet.clone(),
                payable.balance_wei,
                hash,
                timestamp,
            )),
            Err(e) => Err(e.into()),
            //if you're adding more code here that can fail don't forget to provide
            //the transaction hash together with the error
        }
>>>>>>> 9328225f
    }
}

#[derive(Debug, PartialEq, Eq, Clone)]
struct PendingTxInfo {
    hash: H256,
    when_sent: SystemTime,
}

#[cfg(test)]
mod tests {
    use super::*;
<<<<<<< HEAD
    use crate::accountant::payable_dao::{PayableAccount, PendingPayable};
=======
    use crate::accountant::dao_utils::from_time_t;
    use crate::accountant::payable_dao::PayableAccount;
>>>>>>> 9328225f
    use crate::accountant::test_utils::make_pending_payable_fingerprint;
    use crate::blockchain::bip32::Bip32ECKeyProvider;
    use crate::blockchain::blockchain_interface::ProcessedPayableFallible::Correct;
    use crate::blockchain::blockchain_interface::{
        BlockchainError, BlockchainTransaction, RetrievedBlockchainTransactions,
    };
<<<<<<< HEAD
    use crate::blockchain::test_utils::{make_tx_hash, BlockchainInterfaceMock};
    use crate::database::dao_utils::from_time_t;
=======
    use crate::blockchain::test_utils::BlockchainInterfaceMock;
    use crate::blockchain::tool_wrappers::SendTransactionToolsWrapperNull;
>>>>>>> 9328225f
    use crate::database::db_initializer::test_utils::DbInitializerMock;
    use crate::db_config::persistent_configuration::PersistentConfigError;
    use crate::node_test_utils::check_timestamp;
    use crate::test_utils::persistent_configuration_mock::PersistentConfigurationMock;
    use crate::test_utils::recorder::{make_recorder, peer_actors_builder};
    use crate::test_utils::unshared_test_utils::{
        configure_default_persistent_config, prove_that_crash_request_handler_is_hooked_up, ZERO,
    };
    use crate::test_utils::{make_paying_wallet, make_wallet};
    use actix::System;
    use ethereum_types::U64;
    use ethsign_crypto::Keccak256;
    use masq_lib::constants::DEFAULT_CHAIN;
    use masq_lib::messages::ScanType;
    use masq_lib::test_utils::logging::init_test_logging;
    use masq_lib::test_utils::logging::TestLogHandler;
    use rustc_hex::FromHex;
    use std::sync::{Arc, Mutex};
    use std::time::SystemTime;
    use web3::types::{TransactionReceipt, H160, H256, U256};

    #[test]
    fn constants_have_correct_values() {
        assert_eq!(CRASH_KEY, "BLOCKCHAINBRIDGE");
    }

    fn stub_bi() -> Box<dyn BlockchainInterface> {
        Box::new(BlockchainInterfaceMock::default())
    }

    #[test]
    fn blockchain_bridge_receives_bind_message_with_consuming_private_key() {
        init_test_logging();
        let secret: Vec<u8> = "cc46befe8d169b89db447bd725fc2368b12542113555302598430cb5d5c74ea9"
            .from_hex()
            .unwrap();
        let consuming_wallet = Wallet::from(Bip32ECKeyProvider::from_raw_secret(&secret).unwrap());
        let subject = BlockchainBridge::new(
            stub_bi(),
            Box::new(configure_default_persistent_config(ZERO)),
            false,
            Some(consuming_wallet.clone()),
        );
        let system = System::new("blockchain_bridge_receives_bind_message");
        let addr = subject.start();

        addr.try_send(BindMessage {
            peer_actors: peer_actors_builder().build(),
        })
        .unwrap();

        System::current().stop();
        system.run();
        TestLogHandler::new().exists_log_containing(&format!(
            "DEBUG: BlockchainBridge: Received BindMessage; consuming wallet address {}",
            consuming_wallet
        ));
    }

    #[test]
    fn blockchain_bridge_receives_bind_message_without_consuming_private_key() {
        init_test_logging();
        let subject = BlockchainBridge::new(
            stub_bi(),
            Box::new(PersistentConfigurationMock::default()),
            false,
            None,
        );
        let system = System::new("blockchain_bridge_receives_bind_message");
        let addr = subject.start();

        addr.try_send(BindMessage {
            peer_actors: peer_actors_builder().build(),
        })
        .unwrap();

        System::current().stop();
        system.run();
        TestLogHandler::new().exists_log_containing(
            "DEBUG: BlockchainBridge: Received BindMessage; no consuming wallet address specified",
        );
    }

    #[test]
    #[should_panic(expected = "Invalid blockchain node URL")]
    fn invalid_blockchain_url_produces_panic() {
        let data_directory = PathBuf::new(); //never reached
        let blockchain_service_url = Some("http://λ:8545".to_string());
        let _ = BlockchainBridge::make_connections(
            blockchain_service_url,
            &DbInitializerMock::default(),
            data_directory,
            DEFAULT_CHAIN,
        );
    }

    #[test]
<<<<<<< HEAD
=======
    fn report_accounts_payable_returns_error_for_blockchain_error() {
        let get_transaction_count_params_arc = Arc::new(Mutex::new(vec![]));
        let transaction_hash = H256::from_uint(&U256::from(789));
        let blockchain_interface_mock = BlockchainInterfaceMock::default()
            .get_transaction_count_params(&get_transaction_count_params_arc)
            .get_transaction_count_result(Ok(web3::types::U256::from(1)))
            .send_transaction_tools_result(Box::new(SendTransactionToolsWrapperNull))
            .send_transaction_result(Err(BlockchainTransactionError::Sending(
                String::from("mock payment failure"),
                transaction_hash,
            )));
        let consuming_wallet = make_wallet("somewallet");
        let persistent_configuration_mock =
            PersistentConfigurationMock::new().gas_price_result(Ok(3u64));
        let mut subject = BlockchainBridge::new(
            Box::new(blockchain_interface_mock),
            Box::new(persistent_configuration_mock),
            false,
            Some(consuming_wallet.clone()),
        );
        let request = ReportAccountsPayable {
            accounts: vec![PayableAccount {
                wallet: make_wallet("blah"),
                balance_wei: 42,
                last_paid_timestamp: SystemTime::now(),
                pending_payable_opt: None,
            }],
            response_skeleton_opt: None,
        };
        let (accountant, _, _) = make_recorder();
        let fingerprint_recipient = accountant.start().recipient();
        subject
            .payment_confirmation
            .transaction_fingerprint_subs_opt = Some(fingerprint_recipient);

        let result = subject.preprocess_payments(&request);

        assert_eq!(
            result,
            Ok(vec![Err(BlockchainError::TransactionFailed {
                msg: String::from("Sending: mock payment failure"),
                hash_opt: Some(transaction_hash)
            })])
        );
        let get_transaction_count_params = get_transaction_count_params_arc.lock().unwrap();
        assert_eq!(*get_transaction_count_params, vec![consuming_wallet]);
    }

    #[test]
>>>>>>> 9328225f
    fn report_accounts_payable_returns_error_when_there_is_no_consuming_wallet_configured() {
        let blockchain_interface_mock = BlockchainInterfaceMock::default();
        let persistent_configuration_mock = PersistentConfigurationMock::default();
        let subject = BlockchainBridge::new(
            Box::new(blockchain_interface_mock),
            Box::new(persistent_configuration_mock),
            false,
            None,
        );
        let request = ReportAccountsPayable {
            accounts: vec![PayableAccount {
                wallet: make_wallet("blah"),
                balance_wei: 42,
                last_paid_timestamp: SystemTime::now(),
                pending_payable_opt: None,
            }],
            response_skeleton_opt: None,
        };

<<<<<<< HEAD
        let result = subject.start_processing_payments(&request);
=======
        let result = subject.preprocess_payments(&request);
>>>>>>> 9328225f

        assert_eq!(result, Err("No consuming wallet specified".to_string()));
    }

    #[test]
    fn handle_report_accounts_payable_transacts_and_sends_finished_payments_back_to_accountant() {
        let system =
            System::new("handle_report_accounts_payable_transacts_and_sends_finished_payments_back_to_accountant");
        let get_transaction_count_params_arc = Arc::new(Mutex::new(vec![]));
        let send_payables_within_batch_params_arc = Arc::new(Mutex::new(vec![]));
        let (accountant, _, accountant_recording_arc) = make_recorder();
        let wallet_account_1 = make_wallet("blah");
        let wallet_account_2 = make_wallet("foo");
        let blockchain_interface_mock = BlockchainInterfaceMock::default()
            .get_transaction_count_params(&get_transaction_count_params_arc)
            .get_transaction_count_result(Ok(U256::from(1u64)))
            .send_payables_within_batch_params(&send_payables_within_batch_params_arc)
            .send_payables_within_batch_result(Ok(vec![
                Correct(PendingPayable {
                    recipient_wallet: wallet_account_1.clone(),
                    hash: H256::from("sometransactionhash".keccak256()),
                }),
                Correct(PendingPayable {
                    recipient_wallet: wallet_account_2.clone(),
                    hash: H256::from("someothertransactionhash".keccak256()),
                }),
            ]));
        let expected_gas_price = 145u64;
        let persistent_configuration_mock =
            PersistentConfigurationMock::default().gas_price_result(Ok(expected_gas_price));
        let consuming_wallet = make_paying_wallet(b"somewallet");
        let subject = BlockchainBridge::new(
            Box::new(blockchain_interface_mock),
            Box::new(persistent_configuration_mock),
            false,
            Some(consuming_wallet.clone()),
        );
        let addr = subject.start();
        let subject_subs = BlockchainBridge::make_subs_from(&addr);
        let peer_actors = peer_actors_builder().accountant(accountant).build();
        let accounts = vec![
            PayableAccount {
                wallet: wallet_account_1.clone(),
                balance: 420,
                last_paid_timestamp: from_time_t(150_000_000),
                pending_payable_opt: None,
            },
            PayableAccount {
                wallet: wallet_account_2.clone(),
                balance: 210,
                last_paid_timestamp: from_time_t(160_000_000),
                pending_payable_opt: None,
            },
        ];
        send_bind_message!(subject_subs, peer_actors);

        let _ = addr
            .try_send(ReportAccountsPayable {
<<<<<<< HEAD
                accounts: accounts.clone(),
=======
                accounts: vec![
                    PayableAccount {
                        wallet: make_wallet("blah"),
                        balance_wei: 420,
                        last_paid_timestamp: from_time_t(150_000_000),
                        pending_payable_opt: None,
                    },
                    PayableAccount {
                        wallet: make_wallet("foo"),
                        balance_wei: 210,
                        last_paid_timestamp: from_time_t(160_000_000),
                        pending_payable_opt: None,
                    },
                ],
>>>>>>> 9328225f
                response_skeleton_opt: Some(ResponseSkeleton {
                    client_id: 1234,
                    context_id: 4321,
                }),
            })
            .unwrap();

        System::current().stop();
        system.run();
        let send_payables_within_batch_params =
            send_payables_within_batch_params_arc.lock().unwrap();
        assert_eq!(
            *send_payables_within_batch_params,
            vec![(
                consuming_wallet.clone(),
                expected_gas_price,
                U256::from(1u64),
                accounts
            )]
        );
        let get_transaction_count_params = get_transaction_count_params_arc.lock().unwrap();
<<<<<<< HEAD
        assert_eq!(*get_transaction_count_params, vec![consuming_wallet]);
        let accountant_recording = accountant_recording_arc.lock().unwrap();
        assert_eq!(accountant_recording.len(), 1);
        let sent_payments_msg = accountant_recording.get_record::<SentPayable>(0);
        assert_eq!(
            *sent_payments_msg,
            SentPayable {
                payment_outcome: Ok(vec![
                    Correct(PendingPayable {
                        recipient_wallet: wallet_account_1,
                        hash: H256::from("sometransactionhash".keccak256())
=======
        assert_eq!(
            *get_transaction_count_params,
            vec![consuming_wallet.clone(), consuming_wallet.clone()]
        );
        let accountant_received_payment = accountant_recording_arc.lock().unwrap();
        assert_eq!(accountant_received_payment.len(), 1);
        let sent_payments_msg = accountant_received_payment.get_record::<SentPayables>(0);
        check_timestamp(before, sent_payments_msg.timestamp, after);
        assert_eq!(
            *sent_payments_msg,
            SentPayables {
                timestamp: sent_payments_msg.timestamp,
                payable: vec![
                    Ok(Payable {
                        to: make_wallet("blah"),
                        amount: 420,
                        timestamp: from_time_t(150_000_000),
                        tx_hash: H256::from("sometransactionhash".keccak256())
>>>>>>> 9328225f
                    }),
                    Correct(PendingPayable {
                        recipient_wallet: wallet_account_2,
                        hash: H256::from("someothertransactionhash".keccak256())
                    })
                ]),
                response_skeleton_opt: Some(ResponseSkeleton {
                    client_id: 1234,
                    context_id: 4321
                })
            }
        );
    }

    #[test]
    fn handle_report_accounts_payable_transacts_an_eleventh_hour_error_down_to_accountant() {
        let system = System::new(
            "handle_report_accounts_payable_transacts_an_eleventh_hour_error_down_to_accountant",
        );
        let (accountant, _, accountant_recording_arc) = make_recorder();
        let hash = make_tx_hash(222);
        let wallet_account = make_wallet("blah");
        let expected_error_msg = "We were so close but we stumbled and smashed our face against \
         the ground just a moment after the signing";
        let expected_error = Err(BlockchainError::PayableTransactionFailed {
            msg: expected_error_msg.to_string(),
            signed_and_saved_txs_opt: Some(vec![hash]),
        });
        let blockchain_interface_mock = BlockchainInterfaceMock::default()
            .get_transaction_count_result(Ok(U256::from(1u64)))
            .send_payables_within_batch_result(expected_error.clone());
        let persistent_configuration_mock =
            PersistentConfigurationMock::default().gas_price_result(Ok(123));
        let consuming_wallet = make_paying_wallet(b"somewallet");
        let subject = BlockchainBridge::new(
            Box::new(blockchain_interface_mock),
            Box::new(persistent_configuration_mock),
            false,
            Some(consuming_wallet),
        );
        let addr = subject.start();
        let subject_subs = BlockchainBridge::make_subs_from(&addr);
        let peer_actors = peer_actors_builder().accountant(accountant).build();
        let accounts = vec![PayableAccount {
            wallet: wallet_account,
            balance: 420,
            last_paid_timestamp: from_time_t(150_000_000),
            pending_payable_opt: None,
        }];
        send_bind_message!(subject_subs, peer_actors);

        let _ = addr
            .try_send(ReportAccountsPayable {
                accounts,
                response_skeleton_opt: Some(ResponseSkeleton {
                    client_id: 1234,
                    context_id: 4321,
                }),
            })
            .unwrap();

        System::current().stop();
        system.run();
        let accountant_recording = accountant_recording_arc.lock().unwrap();
        assert_eq!(accountant_recording.len(), 2);
        let sent_payments_msg = accountant_recording.get_record::<SentPayable>(0);
        assert_eq!(
            *sent_payments_msg,
            SentPayable {
                payment_outcome: expected_error,
                response_skeleton_opt: Some(ResponseSkeleton {
                    client_id: 1234,
                    context_id: 4321
                })
            }
        );
        let scan_error_msg = accountant_recording.get_record::<ScanError>(1);
        assert_eq!(*scan_error_msg, ScanError{
            scan_type: ScanType::Payables,
            response_skeleton: ResponseSkeleton { client_id: 1234, context_id: 4321 },
            msg: format!("ReportAccountsPayable: Blockchain error: Batch processing: \"{}\". With signed transactions, \
              each registered: 0x00000000000000000000000000000000000000000000000000000000000000de.", expected_error_msg)
        })
    }

    #[test]
    fn report_accounts_payable_returns_error_fetching_last_nonce() {
        let blockchain_interface_mock = BlockchainInterfaceMock::default()
            .get_transaction_count_result(Err(BlockchainError::QueryFailed(
                "Eh, guys. What am I doing here, please??".to_string(),
            )));
        let consuming_wallet = make_wallet("somewallet");
        let persistent_configuration_mock =
            PersistentConfigurationMock::new().gas_price_result(Ok(3u64));
        let subject = BlockchainBridge::new(
            Box::new(blockchain_interface_mock),
            Box::new(persistent_configuration_mock),
            false,
            Some(consuming_wallet.clone()),
        );
        let request = ReportAccountsPayable {
            accounts: vec![PayableAccount {
                wallet: make_wallet("blah"),
                balance: 42,
                last_paid_timestamp: SystemTime::now(),
                pending_payable_opt: None,
            }],
            response_skeleton_opt: None,
        };

        let result = subject.process_payments(&request, &consuming_wallet, 123);

        assert_eq!(
            result,
            Err(BlockchainError::QueryFailed(
                "Eh, guys. What am I doing here, please??".to_string()
            ))
        );
    }

    #[test]
    fn report_accounts_payable_returns_error_from_sending_batch() {
        let transaction_hash = make_tx_hash(789);
        let blockchain_interface_mock = BlockchainInterfaceMock::default()
            .get_transaction_count_result(Ok(web3::types::U256::from(1)))
            .send_payables_within_batch_result(Err(BlockchainError::PayableTransactionFailed {
                msg: "failure from exhaustion".to_string(),
                signed_and_saved_txs_opt: Some(vec![transaction_hash]),
            }));
        let consuming_wallet = make_wallet("somewallet");
        let persistent_configuration_mock =
            PersistentConfigurationMock::new().gas_price_result(Ok(3u64));
        let mut subject = BlockchainBridge::new(
            Box::new(blockchain_interface_mock),
            Box::new(persistent_configuration_mock),
            false,
            Some(consuming_wallet.clone()),
        );
        let request = ReportAccountsPayable {
            accounts: vec![PayableAccount {
                wallet: make_wallet("blah"),
                balance: 42,
                last_paid_timestamp: SystemTime::now(),
                pending_payable_opt: None,
            }],
            response_skeleton_opt: None,
        };
        let (accountant, _, _) = make_recorder();
        let fingerprint_recipient = accountant.start().recipient();
        subject.pay_payable_confirmation.new_pp_fingerprints_sub_opt = Some(fingerprint_recipient);

        let result = subject.start_processing_payments(&request);

        assert_eq!(
            result,
            Ok(Err(BlockchainError::PayableTransactionFailed {
                msg: "failure from exhaustion".to_string(),
                signed_and_saved_txs_opt: Some(vec![transaction_hash])
            }))
        );
    }

    #[test]
    fn handle_report_accounts_payable_manages_gas_price_error() {
        init_test_logging();
        let blockchain_interface_mock = BlockchainInterfaceMock::default()
            .get_transaction_count_result(Ok(web3::types::U256::from(1)));
        let persistent_configuration_mock = PersistentConfigurationMock::new()
            .gas_price_result(Err(PersistentConfigError::TransactionError));
        let consuming_wallet = make_wallet("somewallet");
        let mut subject = BlockchainBridge::new(
            Box::new(blockchain_interface_mock),
            Box::new(persistent_configuration_mock),
            false,
            Some(consuming_wallet),
        );
        let request = ReportAccountsPayable {
            accounts: vec![PayableAccount {
                wallet: make_wallet("blah"),
                balance_wei: 42,
                last_paid_timestamp: SystemTime::now(),
                pending_payable_opt: None,
            }],
            response_skeleton_opt: None,
        };

        subject.handle_scan(
            BlockchainBridge::handle_report_accounts_payable,
            ScanType::Payables,
            &request,
        );

        TestLogHandler::new().exists_log_containing(
            "WARN: BlockchainBridge: ReportAccountsPayable: gas-price: TransactionError",
        );
    }

    #[test]
    fn blockchain_bridge_processes_requests_for_transaction_receipts_when_all_were_ok() {
        let get_transaction_receipt_params_arc = Arc::new(Mutex::new(vec![]));
        let (accountant, _, accountant_recording_arc) = make_recorder();
        let pending_payable_fingerprint_1 = make_pending_payable_fingerprint();
        let hash_1 = pending_payable_fingerprint_1.hash;
        let hash_2 = make_tx_hash(78989);
        let pending_payable_fingerprint_2 = PendingPayableFingerprint {
            rowid: 456,
            timestamp: SystemTime::now(),
            hash: hash_2,
            attempt: 3,
            amount: 4565,
            process_error: None,
        };
        let blockchain_interface_mock = BlockchainInterfaceMock::default()
            .get_transaction_receipt_params(&get_transaction_receipt_params_arc)
            .get_transaction_receipt_result(Ok(Some(TransactionReceipt::default())))
            .get_transaction_receipt_result(Ok(None));
        let subject = BlockchainBridge::new(
            Box::new(blockchain_interface_mock),
            Box::new(PersistentConfigurationMock::default()),
            false,
            None,
        );
        let addr = subject.start();
        let subject_subs = BlockchainBridge::make_subs_from(&addr);
        let peer_actors = peer_actors_builder().accountant(accountant).build();
        send_bind_message!(subject_subs, peer_actors);
        let msg = RequestTransactionReceipts {
            pending_payable: vec![
                pending_payable_fingerprint_1.clone(),
                pending_payable_fingerprint_2.clone(),
            ],
            response_skeleton_opt: Some(ResponseSkeleton {
                client_id: 1234,
                context_id: 4321,
            }),
        };

        let _ = addr.try_send(msg).unwrap();

        let system = System::new("transaction receipts");
        System::current().stop();
        system.run();
        let accountant_recording = accountant_recording_arc.lock().unwrap();
        assert_eq!(accountant_recording.len(), 1);
        let received_message = accountant_recording.get_record::<ReportTransactionReceipts>(0);
        assert_eq!(
            received_message,
            &ReportTransactionReceipts {
                fingerprints_with_receipts: vec![
                    (
                        Some(TransactionReceipt::default()),
                        pending_payable_fingerprint_1
                    ),
                    (None, pending_payable_fingerprint_2),
                ],
                response_skeleton_opt: Some(ResponseSkeleton {
                    client_id: 1234,
                    context_id: 4321
                }),
            }
        );
        let get_transaction_receipt_params = get_transaction_receipt_params_arc.lock().unwrap();
        assert_eq!(*get_transaction_receipt_params, vec![hash_1, hash_2])
    }

    #[test]
    fn blockchain_bridge_logs_error_from_retrieving_received_payments() {
        init_test_logging();
        let blockchain_interface = BlockchainInterfaceMock::default().retrieve_transactions_result(
            Err(BlockchainError::QueryFailed("we have no luck".to_string())),
        );
        let persistent_config = PersistentConfigurationMock::new().start_block_result(Ok(5)); // no set_start_block_result: set_start_block() must not be called
        let mut subject = BlockchainBridge::new(
            Box::new(blockchain_interface),
            Box::new(persistent_config),
            false,
            None,
        );
        let msg = RetrieveTransactions {
            recipient: make_wallet("blah"),
            response_skeleton_opt: None,
        };

        subject.handle_scan(
            BlockchainBridge::handle_retrieve_transactions,
            ScanType::Receivables,
            &msg,
        );

        TestLogHandler::new().exists_log_containing(
            "WARN: BlockchainBridge: Tried to retrieve \
         received payments but failed: QueryFailed(\"we have no luck\")",
        );
    }

    #[test]
    fn handle_request_transaction_receipts_short_circuits_on_failure_from_remote_process_sends_back_all_good_results_and_logs_abort(
    ) {
        init_test_logging();
        let get_transaction_receipt_params_arc = Arc::new(Mutex::new(vec![]));
        let (accountant, _, accountant_recording_arc) = make_recorder();
        let accountant_addr = accountant.start();
        let report_transaction_receipt_recipient: Recipient<ReportTransactionReceipts> =
            accountant_addr.clone().recipient();
        let scan_error_recipient: Recipient<ScanError> = accountant_addr.recipient();
        let hash_1 = make_tx_hash(111334);
        let hash_2 = make_tx_hash(100000);
        let hash_3 = make_tx_hash(78989);
        let hash_4 = make_tx_hash(11111);
        let mut fingerprint_1 = make_pending_payable_fingerprint();
        fingerprint_1.hash = hash_1;
        let fingerprint_2 = PendingPayableFingerprint {
            rowid: 454,
            timestamp: SystemTime::now(),
            hash: hash_2,
            attempt: 3,
            amount: 3333,
            process_error: None,
        };
        let fingerprint_3 = PendingPayableFingerprint {
            rowid: 456,
            timestamp: SystemTime::now(),
            hash: hash_3,
            attempt: 3,
            amount: 4565,
            process_error: None,
        };
        let fingerprint_4 = PendingPayableFingerprint {
            rowid: 450,
            timestamp: from_time_t(230_000_000),
            hash: hash_4,
            attempt: 1,
            amount: 7879,
            process_error: None,
        };
        let mut transaction_receipt = TransactionReceipt::default();
        transaction_receipt.block_number = Some(U64::from(4545454));
        transaction_receipt.contract_address = Some(H160::from_low_u64_be(887766));
        let blockchain_interface_mock = BlockchainInterfaceMock::default()
            .get_transaction_receipt_params(&get_transaction_receipt_params_arc)
            .get_transaction_receipt_result(Ok(None))
            .get_transaction_receipt_result(Ok(Some(transaction_receipt.clone())))
            .get_transaction_receipt_result(Err(BlockchainError::QueryFailed(
                "bad bad bad".to_string(),
            )));
        let system = System::new("test_transaction_receipts");
        let mut subject = BlockchainBridge::new(
            Box::new(blockchain_interface_mock),
            Box::new(PersistentConfigurationMock::default()),
            false,
            None,
        );
        subject
            .pay_payable_confirmation
            .report_transaction_receipts_sub_opt = Some(report_transaction_receipt_recipient);
        subject.scan_error_subs_opt = Some(scan_error_recipient);
        let msg = RequestTransactionReceipts {
            pending_payable: vec![
                fingerprint_1.clone(),
                fingerprint_2.clone(),
                fingerprint_3,
                fingerprint_4,
            ],
            response_skeleton_opt: Some(ResponseSkeleton {
                client_id: 1234,
                context_id: 4321,
            }),
        };

        let _ = subject.handle_scan(
            BlockchainBridge::handle_request_transaction_receipts,
            ScanType::PendingPayables,
            &msg,
        );

        System::current().stop();
        assert_eq!(system.run(), 0);
        let get_transaction_receipts_params = get_transaction_receipt_params_arc.lock().unwrap();
        assert_eq!(
            *get_transaction_receipts_params,
            vec![hash_1, hash_2, hash_3]
        );
        let accountant_recording = accountant_recording_arc.lock().unwrap();
        assert_eq!(accountant_recording.len(), 2);
        let report_receipts_msg = accountant_recording.get_record::<ReportTransactionReceipts>(0);
        assert_eq!(
            *report_receipts_msg,
            ReportTransactionReceipts {
                fingerprints_with_receipts: vec![
                    (None, fingerprint_1),
                    (Some(transaction_receipt), fingerprint_2)
                ],
                response_skeleton_opt: Some(ResponseSkeleton {
                    client_id: 1234,
                    context_id: 4321
                }),
            }
        );
        let scan_error_msg = accountant_recording.get_record::<ScanError>(1);
        assert_eq!(*scan_error_msg, ScanError {
            scan_type: ScanType::PendingPayables,
            response_skeleton: ResponseSkeleton { client_id: 1234, context_id: 4321 },
            msg: "Aborting scanning; request of a transaction receipt \
         for '0x000000000000000000000000000000000000000000000000000000000001348d' failed due to 'QueryFailed(\"bad bad bad\")'".to_string()
        });
        TestLogHandler::new().exists_log_containing("WARN: BlockchainBridge: Aborting scanning; request of a transaction receipt \
         for '0x000000000000000000000000000000000000000000000000000000000001348d' failed due to 'QueryFailed(\"bad bad bad\")'");
    }

    #[test]
    fn handle_request_transaction_receipts_short_circuits_on_failure_of_the_first_payment_and_it_does_not_send_any_message_just_aborts_and_logs(
    ) {
        init_test_logging();
        let get_transaction_receipt_params_arc = Arc::new(Mutex::new(vec![]));
        let hash_1 = make_tx_hash(111334);
        let fingerprint_1 = PendingPayableFingerprint {
            rowid: 454,
            timestamp: SystemTime::now(),
            hash: hash_1,
            attempt: 3,
            amount: 3333,
            process_error: None,
        };
        let fingerprint_2 = PendingPayableFingerprint {
            rowid: 456,
            timestamp: SystemTime::now(),
            hash: make_tx_hash(222444),
            attempt: 3,
            amount: 4565,
            process_error: None,
        };
        let blockchain_interface_mock = BlockchainInterfaceMock::default()
            .get_transaction_receipt_params(&get_transaction_receipt_params_arc)
            .get_transaction_receipt_result(Err(BlockchainError::QueryFailed("booga".to_string())));
        let mut subject = BlockchainBridge::new(
            Box::new(blockchain_interface_mock),
            Box::new(PersistentConfigurationMock::default()),
            false,
            None,
        );
        subject
            .pay_payable_confirmation
            //due to this None we would've panicked if we tried to send a msg
            .report_transaction_receipts_sub_opt = None;
        let msg = RequestTransactionReceipts {
            pending_payable: vec![fingerprint_1, fingerprint_2],
            response_skeleton_opt: None,
        };

        let _ = subject.handle_scan(
            BlockchainBridge::handle_request_transaction_receipts,
            ScanType::PendingPayables,
            &msg,
        );

        let get_transaction_receipts_params = get_transaction_receipt_params_arc.lock().unwrap();
        assert_eq!(*get_transaction_receipts_params, vec![hash_1]);
        TestLogHandler::new().exists_log_containing("WARN: BlockchainBridge: Aborting scanning; request of a transaction \
         receipt for '0x000000000000000000000000000000000000000000000000000000000001b2e6' failed due to 'QueryFailed(\"booga\")'");
    }

    #[test]
    fn handle_retrieve_transactions_sends_received_payments_back_to_accountant() {
        let retrieve_transactions_params_arc = Arc::new(Mutex::new(vec![]));
        let system =
            System::new("handle_retrieve_transactions_sends_received_payments_back_to_accountant");
        let (accountant, _, accountant_recording_arc) = make_recorder();
        let earning_wallet = make_wallet("somewallet");
        let amount = 42;
        let amount2 = 55;
        let expected_transactions = RetrievedBlockchainTransactions {
            new_start_block: 1234,
            transactions: vec![
                BlockchainTransaction {
                    block_number: 7,
                    from: earning_wallet.clone(),
                    wei_amount: amount,
                },
                BlockchainTransaction {
                    block_number: 9,
                    from: earning_wallet.clone(),
                    wei_amount: amount2,
                },
            ],
        };
        let blockchain_interface_mock = BlockchainInterfaceMock::default()
            .retrieve_transactions_params(&retrieve_transactions_params_arc)
            .retrieve_transactions_result(Ok(expected_transactions.clone()));
        let set_start_block_params_arc = Arc::new(Mutex::new(vec![]));
        let persistent_config = PersistentConfigurationMock::new()
            .start_block_result(Ok(6))
            .set_start_block_params(&set_start_block_params_arc)
            .set_start_block_result(Ok(()));
        let subject = BlockchainBridge::new(
            Box::new(blockchain_interface_mock),
            Box::new(persistent_config),
            false,
            Some(make_wallet("consuming")),
        );
        let addr = subject.start();
        let subject_subs = BlockchainBridge::make_subs_from(&addr);
        let peer_actors = peer_actors_builder().accountant(accountant).build();
        send_bind_message!(subject_subs, peer_actors);
        let retrieve_transactions = RetrieveTransactions {
            recipient: earning_wallet.clone(),
            response_skeleton_opt: Some(ResponseSkeleton {
                client_id: 1234,
                context_id: 4321,
            }),
        };
        let before = SystemTime::now();

        let _ = addr.try_send(retrieve_transactions).unwrap();

        System::current().stop();
        system.run();
        let after = SystemTime::now();
        let set_start_block_params = set_start_block_params_arc.lock().unwrap();
        assert_eq!(*set_start_block_params, vec![1234]);
        let retrieve_transactions_params = retrieve_transactions_params_arc.lock().unwrap();
        assert_eq!(*retrieve_transactions_params, vec![(6, earning_wallet)]);
        let accountant_received_payment = accountant_recording_arc.lock().unwrap();
        assert_eq!(accountant_received_payment.len(), 1);
        let received_payments = accountant_received_payment.get_record::<ReceivedPayments>(0);
        check_timestamp(before, received_payments.timestamp, after);
        assert_eq!(
            received_payments,
            &ReceivedPayments {
                timestamp: received_payments.timestamp,
                payments: expected_transactions.transactions,
                response_skeleton_opt: Some(ResponseSkeleton {
                    client_id: 1234,
                    context_id: 4321
                }),
            }
        );
    }

    #[test]
    fn processing_of_received_payments_continues_even_if_no_payments_are_detected() {
        init_test_logging();
        let blockchain_interface_mock = BlockchainInterfaceMock::default()
            .retrieve_transactions_result(Ok(RetrievedBlockchainTransactions {
                new_start_block: 7,
                transactions: vec![],
            }));
        let set_start_block_params_arc = Arc::new(Mutex::new(vec![]));
        let persistent_config = PersistentConfigurationMock::new()
            .start_block_result(Ok(6))
            .set_start_block_params(&set_start_block_params_arc)
            .set_start_block_result(Ok(()));
        let (accountant, _, accountant_recording_arc) = make_recorder();
        let system = System::new(
            "processing_of_received_payments_continues_even_if_no_payments_are_detected",
        );
        let subject = BlockchainBridge::new(
            Box::new(blockchain_interface_mock),
            Box::new(persistent_config),
            false,
            None, //not needed in this test
        );
        let addr = subject.start();
        let subject_subs = BlockchainBridge::make_subs_from(&addr);
        let peer_actors = peer_actors_builder().accountant(accountant).build();
        send_bind_message!(subject_subs, peer_actors);
        let retrieve_transactions = RetrieveTransactions {
            recipient: make_wallet("somewallet"),
            response_skeleton_opt: Some(ResponseSkeleton {
                client_id: 1234,
                context_id: 4321,
            }),
        };
        let before = SystemTime::now();

        let _ = addr.try_send(retrieve_transactions).unwrap();

        System::current().stop();
        system.run();
        let after = SystemTime::now();
        let set_start_block_params = set_start_block_params_arc.lock().unwrap();
        assert_eq!(*set_start_block_params, vec![7]);
        let accountant_received_payment = accountant_recording_arc.lock().unwrap();
        let received_payments = accountant_received_payment.get_record::<ReceivedPayments>(0);
        check_timestamp(before, received_payments.timestamp, after);
        assert_eq!(
            received_payments,
            &ReceivedPayments {
                timestamp: received_payments.timestamp,
                payments: vec![],
                response_skeleton_opt: Some(ResponseSkeleton {
                    client_id: 1234,
                    context_id: 4321
                }),
            }
        );
        TestLogHandler::new()
            .exists_log_containing("DEBUG: BlockchainBridge: No new receivable detected");
    }

    #[test]
    #[should_panic(
        expected = "Cannot retrieve start block from database; payments to you may not be processed: TransactionError"
    )]
    fn handle_retrieve_transactions_panics_if_start_block_cannot_be_read() {
        let persistent_config = PersistentConfigurationMock::new()
            .start_block_result(Err(PersistentConfigError::TransactionError));
        let mut subject = BlockchainBridge::new(
            Box::new(BlockchainInterfaceMock::default()),
            Box::new(persistent_config),
            false,
            None, //not needed in this test
        );
        let retrieve_transactions = RetrieveTransactions {
            recipient: make_wallet("somewallet"),
            response_skeleton_opt: None,
        };

        let _ = subject.handle_retrieve_transactions(&retrieve_transactions);
    }

    #[test]
    #[should_panic(
        expected = "Cannot set start block in database; payments to you may not be processed: TransactionError"
    )]
    fn handle_retrieve_transactions_panics_if_start_block_cannot_be_written() {
        let persistent_config = PersistentConfigurationMock::new()
            .start_block_result(Ok(1234))
            .set_start_block_result(Err(PersistentConfigError::TransactionError));
        let blockchain_interface = BlockchainInterfaceMock::default().retrieve_transactions_result(
            Ok(RetrievedBlockchainTransactions {
                new_start_block: 1234,
                transactions: vec![BlockchainTransaction {
                    block_number: 1000,
                    from: make_wallet("somewallet"),
                    wei_amount: 2345,
                }],
            }),
        );
        let mut subject = BlockchainBridge::new(
            Box::new(blockchain_interface),
            Box::new(persistent_config),
            false,
            None, //not needed in this test
        );
        let retrieve_transactions = RetrieveTransactions {
            recipient: make_wallet("somewallet"),
            response_skeleton_opt: None,
        };

        let _ = subject.handle_retrieve_transactions(&retrieve_transactions);
    }

    fn success_handler(
        _bcb: &mut BlockchainBridge,
        _msg: &RetrieveTransactions,
    ) -> Result<(), String> {
        Ok(())
    }

    fn failure_handler(
        _bcb: &mut BlockchainBridge,
        _msg: &RetrieveTransactions,
    ) -> Result<(), String> {
        Err("My tummy hurts".to_string())
    }

    #[test]
    fn handle_scan_handles_success() {
        let (accountant, _, accountant_recording_arc) = make_recorder();
        let mut subject = BlockchainBridge::new(
            Box::new(BlockchainInterfaceMock::default()),
            Box::new(PersistentConfigurationMock::new()),
            false,
            None, //not needed in this test
        );
        let system = System::new("test");
        subject.scan_error_subs_opt = Some(accountant.start().recipient());
        let retrieve_transactions = RetrieveTransactions {
            recipient: make_wallet("somewallet"),
            response_skeleton_opt: Some(ResponseSkeleton {
                client_id: 1234,
                context_id: 4321,
            }),
        };

        subject.handle_scan(
            success_handler,
            ScanType::Receivables,
            &retrieve_transactions,
        );

        System::current().stop();
        system.run();
        let accountant_recording = accountant_recording_arc.lock().unwrap();
        assert_eq!(accountant_recording.len(), 0);
    }

    #[test]
    fn handle_scan_handles_failure_without_skeleton() {
        init_test_logging();
        let (accountant, _, accountant_recording_arc) = make_recorder();
        let mut subject = BlockchainBridge::new(
            Box::new(BlockchainInterfaceMock::default()),
            Box::new(PersistentConfigurationMock::new()),
            false,
            None, //not needed in this test
        );
        let system = System::new("test");
        subject.scan_error_subs_opt = Some(accountant.start().recipient());
        let retrieve_transactions = RetrieveTransactions {
            recipient: make_wallet("somewallet"),
            response_skeleton_opt: None,
        };

        subject.handle_scan(
            failure_handler,
            ScanType::Receivables,
            &retrieve_transactions,
        );

        System::current().stop();
        system.run();
        let accountant_recording = accountant_recording_arc.lock().unwrap();
        assert_eq!(accountant_recording.len(), 0);
        TestLogHandler::new().exists_log_containing("WARN: BlockchainBridge: My tummy hurts");
    }

    #[test]
    fn handle_scan_handles_failure_with_skeleton() {
        init_test_logging();
        let (accountant, _, accountant_recording_arc) = make_recorder();
        let mut subject = BlockchainBridge::new(
            Box::new(BlockchainInterfaceMock::default()),
            Box::new(PersistentConfigurationMock::new()),
            false,
            None, //not needed in this test
        );
        let system = System::new("test");
        subject.scan_error_subs_opt = Some(accountant.start().recipient());
        let retrieve_transactions = RetrieveTransactions {
            recipient: make_wallet("somewallet"),
            response_skeleton_opt: Some(ResponseSkeleton {
                client_id: 1234,
                context_id: 4321,
            }),
        };

        subject.handle_scan(
            failure_handler,
            ScanType::Receivables,
            &retrieve_transactions,
        );

        System::current().stop();
        system.run();
        let accountant_recording = accountant_recording_arc.lock().unwrap();
        assert_eq!(
            accountant_recording.get_record::<ScanError>(0),
            &ScanError {
                scan_type: ScanType::Receivables,
                response_skeleton: ResponseSkeleton {
                    client_id: 1234,
                    context_id: 4321
                },
                msg: "My tummy hurts".to_string()
            }
        );
        TestLogHandler::new().exists_log_containing("WARN: BlockchainBridge: My tummy hurts");
    }

    #[test]
    #[should_panic(
        expected = "panic message (processed with: node_lib::sub_lib::utils::crash_request_analyzer)"
    )]
    fn blockchain_bridge_can_be_crashed_properly_but_not_improperly() {
        let crashable = true;
        let subject = BlockchainBridge::new(
            Box::new(BlockchainInterfaceMock::default()),
            Box::new(PersistentConfigurationMock::default()),
            crashable,
            None,
        );

        prove_that_crash_request_handler_is_hooked_up(subject, CRASH_KEY);
    }
}<|MERGE_RESOLUTION|>--- conflicted
+++ resolved
@@ -7,11 +7,7 @@
 use crate::accountant::{ReportTransactionReceipts, RequestTransactionReceipts};
 use crate::blockchain::blockchain_interface::{
     BlockchainError, BlockchainInterface, BlockchainInterfaceClandestine,
-<<<<<<< HEAD
     BlockchainInterfaceNonClandestine, BlockchainResult, ProcessedPayableFallible,
-=======
-    BlockchainInterfaceNonClandestine, BlockchainResult, BlockchainTxnInputs,
->>>>>>> 9328225f
 };
 use crate::database::db_initializer::DbInitializationConfig;
 use crate::database::db_initializer::{DbInitializer, DATABASE_FILE};
@@ -150,7 +146,7 @@
 #[derive(Debug, Clone, PartialEq, Eq, Message)]
 pub struct NewPendingPayableFingerprints {
     pub batch_wide_timestamp: SystemTime,
-    pub init_params: Vec<(H256, u64)>,
+    pub init_params: Vec<(H256, u128)>,
 }
 
 #[derive(Debug, PartialEq, Eq, Clone)]
@@ -158,13 +154,8 @@
     pub rowid: u64,
     pub timestamp: SystemTime,
     pub hash: H256,
-<<<<<<< HEAD
     pub attempt: u16,
-    pub amount: u64,
-=======
-    pub attempt_opt: Option<u16>, //None when initialized
     pub amount: u128,
->>>>>>> 9328225f
     pub process_error: Option<String>,
 }
 
@@ -253,7 +244,6 @@
         &mut self,
         msg: &ReportAccountsPayable,
     ) -> Result<(), String> {
-<<<<<<< HEAD
         let result = self.start_processing_payments(msg)?;
 
         let local_processing_result = match &result {
@@ -265,7 +255,7 @@
         self.sent_payable_subs_opt
             .as_ref()
             .expect("Accountant is unbound")
-            .try_send(SentPayable {
+            .try_send(SentPayables {
                 payment_outcome: result,
                 response_skeleton_opt: skeleton,
             })
@@ -275,40 +265,13 @@
     }
 
     fn start_processing_payments(
-=======
-        let skeleton = creditors_msg.response_skeleton_opt;
-        let processed_payments = self.preprocess_payments(creditors_msg);
-        processed_payments.map(|payments| {
-            self.sent_payable_subs_opt
-                .as_ref()
-                .expect("Accountant is unbound")
-                .try_send(SentPayables {
-                    timestamp: SystemTime::now(),
-                    payable: payments,
-                    response_skeleton_opt: skeleton,
-                })
-                .expect("Accountant is dead");
-        })
-    }
-
-    fn preprocess_payments(
->>>>>>> 9328225f
         &self,
         msg: &ReportAccountsPayable,
     ) -> Result<BlockchainResult<Vec<ProcessedPayableFallible>>, String> {
         match self.consuming_wallet_opt.as_ref() {
             Some(consuming_wallet) => match self.persistent_config.gas_price() {
-<<<<<<< HEAD
                 Ok(gas_price) => Ok(self.process_payments(msg, consuming_wallet, gas_price)),
                 Err(e) => Err(format!("ReportAccountsPayable: gas-price: {:?}", e)),
-=======
-                Ok(gas_price) => Ok(creditors_msg
-                    .accounts
-                    .iter()
-                    .map(|payable| self.process_payments(payable, gas_price, consuming_wallet))
-                    .collect::<Vec<BlockchainResult<Payable>>>()),
-                Err(err) => Err(format!("ReportAccountPayable: gas-price: {:?}", err)),
->>>>>>> 9328225f
             },
             None => Err(String::from("No consuming wallet specified")),
         }
@@ -432,12 +395,8 @@
 
     fn process_payments(
         &self,
-<<<<<<< HEAD
         msg: &ReportAccountsPayable,
         consuming_wallet: &Wallet,
-=======
-        payable: &PayableAccount,
->>>>>>> 9328225f
         gas_price: u64,
     ) -> BlockchainResult<Vec<ProcessedPayableFallible>> {
         let executable_payments = match self.check_our_capability_to_pay(&msg.accounts)
@@ -449,7 +408,6 @@
         let pending_nonce = self
             .blockchain_interface
             .get_transaction_count(consuming_wallet)?;
-<<<<<<< HEAD
 
         let new_fingerprints_recipient = self
             .pay_payable_confirmation
@@ -474,33 +432,6 @@
         // also check if the resulting amount of filtered-out accounts is the same as the original...
         // if not, log the inability to pay it all at the moment
         Ok(payable_accounts)
-=======
-        let send_tx_tools = self.blockchain_interface.send_transaction_tools(
-            self.payment_confirmation
-                .transaction_fingerprint_subs_opt
-                .as_ref()
-                .expect("Accountant is unbound"),
-        );
-        match self
-            .blockchain_interface
-            .send_transaction(BlockchainTxnInputs::new(
-                payable,
-                consuming_wallet,
-                nonce,
-                gas_price,
-                send_tx_tools.as_ref(),
-            )) {
-            Ok((hash, timestamp)) => Ok(Payable::new(
-                payable.wallet.clone(),
-                payable.balance_wei,
-                hash,
-                timestamp,
-            )),
-            Err(e) => Err(e.into()),
-            //if you're adding more code here that can fail don't forget to provide
-            //the transaction hash together with the error
-        }
->>>>>>> 9328225f
     }
 }
 
@@ -513,25 +444,15 @@
 #[cfg(test)]
 mod tests {
     use super::*;
-<<<<<<< HEAD
+    use crate::accountant::dao_utils::from_time_t;
     use crate::accountant::payable_dao::{PayableAccount, PendingPayable};
-=======
-    use crate::accountant::dao_utils::from_time_t;
-    use crate::accountant::payable_dao::PayableAccount;
->>>>>>> 9328225f
     use crate::accountant::test_utils::make_pending_payable_fingerprint;
     use crate::blockchain::bip32::Bip32ECKeyProvider;
     use crate::blockchain::blockchain_interface::ProcessedPayableFallible::Correct;
     use crate::blockchain::blockchain_interface::{
         BlockchainError, BlockchainTransaction, RetrievedBlockchainTransactions,
     };
-<<<<<<< HEAD
     use crate::blockchain::test_utils::{make_tx_hash, BlockchainInterfaceMock};
-    use crate::database::dao_utils::from_time_t;
-=======
-    use crate::blockchain::test_utils::BlockchainInterfaceMock;
-    use crate::blockchain::tool_wrappers::SendTransactionToolsWrapperNull;
->>>>>>> 9328225f
     use crate::database::db_initializer::test_utils::DbInitializerMock;
     use crate::db_config::persistent_configuration::PersistentConfigError;
     use crate::node_test_utils::check_timestamp;
@@ -629,27 +550,14 @@
     }
 
     #[test]
-<<<<<<< HEAD
-=======
-    fn report_accounts_payable_returns_error_for_blockchain_error() {
-        let get_transaction_count_params_arc = Arc::new(Mutex::new(vec![]));
-        let transaction_hash = H256::from_uint(&U256::from(789));
-        let blockchain_interface_mock = BlockchainInterfaceMock::default()
-            .get_transaction_count_params(&get_transaction_count_params_arc)
-            .get_transaction_count_result(Ok(web3::types::U256::from(1)))
-            .send_transaction_tools_result(Box::new(SendTransactionToolsWrapperNull))
-            .send_transaction_result(Err(BlockchainTransactionError::Sending(
-                String::from("mock payment failure"),
-                transaction_hash,
-            )));
-        let consuming_wallet = make_wallet("somewallet");
-        let persistent_configuration_mock =
-            PersistentConfigurationMock::new().gas_price_result(Ok(3u64));
-        let mut subject = BlockchainBridge::new(
+    fn report_accounts_payable_returns_error_when_there_is_no_consuming_wallet_configured() {
+        let blockchain_interface_mock = BlockchainInterfaceMock::default();
+        let persistent_configuration_mock = PersistentConfigurationMock::default();
+        let subject = BlockchainBridge::new(
             Box::new(blockchain_interface_mock),
             Box::new(persistent_configuration_mock),
             false,
-            Some(consuming_wallet.clone()),
+            None,
         );
         let request = ReportAccountsPayable {
             accounts: vec![PayableAccount {
@@ -660,51 +568,8 @@
             }],
             response_skeleton_opt: None,
         };
-        let (accountant, _, _) = make_recorder();
-        let fingerprint_recipient = accountant.start().recipient();
-        subject
-            .payment_confirmation
-            .transaction_fingerprint_subs_opt = Some(fingerprint_recipient);
-
-        let result = subject.preprocess_payments(&request);
-
-        assert_eq!(
-            result,
-            Ok(vec![Err(BlockchainError::TransactionFailed {
-                msg: String::from("Sending: mock payment failure"),
-                hash_opt: Some(transaction_hash)
-            })])
-        );
-        let get_transaction_count_params = get_transaction_count_params_arc.lock().unwrap();
-        assert_eq!(*get_transaction_count_params, vec![consuming_wallet]);
-    }
-
-    #[test]
->>>>>>> 9328225f
-    fn report_accounts_payable_returns_error_when_there_is_no_consuming_wallet_configured() {
-        let blockchain_interface_mock = BlockchainInterfaceMock::default();
-        let persistent_configuration_mock = PersistentConfigurationMock::default();
-        let subject = BlockchainBridge::new(
-            Box::new(blockchain_interface_mock),
-            Box::new(persistent_configuration_mock),
-            false,
-            None,
-        );
-        let request = ReportAccountsPayable {
-            accounts: vec![PayableAccount {
-                wallet: make_wallet("blah"),
-                balance_wei: 42,
-                last_paid_timestamp: SystemTime::now(),
-                pending_payable_opt: None,
-            }],
-            response_skeleton_opt: None,
-        };
-
-<<<<<<< HEAD
+
         let result = subject.start_processing_payments(&request);
-=======
-        let result = subject.preprocess_payments(&request);
->>>>>>> 9328225f
 
         assert_eq!(result, Err("No consuming wallet specified".to_string()));
     }
@@ -748,13 +613,13 @@
         let accounts = vec![
             PayableAccount {
                 wallet: wallet_account_1.clone(),
-                balance: 420,
+                balance_wei: 420,
                 last_paid_timestamp: from_time_t(150_000_000),
                 pending_payable_opt: None,
             },
             PayableAccount {
                 wallet: wallet_account_2.clone(),
-                balance: 210,
+                balance_wei: 210,
                 last_paid_timestamp: from_time_t(160_000_000),
                 pending_payable_opt: None,
             },
@@ -763,24 +628,7 @@
 
         let _ = addr
             .try_send(ReportAccountsPayable {
-<<<<<<< HEAD
                 accounts: accounts.clone(),
-=======
-                accounts: vec![
-                    PayableAccount {
-                        wallet: make_wallet("blah"),
-                        balance_wei: 420,
-                        last_paid_timestamp: from_time_t(150_000_000),
-                        pending_payable_opt: None,
-                    },
-                    PayableAccount {
-                        wallet: make_wallet("foo"),
-                        balance_wei: 210,
-                        last_paid_timestamp: from_time_t(160_000_000),
-                        pending_payable_opt: None,
-                    },
-                ],
->>>>>>> 9328225f
                 response_skeleton_opt: Some(ResponseSkeleton {
                     client_id: 1234,
                     context_id: 4321,
@@ -802,38 +650,17 @@
             )]
         );
         let get_transaction_count_params = get_transaction_count_params_arc.lock().unwrap();
-<<<<<<< HEAD
         assert_eq!(*get_transaction_count_params, vec![consuming_wallet]);
         let accountant_recording = accountant_recording_arc.lock().unwrap();
         assert_eq!(accountant_recording.len(), 1);
-        let sent_payments_msg = accountant_recording.get_record::<SentPayable>(0);
+        let sent_payments_msg = accountant_recording.get_record::<SentPayables>(0);
         assert_eq!(
             *sent_payments_msg,
-            SentPayable {
+            SentPayables {
                 payment_outcome: Ok(vec![
                     Correct(PendingPayable {
                         recipient_wallet: wallet_account_1,
                         hash: H256::from("sometransactionhash".keccak256())
-=======
-        assert_eq!(
-            *get_transaction_count_params,
-            vec![consuming_wallet.clone(), consuming_wallet.clone()]
-        );
-        let accountant_received_payment = accountant_recording_arc.lock().unwrap();
-        assert_eq!(accountant_received_payment.len(), 1);
-        let sent_payments_msg = accountant_received_payment.get_record::<SentPayables>(0);
-        check_timestamp(before, sent_payments_msg.timestamp, after);
-        assert_eq!(
-            *sent_payments_msg,
-            SentPayables {
-                timestamp: sent_payments_msg.timestamp,
-                payable: vec![
-                    Ok(Payable {
-                        to: make_wallet("blah"),
-                        amount: 420,
-                        timestamp: from_time_t(150_000_000),
-                        tx_hash: H256::from("sometransactionhash".keccak256())
->>>>>>> 9328225f
                     }),
                     Correct(PendingPayable {
                         recipient_wallet: wallet_account_2,
@@ -879,7 +706,7 @@
         let peer_actors = peer_actors_builder().accountant(accountant).build();
         let accounts = vec![PayableAccount {
             wallet: wallet_account,
-            balance: 420,
+            balance_wei: 111_420_204,
             last_paid_timestamp: from_time_t(150_000_000),
             pending_payable_opt: None,
         }];
@@ -899,10 +726,10 @@
         system.run();
         let accountant_recording = accountant_recording_arc.lock().unwrap();
         assert_eq!(accountant_recording.len(), 2);
-        let sent_payments_msg = accountant_recording.get_record::<SentPayable>(0);
+        let sent_payments_msg = accountant_recording.get_record::<SentPayables>(0);
         assert_eq!(
             *sent_payments_msg,
-            SentPayable {
+            SentPayables {
                 payment_outcome: expected_error,
                 response_skeleton_opt: Some(ResponseSkeleton {
                     client_id: 1234,
@@ -937,7 +764,7 @@
         let request = ReportAccountsPayable {
             accounts: vec![PayableAccount {
                 wallet: make_wallet("blah"),
-                balance: 42,
+                balance_wei: 123_456,
                 last_paid_timestamp: SystemTime::now(),
                 pending_payable_opt: None,
             }],
@@ -975,7 +802,7 @@
         let request = ReportAccountsPayable {
             accounts: vec![PayableAccount {
                 wallet: make_wallet("blah"),
-                balance: 42,
+                balance_wei: 424_454,
                 last_paid_timestamp: SystemTime::now(),
                 pending_payable_opt: None,
             }],
