--- conflicted
+++ resolved
@@ -241,7 +241,6 @@
     fn handle_qualified_payable_msg(
         &mut self,
         incoming_message: QualifiedPayablesMessage,
-<<<<<<< HEAD
     ) -> Box<dyn Future<Item = (), Error = String>> {
         let consuming_wallet = match self.consuming_wallet_opt.clone() {
             Some(wallet) => wallet,
@@ -270,18 +269,6 @@
                         .expect("Accountant is dead");
                     Ok(())
                 })
-=======
-    ) -> Result<(), String> {
-        let agent = self
-            .blockchain_interface
-            .build_blockchain_agent(&incoming_message.consuming_wallet, &*self.persistent_config)
-            .map_err(to_string)?;
-
-        let outgoing_message = BlockchainAgentWithContextMessage::new(
-            incoming_message.protected_qualified_payables,
-            agent,
-            incoming_message.response_skeleton_opt,
->>>>>>> 25e9a4f3
         );
     }
 
@@ -555,21 +542,13 @@
     use super::*;
     use crate::accountant::db_access_objects::payable_dao::PayableAccount;
     use crate::accountant::db_access_objects::utils::from_time_t;
-<<<<<<< HEAD
     use crate::accountant::scanners::test_utils::{
         make_empty_payments_and_start_block, protect_payables_in_test,
     };
     use crate::accountant::test_utils::{make_payable_account, make_pending_payable_fingerprint};
-    use crate::blockchain::bip32::Bip32EncryptionKeyProvider;
     use crate::blockchain::blockchain_interface::blockchain_interface_web3::{
         BlockchainInterfaceWeb3, REQUESTS_IN_PARALLEL,
     };
-=======
-    use crate::accountant::scanners::mid_scan_msg_handling::payable_scanner::test_utils::BlockchainAgentMock;
-    use crate::accountant::scanners::test_utils::protect_payables_in_test;
-    use crate::accountant::test_utils::make_pending_payable_fingerprint;
-    use crate::blockchain::blockchain_interface::blockchain_interface_null::BlockchainInterfaceNull;
->>>>>>> 25e9a4f3
     use crate::blockchain::blockchain_interface::data_structures::errors::{
         BlockchainAgentBuildError, PayableTransactionError,
     };
@@ -598,13 +577,10 @@
     use masq_lib::messages::ScanType;
     use masq_lib::test_utils::logging::init_test_logging;
     use masq_lib::test_utils::logging::TestLogHandler;
-<<<<<<< HEAD
     use masq_lib::test_utils::utils::{ensure_node_home_directory_exists, LogObject, TEST_DEFAULT_CHAIN};
     use masq_lib::utils::find_free_port;
     use rustc_hex::FromHex;
-=======
     use masq_lib::test_utils::utils::{ensure_node_home_directory_exists, TEST_DEFAULT_CHAIN};
->>>>>>> 25e9a4f3
     use std::any::TypeId;
     use std::net::Ipv4Addr;
     use std::path::Path;
@@ -636,7 +612,6 @@
         assert_eq!(CRASH_KEY, "BLOCKCHAINBRIDGE");
     }
 
-<<<<<<< HEAD
     fn stub_bi() -> Box<dyn BlockchainInterface> {
         Box::new(make_blockchain_interface_web3(None))
     }
@@ -671,8 +646,6 @@
         ));
     }
 
-=======
->>>>>>> 25e9a4f3
     #[test]
     #[should_panic(expected = "Blockchain service can not start with out a blockchain service url")]
     fn blockchain_interface_null_as_result_of_missing_blockchain_service_url() {
@@ -680,36 +653,7 @@
     }
 
     #[test]
-<<<<<<< HEAD
-    fn blockchain_bridge_receives_bind_message_without_consuming_private_key() {
-        init_test_logging();
-        let subject = BlockchainBridge::new(
-            stub_bi(),
-            Box::new(PersistentConfigurationMock::default()),
-            false,
-            None,
-        );
-        let system = System::new("blockchain_bridge_receives_bind_message");
-        let addr = subject.start();
-
-        addr.try_send(BindMessage {
-            peer_actors: peer_actors_builder().build(),
-        })
-        .unwrap();
-
-        System::current().stop();
-        system.run();
-        TestLogHandler::new().exists_log_containing(
-            "DEBUG: BlockchainBridge: Received BindMessage; no consuming wallet address specified",
-        );
-    }
-
-    #[test]
     fn qualified_payables_msg_is_handled_and_new_msg_with_an_added_blockchain_agent_returns_to_accountant() {
-=======
-    fn qualified_payables_msg_is_handled_and_new_msg_with_an_added_blockchain_agent_returns_to_accountant(
-    ) {
->>>>>>> 25e9a4f3
         let system = System::new(
         "qualified_payables_msg_is_handled_and_new_msg_with_an_added_blockchain_agent_returns_to_accountant",
         );
@@ -779,7 +723,7 @@
         assert_eq!(blockchain_agent_with_context_msg_actual.agent.pending_transaction_id(), 35.into());
         assert_eq!(blockchain_agent_with_context_msg_actual.agent.agreed_fee_per_computation_unit(), 9);
         assert_eq!(
-            blockchain_agent_with_context_msg_actual.agent.consuming_wallet_balances(), 
+            blockchain_agent_with_context_msg_actual.agent.consuming_wallet_balances(),
             ConsumingWalletBalances::new(35.into(), 65535.into())
         );
         assert_eq!(
@@ -787,7 +731,7 @@
             659952
         );
         assert_eq!(
-            blockchain_agent_with_context_msg_actual.response_skeleton_opt, 
+            blockchain_agent_with_context_msg_actual.response_skeleton_opt,
             Some(ResponseSkeleton{
                 client_id: 11122,
                 context_id: 444
@@ -816,26 +760,13 @@
             Box::new(blockchain_interface),
             Box::new(persistent_configuration),
             false,
-<<<<<<< HEAD
             Some(consuming_wallet.clone()),
         );
         subject.payable_payments_setup_subs_opt = Some(accountant_recipient);
         let qualified_payables = protect_payables_in_test(vec![]);
         let qualified_payables_msg = QualifiedPayablesMessage {
             protected_qualified_payables: qualified_payables,
-=======
-        );
-        subject.logger = Logger::new(test_name);
-        subject.scan_error_subs_opt = Some(scan_error_recipient);
-        let request = QualifiedPayablesMessage {
-            protected_qualified_payables: protect_payables_in_test(vec![PayableAccount {
-                wallet: make_wallet("blah"),
-                balance_wei: 42,
-                last_paid_timestamp: SystemTime::now(),
-                pending_payable_opt: None,
-            }]),
             consuming_wallet,
->>>>>>> 25e9a4f3
             response_skeleton_opt: Some(ResponseSkeleton {
                 client_id: 11122,
                 context_id: 444,
@@ -857,7 +788,6 @@
     }
 
     #[test]
-<<<<<<< HEAD
     fn handle_request_balances_to_pay_payables_fails_at_missing_consuming_wallet() {
         let blockchain_interface = make_blockchain_interface_web3(None);
         let persistent_configuration = PersistentConfigurationMock::default();
@@ -889,8 +819,6 @@
     }
 
     #[test]
-=======
->>>>>>> 25e9a4f3
     fn handle_outbound_payments_instructions_sees_payments_happen_and_sends_payment_results_back_to_accountant(
     ) {
         let system = System::new(
@@ -910,7 +838,6 @@
             .end_batch()
             .start();
         let (accountant, _, accountant_recording_arc) = make_recorder();
-<<<<<<< HEAD
         let accountant_addr = accountant
             .system_stop_conditions(match_every_type_id!(SentPayables))
             .start();
@@ -918,35 +845,11 @@
         let blockchain_interface =
             BlockchainInterfaceWeb3::new(http, event_loop_handle, DEFAULT_CHAIN);
         let persistent_configuration_mock = PersistentConfigurationMock::default();
-        let consuming_wallet = make_paying_wallet(b"somewallet");
-=======
-        let accountant =
-            accountant.system_stop_conditions(match_every_type_id!(PendingPayableFingerprintSeeds));
-        let wallet_account_1 = make_wallet("blah");
-        let wallet_account_2 = make_wallet("foo");
-        let blockchain_interface_id_stamp = ArbitraryIdStamp::new();
-        let blockchain_interface_mock = BlockchainInterfaceMock::default()
-            .set_arbitrary_id_stamp(blockchain_interface_id_stamp)
-            .send_batch_of_payables_params(&send_batch_of_payables_params_arc)
-            .send_batch_of_payables_result(Ok(vec![
-                Ok(PendingPayable {
-                    recipient_wallet: wallet_account_1.clone(),
-                    hash: H256::from("sometransactionhash".keccak256()),
-                }),
-                Ok(PendingPayable {
-                    recipient_wallet: wallet_account_2.clone(),
-                    hash: H256::from("someothertransactionhash".keccak256()),
-                }),
-            ]));
->>>>>>> 25e9a4f3
         let subject = BlockchainBridge::new(
             Box::new(blockchain_interface),
             Box::new(persistent_configuration_mock),
             false,
-<<<<<<< HEAD
             Some(consuming_wallet),
-=======
->>>>>>> 25e9a4f3
         );
         let addr = subject.start();
         let subject_subs = BlockchainBridge::make_subs_from(&addr);
@@ -1029,23 +932,10 @@
             .system_stop_conditions(match_every_type_id!(SentPayables))
             .start();
         let wallet_account = make_wallet("blah");
-<<<<<<< HEAD
         let blockchain_interface =
             BlockchainInterfaceWeb3::new(http, event_loop_handle, DEFAULT_CHAIN);
         let persistent_configuration_mock =
             PersistentConfigurationMock::default();
-        let consuming_wallet = make_paying_wallet(b"somewallet");
-=======
-        let expected_error_msg = "We were so close but we stumbled and smashed our face against \
-         the ground just a moment after the signing";
-        let expected_error = Err(PayableTransactionError::Sending {
-            msg: expected_error_msg.to_string(),
-            hashes: vec![hash],
-        });
-        let blockchain_interface_mock = BlockchainInterfaceMock::default()
-            .send_batch_of_payables_result(expected_error.clone());
-        let persistent_configuration_mock = PersistentConfigurationMock::default();
->>>>>>> 25e9a4f3
         let subject = BlockchainBridge::new(
             Box::new(blockchain_interface),
             Box::new(persistent_configuration_mock),
@@ -1113,7 +1003,6 @@
     }
 
     #[test]
-<<<<<<< HEAD
     fn process_payments_works() {
         let test_name = "process_payments_works";
         let port = find_free_port();
@@ -1133,24 +1022,11 @@
         let system = System::new(test_name);
         let msg = OutboundPaymentsInstructions::new(accounts, None);
         let persistent_config = PersistentConfigurationMock::new();
-=======
-    fn process_payments_returns_error_from_sending_batch() {
-        let transaction_hash = make_tx_hash(789);
-        let blockchain_interface_mock = BlockchainInterfaceMock::default()
-            .send_batch_of_payables_result(Err(PayableTransactionError::Sending {
-                msg: "failure from chronic exhaustion".to_string(),
-                hashes: vec![transaction_hash],
-            }));
-        let persistent_configuration_mock = PersistentConfigurationMock::new();
->>>>>>> 25e9a4f3
         let mut subject = BlockchainBridge::new(
             Box::new(blockchain_interface_web3),
             Box::new(persistent_config),
             false,
-<<<<<<< HEAD
             Some(consuming_wallet),
-=======
->>>>>>> 25e9a4f3
         );
         let (accountant, _, accountant_recording) = make_recorder();
         subject
@@ -1815,10 +1691,7 @@
             Box::new(blockchain_interface),
             Box::new(persistent_config),
             false,
-<<<<<<< HEAD
             Some(consuming_wallet.clone()),
-=======
->>>>>>> 25e9a4f3
         );
         let addr = subject.start();
         let subject_subs = BlockchainBridge::make_subs_from(&addr);
@@ -1909,10 +1782,7 @@
             Box::new(blockchain_interface),
             Box::new(persistent_config),
             false,
-<<<<<<< HEAD
             Some(consuming_wallet.clone()),
-=======
->>>>>>> 25e9a4f3
         );
         let addr = subject.start();
         let subject_subs = BlockchainBridge::make_subs_from(&addr);
@@ -2115,17 +1985,8 @@
     #[test]
     fn extract_max_block_range_from_error_response() {
         let result = BlockchainError::QueryFailed("RPC error: Error { code: ServerError(-32005), message: \"eth_getLogs block range too large, range: 33636, max: 3500\", data: None }".to_string());
-<<<<<<< HEAD
 
         let max_block_count = BlockchainBridge::extract_max_block_count(result);
-=======
-        let subject = BlockchainBridge::new(
-            Box::new(BlockchainInterfaceMock::default()),
-            Box::new(PersistentConfigurationMock::default()),
-            false,
-        );
-        let max_block_count = subject.extract_max_block_count(result);
->>>>>>> 25e9a4f3
 
         assert_eq!(Some(3500u64), max_block_count);
     }
@@ -2133,17 +1994,8 @@
     #[test]
     fn extract_max_block_range_from_pokt_error_response() {
         let result = BlockchainError::QueryFailed("Rpc(Error { code: ServerError(-32001), message: \"Relay request failed validation: invalid relay request: eth_getLogs block range limit (100000 blocks) exceeded\", data: None })".to_string());
-<<<<<<< HEAD
 
         let max_block_count = BlockchainBridge::extract_max_block_count(result);
-=======
-        let subject = BlockchainBridge::new(
-            Box::new(BlockchainInterfaceMock::default()),
-            Box::new(PersistentConfigurationMock::default()),
-            false,
-        );
-        let max_block_count = subject.extract_max_block_count(result);
->>>>>>> 25e9a4f3
 
         assert_eq!(Some(100000u64), max_block_count);
     }
@@ -2158,17 +2010,8 @@
     #[test]
     fn extract_max_block_range_for_ankr_error_response() {
         let result = BlockchainError::QueryFailed("RPC error: Error { code: ServerError(-32600), message: \"block range is too wide\", data: None }".to_string());
-<<<<<<< HEAD
 
         let max_block_count = BlockchainBridge::extract_max_block_count(result);
-=======
-        let subject = BlockchainBridge::new(
-            Box::new(BlockchainInterfaceMock::default()),
-            Box::new(PersistentConfigurationMock::default()),
-            false,
-        );
-        let max_block_count = subject.extract_max_block_count(result);
->>>>>>> 25e9a4f3
 
         assert_eq!(None, max_block_count);
     }
@@ -2180,17 +2023,8 @@
     #[test]
     fn extract_max_block_range_for_matic_vigil_error_response() {
         let result = BlockchainError::QueryFailed("RPC error: Error { code: ServerError(-32005), message: \"Blockheight too far in the past. Check params passed to eth_getLogs or eth_call requests.Range of blocks allowed for your plan: 1000\", data: None }".to_string());
-<<<<<<< HEAD
 
         let max_block_count = BlockchainBridge::extract_max_block_count(result);
-=======
-        let subject = BlockchainBridge::new(
-            Box::new(BlockchainInterfaceMock::default()),
-            Box::new(PersistentConfigurationMock::default()),
-            false,
-        );
-        let max_block_count = subject.extract_max_block_count(result);
->>>>>>> 25e9a4f3
 
         assert_eq!(Some(1000), max_block_count);
     }
@@ -2202,17 +2036,8 @@
     #[test]
     fn extract_max_block_range_for_blockpi_error_response() {
         let result = BlockchainError::QueryFailed("RPC error: Error { code: ServerError(-32005), message: \"eth_getLogs is limited to 1024 block range. Please check the parameter requirements at  https://docs.blockpi.io/documentations/api-reference\", data: None }".to_string());
-<<<<<<< HEAD
 
         let max_block_count = BlockchainBridge::extract_max_block_count(result);
-=======
-        let subject = BlockchainBridge::new(
-            Box::new(BlockchainInterfaceMock::default()),
-            Box::new(PersistentConfigurationMock::default()),
-            false,
-        );
-        let max_block_count = subject.extract_max_block_count(result);
->>>>>>> 25e9a4f3
 
         assert_eq!(Some(1024), max_block_count);
     }
@@ -2226,17 +2051,8 @@
     #[test]
     fn extract_max_block_range_for_blastapi_error_response() {
         let result = BlockchainError::QueryFailed("RPC error: Error { code: ServerError(-32601), message: \"Method not found\", data: \"'eth_getLogs' is not available on our public API. Head over to https://docs.blastapi.io/blast-documentation/tutorials-and-guides/using-blast-to-get-a-blockchain-endpoint for more information\" }".to_string());
-<<<<<<< HEAD
 
         let max_block_count = BlockchainBridge::extract_max_block_count(result);
-=======
-        let subject = BlockchainBridge::new(
-            Box::new(BlockchainInterfaceMock::default()),
-            Box::new(PersistentConfigurationMock::default()),
-            false,
-        );
-        let max_block_count = subject.extract_max_block_count(result);
->>>>>>> 25e9a4f3
 
         assert_eq!(None, max_block_count);
     }
@@ -2246,17 +2062,8 @@
         let result = BlockchainError::QueryFailed(
             "Got invalid response: Expected batch, got single.".to_string(),
         );
-<<<<<<< HEAD
 
         let max_block_count = BlockchainBridge::extract_max_block_count(result);
-=======
-        let subject = BlockchainBridge::new(
-            Box::new(BlockchainInterfaceMock::default()),
-            Box::new(PersistentConfigurationMock::default()),
-            false,
-        );
-        let max_block_count = subject.extract_max_block_count(result);
->>>>>>> 25e9a4f3
 
         assert_eq!(Some(1000), max_block_count);
     }
