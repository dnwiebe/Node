// Copyright (c) 2019, MASQ (https://masq.ai) and/or its affiliates. All rights reserved.

use crate::accountant::payable_dao::{PayableAccount, Payment};
use crate::accountant::SentPayments;
use crate::accountant::{PaymentError, RequestTransactionReceipts};
use crate::blockchain::blockchain_interface::{
    BlockchainError, BlockchainInterface, BlockchainInterfaceClandestine,
    BlockchainInterfaceNonClandestine, BlockchainResult, Transaction, TxReceipt,
};
use crate::blockchain::tool_wrappers::PaymentBackupRecipientWrapperReal;
use crate::database::db_initializer::{DbInitializer, DATABASE_FILE};
use crate::database::db_migrations::MigratorConfig;
use crate::db_config::config_dao::ConfigDaoReal;
use crate::db_config::persistent_configuration::{
    PersistentConfiguration, PersistentConfigurationReal,
};
use crate::sub_lib::blockchain_bridge::BlockchainBridgeSubs;
use crate::sub_lib::blockchain_bridge::ReportAccountsPayable;
use crate::sub_lib::logger::Logger;
use crate::sub_lib::peer_actors::BindMessage;
use crate::sub_lib::set_consuming_wallet_message::SetConsumingWalletMessage;
use crate::sub_lib::utils::handle_ui_crash_request;
use crate::sub_lib::wallet::Wallet;
use actix::Context;
use actix::Handler;
use actix::Message;
use actix::{Actor, MessageResult};
use actix::{Addr, Recipient};
use itertools::Itertools;
use masq_lib::blockchains::chains::Chain;
use masq_lib::ui_gateway::NodeFromUiMessage;
use std::convert::TryFrom;
use std::default::Default;
use std::path::PathBuf;
use std::time::SystemTime;
use web3::transports::Http;
use web3::types::H256;

pub const CRASH_KEY: &str = "BLOCKCHAINBRIDGE";

pub struct BlockchainBridge {
    consuming_wallet_opt: Option<Wallet>,
    blockchain_interface: Box<dyn BlockchainInterface>,
    logger: Logger,
    persistent_config: Box<dyn PersistentConfiguration>,
    #[allow(dead_code)]
    set_consuming_wallet_subs_opt: Option<Vec<Recipient<SetConsumingWalletMessage>>>,
    sent_payments_subs_opt: Option<Recipient<SentPayments>>,
    crashable: bool,
    payment_confirmation: TransactionConfirmationTools,
}

struct TransactionConfirmationTools {
    transaction_backup_subs_opt: Option<Recipient<PaymentBackupRecord>>,
    report_transaction_receipts_sub_opt: Option<Recipient<ReportTransactionReceipts>>,
}

impl Actor for BlockchainBridge {
    type Context = Context<Self>;
}

impl Handler<BindMessage> for BlockchainBridge {
    type Result = ();

    fn handle(&mut self, msg: BindMessage, _ctx: &mut Self::Context) -> Self::Result {
        //TODO is this dead code?
        // self.set_consuming_wallet_subs_opt = Some(vec![
        //     msg.peer_actors.neighborhood.set_consuming_wallet_sub,
        //     msg.peer_actors.proxy_server.set_consuming_wallet_sub,
        // ]);
        self.payment_confirmation.transaction_backup_subs_opt =
            Some(msg.peer_actors.accountant.transaction_backup_completion);
        self.payment_confirmation
            .report_transaction_receipts_sub_opt =
            Some(msg.peer_actors.accountant.report_transaction_receipts);
        self.sent_payments_subs_opt = Some(msg.peer_actors.accountant.report_sent_payments);
        match self.consuming_wallet_opt.as_ref() {
            Some(wallet) => debug!(
                self.logger,
                "Received BindMessage; consuming wallet address {}", wallet
            ),
            None => debug!(
                self.logger,
                "Received BindMessage; no consuming wallet address specified"
            ),
        }
    }
}

#[derive(Debug, Eq, PartialEq)]
pub struct RetrieveTransactions {
    pub start_block: u64,
    pub recipient: Wallet,
}

impl Message for RetrieveTransactions {
    type Result = Result<Vec<Transaction>, BlockchainError>;
}

impl Handler<RetrieveTransactions> for BlockchainBridge {
    type Result = MessageResult<RetrieveTransactions>;

    fn handle(
        &mut self,
        msg: RetrieveTransactions,
        _ctx: &mut Self::Context,
    ) -> <Self as Handler<RetrieveTransactions>>::Result {
        MessageResult(
            self.blockchain_interface
                .retrieve_transactions(msg.start_block, &msg.recipient),
        )
    }
}

impl Handler<RequestTransactionReceipts> for BlockchainBridge {
    type Result = ();

    fn handle(
        &mut self,
        msg: RequestTransactionReceipts,
        _ctx: &mut Self::Context,
    ) -> Self::Result {
        let results: Vec<(TxReceipt, PaymentBackupRecord)> = msg
            .pending_payments
            .iter()
            .map(|pending_payment| {
                self.blockchain_interface
                    .get_transaction_receipt(pending_payment.hash)
            })
            .zip(msg.pending_payments.iter().cloned())
            .collect_vec();
        self.payment_confirmation
            .report_transaction_receipts_sub_opt
            .as_ref()
            .expect("Accountant is unbound")
            .try_send(ReportTransactionReceipts {
                payment_backups_with_receipts: results,
            })
            .expect("Accountant is dead")
    }
}

#[derive(Debug, PartialEq, Message, Clone)]
pub struct ReportTransactionReceipts {
    pub payment_backups_with_receipts: Vec<(TxReceipt, PaymentBackupRecord)>,
}

#[derive(Debug, PartialEq, Message, Clone, Copy)]
pub struct PaymentBackupRecord {
    pub rowid: u64,
    pub timestamp: SystemTime,
    pub hash: H256,
    pub attempt: u16,
    pub amount: Option<u64>, //this is present when we're reading a complete record and empty when we are yet completing one
}

impl Handler<ReportAccountsPayable> for BlockchainBridge {
    type Result = ();

    fn handle(
        &mut self,
        msg: ReportAccountsPayable,
        _ctx: &mut Self::Context,
    ) -> <Self as Handler<ReportAccountsPayable>>::Result {
        self.handle_report_accounts_payable(msg)
    }
}

impl Handler<NodeFromUiMessage> for BlockchainBridge {
    type Result = ();

    fn handle(&mut self, msg: NodeFromUiMessage, _ctx: &mut Self::Context) -> Self::Result {
        handle_ui_crash_request(msg, &self.logger, self.crashable, CRASH_KEY)
    }
}

impl BlockchainBridge {
    pub fn new(
        blockchain_interface: Box<dyn BlockchainInterface>,
        persistent_config: Box<dyn PersistentConfiguration>,
        crashable: bool,
        consuming_wallet_opt: Option<Wallet>,
    ) -> BlockchainBridge {
        BlockchainBridge {
            consuming_wallet_opt,
            blockchain_interface,
            persistent_config,
            set_consuming_wallet_subs_opt: None,
            sent_payments_subs_opt: None,
            crashable,
            logger: Logger::new("BlockchainBridge"),
            payment_confirmation: TransactionConfirmationTools {
                transaction_backup_subs_opt: None,
                report_transaction_receipts_sub_opt: None,
            },
        }
    }

    pub fn make_connections(
        blockchain_service_url: Option<String>,
        db_initializer: &dyn DbInitializer,
        data_directory: PathBuf,
        chain: Chain,
    ) -> (
        Box<dyn BlockchainInterface>,
        Box<dyn PersistentConfiguration>,
    ) {
        let blockchain_interface: Box<dyn BlockchainInterface> = {
            match blockchain_service_url {
                Some(url) => match Http::new(&url) {
                    Ok((event_loop_handle, transport)) => Box::new(
                        BlockchainInterfaceNonClandestine::new(transport, event_loop_handle, chain),
                    ),
                    Err(e) => panic!("Invalid blockchain node URL: {:?}", e),
                },
                None => Box::new(BlockchainInterfaceClandestine::new(chain)),
            }
        };
        let config_dao = Box::new(ConfigDaoReal::new(
            db_initializer
                .initialize(&data_directory, true, MigratorConfig::panic_on_migration())
                .unwrap_or_else(|_| {
                    panic!(
                        "Failed to connect to database at {:?}",
                        &data_directory.join(DATABASE_FILE)
                    )
                }),
        ));
        (
            blockchain_interface,
            Box::new(PersistentConfigurationReal::new(config_dao)),
        )
    }

    pub fn make_subs_from(addr: &Addr<BlockchainBridge>) -> BlockchainBridgeSubs {
        BlockchainBridgeSubs {
            bind: recipient!(addr, BindMessage),
            report_accounts_payable: recipient!(addr, ReportAccountsPayable),
            retrieve_transactions: recipient!(addr, RetrieveTransactions),
            ui_sub: recipient!(addr, NodeFromUiMessage),
            request_transaction_receipts: recipient!(addr, RequestTransactionReceipts),
        }
    }

    fn handle_report_accounts_payable(&self, creditors_msg: ReportAccountsPayable) {
        let processed_payments = self.handle_report_accounts_payable_inner(creditors_msg);
        match processed_payments {
            Ok(payments) => {
                let payments_with_payment_errors = payments
                    .into_iter()
                    .map(|item| item.map_err(PaymentError::from))
                    .collect();
                //TODO test that this error transformation is test-followed
                self.sent_payments_subs_opt
                    .as_ref()
                    .expect("Accountant is unbound")
                    .try_send(SentPayments {
                        payments: payments_with_payment_errors,
                    })
                    .expect("Accountant is dead");
            }
            Err(e) => warning!(self.logger, "{}", e),
        }
    }

    fn handle_report_accounts_payable_inner(
        &self,
        creditors_msg: ReportAccountsPayable,
    ) -> Result<Vec<BlockchainResult<Payment>>, String> {
        match self.consuming_wallet_opt.as_ref() {
            Some(consuming_wallet) => match self.persistent_config.gas_price() {
                Ok(gas_price) => {
                    Ok(self.process_payments(creditors_msg, gas_price, consuming_wallet))
                }
                Err(err) => Err(format!("ReportAccountPayable: gas-price: {:?}", err)),
            },
            None => Err(String::from("No consuming wallet specified")),
        }
    }

    fn process_payments(
        &self,
        creditors_msg: ReportAccountsPayable,
        gas_price: u64,
        consuming_wallet: &Wallet,
    ) -> Vec<BlockchainResult<Payment>> {
        creditors_msg
            .accounts
            .iter()
<<<<<<< HEAD
            .map(|payable| self.process_payments_inner_body(payable, gas_price, consuming_wallet))
=======
            .map(|payable| {
                match self
                    .blockchain_interface
                    .get_transaction_count(consuming_wallet)
                {
                    Ok(nonce) => {
                        let amount = u64::try_from(payable.balance).unwrap_or_else(|_| {
                            panic!("Lost payable amount precision: {}", payable.balance)
                        });
                        match self.blockchain_interface.send_transaction(
                            consuming_wallet,
                            &payable.wallet,
                            amount,
                            nonce,
                            gas_price,
                            self.blockchain_interface.send_transaction_tools().as_ref(),
                        ) {
                            Ok(hash) => Ok(Payment::new(payable.wallet.clone(), amount, hash)),
                            Err(e) => Err(e),
                        }
                    }
                    Err(e) => Err(e),
                }
            })
>>>>>>> 6725fe88
            .collect::<Vec<BlockchainResult<Payment>>>()
    }

    fn process_payments_inner_body(
        &self,
        payable: &PayableAccount,
        gas_price: u64,
        consuming_wallet: &Wallet,
    ) -> BlockchainResult<Payment> {
        let nonce = self
            .blockchain_interface
            .get_transaction_count(consuming_wallet)?;
        let unsigned_amount = u64::try_from(payable.balance)
            .expect("negative balance accounts should never be seen here");
        let pending_payment_rowid = payable
            .pending_payment_rowid_opt
            .expect("accounts failing to fetch a relevant rowid should've been left out");
        match self.blockchain_interface.send_transaction(
            consuming_wallet,
            &payable.wallet,
            unsigned_amount,
            nonce,
            gas_price,
            pending_payment_rowid,
            self.blockchain_interface
                .send_transaction_tools(&PaymentBackupRecipientWrapperReal::new(
                    self.payment_confirmation
                        .transaction_backup_subs_opt
                        .as_ref()
                        .expect("Accountant is unbound"),
                ))
                .as_ref(),
        ) {
            Ok((hash, timestamp)) => Ok(Payment::new(
                payable.wallet.clone(),
                unsigned_amount,
                hash,
                timestamp,
                pending_payment_rowid,
            )),
            Err(e) => Err(e),
        }
    }
}

#[derive(Debug, PartialEq, Clone)]
struct PendingTxInfo {
    hash: H256,
    when_sent: SystemTime,
}

#[cfg(test)]
mod tests {
    use super::*;
    use crate::accountant::payable_dao::PayableAccount;
<<<<<<< HEAD
    use crate::accountant::test_utils::AccountantBuilder;
    use crate::blockchain::bip32::Bip32ECKeyPair;
    use crate::blockchain::blockchain_bridge::Payment;
    use crate::blockchain::blockchain_interface::{BlockchainError, Transaction};
    use crate::blockchain::test_utils::BlockchainInterfaceMock;
    use crate::blockchain::tool_wrappers::SendTransactionToolWrapperNull;
    use crate::database::dao_utils::from_time_t;
=======
    use crate::blockchain::bip32::Bip32ECKeyProvider;
    use crate::blockchain::blockchain_interface::{
        Balance, BlockchainError, BlockchainResult, Nonce, Transaction, Transactions,
    };
    use crate::blockchain::tool_wrappers::{
        SendTransactionToolsWrapper, SendTransactionToolsWrapperNull,
    };
>>>>>>> 6725fe88
    use crate::database::db_initializer::test_utils::DbInitializerMock;
    use crate::db_config::persistent_configuration::PersistentConfigError;
    use crate::test_utils::logging::init_test_logging;
    use crate::test_utils::logging::TestLogHandler;
    use crate::test_utils::persistent_configuration_mock::PersistentConfigurationMock;
    use crate::test_utils::pure_test_utils::{
        make_default_persistent_configuration, prove_that_crash_request_handler_is_hooked_up,
    };
    use crate::test_utils::recorder::{make_recorder, peer_actors_builder};
    use crate::test_utils::{make_paying_wallet, make_wallet};
    use actix::Addr;
    use actix::System;
    use ethsign_crypto::Keccak256;
    use futures::future::Future;
    use masq_lib::constants::DEFAULT_CHAIN;
    use masq_lib::test_utils::utils::TEST_DEFAULT_CHAIN;
    use rustc_hex::FromHex;
    use std::sync::{Arc, Mutex};
    use std::time::SystemTime;
    use web3::types::{H256, U256};

    fn stub_bi() -> Box<dyn BlockchainInterface> {
        Box::new(BlockchainInterfaceMock::default())
    }

    #[test]
    fn blockchain_bridge_receives_bind_message_with_consuming_private_key() {
        init_test_logging();
        let secret: Vec<u8> = "cc46befe8d169b89db447bd725fc2368b12542113555302598430cb5d5c74ea9"
            .from_hex()
            .unwrap();
<<<<<<< HEAD
        let consuming_wallet = Wallet::from(Bip32ECKeyPair::from_raw_secret(&secret).unwrap());
=======
        let consuming_wallet = Wallet::from(Bip32ECKeyProvider::from_raw_secret(&secret).unwrap());
>>>>>>> 6725fe88
        let subject = BlockchainBridge::new(
            stub_bi(),
            Box::new(make_default_persistent_configuration()),
            false,
            Some(consuming_wallet.clone()),
        );
        let system = System::new("blockchain_bridge_receives_bind_message");
        let addr: Addr<BlockchainBridge> = subject.start();

        addr.try_send(BindMessage {
            peer_actors: peer_actors_builder().build(),
        })
        .unwrap();

        System::current().stop();
        system.run();
        TestLogHandler::new().exists_log_containing(&format!(
            "DEBUG: BlockchainBridge: Received BindMessage; consuming wallet address {}",
            consuming_wallet
        ));
    }

    #[test]
    fn blockchain_bridge_receives_bind_message_without_consuming_private_key() {
        init_test_logging();
        let subject = BlockchainBridge::new(
            stub_bi(),
            Box::new(PersistentConfigurationMock::default()),
            false,
            None,
        );
        let system = System::new("blockchain_bridge_receives_bind_message");
        let addr: Addr<BlockchainBridge> = subject.start();

        addr.try_send(BindMessage {
            peer_actors: peer_actors_builder().build(),
        })
        .unwrap();

        System::current().stop();
        system.run();
        TestLogHandler::new().exists_log_containing(
            "DEBUG: BlockchainBridge: Received BindMessage; no consuming wallet address specified",
        );
    }

<<<<<<< HEAD
=======
    #[derive(Debug, Default)]
    struct BlockchainInterfaceMock {
        pub retrieve_transactions_parameters: Arc<Mutex<Vec<(u64, Wallet)>>>,
        pub retrieve_transactions_results: RefCell<Vec<BlockchainResult<Vec<Transaction>>>>,
        pub send_transaction_parameters: Arc<Mutex<Vec<(Wallet, Wallet, u64, U256, u64)>>>,
        pub send_transaction_results: RefCell<Vec<BlockchainResult<H256>>>,
        pub contract_address_results: RefCell<Vec<Address>>,
        pub get_transaction_count_parameters: Arc<Mutex<Vec<Wallet>>>,
        pub get_transaction_count_results: RefCell<Vec<BlockchainResult<U256>>>,
    }

    impl BlockchainInterfaceMock {
        fn retrieve_transactions_result(
            self,
            result: Result<Vec<Transaction>, BlockchainError>,
        ) -> Self {
            self.retrieve_transactions_results.borrow_mut().push(result);
            self
        }

        fn send_transaction_result(self, result: BlockchainResult<H256>) -> Self {
            self.send_transaction_results.borrow_mut().push(result);
            self
        }

        fn contract_address_result(self, address: Address) -> Self {
            self.contract_address_results.borrow_mut().push(address);
            self
        }

        fn get_transaction_count_result(self, result: BlockchainResult<U256>) -> Self {
            self.get_transaction_count_results.borrow_mut().push(result);
            self
        }
    }

    impl BlockchainInterface for BlockchainInterfaceMock {
        fn contract_address(&self) -> Address {
            self.contract_address_results.borrow_mut().remove(0)
        }

        fn retrieve_transactions(&self, start_block: u64, recipient: &Wallet) -> Transactions {
            self.retrieve_transactions_parameters
                .lock()
                .unwrap()
                .push((start_block, recipient.clone()));
            self.retrieve_transactions_results.borrow_mut().remove(0)
        }

        fn send_transaction<'a>(
            &self,
            consuming_wallet: &Wallet,
            recipient: &Wallet,
            amount: u64,
            nonce: U256,
            gas_price: u64,
            _send_transaction_tools: &'a dyn SendTransactionToolsWrapper,
        ) -> BlockchainResult<H256> {
            self.send_transaction_parameters.lock().unwrap().push((
                consuming_wallet.clone(),
                recipient.clone(),
                amount,
                nonce,
                gas_price,
            ));
            self.send_transaction_results.borrow_mut().remove(0)
        }

        fn get_eth_balance(&self, _address: &Wallet) -> Balance {
            unimplemented!()
        }

        fn get_token_balance(&self, _address: &Wallet) -> Balance {
            unimplemented!()
        }

        fn get_transaction_count(&self, wallet: &Wallet) -> Nonce {
            self.get_transaction_count_parameters
                .lock()
                .unwrap()
                .push(wallet.clone());
            self.get_transaction_count_results.borrow_mut().remove(0)
        }

        fn send_transaction_tools<'a>(&'a self) -> Box<dyn SendTransactionToolsWrapper + 'a> {
            Box::new(SendTransactionToolsWrapperNull)
        }
    }

>>>>>>> 6725fe88
    #[test]
    #[should_panic(expected = "Invalid blockchain node URL")]
    fn invalid_blockchain_url_produces_panic() {
        let data_directory = PathBuf::new(); //never reached
        let blockchain_service_url = Some("http://λ:8545".to_string());
        let _ = BlockchainBridge::make_connections(
            blockchain_service_url,
            &DbInitializerMock::default(),
            data_directory,
            DEFAULT_CHAIN,
        );
    }

    #[test]
    fn ask_me_about_my_transactions() {
        let retrieve_transactions_parameters_arc = Arc::new(Mutex::new(vec![]));
        let system = System::new("ask_me_about_my_transactions");
        let block_no = 37;
        let expected_results = vec![Transaction {
            block_number: 42u64,
            from: make_wallet("some_address"),
            gwei_amount: 21,
        }];
        let result = Ok(expected_results.clone());
        let wallet = make_wallet("smelly");
        let blockchain_interface_mock = BlockchainInterfaceMock::default()
            .retrieve_transactions_params(&retrieve_transactions_parameters_arc)
            .retrieve_transactions_result(result)
            .contract_address_result(TEST_DEFAULT_CHAIN.rec().contract);
        let subject = BlockchainBridge::new(
            Box::new(blockchain_interface_mock),
            Box::new(PersistentConfigurationMock::default()),
            false,
            None,
        );
        let addr: Addr<BlockchainBridge> = subject.start();

        let request = addr.send(RetrieveTransactions {
            start_block: block_no,
            recipient: wallet.clone(),
        });
        System::current().stop();
        system.run();

        let retrieve_transactions_parameters = retrieve_transactions_parameters_arc.lock().unwrap();
        assert_eq!((block_no, wallet), retrieve_transactions_parameters[0]);

        let result = request.wait().unwrap().unwrap();
        assert_eq!(expected_results, result);
    }

    #[test]
    fn report_accounts_payable_returns_error_for_blockchain_error() {
        let get_transaction_count_params_arc = Arc::new(Mutex::new(vec![]));
        let blockchain_interface_mock = BlockchainInterfaceMock::default()
            .get_transaction_count_params(&get_transaction_count_params_arc)
            .get_transaction_count_result(Ok(web3::types::U256::from(1)))
            .send_transaction_tools_result(Box::new(SendTransactionToolWrapperNull))
            .send_transaction_result(Err(BlockchainError::TransactionFailed(String::from(
                "mock payment failure",
            ))));
        let consuming_wallet = make_wallet("somewallet");
        let persistent_configuration_mock =
            PersistentConfigurationMock::new().gas_price_result(Ok(3u64));
        let mut subject = BlockchainBridge::new(
            Box::new(blockchain_interface_mock),
            Box::new(persistent_configuration_mock),
            false,
            Some(consuming_wallet.clone()),
        );
        let request = ReportAccountsPayable {
            accounts: vec![PayableAccount {
                wallet: make_wallet("blah"),
                balance: 42,
                last_paid_timestamp: SystemTime::now(),
                pending_payment_rowid_opt: Some(789),
            }],
        };
        let (accountat, _, _) = make_recorder();
        let backup_recipient = accountat.start().recipient();
        subject.payment_confirmation.transaction_backup_subs_opt = Some(backup_recipient);

        let result = subject.handle_report_accounts_payable_inner(request);

        assert_eq!(
            result,
            Ok(vec![Err(BlockchainError::TransactionFailed(String::from(
                "mock payment failure"
            )))])
        );
        let get_transaction_count_params = get_transaction_count_params_arc.lock().unwrap();
        assert_eq!(*get_transaction_count_params, vec![consuming_wallet]);
    }

    #[test]
    fn report_accounts_payable_returns_error_when_there_is_no_consuming_wallet_configured() {
        let blockchain_interface_mock = BlockchainInterfaceMock::default();
        let persistent_configuration_mock = PersistentConfigurationMock::default();
        let subject = BlockchainBridge::new(
            Box::new(blockchain_interface_mock),
            Box::new(persistent_configuration_mock),
            false,
            None,
        );
        let request = ReportAccountsPayable {
            accounts: vec![PayableAccount {
                wallet: make_wallet("blah"),
                balance: 42,
                last_paid_timestamp: SystemTime::now(),
                pending_payment_rowid_opt: Some(123),
            }],
        };

        let result = subject.handle_report_accounts_payable_inner(request);

        assert_eq!(result, Err("No consuming wallet specified".to_string()));
    }

    #[test]
    fn report_accounts_payable_sends_transactions_to_blockchain_interface() {
        let system =
            System::new("report_accounts_payable_sends_transactions_to_blockchain_interface");
        let get_transaction_count_params_arc = Arc::new(Mutex::new(vec![]));
        let send_transaction_params_arc = Arc::new(Mutex::new(vec![]));
        let (accountant, _, accountant_recording_arc) = make_recorder();
        let timestamp_transaction_1 = from_time_t(200_000_000);
        let timestamp_transaction_2 = from_time_t(200_000_001);
        let blockchain_interface_mock = BlockchainInterfaceMock::default()
            .get_transaction_count_params(&get_transaction_count_params_arc)
            .get_transaction_count_result(Ok(U256::from(1)))
            .get_transaction_count_result(Ok(U256::from(2)))
            .send_transaction_params(&send_transaction_params_arc)
            .send_transaction_result(Ok((
                H256::from("sometransactionhash".keccak256()),
                timestamp_transaction_1,
            )))
            .send_transaction_result(Ok((
                H256::from("someothertransactionhash".keccak256()),
                timestamp_transaction_2,
            )))
            .send_transaction_tools_result(Box::new(SendTransactionToolWrapperNull))
            .send_transaction_tools_result(Box::new(SendTransactionToolWrapperNull));
        let expected_gas_price = 5u64;
        let persistent_configuration_mock =
            PersistentConfigurationMock::default().gas_price_result(Ok(expected_gas_price));
        let consuming_wallet = make_paying_wallet(b"somewallet");
        let subject = BlockchainBridge::new(
            Box::new(blockchain_interface_mock),
            Box::new(persistent_configuration_mock),
            false,
            Some(consuming_wallet.clone()),
        );
        let addr: Addr<BlockchainBridge> = subject.start();
        let subject_subs = BlockchainBridge::make_subs_from(&addr);
        let peer_actors = peer_actors_builder().accountant(accountant).build();
        send_bind_message!(subject_subs, peer_actors);

        let _ = addr.try_send(ReportAccountsPayable {
            accounts: vec![
                PayableAccount {
                    wallet: make_wallet("blah"),
                    balance: 420,
                    last_paid_timestamp: from_time_t(150_000_000),
                    pending_payment_rowid_opt: Some(789),
                },
                PayableAccount {
                    wallet: make_wallet("foo"),
                    balance: 210,
                    last_paid_timestamp: from_time_t(120_000_000),
                    pending_payment_rowid_opt: Some(790),
                },
            ],
        });
        System::current().stop();
        system.run();

        let send_transaction_params = send_transaction_params_arc.lock().unwrap();
        assert_eq!(
            *send_transaction_params,
            vec![
                (
                    consuming_wallet.clone(),
                    make_wallet("blah"),
                    420,
                    U256::from(1),
                    expected_gas_price
                ),
                (
                    consuming_wallet.clone(),
                    make_wallet("foo"),
                    210,
                    U256::from(2),
                    expected_gas_price
                )
            ]
        );
        let get_transaction_count_params = get_transaction_count_params_arc.lock().unwrap();
        assert_eq!(
            *get_transaction_count_params,
            vec![consuming_wallet.clone(), consuming_wallet.clone()]
        );
        let accountant_received_payment = accountant_recording_arc.lock().unwrap();
        assert_eq!(accountant_received_payment.len(), 1);
        let sent_payment_msg = accountant_received_payment.get_record::<SentPayments>(0);
        let mut sent_payments_cloned = sent_payment_msg.payments.clone();
        sent_payments_cloned
            .iter_mut()
            .for_each(|payment_in_result| {
                if let Ok(payment) = payment_in_result {
                    payment.timestamp = from_time_t(0)
                }
            });
        assert_eq!(
            sent_payments_cloned,
            vec![
                Ok(Payment {
                    to: make_wallet("blah"),
                    amount: 420,
                    timestamp: from_time_t(0), //cannot be asserted directly, this field is just a sentinel
                    transaction: H256::from("sometransactionhash".keccak256()),
                    rowid: 789
                }),
                Ok(Payment {
                    to: make_wallet("foo"),
                    amount: 210,
                    timestamp: from_time_t(0), //cannot be asserted directly, this field is just a sentinel
                    transaction: H256::from("someothertransactionhash".keccak256()),
                    rowid: 790
                })
            ]
        )
    }

    #[test]
    fn handle_report_account_payable_manages_gas_price_error() {
        init_test_logging();
        let blockchain_interface_mock = BlockchainInterfaceMock::default()
            .get_transaction_count_result(Ok(web3::types::U256::from(1)));
        let persistent_configuration_mock = PersistentConfigurationMock::new()
            .gas_price_result(Err(PersistentConfigError::TransactionError));
        let consuming_wallet = make_wallet("somewallet");
        let subject = BlockchainBridge::new(
            Box::new(blockchain_interface_mock),
            Box::new(persistent_configuration_mock),
            false,
            Some(consuming_wallet),
        );
        let request = ReportAccountsPayable {
            accounts: vec![PayableAccount {
                wallet: make_wallet("blah"),
                balance: 42,
                last_paid_timestamp: SystemTime::now(),
                pending_payment_rowid_opt: None,
            }],
        };

        let _ = subject.handle_report_accounts_payable(request);

        TestLogHandler::new().exists_log_containing(
            "WARN: BlockchainBridge: ReportAccountPayable: gas-price: TransactionError",
        );
    }

    #[test]
    #[should_panic(
        expected = "panic message (processed with: node_lib::sub_lib::utils::crash_request_analyzer)"
    )]
    fn blockchain_bridge_can_be_crashed_properly_but_not_improperly() {
        let crashable = true;
        let actor = BlockchainBridge::new(
            Box::new(BlockchainInterfaceMock::default()),
            Box::new(PersistentConfigurationMock::default()),
            crashable,
            None,
        );

        prove_that_crash_request_handler_is_hooked_up(actor, CRASH_KEY);
    }
}<|MERGE_RESOLUTION|>--- conflicted
+++ resolved
@@ -287,34 +287,7 @@
         creditors_msg
             .accounts
             .iter()
-<<<<<<< HEAD
             .map(|payable| self.process_payments_inner_body(payable, gas_price, consuming_wallet))
-=======
-            .map(|payable| {
-                match self
-                    .blockchain_interface
-                    .get_transaction_count(consuming_wallet)
-                {
-                    Ok(nonce) => {
-                        let amount = u64::try_from(payable.balance).unwrap_or_else(|_| {
-                            panic!("Lost payable amount precision: {}", payable.balance)
-                        });
-                        match self.blockchain_interface.send_transaction(
-                            consuming_wallet,
-                            &payable.wallet,
-                            amount,
-                            nonce,
-                            gas_price,
-                            self.blockchain_interface.send_transaction_tools().as_ref(),
-                        ) {
-                            Ok(hash) => Ok(Payment::new(payable.wallet.clone(), amount, hash)),
-                            Err(e) => Err(e),
-                        }
-                    }
-                    Err(e) => Err(e),
-                }
-            })
->>>>>>> 6725fe88
             .collect::<Vec<BlockchainResult<Payment>>>()
     }
 
@@ -344,10 +317,9 @@
                     self.payment_confirmation
                         .transaction_backup_subs_opt
                         .as_ref()
-                        .expect("Accountant is unbound"),
+                        .expect("Accountant is unbound")
                 ))
-                .as_ref(),
-        ) {
+                .as_ref()) {
             Ok((hash, timestamp)) => Ok(Payment::new(
                 payable.wallet.clone(),
                 unsigned_amount,
@@ -370,23 +342,12 @@
 mod tests {
     use super::*;
     use crate::accountant::payable_dao::PayableAccount;
-<<<<<<< HEAD
-    use crate::accountant::test_utils::AccountantBuilder;
-    use crate::blockchain::bip32::Bip32ECKeyPair;
+    use crate::blockchain::bip32::Bip32ECKeyProvider;
     use crate::blockchain::blockchain_bridge::Payment;
     use crate::blockchain::blockchain_interface::{BlockchainError, Transaction};
     use crate::blockchain::test_utils::BlockchainInterfaceMock;
     use crate::blockchain::tool_wrappers::SendTransactionToolWrapperNull;
     use crate::database::dao_utils::from_time_t;
-=======
-    use crate::blockchain::bip32::Bip32ECKeyProvider;
-    use crate::blockchain::blockchain_interface::{
-        Balance, BlockchainError, BlockchainResult, Nonce, Transaction, Transactions,
-    };
-    use crate::blockchain::tool_wrappers::{
-        SendTransactionToolsWrapper, SendTransactionToolsWrapperNull,
-    };
->>>>>>> 6725fe88
     use crate::database::db_initializer::test_utils::DbInitializerMock;
     use crate::db_config::persistent_configuration::PersistentConfigError;
     use crate::test_utils::logging::init_test_logging;
@@ -418,11 +379,7 @@
         let secret: Vec<u8> = "cc46befe8d169b89db447bd725fc2368b12542113555302598430cb5d5c74ea9"
             .from_hex()
             .unwrap();
-<<<<<<< HEAD
-        let consuming_wallet = Wallet::from(Bip32ECKeyPair::from_raw_secret(&secret).unwrap());
-=======
         let consuming_wallet = Wallet::from(Bip32ECKeyProvider::from_raw_secret(&secret).unwrap());
->>>>>>> 6725fe88
         let subject = BlockchainBridge::new(
             stub_bi(),
             Box::new(make_default_persistent_configuration()),
@@ -469,98 +426,6 @@
         );
     }
 
-<<<<<<< HEAD
-=======
-    #[derive(Debug, Default)]
-    struct BlockchainInterfaceMock {
-        pub retrieve_transactions_parameters: Arc<Mutex<Vec<(u64, Wallet)>>>,
-        pub retrieve_transactions_results: RefCell<Vec<BlockchainResult<Vec<Transaction>>>>,
-        pub send_transaction_parameters: Arc<Mutex<Vec<(Wallet, Wallet, u64, U256, u64)>>>,
-        pub send_transaction_results: RefCell<Vec<BlockchainResult<H256>>>,
-        pub contract_address_results: RefCell<Vec<Address>>,
-        pub get_transaction_count_parameters: Arc<Mutex<Vec<Wallet>>>,
-        pub get_transaction_count_results: RefCell<Vec<BlockchainResult<U256>>>,
-    }
-
-    impl BlockchainInterfaceMock {
-        fn retrieve_transactions_result(
-            self,
-            result: Result<Vec<Transaction>, BlockchainError>,
-        ) -> Self {
-            self.retrieve_transactions_results.borrow_mut().push(result);
-            self
-        }
-
-        fn send_transaction_result(self, result: BlockchainResult<H256>) -> Self {
-            self.send_transaction_results.borrow_mut().push(result);
-            self
-        }
-
-        fn contract_address_result(self, address: Address) -> Self {
-            self.contract_address_results.borrow_mut().push(address);
-            self
-        }
-
-        fn get_transaction_count_result(self, result: BlockchainResult<U256>) -> Self {
-            self.get_transaction_count_results.borrow_mut().push(result);
-            self
-        }
-    }
-
-    impl BlockchainInterface for BlockchainInterfaceMock {
-        fn contract_address(&self) -> Address {
-            self.contract_address_results.borrow_mut().remove(0)
-        }
-
-        fn retrieve_transactions(&self, start_block: u64, recipient: &Wallet) -> Transactions {
-            self.retrieve_transactions_parameters
-                .lock()
-                .unwrap()
-                .push((start_block, recipient.clone()));
-            self.retrieve_transactions_results.borrow_mut().remove(0)
-        }
-
-        fn send_transaction<'a>(
-            &self,
-            consuming_wallet: &Wallet,
-            recipient: &Wallet,
-            amount: u64,
-            nonce: U256,
-            gas_price: u64,
-            _send_transaction_tools: &'a dyn SendTransactionToolsWrapper,
-        ) -> BlockchainResult<H256> {
-            self.send_transaction_parameters.lock().unwrap().push((
-                consuming_wallet.clone(),
-                recipient.clone(),
-                amount,
-                nonce,
-                gas_price,
-            ));
-            self.send_transaction_results.borrow_mut().remove(0)
-        }
-
-        fn get_eth_balance(&self, _address: &Wallet) -> Balance {
-            unimplemented!()
-        }
-
-        fn get_token_balance(&self, _address: &Wallet) -> Balance {
-            unimplemented!()
-        }
-
-        fn get_transaction_count(&self, wallet: &Wallet) -> Nonce {
-            self.get_transaction_count_parameters
-                .lock()
-                .unwrap()
-                .push(wallet.clone());
-            self.get_transaction_count_results.borrow_mut().remove(0)
-        }
-
-        fn send_transaction_tools<'a>(&'a self) -> Box<dyn SendTransactionToolsWrapper + 'a> {
-            Box::new(SendTransactionToolsWrapperNull)
-        }
-    }
-
->>>>>>> 6725fe88
     #[test]
     #[should_panic(expected = "Invalid blockchain node URL")]
     fn invalid_blockchain_url_produces_panic() {
