--- conflicted
+++ resolved
@@ -22,13 +22,8 @@
 use actix::Message;
 use actix::{Actor, MessageResult};
 use actix::{Addr, Recipient};
-<<<<<<< HEAD
-use masq_lib::crash_point::CrashPoint;
 use masq_lib::logger::Logger;
-use masq_lib::messages::{FromMessageBody, UiCrashRequest};
-=======
 use masq_lib::blockchains::chains::Chain;
->>>>>>> ace88de2
 use masq_lib::ui_gateway::NodeFromUiMessage;
 use std::convert::TryFrom;
 use std::path::PathBuf;
@@ -126,11 +121,7 @@
         consuming_wallet_opt: Option<Wallet>,
     ) -> BlockchainBridge {
         BlockchainBridge {
-<<<<<<< HEAD
-            consuming_wallet: config.consuming_wallet_opt.clone(),
-=======
             consuming_wallet_opt,
->>>>>>> ace88de2
             blockchain_interface,
             persistent_config,
             set_consuming_wallet_subs_opt: None,
@@ -262,14 +253,9 @@
     use ethsign::SecretKey;
     use ethsign_crypto::Keccak256;
     use futures::future::Future;
-<<<<<<< HEAD
-    use masq_lib::crash_point::CrashPoint;
-    use masq_lib::messages::ToMessageBody;
+    use masq_lib::constants::DEFAULT_CHAIN;
     use masq_lib::test_utils::logging::init_test_logging;
     use masq_lib::test_utils::logging::TestLogHandler;
-=======
-    use masq_lib::constants::DEFAULT_CHAIN;
->>>>>>> ace88de2
     use masq_lib::test_utils::utils::TEST_DEFAULT_CHAIN;
     use rustc_hex::FromHex;
     use std::cell::RefCell;
@@ -710,13 +696,6 @@
             None,
         );
 
-<<<<<<< HEAD
-    fn bc_from_wallet(consuming_wallet: Option<Wallet>) -> BootstrapperConfig {
-        let mut bc = BootstrapperConfig::new();
-        bc.consuming_wallet_opt = consuming_wallet;
-        bc
-=======
         prove_that_crash_request_handler_is_hooked_up(actor, CRASH_KEY);
->>>>>>> ace88de2
     }
 }