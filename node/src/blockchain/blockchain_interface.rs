--- conflicted
+++ resolved
@@ -550,30 +550,22 @@
     use crate::test_utils::recorder::make_recorder;
     use crate::test_utils::{await_value, make_paying_wallet};
     use crate::test_utils::{make_wallet, TestRawTransaction};
-<<<<<<< HEAD
     use actix::{Actor, System};
     use crossbeam_channel::unbounded;
     use ethereum_types::{BigEndianHash, U64};
-=======
-    use crossbeam_channel::{unbounded, Receiver};
-    use ethereum_types::BigEndianHash;
->>>>>>> f87a7e26
     use ethsign_crypto::Keccak256;
     use masq_lib::test_utils::utils::TEST_DEFAULT_CHAIN;
     use masq_lib::utils::find_free_port;
     use serde_derive::Deserialize;
     use serde_json::json;
     use serde_json::Value;
-<<<<<<< HEAD
     use simple_server::Server;
     use std::net::Ipv4Addr;
-=======
     use simple_server::{Request, Server};
     use std::cell::RefCell;
     use std::io::Write;
     use std::net::{IpAddr, Ipv4Addr, SocketAddr, TcpStream};
     use std::ops::Add;
->>>>>>> f87a7e26
     use std::str::FromStr;
     use std::sync::{Arc, Mutex};
     use std::thread;
@@ -582,8 +574,6 @@
     use web3::types::H2048;
     use web3::Error as Web3Error;
 
-<<<<<<< HEAD
-=======
     fn make_fake_event_loop_handle() -> EventLoopHandle {
         Http::with_max_parallel("http://86.75.30.9", REQUESTS_IN_PARALLEL)
             .unwrap()
@@ -703,7 +693,6 @@
         }
     }
 
->>>>>>> f87a7e26
     #[test]
     fn blockchain_interface_non_clandestine_retrieves_transactions() {
         let to = "0x3f69f9efd4f2592fd70be8c32ecd9dce71c472fc";
