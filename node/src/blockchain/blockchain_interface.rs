// Copyright (c) 2019, MASQ (https://masq.ai) and/or its affiliates. All rights reserved.

use crate::accountant::payable_dao::PayableAccount;
use crate::blockchain::blockchain_bridge::PendingPayableFingerprint;
use crate::blockchain::tool_wrappers::{
    SendTransactionToolWrapperReal, SendTransactionToolsWrapper, SendTransactionToolsWrapperNull,
};
use crate::sub_lib::wallet::Wallet;
use actix::{Message, Recipient};
use futures::{future, Future};
use masq_lib::blockchains::chains::{Chain, ChainFamily};
use masq_lib::constants::DEFAULT_CHAIN;
use masq_lib::logger::Logger;
use std::convert::{From, TryFrom, TryInto};
use std::fmt;
use std::fmt::{Debug, Display, Formatter};
use std::time::SystemTime;
use web3::contract::{Contract, Options};
use web3::transports::EventLoopHandle;
use web3::types::{
    Address, BlockNumber, Bytes, FilterBuilder, Log, SignedTransaction, TransactionParameters,
    TransactionReceipt, H256, U256,
};
use web3::{Transport, Web3};

pub const REQUESTS_IN_PARALLEL: usize = 1;

pub const CONTRACT_ABI: &str = r#"[{"constant":true,"inputs":[{"name":"owner","type":"address"}],"name":"balanceOf","outputs":[{"name":"","type":"uint256"}],"payable":false,"stateMutability":"view","type":"function"},{"constant":false,"inputs":[{"name":"to","type":"address"},{"name":"value","type":"uint256"}],"name":"transfer","outputs":[{"name":"","type":"bool"}],"payable":false,"stateMutability":"nonpayable","type":"function"}]"#;

const TRANSACTION_LITERAL: H256 = H256 {
    0: [
        0xdd, 0xf2, 0x52, 0xad, 0x1b, 0xe2, 0xc8, 0x9b, 0x69, 0xc2, 0xb0, 0x68, 0xfc, 0x37, 0x8d,
        0xaa, 0x95, 0x2b, 0xa7, 0xf1, 0x63, 0xc4, 0xa1, 0x16, 0x28, 0xf5, 0x5a, 0x4d, 0xf5, 0x23,
        0xb3, 0xef,
    ],
};

const TRANSFER_METHOD_ID: [u8; 4] = [0xa9, 0x05, 0x9c, 0xbb];

#[derive(Clone, Debug, Eq, Message, PartialEq)]
pub struct Transaction {
    pub block_number: u64,
    pub from: Wallet,
    pub gwei_amount: u64,
}

impl fmt::Display for Transaction {
    fn fmt(&self, f: &mut Formatter<'_>) -> Result<(), fmt::Error> {
        write!(
            f,
            "{}gw from {} ({})",
            self.gwei_amount, self.from, self.block_number
        )
    }
}

#[derive(Clone, Debug, PartialEq, Eq)]
pub enum BlockchainError {
    InvalidUrl,
    InvalidAddress,
    InvalidResponse,
    QueryFailed(String),
    SignedValueConversion(i64),
    TransactionFailed { msg: String, hash_opt: Option<H256> },
}

#[derive(Clone, Debug, PartialEq)]
pub enum BlockchainTransactionError {
    UnusableWallet(String),
    Signing(String),
    Sending(String, H256),
}

impl Display for BlockchainError {
    fn fmt(&self, f: &mut Formatter) -> fmt::Result {
        write!(f, "Blockchain {:?}.", self)
    }
}

pub type BlockchainResult<T> = Result<T, BlockchainError>;
pub type Balance = BlockchainResult<web3::types::U256>;
pub type Nonce = BlockchainResult<web3::types::U256>;
pub type Transactions = BlockchainResult<Vec<Transaction>>;
pub type Receipt = BlockchainResult<Option<TransactionReceipt>>;

pub trait BlockchainInterface {
    fn contract_address(&self) -> Address;

    fn retrieve_transactions(&self, start_block: u64, recipient: &Wallet) -> Transactions;

    fn send_transaction(
        &self,
        inputs: SendTransactionInputs,
    ) -> Result<(H256, SystemTime), BlockchainTransactionError>;

    fn get_eth_balance(&self, address: &Wallet) -> Balance;

    fn get_token_balance(&self, address: &Wallet) -> Balance;

    fn get_balances(&self, address: &Wallet) -> (Balance, Balance) {
        (
            self.get_eth_balance(address),
            self.get_token_balance(address),
        )
    }

    fn get_transaction_count(&self, address: &Wallet) -> Nonce;

    fn get_transaction_receipt(&self, hash: H256) -> Receipt;

    fn send_transaction_tools<'a>(
        &'a self,
        _fingerprint_request_recipient: &'a Recipient<PendingPayableFingerprint>,
    ) -> Box<dyn SendTransactionToolsWrapper + 'a>;
}

// TODO: This probably should go away
pub struct BlockchainInterfaceClandestine {
    logger: Logger,
    chain: Chain,
}

impl BlockchainInterfaceClandestine {
    pub fn new(chain: Chain) -> Self {
        BlockchainInterfaceClandestine {
            logger: Logger::new("BlockchainInterface"),
            chain,
        }
    }
}

impl Default for BlockchainInterfaceClandestine {
    fn default() -> Self {
        Self::new(DEFAULT_CHAIN)
    }
}

impl BlockchainInterface for BlockchainInterfaceClandestine {
    fn contract_address(&self) -> Address {
        self.chain.rec().contract
    }

    fn retrieve_transactions(&self, _start_block: u64, _recipient: &Wallet) -> Transactions {
        let msg = "Can't retrieve transactions clandestinely yet".to_string();
        error!(self.logger, "{}", &msg);
        Err(BlockchainError::QueryFailed(msg))
    }

    fn send_transaction<'a>(
        &self,
        _inputs: SendTransactionInputs,
    ) -> Result<(H256, SystemTime), BlockchainTransactionError> {
        let msg = "Can't send transactions clandestinely yet".to_string();
        error!(self.logger, "{}", &msg);
        Err(BlockchainTransactionError::Sending(msg, H256::default()))
    }

    fn get_eth_balance(&self, _address: &Wallet) -> Balance {
        error!(self.logger, "Can't get eth balance clandestinely yet",);
        Ok(0.into())
    }

    fn get_token_balance(&self, _address: &Wallet) -> Balance {
        error!(self.logger, "Can't get token balance clandestinely yet",);
        Ok(0.into())
    }

    fn get_transaction_count(&self, _address: &Wallet) -> Nonce {
        error!(self.logger, "Can't get transaction count clandestinely yet",);
        Ok(0.into())
    }

    fn get_transaction_receipt(&self, _hash: H256) -> Receipt {
        error!(
            self.logger,
            "Can't get transaction receipt clandestinely yet",
        );
        Ok(None)
    }

    //TODO if it turns out that we don't need this method for the clandestine interface, we can create a supplemental trait to be implemented just for the version that needs it
    fn send_transaction_tools<'a>(
        &'a self,
        _fingerprint_request_recipient: &'a Recipient<PendingPayableFingerprint>,
    ) -> Box<dyn SendTransactionToolsWrapper + 'a> {
        error!(
            self.logger,
            "Nonsense, we haven't implemented the clandestine version yet",
        );
        Box::new(SendTransactionToolsWrapperNull)
    }
}

pub struct BlockchainInterfaceNonClandestine<T: Transport + Debug> {
    logger: Logger,
    chain: Chain,
    // This must not be dropped for Web3 requests to be completed
    _event_loop_handle: EventLoopHandle,
    web3: Web3<T>,
    contract: Contract<T>,
}

const GWEI: U256 = U256([1_000_000_000u64, 0, 0, 0]);

pub fn to_gwei(wei: U256) -> Option<u64> {
    u64::try_from(wei / GWEI).ok()
}

pub fn to_wei(gwub: u64) -> U256 {
    let subgwei = U256::from(gwub);
    subgwei.full_mul(GWEI).try_into().expect("Internal Error")
}

impl<T> BlockchainInterface for BlockchainInterfaceNonClandestine<T>
where
    T: Transport + Debug + 'static,
{
    fn contract_address(&self) -> Address {
        self.chain.rec().contract
    }

    fn retrieve_transactions(&self, start_block: u64, recipient: &Wallet) -> Transactions {
        debug!(
            self.logger,
            "Retrieving transactions from start block: {} for: {} chain_id: {} contract: {:#x}",
            start_block,
            recipient,
            self.chain.rec().num_chain_id,
            self.contract_address()
        );
        let filter = FilterBuilder::default()
            .address(vec![self.contract_address()])
            .from_block(BlockNumber::Number(ethereum_types::U64::from(start_block)))
            .to_block(BlockNumber::Latest)
            .topics(
                Some(vec![TRANSACTION_LITERAL]),
                None,
                Some(vec![recipient.address().into()]),
                None,
            )
            .build();

        let log_request = self.web3.eth().logs(filter);
        let logger = self.logger.clone();
        log_request
            .then(|logs| {
                future::result::<Vec<Transaction>, BlockchainError>(match logs {
                    Ok(logs) => {
                        if logs
                            .iter()
                            .any(|log| log.topics.len() < 2 || log.data.0.len() > 32)
                        {
                            Err(BlockchainError::InvalidResponse)
                        } else {
                            let transactions = logs
                                .iter()
                                .filter_map(|log: &Log| match log.block_number {
                                    Some(block_number) => {
                                        let amount: U256 = U256::from(log.data.0.as_slice());
                                        let gwei_amount = to_gwei(amount);
                                        gwei_amount.map(|gwei_amount| Transaction {
                                            block_number: u64::try_from(block_number)
                                                .expect("Internal Error"), // TODO: back to testing for overflow
                                            from: Wallet::from(log.topics[1]),
                                            gwei_amount,
                                        })
                                    }
                                    None => None,
                                })
                                .collect();
                            debug!(logger, "Retrieved transactions: {:?}", transactions);
                            Ok(transactions)
                        }
                    }
                    Err(e) => Err(BlockchainError::QueryFailed(e.to_string())),
                })
            })
            .wait()
    }

    fn send_transaction<'a>(
        &self,
        inputs: SendTransactionInputs,
    ) -> Result<(H256, SystemTime), BlockchainTransactionError> {
        self.logger.debug(|| self.preparation_log(&inputs));
        let signed_transaction = self.prepare_signed_transaction(&inputs, inputs.tools)?;
        let payable_timestamp = inputs
            .tools
            .request_new_payable_fingerprint(signed_transaction.transaction_hash, inputs.amount);
        self.logger
            .info(|| self.transmission_log(inputs.recipient, inputs.amount));
        match inputs
            .tools
            .send_raw_transaction(signed_transaction.raw_transaction)
        {
            Ok(hash) => Ok((hash, payable_timestamp)),
            Err(e) => Err(BlockchainTransactionError::Sending(
                e.to_string(),
                signed_transaction.transaction_hash,
            )),
        }
    }

    fn get_eth_balance(&self, wallet: &Wallet) -> Balance {
        self.web3
            .eth()
            .balance(wallet.address(), None)
            .map_err(|e| BlockchainError::QueryFailed(e.to_string()))
            .wait()
    }

    fn get_token_balance(&self, wallet: &Wallet) -> Balance {
        self.contract
            .query(
                "balanceOf",
                wallet.address(),
                None,
                Options::with(|_| {}),
                None,
            )
            .map_err(|e| BlockchainError::QueryFailed(e.to_string()))
            .wait()
    }

    fn get_transaction_count(&self, wallet: &Wallet) -> Nonce {
        self.web3
            .eth()
            .transaction_count(wallet.address(), Some(BlockNumber::Pending))
            .map_err(|e| BlockchainError::QueryFailed(e.to_string()))
            .wait()
    }

    fn get_transaction_receipt(&self, hash: H256) -> Receipt {
        self.web3
            .eth()
            .transaction_receipt(hash)
            .map_err(|e| BlockchainError::QueryFailed(e.to_string()))
            .wait()
    }

    fn send_transaction_tools<'a>(
        &'a self,
        fingerprint_request_recipient: &'a Recipient<PendingPayableFingerprint>,
    ) -> Box<dyn SendTransactionToolsWrapper + 'a> {
        Box::new(SendTransactionToolWrapperReal::new(
            &self.web3,
            fingerprint_request_recipient,
        ))
    }
}

impl<T> BlockchainInterfaceNonClandestine<T>
where
    T: Transport + Debug + 'static,
{
    pub fn new(transport: T, event_loop_handle: EventLoopHandle, chain: Chain) -> Self {
        let web3 = Web3::new(transport);
        let contract =
            Contract::from_json(web3.eth(), chain.rec().contract, CONTRACT_ABI.as_bytes())
                .expect("Unable to initialize contract.");
        Self {
            logger: Logger::new("BlockchainInterface"),
            chain,
            _event_loop_handle: event_loop_handle,
            web3,
            contract,
        }
    }

    fn prepare_signed_transaction<'a>(
        &self,
        inputs: &SendTransactionInputs,
        send_transaction_tools: &'a dyn SendTransactionToolsWrapper,
    ) -> Result<SignedTransaction, BlockchainTransactionError> {
        let mut data = [0u8; 4 + 32 + 32];
        data[0..4].copy_from_slice(&TRANSFER_METHOD_ID);
        data[16..36].copy_from_slice(&inputs.recipient.address().0[..]);
        to_wei(inputs.amount).to_big_endian(&mut data[36..68]);
        let base_gas_limit = Self::base_gas_limit(self.chain);
        let gas_limit =
            ethereum_types::U256::try_from(data.iter().fold(base_gas_limit, |acc, v| {
                acc + if v == &0u8 { 4 } else { 68 }
            }))
            .expect("Internal error");
        let converted_nonce = serde_json::from_value::<ethereum_types::U256>(
            serde_json::to_value(inputs.nonce).expect("Internal error"),
        )
        .expect("Internal error");
        let gas_price = serde_json::from_value::<ethereum_types::U256>(
            serde_json::to_value(to_wei(inputs.gas_price)).expect("Internal error"),
        )
        .expect("Internal error");

        let transaction_parameters = TransactionParameters {
            nonce: Some(converted_nonce),
            to: Some(ethereum_types::Address {
                0: self.contract_address().0,
            }),
            gas: gas_limit,
            gas_price: Some(gas_price),
            value: ethereum_types::U256::zero(),
            data: Bytes(data.to_vec()),
            chain_id: Some(self.chain.rec().num_chain_id),
        };

        let key = match inputs.consuming_wallet.prepare_secp256k1_secret() {
            Ok(secret) => secret,
            Err(e) => return Err(BlockchainTransactionError::UnusableWallet(e.to_string())),
        };

        match send_transaction_tools.sign_transaction(transaction_parameters, &key) {
            Ok(tx) => Ok(tx),
            Err(e) => Err(BlockchainTransactionError::Signing(e.to_string())),
        }
    }

    fn preparation_log(&self, inputs: &SendTransactionInputs) -> String {
        format!("Preparing transaction for {} Gwei to {} from {} (chain_id: {}, contract: {:#x}, gas price: {})", //TODO fix this later to Wei
        inputs.amount,
        inputs.recipient,
        inputs.consuming_wallet,
        self.chain.rec().num_chain_id,
        self.contract_address(),
        inputs.gas_price)
    }

    fn transmission_log(&self, recipient: &Wallet, amount: u64) -> String {
        format!(
            "About to send transaction:\n\
        recipient: {},\n\
        amount: {},\n\
        (chain: {}, contract: {:#x})",
            recipient,
            amount,
            self.chain.rec().literal_identifier,
            self.contract_address()
        )
    }

    fn base_gas_limit(chain: Chain) -> u64 {
        match chain.rec().chain_family {
            ChainFamily::Polygon => 70_000,
            ChainFamily::Eth => 55_000,
            ChainFamily::Dev => 55_000,
        }
    }

    #[cfg(test)]
    fn web3(&self) -> &Web3<T> {
        &self.web3
    }
}

#[derive(Debug, Clone)]
pub struct SendTransactionInputs<'a> {
    tools: &'a dyn SendTransactionToolsWrapper,
    recipient: &'a Wallet,
    consuming_wallet: &'a Wallet,
    amount: u64,
    nonce: U256,
    gas_price: u64,
}

impl<'a> SendTransactionInputs<'a> {
    pub fn new(
        account: &'a PayableAccount,
        consuming_wallet: &'a Wallet,
        nonce: U256,
        gas_price: u64,
        tools: &'a dyn SendTransactionToolsWrapper,
    ) -> Result<Self, BlockchainError> {
        Ok(Self {
            tools,
            recipient: &account.wallet,
            consuming_wallet,
            amount: u64::try_from(account.balance)
                .map_err(|_| BlockchainError::SignedValueConversion(account.balance))?,
            nonce,
            gas_price,
        })
    }

    #[cfg(test)]
    pub fn abstract_for_assertions(self) -> (Wallet, Wallet, u64, U256, u64) {
        (
            self.consuming_wallet.clone(),
            self.recipient.clone(),
            self.amount,
            self.nonce,
            self.gas_price,
        )
    }
}

impl BlockchainError {
    pub fn carries_transaction_hash(&self) -> Option<H256> {
        match self {
            Self::TransactionFailed {
                msg: _,
                hash_opt: None,
            } => None,
            Self::TransactionFailed {
                msg: _,
                hash_opt: Some(hash),
            } => Some(*hash),
            _ => None,
        }
    }
}

impl Display for BlockchainTransactionError {
    fn fmt(&self, f: &mut Formatter<'_>) -> fmt::Result {
        match self {
            Self::UnusableWallet(msg) => write!(f, "UnusableWallet: {}", msg),
            Self::Signing(msg) => write!(f, "Signing: {}", msg),
            Self::Sending(msg, _) => write!(f, "Sending: {}", msg),
        }
    }
}

impl From<BlockchainTransactionError> for BlockchainError {
    fn from(error: BlockchainTransactionError) -> Self {
        match error {
            BlockchainTransactionError::UnusableWallet(_) => BlockchainError::TransactionFailed {
                msg: error.to_string(),
                hash_opt: None,
            },
            BlockchainTransactionError::Signing(_) => BlockchainError::TransactionFailed {
                msg: error.to_string(),
                hash_opt: None,
            },
            BlockchainTransactionError::Sending(_, hash) => BlockchainError::TransactionFailed {
                msg: error.to_string(),
                hash_opt: Some(hash),
            },
        }
    }
}

#[cfg(test)]
mod tests {
    use super::*;
    use crate::accountant::test_utils::{
        make_payable_account, make_payable_account_with_recipient_and_balance_and_timestamp_opt,
    };
    use crate::blockchain::bip32::Bip32ECKeyProvider;
    use crate::blockchain::blockchain_bridge::PendingPayableFingerprint;
    use crate::blockchain::test_utils::{
        make_default_signed_transaction, make_fake_event_loop_handle,
        SendTransactionToolsWrapperMock, TestTransport,
    };
    use crate::sub_lib::wallet::Wallet;
    use crate::test_utils::pure_test_utils::decode_hex;
    use crate::test_utils::recorder::make_recorder;
    use crate::test_utils::{await_value, make_paying_wallet};
    use crate::test_utils::{make_wallet, TestRawTransaction};
    use actix::{Actor, System};
    use crossbeam_channel::{unbounded, Receiver};
    use ethereum_types::{BigEndianHash, U64};
    use ethsign_crypto::Keccak256;
    use masq_lib::test_utils::logging::{init_test_logging, TestLogHandler};
    use masq_lib::test_utils::utils::TEST_DEFAULT_CHAIN;
    use masq_lib::utils::find_free_port;
    use serde_derive::Deserialize;
    use serde_json::json;
    use serde_json::Value;
    use simple_server::{Request, Server};
    use std::io::Write;
    use std::net::{IpAddr, Ipv4Addr, SocketAddr, TcpStream};
    use std::ops::Add;
    use std::str::FromStr;
    use std::sync::{Arc, Mutex};
    use std::thread;
    use std::time::{Duration, Instant};
    use web3::transports::Http;
    use web3::types::H2048;
    use web3::Error as Web3Error;

    struct TestServer {
        port: u16,
        rx: Receiver<Request<Vec<u8>>>,
    }

    impl Drop for TestServer {
        fn drop(&mut self) {
            self.stop();
        }
    }

    impl TestServer {
        fn start(port: u16, bodies: Vec<Vec<u8>>) -> Self {
            std::env::set_var("SIMPLESERVER_THREADS", "1");
            let (tx, rx) = unbounded();
            let _ = thread::spawn(move || {
                let bodies_arc = Arc::new(Mutex::new(bodies));
                Server::new(move |req, mut rsp| {
                    if req.headers().get("X-Quit").is_some() {
                        panic!("Server stop requested");
                    }
                    tx.send(req).unwrap();
                    let body = bodies_arc.lock().unwrap().remove(0);
                    Ok(rsp.body(body)?)
                })
                .listen(&Ipv4Addr::LOCALHOST.to_string(), &format!("{}", port));
            });
            let deadline = Instant::now().add(Duration::from_secs(5));
            loop {
                thread::sleep(Duration::from_millis(10));
                match TcpStream::connect(SocketAddr::new(IpAddr::V4(Ipv4Addr::LOCALHOST), port)) {
                    Ok(_) => break,
                    Err(e) => eprintln!("No: {:?}", e),
                }
                if Instant::now().gt(&deadline) {
                    panic!("TestServer still not started after 5sec");
                }
            }
            TestServer { port, rx }
        }

        fn requests_so_far(&self) -> Vec<Request<Vec<u8>>> {
            let mut requests = vec![];
            while let Ok(request) = self.rx.try_recv() {
                requests.push(request);
            }
            return requests;
        }

        fn stop(&mut self) {
            let mut stream = match TcpStream::connect(SocketAddr::new(
                IpAddr::V4(Ipv4Addr::LOCALHOST),
                self.port,
            )) {
                Ok(s) => s,
                Err(_) => return,
            };
            stream
                .write(b"DELETE /irrelevant.htm HTTP/1.1\r\nX-Quit: Yes")
                .unwrap();
        }
    }

    #[test]
    fn blockchain_interface_non_clandestine_retrieves_transactions() {
        let to = "0x3f69f9efd4f2592fd70be8c32ecd9dce71c472fc";
        let port = find_free_port();
        let test_server = TestServer::start (port, vec![
            br#"{"jsonrpc":"2.0","id":3,"result":[{"address":"0xcd6c588e005032dd882cd43bf53a32129be81302","blockHash":"0x1a24b9169cbaec3f6effa1f600b70c7ab9e8e86db44062b49132a4415d26732a","blockNumber":"0x4be663","data":"0x0000000000000000000000000000000000000000000000000010000000000000","logIndex":"0x0","removed":false,"topics":["0xddf252ad1be2c89b69c2b068fc378daa952ba7f163c4a11628f55a4df523b3ef","0x0000000000000000000000003f69f9efd4f2592fd70be8c32ecd9dce71c472fc","0x000000000000000000000000adc1853c7859369639eb414b6342b36288fe6092"],"transactionHash":"0x955cec6ac4f832911ab894ce16aa22c3003f46deff3f7165b32700d2f5ff0681","transactionIndex":"0x0"}]}"#.to_vec()
        ]);

        let (event_loop_handle, transport) = Http::with_max_parallel(
            &format!("http://{}:{}", &Ipv4Addr::LOCALHOST.to_string(), port),
            REQUESTS_IN_PARALLEL,
        )
        .unwrap();
        let subject = BlockchainInterfaceNonClandestine::new(
            transport,
            event_loop_handle,
            TEST_DEFAULT_CHAIN,
        );

        let result = subject
            .retrieve_transactions(
                42,
                &Wallet::from_str("0x3f69f9efd4f2592fd70be8c32ecd9dce71c472fc").unwrap(),
            )
            .unwrap();

        let requests = test_server.requests_so_far();
        let body: Value = serde_json::from_slice(&requests[0].body()).unwrap();
        assert_eq!(
            format!("\"0x000000000000000000000000{}\"", &to[2..]),
            body["params"][0]["topics"][2].to_string(),
        );
        assert_eq!(
            result,
            vec![Transaction {
                block_number: 4_974_179u64,
                from: Wallet::from_str("0x3f69f9efd4f2592fd70be8c32ecd9dce71c472fc").unwrap(),
                gwei_amount: 4_503_599u64,
            }]
        )
    }

    #[test]
    #[should_panic(expected = "No address for an uninitialized wallet!")]
    fn blockchain_interface_non_clandestine_retrieve_transactions_returns_an_error_if_the_to_address_is_invalid(
    ) {
        let port = 8545;
        let (event_loop_handle, transport) = Http::with_max_parallel(
            &format!("http://{}:{}", &Ipv4Addr::LOCALHOST, port),
            REQUESTS_IN_PARALLEL,
        )
        .unwrap();
        let subject = BlockchainInterfaceNonClandestine::new(
            transport,
            event_loop_handle,
            TEST_DEFAULT_CHAIN,
        );

        let result = subject
            .retrieve_transactions(42, &Wallet::new("0x3f69f9efd4f2592fd70beecd9dce71c472fc"));

        assert_eq!(
            result.expect_err("Expected an Err, got Ok"),
            BlockchainError::InvalidAddress
        );
    }

    #[test]
    fn blockchain_interface_non_clandestine_retrieve_transactions_returns_an_error_if_a_response_with_too_few_topics_is_returned(
    ) {
        let port = find_free_port();
        let _test_server = TestServer::start (port, vec![
            br#"{"jsonrpc":"2.0","id":3,"result":[{"address":"0xcd6c588e005032dd882cd43bf53a32129be81302","blockHash":"0x1a24b9169cbaec3f6effa1f600b70c7ab9e8e86db44062b49132a4415d26732a","blockNumber":"0x4be663","data":"0x0000000000000000000000000000000000000000000000056bc75e2d63100000","logIndex":"0x0","removed":false,"topics":["0xddf252ad1be2c89b69c2b068fc378daa952ba7f163c4a11628f55a4df523b3ef"],"transactionHash":"0x955cec6ac4f832911ab894ce16aa22c3003f46deff3f7165b32700d2f5ff0681","transactionIndex":"0x0"}]}"#.to_vec()
        ]);
        let (event_loop_handle, transport) = Http::with_max_parallel(
            &format!("http://{}:{}", &Ipv4Addr::LOCALHOST.to_string(), port),
            REQUESTS_IN_PARALLEL,
        )
        .unwrap();
        let subject = BlockchainInterfaceNonClandestine::new(
            transport,
            event_loop_handle,
            TEST_DEFAULT_CHAIN,
        );

        let result = subject.retrieve_transactions(
            42,
            &Wallet::from_str("0x3f69f9efd4f2592fd70be8c32ecd9dce71c472fc").unwrap(),
        );

        assert_eq!(
            result.expect_err("Expected an Err, got Ok"),
            BlockchainError::InvalidResponse
        );
    }

    #[test]
    fn blockchain_interface_non_clandestine_retrieve_transactions_returns_an_error_if_a_response_with_data_that_is_too_long_is_returned(
    ) {
        let port = find_free_port();
        let _test_server = TestServer::start(port, vec![
            br#"{"jsonrpc":"2.0","id":3,"result":[{"address":"0xcd6c588e005032dd882cd43bf53a32129be81302","blockHash":"0x1a24b9169cbaec3f6effa1f600b70c7ab9e8e86db44062b49132a4415d26732a","blockNumber":"0x4be663","data":"0x0000000000000000000000000000000000000000000000056bc75e2d6310000001","logIndex":"0x0","removed":false,"topics":["0xddf252ad1be2c89b69c2b068fc378daa952ba7f163c4a11628f55a4df523b3ef","0x0000000000000000000000003f69f9efd4f2592fd70be8c32ecd9dce71c472fc","0x000000000000000000000000adc1853c7859369639eb414b6342b36288fe6092"],"transactionHash":"0x955cec6ac4f832911ab894ce16aa22c3003f46deff3f7165b32700d2f5ff0681","transactionIndex":"0x0"}]}"#.to_vec()
        ]);

        let (event_loop_handle, transport) = Http::with_max_parallel(
            &format!("http://{}:{}", &Ipv4Addr::LOCALHOST.to_string(), port),
            REQUESTS_IN_PARALLEL,
        )
        .unwrap();

        let subject = BlockchainInterfaceNonClandestine::new(
            transport,
            event_loop_handle,
            TEST_DEFAULT_CHAIN,
        );

        let result = subject.retrieve_transactions(
            42,
            &Wallet::from_str("0x3f69f9efd4f2592fd70be8c32ecd9dce71c472fc").unwrap(),
        );

        assert_eq!(result, Err(BlockchainError::InvalidResponse));
    }

    #[test]
    fn blockchain_interface_non_clandestine_retrieve_transactions_ignores_transaction_logs_that_have_no_block_number(
    ) {
        let port = find_free_port();
        let _test_server = TestServer::start (port, vec![
            br#"{"jsonrpc":"2.0","id":3,"result":[{"address":"0xcd6c588e005032dd882cd43bf53a32129be81302","blockHash":"0x1a24b9169cbaec3f6effa1f600b70c7ab9e8e86db44062b49132a4415d26732a","data":"0x0000000000000000000000000000000000000000000000000010000000000000","logIndex":"0x0","removed":false,"topics":["0xddf252ad1be2c89b69c2b068fc378daa952ba7f163c4a11628f55a4df523b3ef","0x0000000000000000000000003f69f9efd4f2592fd70be8c32ecd9dce71c472fc","0x000000000000000000000000adc1853c7859369639eb414b6342b36288fe6092"],"transactionHash":"0x955cec6ac4f832911ab894ce16aa22c3003f46deff3f7165b32700d2f5ff0681","transactionIndex":"0x0"}]}"#.to_vec()
        ]);

        let (event_loop_handle, transport) = Http::with_max_parallel(
            &format!("http://{}:{}", &Ipv4Addr::LOCALHOST.to_string(), port),
            REQUESTS_IN_PARALLEL,
        )
        .unwrap();

        let subject = BlockchainInterfaceNonClandestine::new(
            transport,
            event_loop_handle,
            TEST_DEFAULT_CHAIN,
        );

        let result = subject.retrieve_transactions(
            42,
            &Wallet::from_str("0x3f69f9efd4f2592fd70be8c32ecd9dce71c472fc").unwrap(),
        );

        assert_eq!(result, Ok(vec![]));
    }

    #[test]
    fn blockchain_interface_non_clandestine_can_retrieve_eth_balance_of_a_wallet() {
        let port = find_free_port();
        let _test_server = TestServer::start(
            port,
            vec![br#"{"jsonrpc":"2.0","id":0,"result":"0xFFFF"}"#.to_vec()],
        );

        let (event_loop_handle, transport) = Http::with_max_parallel(
            &format!("http://{}:{}", &Ipv4Addr::LOCALHOST.to_string(), port),
            REQUESTS_IN_PARALLEL,
        )
        .unwrap();

        let subject = BlockchainInterfaceNonClandestine::new(
            transport,
            event_loop_handle,
            TEST_DEFAULT_CHAIN,
        );

        let result = subject
            .get_eth_balance(
                &Wallet::from_str("0x3f69f9efd4f2592fd70be8c32ecd9dce71c472fc").unwrap(),
            )
            .unwrap();

        assert_eq!(result, U256::from(65_535));
    }

    #[test]
    #[should_panic(expected = "No address for an uninitialized wallet!")]
    fn blockchain_interface_non_clandestine_returns_an_error_when_requesting_eth_balance_of_an_invalid_wallet(
    ) {
        let port = 8545;
        let (event_loop_handle, transport) = Http::with_max_parallel(
            &format!("http://{}:{}", &Ipv4Addr::LOCALHOST.to_string(), port),
            REQUESTS_IN_PARALLEL,
        )
        .unwrap();

        let subject = BlockchainInterfaceNonClandestine::new(
            transport,
            event_loop_handle,
            TEST_DEFAULT_CHAIN,
        );

        let result =
            subject.get_eth_balance(&Wallet::new("0x3f69f9efd4f2592fd70be8c32ecd9dce71c472fQ"));

        assert_eq!(result, Err(BlockchainError::InvalidAddress));
    }

    #[test]
    fn blockchain_interface_non_clandestine_returns_an_error_for_unintelligible_response_to_requesting_eth_balance(
    ) {
        let port = find_free_port();
        let _test_server = TestServer::start(
            port,
            vec![br#"{"jsonrpc":"2.0","id":0,"result":"0xFFFQ"}"#.to_vec()],
        );

        let (event_loop_handle, transport) = Http::new(&format!(
            "http://{}:{}",
            &Ipv4Addr::LOCALHOST.to_string(),
            port
        ))
        .unwrap();
        let subject = BlockchainInterfaceNonClandestine::new(
            transport,
            event_loop_handle,
            TEST_DEFAULT_CHAIN,
        );

        let result = subject.get_eth_balance(
            &Wallet::from_str("0x3f69f9efd4f2592fd70be8c32ecd9dce71c472fc").unwrap(),
        );

        match result {
            Err(BlockchainError::QueryFailed(msg)) if msg.contains("invalid hex character: Q") => {
                ()
            }
            x => panic!("Expected complaint about hex character, but got {:?}", x),
        };
    }

    #[test]
    fn blockchain_interface_non_clandestine_can_retrieve_token_balance_of_a_wallet() {
        let port = find_free_port();
        let _test_server = TestServer::start (port, vec![
            br#"{"jsonrpc":"2.0","id":0,"result":"0x000000000000000000000000000000000000000000000000000000000000FFFF"}"#.to_vec()
        ]);

        let (event_loop_handle, transport) = Http::with_max_parallel(
            &format!("http://{}:{}", &Ipv4Addr::LOCALHOST.to_string(), port),
            REQUESTS_IN_PARALLEL,
        )
        .unwrap();
        let subject = BlockchainInterfaceNonClandestine::new(
            transport,
            event_loop_handle,
            TEST_DEFAULT_CHAIN,
        );

        let result = subject
            .get_token_balance(
                &Wallet::from_str("0x3f69f9efd4f2592fd70be8c32ecd9dce71c472fc").unwrap(),
            )
            .unwrap();

        assert_eq!(result, U256::from(65_535));
    }

    #[test]
    #[should_panic(expected = "No address for an uninitialized wallet!")]
    fn blockchain_interface_non_clandestine_returns_an_error_when_requesting_token_balance_of_an_invalid_wallet(
    ) {
        let port = 8545;
        let (event_loop_handle, transport) = Http::with_max_parallel(
            &format!("http://{}:{}", &Ipv4Addr::LOCALHOST.to_string(), port),
            REQUESTS_IN_PARALLEL,
        )
        .unwrap();
        let subject = BlockchainInterfaceNonClandestine::new(
            transport,
            event_loop_handle,
            TEST_DEFAULT_CHAIN,
        );

        let result =
            subject.get_token_balance(&Wallet::new("0x3f69f9efd4f2592fd70be8c32ecd9dce71c472fQ"));

        assert_eq!(result, Err(BlockchainError::InvalidAddress));
    }

    #[test]
    fn blockchain_interface_non_clandestine_returns_an_error_for_unintelligible_response_when_requesting_token_balance(
    ) {
        let port = find_free_port();
        let _test_server = TestServer::start (port, vec![
            br#"{"jsonrpc":"2.0","id":0,"result":"0x000000000000000000000000000000000000000000000000000000000000FFFQ"}"#.to_vec()
        ]);

        let (event_loop_handle, transport) = Http::with_max_parallel(
            &format!("http://{}:{}", &Ipv4Addr::LOCALHOST.to_string(), port),
            REQUESTS_IN_PARALLEL,
        )
        .unwrap();
        let subject = BlockchainInterfaceNonClandestine::new(
            transport,
            event_loop_handle,
            TEST_DEFAULT_CHAIN,
        );

        let result = subject.get_token_balance(
            &Wallet::from_str("0x3f69f9efd4f2592fd70be8c32ecd9dce71c472fc").unwrap(),
        );

        match result {
            Err(BlockchainError::QueryFailed(msg)) if msg.contains("Invalid hex") => (),
            x => panic!("Expected complaint about hex character, but got {:?}", x),
        }
    }

    #[test]
    fn blockchain_interface_non_clandestine_can_request_both_eth_and_token_balances_happy_path() {
        let port = find_free_port();
        let _test_server = TestServer::start (port, vec![
            br#"{"jsonrpc":"2.0","id":0,"result":"0x0000000000000000000000000000000000000000000000000000000000000001"}"#.to_vec(),
            br#"{"jsonrpc":"2.0","id":0,"result":"0x0000000000000000000000000000000000000000000000000000000000000001"}"#.to_vec(),
        ]);

        let (event_loop_handle, transport) = Http::with_max_parallel(
            &format!("http://{}:{}", &Ipv4Addr::LOCALHOST.to_string(), port),
            REQUESTS_IN_PARALLEL,
        )
        .unwrap();
        let subject = BlockchainInterfaceNonClandestine::new(
            transport,
            event_loop_handle,
            TEST_DEFAULT_CHAIN,
        );

        let results: (Balance, Balance) = await_value(None, || {
            match subject.get_balances(
                &Wallet::from_str("0x3f69f9efd4f2592fd70be8c32ecd9dce71c472fc").unwrap(),
            ) {
                (Ok(a), Ok(b)) => Ok((Ok(a), Ok(b))),
                (Err(a), _) => Err(a),
                (_, Err(b)) => Err(b),
            }
        })
        .unwrap();

        let eth_balance = results.0.unwrap();
        let token_balance = results.1.unwrap();

        assert_eq!(eth_balance, U256::from(1),);
        assert_eq!(token_balance, U256::from(1))
    }

    #[test]
    fn blockchain_interface_non_clandestine_can_transfer_tokens() {
        init_test_logging();
        let mut transport = TestTransport::default();
        transport.add_response(json!(
            "0xe26f2f487f5dd06c38860d410cdcede0d6e860dab2c971c7d518928c17034c8f"
        ));
        let (accountant, _, accountant_recording_arc) = make_recorder();
        let actor_addr = accountant.start();
        let recipient_of_pending_payable_fingerprint =
            recipient!(actor_addr, PendingPayableFingerprint);
        let subject = BlockchainInterfaceNonClandestine::new(
            transport.clone(),
            make_fake_event_loop_handle(),
            TEST_DEFAULT_CHAIN,
        );
        let amount = 9000;
        let gas_price = 120;
        let account = make_payable_account_with_recipient_and_balance_and_timestamp_opt(
            make_wallet("blah123"),
            amount,
            None,
        );
        let consuming_wallet = make_paying_wallet(b"gdasgsa");
        let tools = subject.send_transaction_tools(&recipient_of_pending_payable_fingerprint);
        let inputs = SendTransactionInputs::new(
            &account,
            &consuming_wallet,
            U256::from(1),
            gas_price,
            tools.as_ref(),
        )
        .unwrap();
        let test_timestamp_before = SystemTime::now();

        let result = subject.send_transaction(inputs).unwrap();

        let test_timestamp_after = SystemTime::now();
        let system = System::new("can transfer tokens test");
        System::current().stop();
        assert_eq!(system.run(), 0);
        transport.assert_request("eth_sendRawTransaction", &[String::from(r#""0xf8a901851bf08eb00082dbe894384dec25e03f94931767ce4c3556168468ba24c380b844a9059cbb00000000000000000000000000000000000000000000000000626c61683132330000000000000000000000000000000000000000000000000000082f79cd900029a0d4ecb2865f6a0370689be2e956cc272f7718cb360160f5a51756264ba1cc23fca005a3920e27680135e032bb23f4026a2e91c680866047cf9bbadee23ab8ab5ca2""#)]);
        transport.assert_no_more_requests();
        let (hash, timestamp) = result;
        assert_eq!(
            hash,
            H256::from_str("e26f2f487f5dd06c38860d410cdcede0d6e860dab2c971c7d518928c17034c8f")
                .unwrap()
        );
        assert!(test_timestamp_before <= timestamp && timestamp <= test_timestamp_after);
        let accountant_recording = accountant_recording_arc.lock().unwrap();
        let sent_backup = accountant_recording.get_record::<PendingPayableFingerprint>(0);
        let expected_pending_payable_fingerprint = PendingPayableFingerprint {
            rowid_opt: None,
            timestamp,
            hash,
            attempt_opt: None,
            amount: amount as u64,
            process_error: None,
        };
        assert_eq!(sent_backup, &expected_pending_payable_fingerprint);
        let log_handler = TestLogHandler::new();
        log_handler.exists_log_containing("DEBUG: BlockchainInterface: Preparing transaction for 9000 Gwei to 0x00000000000000000000000000626c6168313233 from 0x5c361ba8d82fcf0e5538b2a823e9d457a2296725 (chain_id: 3, contract: 0x384dec25e03f94931767ce4c3556168468ba24c3, gas price: 120)" );
        log_handler.exists_log_containing(
            "INFO: BlockchainInterface: About to send transaction:\n\
        recipient: 0x00000000000000000000000000626c6168313233,\n\
        amount: 9000,\n\
        (chain: eth-ropsten, contract: 0x384dec25e03f94931767ce4c3556168468ba24c3)",
        );
    }

    #[test]
    fn non_clandestine_interface_components_of_send_transactions_work_together_properly() {
        let transport = TestTransport::default();
        let subject = BlockchainInterfaceNonClandestine::new(
            transport,
            make_fake_event_loop_handle(),
            Chain::EthMainnet,
        );
        let sign_transaction_params_arc = Arc::new(Mutex::new(vec![]));
        let request_new_pending_payable_fingerprint_params_arc = Arc::new(Mutex::new(vec![]));
        let send_raw_transaction_params_arc = Arc::new(Mutex::new(vec![]));
        let payable_timestamp = SystemTime::now();
        let transaction_parameters_expected = TransactionParameters {
            nonce: Some(U256::from(5)),
            to: Some(subject.contract_address()),
            gas: U256::from(56296),
            gas_price: Some(U256::from(123000000000_u64)),
            value: Default::default(),
            data: Bytes(vec![
                169, 5, 156, 187, 0, 0, 0, 0, 0, 0, 0, 0, 0, 0, 0, 0, 0, 0, 0, 0, 0, 0, 0, 0, 0, 0,
                0, 0, 0, 98, 108, 97, 104, 49, 50, 51, 0, 0, 0, 0, 0, 0, 0, 0, 0, 0, 0, 0, 0, 0, 0,
                0, 0, 0, 0, 0, 0, 0, 0, 0, 0, 0, 45, 121, 136, 61, 32, 0,
            ]),
            chain_id: Some(1),
        };
        let consuming_wallet_secret_raw_bytes = b"my-wallet+++++++++++++++++++++++";
        let secret = (&Bip32ECKeyProvider::from_raw_secret(consuming_wallet_secret_raw_bytes)
            .unwrap())
            .into();
        let signed_transaction = subject
            .web3
            .accounts()
            .sign_transaction(transaction_parameters_expected.clone(), &secret)
            .wait()
            .unwrap();
        let hash = signed_transaction.transaction_hash;
        let nonce = U256::from(5);
        let send_transaction_tools = &SendTransactionToolsWrapperMock::default()
            .sign_transaction_params(&sign_transaction_params_arc)
            .sign_transaction_result(Ok(signed_transaction.clone()))
            .request_new_pending_payable_fingerprint_params(
                &request_new_pending_payable_fingerprint_params_arc,
            )
            .request_new_pending_payable_fingerprint_result(payable_timestamp)
            .send_raw_transaction_params(&send_raw_transaction_params_arc)
            .send_raw_transaction_result(Ok(hash));
        let amount = 50_000;
        let account = make_payable_account_with_recipient_and_balance_and_timestamp_opt(
            make_wallet("blah123"),
            amount,
            None,
        );
        let consuming_wallet = make_paying_wallet(consuming_wallet_secret_raw_bytes);
        let inputs = SendTransactionInputs::new(
            &account,
            &consuming_wallet,
            nonce,
            123,
            send_transaction_tools,
        )
        .unwrap();

        let result = subject.send_transaction(inputs);

        assert_eq!(result, Ok((hash, payable_timestamp)));
        let mut sign_transaction_params = sign_transaction_params_arc.lock().unwrap();
        let (transaction_params, secret) = sign_transaction_params.remove(0);
        assert!(sign_transaction_params.is_empty());
        assert_eq!(transaction_params, transaction_parameters_expected);
        assert_eq!(
            secret,
            (&Bip32ECKeyProvider::from_raw_secret(&consuming_wallet_secret_raw_bytes.keccak256())
                .unwrap())
                .into()
        );
        let request_new_pending_payable_fingerprint_params =
            request_new_pending_payable_fingerprint_params_arc
                .lock()
                .unwrap();
        assert_eq!(
            *request_new_pending_payable_fingerprint_params,
            vec![(hash, amount as u64)]
        );
        let send_raw_transaction = send_raw_transaction_params_arc.lock().unwrap();
        assert_eq!(
            *send_raw_transaction,
            vec![signed_transaction.raw_transaction]
        )
    }

    #[test]
    fn non_clandestine_base_gas_limit_is_properly_set() {
        assert_eq!(
            BlockchainInterfaceNonClandestine::<Http>::base_gas_limit(Chain::PolyMainnet),
            70_000
        );
        assert_eq!(
            BlockchainInterfaceNonClandestine::<Http>::base_gas_limit(Chain::PolyMumbai),
            70_000
        );
        assert_eq!(
            BlockchainInterfaceNonClandestine::<Http>::base_gas_limit(Chain::EthMainnet),
            55_000
        );
        assert_eq!(
            BlockchainInterfaceNonClandestine::<Http>::base_gas_limit(Chain::EthRopsten),
            55_000
        );
        assert_eq!(
            BlockchainInterfaceNonClandestine::<Http>::base_gas_limit(Chain::Dev),
            55_000
        );
    }

    #[test]
    fn non_clandestine_gas_limit_for_polygon_mainnet_starts_on_70000_as_the_base() {
        let transport = TestTransport::default();
        let subject = BlockchainInterfaceNonClandestine::new(
            transport,
            make_fake_event_loop_handle(),
            Chain::PolyMainnet,
        );

        assert_gas_limit_is_between(subject, 70000, u64::MAX)
    }

    #[test]
    fn non_clandestine_gas_limit_for_dev_lies_within_limits() {
        let transport = TestTransport::default();
        let subject = BlockchainInterfaceNonClandestine::new(
            transport,
            make_fake_event_loop_handle(),
            Chain::Dev,
        );

        assert_gas_limit_is_between(subject, 55000, 65000)
    }

    #[test]
    fn non_clandestine_gas_limit_for_eth_mainnet_lies_within_limits() {
        let transport = TestTransport::default();
        let subject = BlockchainInterfaceNonClandestine::new(
            transport,
            make_fake_event_loop_handle(),
            Chain::EthMainnet,
        );

        assert_gas_limit_is_between(subject, 55000, 65000)
    }

    fn assert_gas_limit_is_between<T: Transport + Debug + 'static>(
        subject: BlockchainInterfaceNonClandestine<T>,
        not_under_this_value: u64,
        not_above_this_value: u64,
    ) {
        let sign_transaction_params_arc = Arc::new(Mutex::new(vec![]));
        let consuming_wallet_secret_raw_bytes = b"my-wallet";
        let send_transaction_tools = &SendTransactionToolsWrapperMock::default()
            .sign_transaction_params(&sign_transaction_params_arc)
            //I don't want to set up all the mocks - I want see just the params coming in
            .sign_transaction_result(Err(Web3Error::Internal));
        let payable_account = make_payable_account(1);
        let consuming_wallet = make_paying_wallet(consuming_wallet_secret_raw_bytes);
        let inputs = SendTransactionInputs::new(
            &payable_account,
            &consuming_wallet,
            U256::from(5),
            123,
            send_transaction_tools,
        )
        .unwrap();

        let _ = subject.send_transaction(inputs);

        let mut sign_transaction_params = sign_transaction_params_arc.lock().unwrap();
        let (transaction_params, secret) = sign_transaction_params.remove(0);
        assert!(sign_transaction_params.is_empty());
        assert!(transaction_params.gas >= U256::from(not_under_this_value));
        assert!(transaction_params.gas <= U256::from(not_above_this_value));
        assert_eq!(
            secret,
            (&Bip32ECKeyProvider::from_raw_secret(&consuming_wallet_secret_raw_bytes.keccak256())
                .unwrap())
                .into()
        );
    }

    #[test]
    fn send_transaction_fails_on_badly_prepared_consuming_wallet_without_secret() {
        let transport = TestTransport::default();
        let address_only_wallet =
            Wallet::from_str("0x3f69f9efd4f2592fd70be8c32ecd9dce71c472fc").unwrap();
        let subject = BlockchainInterfaceNonClandestine::new(
            transport,
            make_fake_event_loop_handle(),
            TEST_DEFAULT_CHAIN,
        );
        let system = System::new("test");
        let (accountant, _, accountant_recording_arc) = make_recorder();
        let account_addr = accountant.start();
        let recipient = recipient!(account_addr, PendingPayableFingerprint);
        let account = make_payable_account_with_recipient_and_balance_and_timestamp_opt(
            make_wallet("blah123"),
            9000,
            None,
        );
        let tools = subject.send_transaction_tools(&recipient);
        let inputs = SendTransactionInputs::new(
            &account,
            &address_only_wallet,
            U256::from(1),
            123,
            tools.as_ref(),
        )
        .unwrap();

        let result = subject.send_transaction(inputs);

        System::current().stop();
        system.run();
        assert_eq!(result,
                   Err(BlockchainTransactionError::UnusableWallet(
                       "Cannot sign with non-keypair wallet: Address(0x3f69f9efd4f2592fd70be8c32ecd9dce71c472fc).".to_string()
                   ))
        );
        let accountant_recording = accountant_recording_arc.lock().unwrap();
        assert_eq!(accountant_recording.len(), 0)
    }

    #[test]
    fn send_transaction_fails_on_signing_transaction() {
        let transport = TestTransport::default();
        let send_transaction_tools = &SendTransactionToolsWrapperMock::default()
            .sign_transaction_result(Err(Web3Error::Signing(
                secp256k1secrets::Error::InvalidSecretKey,
            )));
        let consuming_wallet_secret_raw_bytes = b"okay-wallet";
        let subject = BlockchainInterfaceNonClandestine::new(
            transport,
            make_fake_event_loop_handle(),
            Chain::PolyMumbai,
        );
        let account = make_payable_account_with_recipient_and_balance_and_timestamp_opt(
            make_wallet("blah123"),
            9000,
            None,
        );
        let consuming_wallet = make_paying_wallet(consuming_wallet_secret_raw_bytes);
        let inputs = SendTransactionInputs::new(
            &account,
            &consuming_wallet,
            U256::from(1),
            123,
            send_transaction_tools,
        )
        .unwrap();

        let result = subject.send_transaction(inputs);

        assert_eq!(
            result,
            Err(BlockchainTransactionError::Signing(
                "Signing error: secp: malformed or out-of-range secret key".to_string()
            ))
        );
    }

    #[test]
    fn send_transaction_fails_on_sending_raw_transaction() {
        let transport = TestTransport::default();
        let signed_transaction = make_default_signed_transaction();
        let send_transaction_tools = &SendTransactionToolsWrapperMock::default()
            .sign_transaction_result(Ok(signed_transaction))
            .request_new_pending_payable_fingerprint_result(SystemTime::now())
            .send_raw_transaction_result(Err(Web3Error::Transport(
                "Transaction crashed".to_string(),
            )));
        let consuming_wallet_secret_raw_bytes = b"okay-wallet";
        let subject = BlockchainInterfaceNonClandestine::new(
            transport,
            make_fake_event_loop_handle(),
            Chain::PolyMumbai,
        );
        let account = make_payable_account_with_recipient_and_balance_and_timestamp_opt(
            make_wallet("blah123"),
            5000,
            None,
        );
        let consuming_wallet = make_paying_wallet(consuming_wallet_secret_raw_bytes);
        let inputs = SendTransactionInputs::new(
            &account,
            &consuming_wallet,
            U256::from(1),
            123,
            send_transaction_tools,
        )
        .unwrap();

        let result = subject.send_transaction(inputs);

        assert_eq!(
            result,
            Err(BlockchainTransactionError::Sending(
                "Transport error: Transaction crashed".to_string(),
                H256::default()
            ))
        );
    }

    fn test_consuming_wallet_with_secret() -> Wallet {
        let key_pair = Bip32ECKeyProvider::from_raw_secret(
            &decode_hex("97923d8fd8de4a00f912bfb77ef483141dec551bd73ea59343ef5c4aac965d04")
                .unwrap(),
        )
        .unwrap();
        Wallet::from(key_pair)
    }

    fn test_recipient_wallet() -> Wallet {
        let hex_part = &"0x7788df76BBd9a0C7c3e5bf0f77bb28C60a167a7b"[2..];
        let recipient_address_bytes = decode_hex(hex_part).unwrap();
        let address = Address::from_slice(&recipient_address_bytes);
        Wallet::from(address)
    }

    const TEST_PAYMENT_AMOUNT: u64 = 1000;
    const TEST_GAS_PRICE_ETH: u64 = 110;
    const TEST_GAS_PRICE_POLYGON: u64 = 50;

    fn assert_that_signed_transactions_agrees_with_template(
        chain: Chain,
        nonce: u64,
        template: &[u8],
    ) {
        let recipient = {
            //the place where this recipient would've been really used cannot be found in this test; we just need to supply some
            let (accountant, _, _) = make_recorder();
            let account_addr = accountant.start();
            recipient!(account_addr, PendingPayableFingerprint)
        };
        let transport = TestTransport::default();
        let subject =
            BlockchainInterfaceNonClandestine::new(transport, make_fake_event_loop_handle(), chain);
        let send_transaction_tools = subject.send_transaction_tools(&recipient);
        let consuming_wallet = test_consuming_wallet_with_secret();
        let recipient_wallet = test_recipient_wallet();
        let nonce_correct_type = U256::from(nonce);
        let gas_price = match chain.rec().chain_family {
            ChainFamily::Eth => TEST_GAS_PRICE_ETH,
            ChainFamily::Polygon => TEST_GAS_PRICE_POLYGON,
            _ => panic!("isn't our interest in this test"),
        };
        let payable_account = make_payable_account_with_recipient_and_balance_and_timestamp_opt(
            recipient_wallet,
            i64::try_from(TEST_PAYMENT_AMOUNT).unwrap(),
            None,
        );
        let inputs = SendTransactionInputs::new(
            &payable_account,
            &consuming_wallet,
            nonce_correct_type,
            gas_price,
            send_transaction_tools.as_ref(),
        )
        .unwrap();

        let signed_transaction = subject
            .prepare_signed_transaction(&inputs, send_transaction_tools.as_ref())
            .unwrap();

        let byte_set_to_compare = signed_transaction.raw_transaction.0;
        assert_eq!(&byte_set_to_compare, template)
    }

<<<<<<< HEAD
=======
    //with a real confirmation through a transaction sent with this data to the network
>>>>>>> 5251abb5
    #[test]
    fn non_clandestine_signing_a_transaction_works_for_polygon_mumbai() {
        let chain = Chain::PolyMumbai;
        let nonce = 5;
        // signed_transaction_data changed after we changed the contract address of polygon matic
        let signed_transaction_data = "f8ad05850ba43b740083011980949b27034acabd44223fb23d628ba4849867ce1db280b844a9059cbb0000000000000000000000007788df76bbd9a0c7c3e5bf0f77bb28c60a167a7b000000000000000000000000000000000000000000000000000000e8d4a5100083027126a09fdbbd7064d3b7240f5422b2164aaa13d62f0946a683d82ee26f97f242570d90a077b49dbb408c20d73e0666ba0a77ac888bf7a9cb14824a5f35c97217b9bc0a5a";

        let in_bytes = decode_hex(signed_transaction_data).unwrap();

        assert_that_signed_transactions_agrees_with_template(chain, nonce, &in_bytes)
    }

    //with a real confirmation through a transaction sent with this data to the network
    #[test]
    fn non_clandestine_signing_a_transaction_works_for_eth_ropsten() {
        let chain = Chain::EthRopsten;
        let nonce = 1; //must stay like this!
        let signed_transaction_data = "f8a90185199c82cc0082dee894384dec25e03f94931767ce4c3556168468ba24c380b844a9059cbb0000000000000000000000007788df76bbd9a0c7c3e5bf0f77bb28c60a167a7b000000000000000000000000000000000000000000000000000000e8d4a510002aa0635fbb3652e1c3063afac6ffdf47220e0431825015aef7daff9251694e449bfca00b2ed6d556bd030ac75291bf58817da15a891cd027a4c261bb80b51f33b78adf";
        let in_bytes = decode_hex(signed_transaction_data).unwrap();

        assert_that_signed_transactions_agrees_with_template(chain, nonce, &in_bytes)
    }

    //not confirmed on the real network
    #[test]
    fn non_clandestine_signing_a_transaction_for_polygon_mainnet() {
        let chain = Chain::PolyMainnet;
        let nonce = 10;
        //generated locally
        let signed_transaction_data = [
            248, 172, 10, 133, 11, 164, 59, 116, 0, 131, 1, 25, 128, 148, 238, 154, 53, 47, 106,
            172, 74, 241, 165, 185, 244, 103, 246, 169, 62, 15, 251, 233, 221, 53, 128, 184, 68,
            169, 5, 156, 187, 0, 0, 0, 0, 0, 0, 0, 0, 0, 0, 0, 0, 119, 136, 223, 118, 187, 217,
            160, 199, 195, 229, 191, 15, 119, 187, 40, 198, 10, 22, 122, 123, 0, 0, 0, 0, 0, 0, 0,
            0, 0, 0, 0, 0, 0, 0, 0, 0, 0, 0, 0, 0, 0, 0, 0, 0, 0, 0, 0, 232, 212, 165, 16, 0, 130,
            1, 53, 160, 7, 203, 40, 44, 202, 233, 15, 5, 64, 218, 199, 239, 94, 126, 152, 2, 108,
            30, 157, 75, 124, 129, 117, 27, 109, 163, 132, 27, 11, 123, 137, 10, 160, 18, 170, 130,
            198, 73, 190, 158, 235, 0, 77, 118, 213, 244, 229, 225, 143, 156, 214, 219, 204, 193,
            155, 199, 164, 162, 31, 134, 51, 139, 130, 152, 104,
        ];

        assert_that_signed_transactions_agrees_with_template(chain, nonce, &signed_transaction_data)
    }

    //not confirmed on the real network
    #[test]
    fn non_clandestine_signing_a_transaction_for_eth_mainnet() {
        let chain = Chain::EthMainnet;
        let nonce = 10;
        //generated locally
        let signed_transaction_data = [
            248, 169, 10, 133, 25, 156, 130, 204, 0, 130, 222, 232, 148, 6, 243, 195, 35, 240, 35,
            140, 114, 191, 53, 1, 16, 113, 242, 181, 183, 244, 58, 5, 76, 128, 184, 68, 169, 5,
            156, 187, 0, 0, 0, 0, 0, 0, 0, 0, 0, 0, 0, 0, 119, 136, 223, 118, 187, 217, 160, 199,
            195, 229, 191, 15, 119, 187, 40, 198, 10, 22, 122, 123, 0, 0, 0, 0, 0, 0, 0, 0, 0, 0,
            0, 0, 0, 0, 0, 0, 0, 0, 0, 0, 0, 0, 0, 0, 0, 0, 0, 232, 212, 165, 16, 0, 38, 160, 199,
            155, 76, 106, 39, 227, 3, 151, 90, 117, 245, 211, 86, 98, 187, 117, 120, 103, 165, 131,
            99, 72, 36, 211, 10, 224, 252, 104, 51, 200, 230, 158, 160, 84, 18, 140, 248, 119, 22,
            193, 14, 148, 253, 48, 59, 185, 11, 38, 152, 103, 150, 120, 60, 74, 56, 159, 206, 22,
            15, 73, 173, 153, 11, 76, 74,
        ];

        assert_that_signed_transactions_agrees_with_template(chain, nonce, &signed_transaction_data)
    }

    //an adapted test from old times when we had our own signing method
    //I don't have data for the new chains so I omit them in this kind of tests
    #[test]
    fn signs_various_transaction_for_eth_mainnet() {
        let signatures = &[
            &[
                248, 108, 9, 133, 4, 168, 23, 200, 0, 130, 82, 8, 148, 53, 53, 53, 53, 53, 53, 53,
                53, 53, 53, 53, 53, 53, 53, 53, 53, 53, 53, 53, 53, 136, 13, 224, 182, 179, 167,
                100, 0, 0, 128, 37, 160, 40, 239, 97, 52, 11, 217, 57, 188, 33, 149, 254, 83, 117,
                103, 134, 96, 3, 225, 161, 93, 60, 113, 255, 99, 225, 89, 6, 32, 170, 99, 98, 118,
                160, 103, 203, 233, 216, 153, 127, 118, 26, 236, 183, 3, 48, 75, 56, 0, 204, 245,
                85, 201, 243, 220, 100, 33, 75, 41, 127, 177, 150, 106, 59, 109, 131,
            ][..],
            &[
                248, 106, 128, 134, 213, 86, 152, 55, 36, 49, 131, 30, 132, 128, 148, 240, 16, 159,
                200, 223, 40, 48, 39, 182, 40, 92, 200, 137, 245, 170, 98, 78, 172, 31, 85, 132,
                59, 154, 202, 0, 128, 37, 160, 9, 235, 182, 202, 5, 122, 5, 53, 214, 24, 100, 98,
                188, 11, 70, 91, 86, 28, 148, 162, 149, 189, 176, 98, 31, 193, 146, 8, 171, 20,
                154, 156, 160, 68, 15, 253, 119, 92, 233, 26, 131, 58, 180, 16, 119, 114, 4, 213,
                52, 26, 111, 159, 169, 18, 22, 166, 243, 238, 44, 5, 31, 234, 106, 4, 40,
            ][..],
            &[
                248, 117, 128, 134, 9, 24, 78, 114, 160, 0, 130, 39, 16, 128, 128, 164, 127, 116,
                101, 115, 116, 50, 0, 0, 0, 0, 0, 0, 0, 0, 0, 0, 0, 0, 0, 0, 0, 0, 0, 0, 0, 0, 0,
                0, 0, 0, 0, 0, 0, 96, 0, 87, 38, 160, 122, 155, 12, 58, 133, 108, 183, 145, 181,
                210, 141, 44, 236, 17, 96, 40, 55, 87, 204, 250, 142, 83, 122, 168, 250, 5, 113,
                172, 203, 5, 12, 181, 160, 9, 100, 95, 141, 167, 178, 53, 101, 115, 131, 83, 172,
                199, 242, 208, 96, 246, 121, 25, 18, 211, 89, 60, 94, 165, 169, 71, 3, 176, 157,
                167, 50,
            ][..],
        ];
        assert_signature(Chain::EthMainnet, signatures)
    }

    //an adapted test from old times when we had our own signing method
    //I don't have data for the new chains so I omit them in this kind of tests
    #[test]
    fn signs_various_transactions_for_ropsten() {
        let signatures = &[
            &[
                248, 108, 9, 133, 4, 168, 23, 200, 0, 130, 82, 8, 148, 53, 53, 53, 53, 53, 53, 53,
                53, 53, 53, 53, 53, 53, 53, 53, 53, 53, 53, 53, 53, 136, 13, 224, 182, 179, 167,
                100, 0, 0, 128, 41, 160, 8, 220, 80, 201, 100, 41, 178, 35, 151, 227, 210, 85, 27,
                41, 27, 82, 217, 176, 64, 92, 205, 10, 195, 169, 66, 91, 213, 199, 124, 52, 3, 192,
                160, 94, 220, 102, 179, 128, 78, 150, 78, 230, 117, 10, 10, 32, 108, 241, 50, 19,
                148, 198, 6, 147, 110, 175, 70, 157, 72, 31, 216, 193, 229, 151, 115,
            ][..],
            &[
                248, 106, 128, 134, 213, 86, 152, 55, 36, 49, 131, 30, 132, 128, 148, 240, 16, 159,
                200, 223, 40, 48, 39, 182, 40, 92, 200, 137, 245, 170, 98, 78, 172, 31, 85, 132,
                59, 154, 202, 0, 128, 41, 160, 186, 65, 161, 205, 173, 93, 185, 43, 220, 161, 63,
                65, 19, 229, 65, 186, 247, 197, 132, 141, 184, 196, 6, 117, 225, 181, 8, 81, 198,
                102, 150, 198, 160, 112, 126, 42, 201, 234, 236, 168, 183, 30, 214, 145, 115, 201,
                45, 191, 46, 3, 113, 53, 80, 203, 164, 210, 112, 42, 182, 136, 223, 125, 232, 21,
                205,
            ][..],
            &[
                248, 117, 128, 134, 9, 24, 78, 114, 160, 0, 130, 39, 16, 128, 128, 164, 127, 116,
                101, 115, 116, 50, 0, 0, 0, 0, 0, 0, 0, 0, 0, 0, 0, 0, 0, 0, 0, 0, 0, 0, 0, 0, 0,
                0, 0, 0, 0, 0, 0, 96, 0, 87, 41, 160, 146, 204, 57, 32, 218, 236, 59, 94, 106, 72,
                174, 211, 223, 160, 122, 186, 126, 44, 200, 41, 222, 117, 117, 177, 189, 78, 203,
                8, 172, 155, 219, 66, 160, 83, 82, 37, 6, 243, 61, 188, 102, 176, 132, 102, 74,
                111, 180, 105, 33, 122, 106, 109, 73, 180, 65, 10, 117, 175, 190, 19, 196, 17, 128,
                193, 75,
            ][..],
        ];
        assert_signature(Chain::EthRopsten, signatures)
    }

    #[derive(Deserialize)]
    struct Signing {
        signed: Vec<u8>,
        private_key: H256,
    }

    fn assert_signature(chain: Chain, slice_of_sclices: &[&[u8]]) {
        let first_part_tx_1 = r#"[{"nonce": "0x9", "gasPrice": "0x4a817c800", "gasLimit": "0x5208", "to": "0x3535353535353535353535353535353535353535", "value": "0xde0b6b3a7640000", "data": []}, {"private_key": "0x4646464646464646464646464646464646464646464646464646464646464646", "signed": "#;
        let first_part_tx_2 = r#"[{"nonce": "0x0", "gasPrice": "0xd55698372431", "gasLimit": "0x1e8480", "to": "0xF0109fC8DF283027b6285cc889F5aA624EaC1F55", "value": "0x3b9aca00", "data": []}, {"private_key": "0x4c0883a69102937d6231471b5dbb6204fe5129617082792ae468d01a3f362318", "signed": "#;
        let first_part_tx_3 = r#"[{"nonce": "0x00", "gasPrice": "0x09184e72a000", "gasLimit": "0x2710", "to": null, "value": "0x00", "data": [127,116,101,115,116,50,0,0,0,0,0,0,0,0,0,0,0,0,0,0,0,0,0,0,0,0,0,0,0,0,0,0,0,96,0,87]}, {"private_key": "0xe331b6d69882b4cb4ea581d88e0b604039a3de5967688d3dcffdd2270c0fd109", "signed": "#;
        fn compose(first_part: &str, slice: &[u8]) -> String {
            let third_part_jrc = "}]";
            format!("{}{:?}{}", first_part, slice, third_part_jrc)
        }
        let all_transactions = format!(
            "[{}]",
            vec![first_part_tx_1, first_part_tx_2, first_part_tx_3]
                .iter()
                .zip(slice_of_sclices.iter())
                .zip(0usize..2)
                .fold(String::new(), |so_far, actual| [
                    so_far,
                    compose(actual.0 .0, actual.0 .1)
                ]
                .join(if actual.1 == 0 { "" } else { ", " }))
        );
        let txs: Vec<(TestRawTransaction, Signing)> =
            serde_json::from_str(&all_transactions).unwrap();
        let constant_parts = &[
            &[
                248u8, 108, 9, 133, 4, 168, 23, 200, 0, 130, 82, 8, 148, 53, 53, 53, 53, 53, 53,
                53, 53, 53, 53, 53, 53, 53, 53, 53, 53, 53, 53, 53, 53, 136, 13, 224, 182, 179,
                167, 100, 0, 0, 128,
            ][..],
            &[
                248, 106, 128, 134, 213, 86, 152, 55, 36, 49, 131, 30, 132, 128, 148, 240, 16, 159,
                200, 223, 40, 48, 39, 182, 40, 92, 200, 137, 245, 170, 98, 78, 172, 31, 85, 132,
                59, 154, 202, 0, 128,
            ][..],
            &[
                248, 117, 128, 134, 9, 24, 78, 114, 160, 0, 130, 39, 16, 128, 128, 164, 127, 116,
                101, 115, 116, 50, 0, 0, 0, 0, 0, 0, 0, 0, 0, 0, 0, 0, 0, 0, 0, 0, 0, 0, 0, 0, 0,
                0, 0, 0, 0, 0, 0, 96, 0, 87,
            ][..],
        ];
        let transport = TestTransport::default();
        let subject =
            BlockchainInterfaceNonClandestine::new(transport, make_fake_event_loop_handle(), chain);
        let lengths_of_constant_parts: Vec<usize> =
            constant_parts.iter().map(|part| part.len()).collect();
        for (((tx, signed), length), constant_part) in txs
            .iter()
            .zip(lengths_of_constant_parts)
            .zip(constant_parts)
        {
            let secret = Wallet::from(
                Bip32ECKeyProvider::from_raw_secret(&signed.private_key.0.as_ref()).unwrap(),
            )
            .prepare_secp256k1_secret()
            .unwrap();
            let tx_params = convert_from_raw_transaction_to_transaction_parameters(tx, chain);
            let sign = subject
                .web3()
                .accounts()
                .sign_transaction(tx_params, &secret)
                .wait()
                .unwrap();
            let signed_data_bytes = sign.raw_transaction.0;
            assert_eq!(signed_data_bytes, signed.signed);
            assert_eq!(signed_data_bytes[..length], **constant_part)
        }
    }

    fn convert_from_raw_transaction_to_transaction_parameters(
        raw_transaction: &TestRawTransaction,
        chain: Chain,
    ) -> TransactionParameters {
        TransactionParameters {
            nonce: Some(raw_transaction.nonce),
            to: raw_transaction.to,
            gas: raw_transaction.gas_limit,
            gas_price: Some(raw_transaction.gas_price),
            value: raw_transaction.value,
            data: Bytes(raw_transaction.data.clone()),
            chain_id: Some(chain.rec().num_chain_id),
        }
    }

    #[test]
    fn blockchain_interface_non_clandestine_can_fetch_nonce() {
        let mut transport = TestTransport::default();
        transport.add_response(json!(
            "0x0000000000000000000000000000000000000000000000000000000000000001"
        ));
        let subject = BlockchainInterfaceNonClandestine::new(
            transport.clone(),
            make_fake_event_loop_handle(),
            TEST_DEFAULT_CHAIN,
        );

        let result = subject.get_transaction_count(&make_paying_wallet(b"gdasgsa"));

        transport.assert_request(
            "eth_getTransactionCount",
            &[
                String::from(r#""0x5c361ba8d82fcf0e5538b2a823e9d457a2296725""#),
                String::from(r#""pending""#),
            ],
        );
        transport.assert_no_more_requests();
        assert_eq!(result, Ok(U256::from(1)));
    }

    #[test]
    fn blockchain_interface_non_clandestine_can_fetch_transaction_receipt() {
        let port = find_free_port();
        thread::spawn(move || {
            Server::new(|_req, mut rsp| {
                Ok(rsp.body(br#"{"jsonrpc":"2.0","id":2,"result":{"transactionHash":"0xa128f9ca1e705cc20a936a24a7fa1df73bad6e0aaf58e8e6ffcc154a7cff6e0e","blockHash":"0x6d0abccae617442c26104c2bc63d1bc05e1e002e555aec4ab62a46e826b18f18","blockNumber":"0xb0328d","contractAddress":null,"cumulativeGasUsed":"0x60ef","effectiveGasPrice":"0x22ecb25c00","from":"0x7424d05b59647119b01ff81e2d3987b6c358bf9c","gasUsed":"0x60ef","logs":[],"logsBloom":"0x00000000000000000000000000000000000000000000000000000000000000000000000000000000000000000000000000000000000000000000000000000000000000000000000000000000000000000000000000080000000000000000000000000000000000000000000000000000000000000000000000000000000000000000000000000000000000000000800000000000000000000000000000000000000000000000000000000000000080000000000000000000000000000000000000000000000000000000000000000000000000000000000000000000000000000000000000000000000000000000800000000000000000000000000000000000","status":"0x0","to":"0x384dec25e03f94931767ce4c3556168468ba24c3","transactionIndex":"0x0","type":"0x0"}}"#.to_vec())?)
            })
                .listen(&Ipv4Addr::LOCALHOST.to_string(), &format!("{}", port));
        });
        let (event_loop_handle, transport) = Http::with_max_parallel(
            &format!("http://{}:{}", &Ipv4Addr::LOCALHOST.to_string(), port),
            REQUESTS_IN_PARALLEL,
        )
        .unwrap();
        let subject = BlockchainInterfaceNonClandestine::new(
            transport,
            event_loop_handle,
            TEST_DEFAULT_CHAIN,
        );
        let tx_hash =
            H256::from_str("a128f9ca1e705cc20a936a24a7fa1df73bad6e0aaf58e8e6ffcc154a7cff6e0e")
                .unwrap();

        let result = subject.get_transaction_receipt(tx_hash);

        let expected_receipt = TransactionReceipt{
            transaction_hash: tx_hash,
            transaction_index: Default::default(),
            block_hash: Some(H256::from_str("6d0abccae617442c26104c2bc63d1bc05e1e002e555aec4ab62a46e826b18f18").unwrap()),
            block_number:Some(U64::from_str("b0328d").unwrap()),
            cumulative_gas_used: U256::from_str("60ef").unwrap(),
            gas_used: Some(U256::from_str("60ef").unwrap()),
            contract_address: None,
            logs: vec![],
            status: Some(U64::from(0)),
            root: None,
            logs_bloom: H2048::from_str("00000000000000000000000000000000000000000000000000000000000000000000000000000000000000000000000000000000000000000000000000000000000000000000000000000000000000000000000000080000000000000000000000000000000000000000000000000000000000000000000000000000000000000000000000000000000000000000800000000000000000000000000000000000000000000000000000000000000080000000000000000000000000000000000000000000000000000000000000000000000000000000000000000000000000000000000000000000000000000000800000000000000000000000000000000000").unwrap()
        };
        assert_eq!(result, Ok(Some(expected_receipt)));
    }

    #[test]
    fn get_transaction_receipt_handles_errors() {
        let port = find_free_port();
        let (event_loop_handle, transport) = Http::with_max_parallel(
            &format!("http://{}:{}", &Ipv4Addr::LOCALHOST.to_string(), port),
            REQUESTS_IN_PARALLEL,
        )
        .unwrap();
        let subject = BlockchainInterfaceNonClandestine::new(
            transport,
            event_loop_handle,
            TEST_DEFAULT_CHAIN,
        );
        let tx_hash = H256::from_uint(&U256::from(4564546));

        let result = subject.get_transaction_receipt(tx_hash);

        match result {
            Err(BlockchainError::QueryFailed(err_message)) => assert!(
                err_message.contains("Transport error: Error(Connect, Os"),
                "we got this error msg: {}",
                err_message
            ),
            Err(e) => panic!("we expected a different error than: {}", e),
            Ok(x) => panic!("we expected an error, but got: {:?}", x),
        };
    }

    #[test]
    fn to_gwei_truncates_units_smaller_than_gwei() {
        assert_eq!(Some(1), to_gwei(U256::from(1_999_999_999)));
    }

    #[test]
    fn to_wei_converts_units_properly_for_max_value() {
        let converted_wei = to_wei(u64::MAX);

        assert_eq!(
            converted_wei,
            U256::from_dec_str(format!("{}000000000", u64::MAX).as_str()).unwrap()
        );
    }

    #[test]
    fn to_wei_converts_units_properly_for_one() {
        let converted_wei = to_wei(1);

        assert_eq!(converted_wei, U256::from_dec_str("1000000000").unwrap());
    }

    #[test]
    fn constant_gwei_matches_calculated_value() {
        let value = U256::from(1_000_000_000);
        assert_eq!(value.0[0], 1_000_000_000);
        assert_eq!(value.0[1], 0);
        assert_eq!(value.0[2], 0);
        assert_eq!(value.0[3], 0);

        let gwei = U256([1_000_000_000u64, 0, 0, 0]);
        assert_eq!(value, gwei);
        assert_eq!(gwei, GWEI);
        assert_eq!(value, GWEI);
    }

    #[test]
    fn hash_the_smartcontract_transfer_function_signature() {
        assert_eq!(
            TRANSFER_METHOD_ID,
            "transfer(address,uint256)".keccak256()[0..4]
        );
    }

    #[test]
    fn constructor_for_send_transaction_inputs_handles_value_out_of_range() {
        let mut payable_account = make_payable_account(5);
        payable_account.balance = -100;
        let consuming_wallet = make_wallet("blah");
        let send_transaction_tools = SendTransactionToolsWrapperNull;

        let error = SendTransactionInputs::new(
            &payable_account,
            &consuming_wallet,
            U256::from(4545),
            130,
            &send_transaction_tools,
        )
        .unwrap_err();

        assert_eq!(error, BlockchainError::SignedValueConversion(-100))
    }

    #[test]
    fn conversion_between_errors_work() {
        let hash = H256::from_uint(&U256::from(4555));
        let original_errors = [
            BlockchainTransactionError::UnusableWallet("wallet error".to_string()),
            BlockchainTransactionError::Signing("signature error".to_string()),
            BlockchainTransactionError::Sending("sending error".to_string(), hash),
        ];

        let check: Vec<_> = original_errors
            .clone()
            .into_iter()
            .zip(original_errors.into_iter())
            .map(|(to_resolve, to_assert)| match to_resolve {
                BlockchainTransactionError::UnusableWallet(..) => {
                    assert_eq!(
                        BlockchainError::from(to_assert),
                        BlockchainError::TransactionFailed {
                            msg: "UnusableWallet: wallet error".to_string(),
                            hash_opt: None
                        }
                    );
                    11
                }
                BlockchainTransactionError::Signing(..) => {
                    assert_eq!(
                        BlockchainError::from(to_assert),
                        BlockchainError::TransactionFailed {
                            msg: "Signing: signature error".to_string(),
                            hash_opt: None
                        }
                    );
                    22
                }
                BlockchainTransactionError::Sending(..) => {
                    assert_eq!(
                        BlockchainError::from(to_assert),
                        BlockchainError::TransactionFailed {
                            msg: "Sending: sending error".to_string(),
                            hash_opt: Some(hash)
                        }
                    );
                    33
                }
            })
            .collect();

        assert_eq!(check, vec![11, 22, 33])
    }

    #[test]
    fn carries_transaction_hash_works() {
        let hash = H256::from_uint(&U256::from(999));
        let original_errors = [
            BlockchainError::InvalidUrl,
            BlockchainError::InvalidAddress,
            BlockchainError::InvalidResponse,
            BlockchainError::QueryFailed("blah".to_string()),
            BlockchainError::SignedValueConversion(33333333333333),
            BlockchainError::TransactionFailed {
                msg: "Voila".to_string(),
                hash_opt: None,
            },
            BlockchainError::TransactionFailed {
                msg: "Hola".to_string(),
                hash_opt: Some(hash),
            },
        ];

        let check: Vec<_> = original_errors
            .clone()
            .into_iter()
            .zip(original_errors.into_iter())
            .map(|(to_resolve, to_assert)| match to_resolve {
                BlockchainError::InvalidUrl => {
                    assert_eq!(to_assert.carries_transaction_hash(), None);
                    11
                }
                BlockchainError::InvalidAddress => {
                    assert_eq!(to_assert.carries_transaction_hash(), None);
                    22
                }
                BlockchainError::InvalidResponse => {
                    assert_eq!(to_assert.carries_transaction_hash(), None);
                    33
                }
                BlockchainError::QueryFailed(..) => {
                    assert_eq!(to_assert.carries_transaction_hash(), None);
                    44
                }
                BlockchainError::SignedValueConversion(..) => {
                    assert_eq!(to_assert.carries_transaction_hash(), None);
                    55
                }
                BlockchainError::TransactionFailed { hash_opt: None, .. } => {
                    assert_eq!(to_assert.carries_transaction_hash(), None);
                    66
                }
                BlockchainError::TransactionFailed {
                    hash_opt: Some(_), ..
                } => {
                    assert_eq!(to_assert.carries_transaction_hash(), Some(hash));
                    77
                }
            })
            .collect();

        assert_eq!(check, vec![11, 22, 33, 44, 55, 66, 77])
    }
}<|MERGE_RESOLUTION|>--- conflicted
+++ resolved
@@ -1436,10 +1436,7 @@
         assert_eq!(&byte_set_to_compare, template)
     }
 
-<<<<<<< HEAD
-=======
     //with a real confirmation through a transaction sent with this data to the network
->>>>>>> 5251abb5
     #[test]
     fn non_clandestine_signing_a_transaction_works_for_polygon_mumbai() {
         let chain = Chain::PolyMumbai;
