// Copyright (c) 2019, MASQ (https://masq.ai) and/or its affiliates. All rights reserved.

<<<<<<< HEAD
use crate::blockchain::raw_transaction::RawTransaction;
=======
use crate::blockchain::tool_wrappers::{
    SendTransactionToolsWrapper, SendTransactionToolsWrapperReal,
};
use crate::sub_lib::logger::Logger;
>>>>>>> 6725fe88
use crate::sub_lib::wallet::Wallet;
use actix::Message;
use futures::{future, Future};
use masq_lib::blockchains::chains::{Chain, ChainFamily};
use masq_lib::constants::DEFAULT_CHAIN;
use masq_lib::logger::Logger;
use std::convert::{From, TryFrom, TryInto};
use std::fmt;
use std::fmt::{Debug, Display, Formatter};
use web3::contract::{Contract, Options};
use web3::transports::EventLoopHandle;
use web3::types::{
    Address, BlockNumber, Bytes, FilterBuilder, Log, SignedTransaction, TransactionParameters,
    H256, U256,
};
use web3::{Transport, Web3};

pub const REQUESTS_IN_PARALLEL: usize = 1;

pub const CONTRACT_ABI: &str = r#"[{"constant":true,"inputs":[{"name":"owner","type":"address"}],"name":"balanceOf","outputs":[{"name":"","type":"uint256"}],"payable":false,"stateMutability":"view","type":"function"},{"constant":false,"inputs":[{"name":"to","type":"address"},{"name":"value","type":"uint256"}],"name":"transfer","outputs":[{"name":"","type":"bool"}],"payable":false,"stateMutability":"nonpayable","type":"function"}]"#;

const TRANSACTION_LITERAL: H256 = H256 {
    0: [
        0xdd, 0xf2, 0x52, 0xad, 0x1b, 0xe2, 0xc8, 0x9b, 0x69, 0xc2, 0xb0, 0x68, 0xfc, 0x37, 0x8d,
        0xaa, 0x95, 0x2b, 0xa7, 0xf1, 0x63, 0xc4, 0xa1, 0x16, 0x28, 0xf5, 0x5a, 0x4d, 0xf5, 0x23,
        0xb3, 0xef,
    ],
};

const TRANSFER_METHOD_ID: [u8; 4] = [0xa9, 0x05, 0x9c, 0xbb];

#[derive(Clone, Debug, Eq, Message, PartialEq)]
pub struct Transaction {
    pub block_number: u64,
    pub from: Wallet,
    pub gwei_amount: u64,
}

impl fmt::Display for Transaction {
    fn fmt(&self, f: &mut Formatter<'_>) -> Result<(), fmt::Error> {
        write!(
            f,
            "{}gw from {} ({})",
            self.gwei_amount, self.from, self.block_number
        )
    }
}

#[derive(Clone, Debug, PartialEq, Eq)]
pub enum BlockchainError {
    InvalidUrl,
    InvalidAddress,
    InvalidResponse,
    UnusableWallet(String),
    QueryFailed(String),
    TransactionFailed(String),
}

impl Display for BlockchainError {
    fn fmt(&self, f: &mut Formatter) -> fmt::Result {
        write!(f, "Blockchain {:?}.", self)
    }
}

pub type BlockchainResult<T> = Result<T, BlockchainError>;
pub type Balance = BlockchainResult<web3::types::U256>;
pub type Nonce = BlockchainResult<web3::types::U256>;
pub type Transactions = BlockchainResult<Vec<Transaction>>;

pub trait BlockchainInterface {
    fn contract_address(&self) -> Address;

    fn retrieve_transactions(&self, start_block: u64, recipient: &Wallet) -> Transactions;

    fn send_transaction<'a>(
        &self,
        consuming_wallet: &Wallet,
        recipient: &Wallet,
        amount: u64,
        nonce: U256,
        gas_price: u64,
        send_transaction_tools: &'a dyn SendTransactionToolsWrapper,
    ) -> BlockchainResult<H256>;

    fn get_eth_balance(&self, address: &Wallet) -> Balance;

    fn get_token_balance(&self, address: &Wallet) -> Balance;

    fn get_balances(&self, address: &Wallet) -> (Balance, Balance) {
        (
            self.get_eth_balance(address),
            self.get_token_balance(address),
        )
    }

    fn get_transaction_count(&self, address: &Wallet) -> Nonce;

    fn send_transaction_tools<'a>(&'a self) -> Box<dyn SendTransactionToolsWrapper + 'a> {
        intentionally_blank!()
    }
}

// TODO: This probably should go away
pub struct BlockchainInterfaceClandestine {
    logger: Logger,
    chain: Chain,
}

impl BlockchainInterfaceClandestine {
    pub fn new(chain: Chain) -> Self {
        BlockchainInterfaceClandestine {
            logger: Logger::new("BlockchainInterface"),
            chain,
        }
    }
}

impl Default for BlockchainInterfaceClandestine {
    fn default() -> Self {
        Self::new(DEFAULT_CHAIN)
    }
}

impl BlockchainInterface for BlockchainInterfaceClandestine {
    fn contract_address(&self) -> Address {
        self.chain.rec().contract
    }

    fn retrieve_transactions(&self, _start_block: u64, _recipient: &Wallet) -> Transactions {
        let msg = "Can't retrieve transactions clandestinely yet".to_string();
        error!(self.logger, "{}", &msg);
        Err(BlockchainError::TransactionFailed(msg))
    }

    fn send_transaction<'a>(
        &self,
        _consuming_wallet: &Wallet,
        _recipient: &Wallet,
        _amount: u64,
        _nonce: U256,
        _gas_price: u64,
        _send_transaction_tools: &'a dyn SendTransactionToolsWrapper,
    ) -> BlockchainResult<H256> {
        let msg = "Can't send transactions clandestinely yet".to_string();
        error!(self.logger, "{}", &msg);
        Err(BlockchainError::TransactionFailed(msg))
    }

    fn get_eth_balance(&self, _address: &Wallet) -> Balance {
        error!(self.logger, "Can't get eth balance clandestinely yet",);
        Ok(0.into())
    }

    fn get_token_balance(&self, _address: &Wallet) -> Balance {
        error!(self.logger, "Can't get token balance clandestinely yet",);
        Ok(0.into())
    }

    fn get_transaction_count(&self, _address: &Wallet) -> Nonce {
        error!(self.logger, "Can't get transaction count clandestinely yet",);
        Ok(0.into())
    }
}

pub struct BlockchainInterfaceNonClandestine<T: Transport + Debug> {
    logger: Logger,
    chain: Chain,
    // This must not be dropped for Web3 requests to be completed
    _event_loop_handle: EventLoopHandle,
    web3: Web3<T>,
    contract: Contract<T>,
}

const GWEI: U256 = U256([1_000_000_000u64, 0, 0, 0]);

pub fn to_gwei(wei: U256) -> Option<u64> {
    u64::try_from(wei / GWEI).ok()
}

pub fn to_wei(gwub: u64) -> U256 {
    let subgwei = U256::from(gwub);
    subgwei.full_mul(GWEI).try_into().expect("Internal Error")
}

impl<T> BlockchainInterface for BlockchainInterfaceNonClandestine<T>
where
    T: Transport + Debug,
{
    fn contract_address(&self) -> Address {
        self.chain.rec().contract
    }

    fn retrieve_transactions(&self, start_block: u64, recipient: &Wallet) -> Transactions {
        debug!(
            self.logger,
            "Retrieving transactions from start block: {} for: {} chain_id: {} contract: {:#x}",
            start_block,
            recipient,
            self.chain.rec().num_chain_id,
            self.contract_address()
        );
        let filter = FilterBuilder::default()
            .address(vec![self.contract_address()])
            .from_block(BlockNumber::Number(ethereum_types::U64::from(start_block)))
            .to_block(BlockNumber::Latest)
            .topics(
                Some(vec![TRANSACTION_LITERAL]),
                None,
                Some(vec![recipient.address().into()]),
                None,
            )
            .build();

        let log_request = self.web3.eth().logs(filter);
        let logger = self.logger.clone();
        log_request
            .then(|logs| {
                future::result::<Vec<Transaction>, BlockchainError>(match logs {
                    Ok(logs) => {
                        if logs
                            .iter()
                            .any(|log| log.topics.len() < 2 || log.data.0.len() > 32)
                        {
                            Err(BlockchainError::InvalidResponse)
                        } else {
                            let transactions = logs
                                .iter()
                                .filter_map(|log: &Log| match log.block_number {
                                    Some(block_number) => {
                                        let amount: U256 = U256::from(log.data.0.as_slice());
                                        let gwei_amount = to_gwei(amount);
                                        gwei_amount.map(|gwei_amount| Transaction {
                                            block_number: u64::try_from(block_number)
                                                .expect("Internal Error"), // TODO: back to testing for overflow
                                            from: Wallet::from(log.topics[1]),
                                            gwei_amount,
                                        })
                                    }
                                    None => None,
                                })
                                .collect();
                            debug!(logger, "Retrieved transactions: {:?}", transactions);
                            Ok(transactions)
                        }
                    }
                    Err(e) => Err(BlockchainError::QueryFailed(e.to_string())),
                })
            })
            .wait()
    }

    fn send_transaction<'a>(
        &self,
        consuming_wallet: &Wallet,
        recipient: &Wallet,
        amount: u64,
        nonce: U256,
        gas_price: u64,
        send_transaction_tools: &'a dyn SendTransactionToolsWrapper,
    ) -> BlockchainResult<H256> {
        debug!(
            self.logger,
            "Sending transaction for {} Gwei to {} from {}: (chain_id: {} contract: {:#x})",
            amount,
            recipient,
            consuming_wallet,
            self.chain.rec().num_chain_id,
            self.contract_address()
        );
        let signed_transaction = self.prepare_signed_transaction(
            consuming_wallet,
            recipient,
            amount,
            nonce,
            gas_price,
            send_transaction_tools,
        )?;
        match send_transaction_tools.send_raw_transaction(signed_transaction.raw_transaction) {
            Ok(hash) => Ok(hash),
            Err(e) => Err(BlockchainError::TransactionFailed(e.to_string())),
        }
    }

    fn get_eth_balance(&self, wallet: &Wallet) -> Balance {
        self.web3
            .eth()
            .balance(wallet.address(), None)
            .map_err(|e| BlockchainError::QueryFailed(e.to_string()))
            .wait()
    }

    fn get_token_balance(&self, wallet: &Wallet) -> Balance {
        self.contract
            .query(
                "balanceOf",
                wallet.address(),
                None,
                Options::with(|_| {}),
                None,
            )
            .map_err(|e| BlockchainError::QueryFailed(e.to_string()))
            .wait()
    }

    fn get_transaction_count(&self, wallet: &Wallet) -> Nonce {
        self.web3
            .eth()
            .transaction_count(wallet.address(), Some(BlockNumber::Pending))
            .map_err(|e| BlockchainError::QueryFailed(e.to_string()))
            .wait()
    }

    fn send_transaction_tools<'a>(&'a self) -> Box<dyn SendTransactionToolsWrapper + 'a> {
        Box::new(SendTransactionToolsWrapperReal::new(&self.web3))
    }
}

impl<T> BlockchainInterfaceNonClandestine<T>
where
    T: Transport + Debug,
{
    pub fn new(transport: T, event_loop_handle: EventLoopHandle, chain: Chain) -> Self {
        let web3 = Web3::new(transport);
        let contract =
            Contract::from_json(web3.eth(), chain.rec().contract, CONTRACT_ABI.as_bytes())
                .expect("Unable to initialize contract.");
        Self {
            logger: Logger::new("BlockchainInterface"),
            chain,
            _event_loop_handle: event_loop_handle,
            web3,
            contract,
        }
    }

    fn prepare_signed_transaction<'a>(
        &self,
        consuming_wallet: &Wallet,
        recipient: &Wallet,
        amount: u64,
        nonce: U256,
        gas_price: u64,
        send_transaction_tools: &'a dyn SendTransactionToolsWrapper,
    ) -> Result<SignedTransaction, BlockchainError> {
        let mut data = [0u8; 4 + 32 + 32];
        data[0..4].copy_from_slice(&TRANSFER_METHOD_ID);
        data[16..36].copy_from_slice(&recipient.address().0[..]);
        to_wei(amount).to_big_endian(&mut data[36..68]);
        let base_gas_limit = Self::base_gas_limit(self.chain);
        let gas_limit =
            ethereum_types::U256::try_from(data.iter().fold(base_gas_limit, |acc, v| {
                acc + if v == &0u8 { 4 } else { 68 }
            }))
            .expect("Internal error");
        let converted_nonce = serde_json::from_value::<ethereum_types::U256>(
            serde_json::to_value(nonce).expect("Internal error"),
        )
        .expect("Internal error");
        let gas_price = serde_json::from_value::<ethereum_types::U256>(
            serde_json::to_value(to_wei(gas_price)).expect("Internal error"),
        )
        .expect("Internal error");

        let transaction_parameters = TransactionParameters {
            nonce: Some(converted_nonce),
            to: Some(ethereum_types::Address {
                0: self.contract_address().0,
            }),
            gas: gas_limit,
            gas_price: Some(gas_price),
            value: ethereum_types::U256::zero(),
            data: Bytes(data.to_vec()),
            chain_id: Some(self.chain.rec().num_chain_id),
        };

        let key = match consuming_wallet.prepare_secp256k1_secret() {
            Ok(secret) => secret,
            Err(e) => return Err(BlockchainError::UnusableWallet(e.to_string())),
        };

        match send_transaction_tools.sign_transaction(transaction_parameters, &key) {
            Ok(tx) => Ok(tx),
            Err(e) => Err(BlockchainError::TransactionFailed(e.to_string())),
        }
    }

    fn base_gas_limit(chain: Chain) -> u64 {
        match chain.rec().chain_family {
            ChainFamily::Polygon => 70_000,
            ChainFamily::Eth => 55_000,
            ChainFamily::Dev => 55_000,
        }
    }

    #[cfg(test)]
    fn web3(&self) -> &Web3<T> {
        &self.web3
    }
}

#[cfg(test)]
mod tests {
    use super::*;
    use crate::blockchain::bip32::Bip32ECKeyProvider;
    use crate::blockchain::test_utils::TestTransport;
    use crate::sub_lib::wallet::Wallet;
    use crate::test_utils::pure_test_utils::decode_hex;
    use crate::test_utils::{await_value, make_paying_wallet};
<<<<<<< HEAD
    use crossbeam_channel::{unbounded, Receiver};
=======
    use crate::test_utils::{make_wallet, TestRawTransaction};
    use crossbeam_channel::unbounded;
>>>>>>> 6725fe88
    use ethereum_types::BigEndianHash;
    use ethsign_crypto::Keccak256;
    use masq_lib::test_utils::utils::TEST_DEFAULT_CHAIN;
    use masq_lib::utils::find_free_port;
    use serde_derive::Deserialize;
    use serde_json::json;
    use serde_json::Value;
    use simple_server::{Request, Server};
    use std::cell::RefCell;
<<<<<<< HEAD
    use std::collections::VecDeque;
    use std::io::Write;
    use std::net::{IpAddr, Ipv4Addr, SocketAddr, TcpStream};
    use std::ops::Add;
    use std::rc::Rc;
    use std::str::FromStr;
    use std::sync::{Arc, Mutex};
    use std::thread;
    use std::time::{Duration, Instant};
    use web3::{transports::Http, Error, RequestId, Transport};
=======
    use std::net::Ipv4Addr;
    use std::str::FromStr;
    use std::sync::{Arc, Mutex};
    use std::thread;
    use web3::transports::Http;
    use web3::types::SignedTransaction;
    use web3::Error as Web3Error;
>>>>>>> 6725fe88

    fn make_fake_event_loop_handle() -> EventLoopHandle {
        Http::with_max_parallel("http://86.75.30.9", REQUESTS_IN_PARALLEL)
            .unwrap()
            .0
    }

    #[derive(Default)]
    struct SendTransactionToolsWrapperMock {
        sign_transaction_params:
            Arc<Mutex<Vec<(TransactionParameters, secp256k1secrets::key::SecretKey)>>>,
        sign_transaction_results: RefCell<Vec<Result<SignedTransaction, Web3Error>>>,
        send_raw_transaction_params: Arc<Mutex<Vec<Bytes>>>,
        send_raw_transaction_results: RefCell<Vec<Result<H256, Web3Error>>>,
    }

    impl SendTransactionToolsWrapper for SendTransactionToolsWrapperMock {
        fn sign_transaction(
            &self,
            transaction_params: TransactionParameters,
            key: &secp256k1secrets::key::SecretKey,
        ) -> Result<SignedTransaction, Web3Error> {
            self.sign_transaction_params
                .lock()
                .unwrap()
                .push((transaction_params.clone(), key.clone()));
            self.sign_transaction_results.borrow_mut().remove(0)
        }

        fn send_raw_transaction(&self, rlp: Bytes) -> Result<H256, Web3Error> {
            self.send_raw_transaction_params.lock().unwrap().push(rlp);
            self.send_raw_transaction_results.borrow_mut().remove(0)
        }
    }

    impl SendTransactionToolsWrapperMock {
        pub fn sign_transaction_params(
            mut self,
            params: &Arc<Mutex<Vec<(TransactionParameters, secp256k1secrets::key::SecretKey)>>>,
        ) -> Self {
            self.sign_transaction_params = params.clone();
            self
        }
        pub fn sign_transaction_result(self, result: Result<SignedTransaction, Web3Error>) -> Self {
            self.sign_transaction_results.borrow_mut().push(result);
            self
        }
        pub fn send_raw_transaction_params(mut self, params: &Arc<Mutex<Vec<Bytes>>>) -> Self {
            self.send_raw_transaction_params = params.clone();
            self
        }
        pub fn send_raw_transaction_result(self, result: Result<H256, Web3Error>) -> Self {
            self.send_raw_transaction_results.borrow_mut().push(result);
            self
        }
    }

    struct TestServer {
        port: u16,
        rx: Receiver<Request<Vec<u8>>>,
    }

    impl Drop for TestServer {
        fn drop(&mut self) {
            self.stop();
        }
    }

    impl TestServer {
        fn start(port: u16, bodies: Vec<Vec<u8>>) -> Self {
            std::env::set_var("SIMPLESERVER_THREADS", "1");
            let (tx, rx) = unbounded();
            let _ = thread::spawn(move || {
                let bodies_arc = Arc::new(Mutex::new(bodies));
                Server::new(move |req, mut rsp| {
                    if req.headers().get("X-Quit").is_some() {
                        panic!("Server stop requested");
                    }
                    tx.send(req).unwrap();
                    let body = bodies_arc.lock().unwrap().remove(0);
                    Ok(rsp.body(body)?)
                })
                .listen(&Ipv4Addr::LOCALHOST.to_string(), &format!("{}", port));
            });
            let deadline = Instant::now().add(Duration::from_secs(5));
            loop {
                thread::sleep(Duration::from_millis(10));
                match TcpStream::connect(SocketAddr::new(IpAddr::V4(Ipv4Addr::LOCALHOST), port)) {
                    Ok(_) => break,
                    Err(e) => eprintln!("No: {:?}", e),
                }
                if Instant::now().gt(&deadline) {
                    panic!("TestServer still not started after 5sec");
                }
            }
            TestServer { port, rx }
        }

        fn requests_so_far(&self) -> Vec<Request<Vec<u8>>> {
            let mut requests = vec![];
            while let Ok(request) = self.rx.try_recv() {
                requests.push(request);
            }
            return requests;
        }

        fn stop(&mut self) {
            let mut stream = match TcpStream::connect(SocketAddr::new(
                IpAddr::V4(Ipv4Addr::LOCALHOST),
                self.port,
            )) {
                Ok(s) => s,
                Err(_) => return,
            };
            stream
                .write(b"DELETE /irrelevant.htm HTTP/1.1\r\nX-Quit: Yes")
                .unwrap();
        }
    }

    #[test]
    fn blockchain_interface_non_clandestine_retrieves_transactions() {
        let to = "0x3f69f9efd4f2592fd70be8c32ecd9dce71c472fc";
        let port = find_free_port();
        let test_server = TestServer::start (port, vec![
            br#"{"jsonrpc":"2.0","id":3,"result":[{"address":"0xcd6c588e005032dd882cd43bf53a32129be81302","blockHash":"0x1a24b9169cbaec3f6effa1f600b70c7ab9e8e86db44062b49132a4415d26732a","blockNumber":"0x4be663","data":"0x0000000000000000000000000000000000000000000000000010000000000000","logIndex":"0x0","removed":false,"topics":["0xddf252ad1be2c89b69c2b068fc378daa952ba7f163c4a11628f55a4df523b3ef","0x0000000000000000000000003f69f9efd4f2592fd70be8c32ecd9dce71c472fc","0x000000000000000000000000adc1853c7859369639eb414b6342b36288fe6092"],"transactionHash":"0x955cec6ac4f832911ab894ce16aa22c3003f46deff3f7165b32700d2f5ff0681","transactionIndex":"0x0"}]}"#.to_vec()
        ]);

        let (event_loop_handle, transport) = Http::with_max_parallel(
            &format!("http://{}:{}", &Ipv4Addr::LOCALHOST.to_string(), port),
            REQUESTS_IN_PARALLEL,
        )
        .unwrap();
        let subject = BlockchainInterfaceNonClandestine::new(
            transport,
            event_loop_handle,
            TEST_DEFAULT_CHAIN,
        );

        let result = subject
            .retrieve_transactions(
                42,
                &Wallet::from_str("0x3f69f9efd4f2592fd70be8c32ecd9dce71c472fc").unwrap(),
            )
            .unwrap();

        let requests = test_server.requests_so_far();
        let body: Value = serde_json::from_slice(&requests[0].body()).unwrap();
        assert_eq!(
            format!("\"0x000000000000000000000000{}\"", &to[2..]),
            body["params"][0]["topics"][2].to_string(),
        );
        assert_eq!(
            result,
            vec![Transaction {
                block_number: 4_974_179u64,
                from: Wallet::from_str("0x3f69f9efd4f2592fd70be8c32ecd9dce71c472fc").unwrap(),
                gwei_amount: 4_503_599u64,
            }]
        )
    }

    #[test]
    #[should_panic(expected = "No address for an uninitialized wallet!")]
    fn blockchain_interface_non_clandestine_retrieve_transactions_returns_an_error_if_the_to_address_is_invalid(
    ) {
        let port = 8545;
        let (event_loop_handle, transport) = Http::with_max_parallel(
            &format!("http://{}:{}", &Ipv4Addr::LOCALHOST, port),
            REQUESTS_IN_PARALLEL,
        )
        .unwrap();
        let subject = BlockchainInterfaceNonClandestine::new(
            transport,
            event_loop_handle,
            TEST_DEFAULT_CHAIN,
        );

        let result = subject
            .retrieve_transactions(42, &Wallet::new("0x3f69f9efd4f2592fd70beecd9dce71c472fc"));

        assert_eq!(
            result.expect_err("Expected an Err, got Ok"),
            BlockchainError::InvalidAddress
        );
    }

    #[test]
    fn blockchain_interface_non_clandestine_retrieve_transactions_returns_an_error_if_a_response_with_too_few_topics_is_returned(
    ) {
        let port = find_free_port();
        let _test_server = TestServer::start (port, vec![
            br#"{"jsonrpc":"2.0","id":3,"result":[{"address":"0xcd6c588e005032dd882cd43bf53a32129be81302","blockHash":"0x1a24b9169cbaec3f6effa1f600b70c7ab9e8e86db44062b49132a4415d26732a","blockNumber":"0x4be663","data":"0x0000000000000000000000000000000000000000000000056bc75e2d63100000","logIndex":"0x0","removed":false,"topics":["0xddf252ad1be2c89b69c2b068fc378daa952ba7f163c4a11628f55a4df523b3ef"],"transactionHash":"0x955cec6ac4f832911ab894ce16aa22c3003f46deff3f7165b32700d2f5ff0681","transactionIndex":"0x0"}]}"#.to_vec()
        ]);
        let (event_loop_handle, transport) = Http::with_max_parallel(
            &format!("http://{}:{}", &Ipv4Addr::LOCALHOST.to_string(), port),
            REQUESTS_IN_PARALLEL,
        )
        .unwrap();
        let subject = BlockchainInterfaceNonClandestine::new(
            transport,
            event_loop_handle,
            TEST_DEFAULT_CHAIN,
        );

        let result = subject.retrieve_transactions(
            42,
            &Wallet::from_str("0x3f69f9efd4f2592fd70be8c32ecd9dce71c472fc").unwrap(),
        );

        assert_eq!(
            result.expect_err("Expected an Err, got Ok"),
            BlockchainError::InvalidResponse
        );
    }

    #[test]
    fn blockchain_interface_non_clandestine_retrieve_transactions_returns_an_error_if_a_response_with_data_that_is_too_long_is_returned(
    ) {
        let port = find_free_port();
        let _test_server = TestServer::start(port, vec![
            br#"{"jsonrpc":"2.0","id":3,"result":[{"address":"0xcd6c588e005032dd882cd43bf53a32129be81302","blockHash":"0x1a24b9169cbaec3f6effa1f600b70c7ab9e8e86db44062b49132a4415d26732a","blockNumber":"0x4be663","data":"0x0000000000000000000000000000000000000000000000056bc75e2d6310000001","logIndex":"0x0","removed":false,"topics":["0xddf252ad1be2c89b69c2b068fc378daa952ba7f163c4a11628f55a4df523b3ef","0x0000000000000000000000003f69f9efd4f2592fd70be8c32ecd9dce71c472fc","0x000000000000000000000000adc1853c7859369639eb414b6342b36288fe6092"],"transactionHash":"0x955cec6ac4f832911ab894ce16aa22c3003f46deff3f7165b32700d2f5ff0681","transactionIndex":"0x0"}]}"#.to_vec()
        ]);

        let (event_loop_handle, transport) = Http::with_max_parallel(
            &format!("http://{}:{}", &Ipv4Addr::LOCALHOST.to_string(), port),
            REQUESTS_IN_PARALLEL,
        )
        .unwrap();

        let subject = BlockchainInterfaceNonClandestine::new(
            transport,
            event_loop_handle,
            TEST_DEFAULT_CHAIN,
        );

        let result = subject.retrieve_transactions(
            42,
            &Wallet::from_str("0x3f69f9efd4f2592fd70be8c32ecd9dce71c472fc").unwrap(),
        );

        assert_eq!(result, Err(BlockchainError::InvalidResponse));
    }

    #[test]
    fn blockchain_interface_non_clandestine_retrieve_transactions_ignores_transaction_logs_that_have_no_block_number(
    ) {
        let port = find_free_port();
        let _test_server = TestServer::start (port, vec![
            br#"{"jsonrpc":"2.0","id":3,"result":[{"address":"0xcd6c588e005032dd882cd43bf53a32129be81302","blockHash":"0x1a24b9169cbaec3f6effa1f600b70c7ab9e8e86db44062b49132a4415d26732a","data":"0x0000000000000000000000000000000000000000000000000010000000000000","logIndex":"0x0","removed":false,"topics":["0xddf252ad1be2c89b69c2b068fc378daa952ba7f163c4a11628f55a4df523b3ef","0x0000000000000000000000003f69f9efd4f2592fd70be8c32ecd9dce71c472fc","0x000000000000000000000000adc1853c7859369639eb414b6342b36288fe6092"],"transactionHash":"0x955cec6ac4f832911ab894ce16aa22c3003f46deff3f7165b32700d2f5ff0681","transactionIndex":"0x0"}]}"#.to_vec()
        ]);

        let (event_loop_handle, transport) = Http::with_max_parallel(
            &format!("http://{}:{}", &Ipv4Addr::LOCALHOST.to_string(), port),
            REQUESTS_IN_PARALLEL,
        )
        .unwrap();

        let subject = BlockchainInterfaceNonClandestine::new(
            transport,
            event_loop_handle,
            TEST_DEFAULT_CHAIN,
        );

        let result = subject.retrieve_transactions(
            42,
            &Wallet::from_str("0x3f69f9efd4f2592fd70be8c32ecd9dce71c472fc").unwrap(),
        );

        assert_eq!(result, Ok(vec![]));
    }

    #[test]
    fn blockchain_interface_non_clandestine_can_retrieve_eth_balance_of_a_wallet() {
        let port = find_free_port();
        let _test_server = TestServer::start(
            port,
            vec![br#"{"jsonrpc":"2.0","id":0,"result":"0xFFFF"}"#.to_vec()],
        );

        let (event_loop_handle, transport) = Http::with_max_parallel(
            &format!("http://{}:{}", &Ipv4Addr::LOCALHOST.to_string(), port),
            REQUESTS_IN_PARALLEL,
        )
        .unwrap();

        let subject = BlockchainInterfaceNonClandestine::new(
            transport,
            event_loop_handle,
            TEST_DEFAULT_CHAIN,
        );

        let result = subject
            .get_eth_balance(
                &Wallet::from_str("0x3f69f9efd4f2592fd70be8c32ecd9dce71c472fc").unwrap(),
            )
            .unwrap();

        assert_eq!(result, U256::from(65_535));
    }

    #[test]
    #[should_panic(expected = "No address for an uninitialized wallet!")]
    fn blockchain_interface_non_clandestine_returns_an_error_when_requesting_eth_balance_of_an_invalid_wallet(
    ) {
        let port = 8545;
        let (event_loop_handle, transport) = Http::with_max_parallel(
            &format!("http://{}:{}", &Ipv4Addr::LOCALHOST.to_string(), port),
            REQUESTS_IN_PARALLEL,
        )
        .unwrap();

        let subject = BlockchainInterfaceNonClandestine::new(
            transport,
            event_loop_handle,
            TEST_DEFAULT_CHAIN,
        );

        let result =
            subject.get_eth_balance(&Wallet::new("0x3f69f9efd4f2592fd70be8c32ecd9dce71c472fQ"));

        assert_eq!(result, Err(BlockchainError::InvalidAddress));
    }

    #[test]
    fn blockchain_interface_non_clandestine_returns_an_error_for_unintelligible_response_to_requesting_eth_balance(
    ) {
        let port = find_free_port();
        let _test_server = TestServer::start(
            port,
            vec![br#"{"jsonrpc":"2.0","id":0,"result":"0xFFFQ"}"#.to_vec()],
        );

        let (event_loop_handle, transport) = Http::new(&format!(
            "http://{}:{}",
            &Ipv4Addr::LOCALHOST.to_string(),
            port
        ))
        .unwrap();
        let subject = BlockchainInterfaceNonClandestine::new(
            transport,
            event_loop_handle,
            TEST_DEFAULT_CHAIN,
        );

        let result = subject.get_eth_balance(
            &Wallet::from_str("0x3f69f9efd4f2592fd70be8c32ecd9dce71c472fc").unwrap(),
        );

        match result {
            Err(BlockchainError::QueryFailed(msg)) if msg.contains("invalid hex character: Q") => {
                ()
            }
            x => panic!("Expected complaint about hex character, but got {:?}", x),
        };
    }

    #[test]
    fn blockchain_interface_non_clandestine_can_retrieve_token_balance_of_a_wallet() {
        let port = find_free_port();
        let _test_server = TestServer::start (port, vec![
            br#"{"jsonrpc":"2.0","id":0,"result":"0x000000000000000000000000000000000000000000000000000000000000FFFF"}"#.to_vec()
        ]);

        let (event_loop_handle, transport) = Http::with_max_parallel(
            &format!("http://{}:{}", &Ipv4Addr::LOCALHOST.to_string(), port),
            REQUESTS_IN_PARALLEL,
        )
        .unwrap();
        let subject = BlockchainInterfaceNonClandestine::new(
            transport,
            event_loop_handle,
            TEST_DEFAULT_CHAIN,
        );

        let result = subject
            .get_token_balance(
                &Wallet::from_str("0x3f69f9efd4f2592fd70be8c32ecd9dce71c472fc").unwrap(),
            )
            .unwrap();

        assert_eq!(result, U256::from(65_535));
    }

    #[test]
    #[should_panic(expected = "No address for an uninitialized wallet!")]
    fn blockchain_interface_non_clandestine_returns_an_error_when_requesting_token_balance_of_an_invalid_wallet(
    ) {
        let port = 8545;
        let (event_loop_handle, transport) = Http::with_max_parallel(
            &format!("http://{}:{}", &Ipv4Addr::LOCALHOST.to_string(), port),
            REQUESTS_IN_PARALLEL,
        )
        .unwrap();
        let subject = BlockchainInterfaceNonClandestine::new(
            transport,
            event_loop_handle,
            TEST_DEFAULT_CHAIN,
        );

        let result =
            subject.get_token_balance(&Wallet::new("0x3f69f9efd4f2592fd70be8c32ecd9dce71c472fQ"));

        assert_eq!(result, Err(BlockchainError::InvalidAddress));
    }

    #[test]
    fn blockchain_interface_non_clandestine_returns_an_error_for_unintelligible_response_when_requesting_token_balance(
    ) {
        let port = find_free_port();
        let _test_server = TestServer::start (port, vec![
            br#"{"jsonrpc":"2.0","id":0,"result":"0x000000000000000000000000000000000000000000000000000000000000FFFQ"}"#.to_vec()
        ]);

        let (event_loop_handle, transport) = Http::with_max_parallel(
            &format!("http://{}:{}", &Ipv4Addr::LOCALHOST.to_string(), port),
            REQUESTS_IN_PARALLEL,
        )
        .unwrap();
        let subject = BlockchainInterfaceNonClandestine::new(
            transport,
            event_loop_handle,
            TEST_DEFAULT_CHAIN,
        );

        let result = subject.get_token_balance(
            &Wallet::from_str("0x3f69f9efd4f2592fd70be8c32ecd9dce71c472fc").unwrap(),
        );

        match result {
            Err(BlockchainError::QueryFailed(msg)) if msg.contains("Invalid hex") => (),
            x => panic!("Expected complaint about hex character, but got {:?}", x),
        }
    }

    #[test]
    fn blockchain_interface_non_clandestine_can_request_both_eth_and_token_balances_happy_path() {
        let port = find_free_port();
        let _test_server = TestServer::start (port, vec![
            br#"{"jsonrpc":"2.0","id":0,"result":"0x0000000000000000000000000000000000000000000000000000000000000001"}"#.to_vec(),
            br#"{"jsonrpc":"2.0","id":0,"result":"0x0000000000000000000000000000000000000000000000000000000000000001"}"#.to_vec(),
        ]);

        let (event_loop_handle, transport) = Http::with_max_parallel(
            &format!("http://{}:{}", &Ipv4Addr::LOCALHOST.to_string(), port),
            REQUESTS_IN_PARALLEL,
        )
        .unwrap();
        let subject = BlockchainInterfaceNonClandestine::new(
            transport,
            event_loop_handle,
            TEST_DEFAULT_CHAIN,
        );

        let results: (Balance, Balance) = await_value(None, || {
            match subject.get_balances(
                &Wallet::from_str("0x3f69f9efd4f2592fd70be8c32ecd9dce71c472fc").unwrap(),
            ) {
                (Ok(a), Ok(b)) => Ok((Ok(a), Ok(b))),
                (Err(a), _) => Err(a),
                (_, Err(b)) => Err(b),
            }
        })
        .unwrap();

        let eth_balance = results.0.unwrap();
        let token_balance = results.1.unwrap();

        assert_eq!(eth_balance, U256::from(1),);
        assert_eq!(token_balance, U256::from(1))
    }

    //test with real web3
    #[test]
    fn blockchain_interface_non_clandestine_can_transfer_tokens() {
        let mut transport = TestTransport::default();
        transport.add_response(json!(
            "0x0000000000000000000000000000000000000000000000000000000000000001"
        ));
        let subject = BlockchainInterfaceNonClandestine::new(
            transport.clone(),
            make_fake_event_loop_handle(),
            TEST_DEFAULT_CHAIN,
        );

        let result = subject.send_transaction(
            &make_paying_wallet(b"gdasgsa"),
            &make_wallet("blah123"),
            9000,
            U256::from(1),
            2u64,
            subject.send_transaction_tools().as_ref(),
        );

        transport.assert_request("eth_sendRawTransaction", &[String::from(r#""0xf8a801847735940082dbe894384dec25e03f94931767ce4c3556168468ba24c380b844a9059cbb00000000000000000000000000000000000000000000000000626c61683132330000000000000000000000000000000000000000000000000000082f79cd900029a0b8e83e714af8bf1685b496912ee4aeff7007ba0f4c29ae50f513bc71ce6a18f4a06a923088306b4ee9cbfcdc62c9b396385f9b1c380134bf046d6c9ae47dea6578""#)]);
        transport.assert_no_more_requests();
        assert_eq!(result, Ok(H256::from_uint(&U256::from(1))));
    }

    #[test]
    fn non_clandestine_interface_components_of_send_transactions_work_together_properly() {
        let transport = TestTransport::default();
        let subject = BlockchainInterfaceNonClandestine::new(
            transport,
            make_fake_event_loop_handle(),
            Chain::EthMainnet,
        );
        let sign_transaction_params_arc = Arc::new(Mutex::new(vec![]));
        let send_raw_transaction_params_arc = Arc::new(Mutex::new(vec![]));
        let transaction_parameters_expected = TransactionParameters {
            nonce: Some(U256::from(5)),
            to: Some(subject.contract_address()),
            gas: U256::from(56296),
            gas_price: Some(U256::from(123000000000_u64)),
            value: Default::default(),
            data: Bytes(vec![
                169, 5, 156, 187, 0, 0, 0, 0, 0, 0, 0, 0, 0, 0, 0, 0, 0, 0, 0, 0, 0, 0, 0, 0, 0, 0,
                0, 0, 0, 98, 108, 97, 104, 49, 50, 51, 0, 0, 0, 0, 0, 0, 0, 0, 0, 0, 0, 0, 0, 0, 0,
                0, 0, 0, 0, 0, 0, 0, 0, 0, 0, 0, 45, 121, 136, 61, 32, 0,
            ]),
            chain_id: Some(1),
        };
        let consuming_wallet_secret_raw_bytes = b"my-wallet";
        let secret =
            (&Bip32ECKeyProvider::from_raw_secret(&consuming_wallet_secret_raw_bytes.keccak256())
                .unwrap())
                .into();
        let signed_transaction = subject
            .web3
            .accounts()
            .sign_transaction(transaction_parameters_expected.clone(), &secret)
            .wait()
            .unwrap();
        let send_transaction_tools = &SendTransactionToolsWrapperMock::default()
            .sign_transaction_params(&sign_transaction_params_arc)
            .sign_transaction_result(Ok(signed_transaction.clone()))
            .send_raw_transaction_params(&send_raw_transaction_params_arc)
            .send_raw_transaction_result(Ok(H256::from_uint(&U256::from(5))));
        let recipient_wallet = make_wallet("blah123");

        let result = subject.send_transaction(
            &make_paying_wallet(consuming_wallet_secret_raw_bytes),
            &recipient_wallet,
            50000,
            U256::from(5),
            123u64,
            send_transaction_tools,
        );

        assert_eq!(result, Ok(H256::from_uint(&U256::from(5))));
        let mut sign_transaction_params = sign_transaction_params_arc.lock().unwrap();
        let (transaction_params, secret) = sign_transaction_params.remove(0);
        assert!(sign_transaction_params.is_empty());
        assert_eq!(transaction_params, transaction_parameters_expected);
        assert_eq!(
            secret,
            (&Bip32ECKeyProvider::from_raw_secret(&consuming_wallet_secret_raw_bytes.keccak256())
                .unwrap())
                .into()
        );
        let send_raw_transaction = send_raw_transaction_params_arc.lock().unwrap();
        assert_eq!(
            *send_raw_transaction,
            vec![signed_transaction.raw_transaction]
        )
    }

    #[test]
    fn non_clandestine_base_gas_limit_is_properly_set() {
        assert_eq!(
            BlockchainInterfaceNonClandestine::<Http>::base_gas_limit(Chain::PolyMainnet),
            70_000
        );
        assert_eq!(
            BlockchainInterfaceNonClandestine::<Http>::base_gas_limit(Chain::PolyMumbai),
            70_000
        );
        assert_eq!(
            BlockchainInterfaceNonClandestine::<Http>::base_gas_limit(Chain::EthMainnet),
            55_000
        );
        assert_eq!(
            BlockchainInterfaceNonClandestine::<Http>::base_gas_limit(Chain::EthRopsten),
            55_000
        );
        assert_eq!(
            BlockchainInterfaceNonClandestine::<Http>::base_gas_limit(Chain::Dev),
            55_000
        );
    }

    #[test]
    fn non_clandestine_gas_limit_for_polygon_mainnet_starts_on_70000_as_the_base() {
        let transport = TestTransport::default();
        let subject = BlockchainInterfaceNonClandestine::new(
            transport,
            make_fake_event_loop_handle(),
            Chain::PolyMainnet,
        );

        assert_gas_limit_is_not_under(subject, 70000, u64::MAX)
    }

    #[test]
    fn non_clandestine_gas_limit_for_dev_lies_within_limits() {
        let transport = TestTransport::default();
        let subject = BlockchainInterfaceNonClandestine::new(
            transport,
            make_fake_event_loop_handle(),
            Chain::Dev,
        );

        assert_gas_limit_is_not_under(subject, 55000, 65000)
    }

    #[test]
    fn non_clandestine_gas_limit_for_eth_mainnet_lies_within_limits() {
        let transport = TestTransport::default();
        let subject = BlockchainInterfaceNonClandestine::new(
            transport,
            make_fake_event_loop_handle(),
            Chain::EthMainnet,
        );

        assert_gas_limit_is_not_under(subject, 55000, 65000)
    }

    fn assert_gas_limit_is_not_under<T: Transport + Debug>(
        subject: BlockchainInterfaceNonClandestine<T>,
        not_under_this_value: u64,
        not_above_this_value: u64,
    ) {
        let sign_transaction_params_arc = Arc::new(Mutex::new(vec![]));
        let consuming_wallet_secret_raw_bytes = b"my-wallet";
        let send_transaction_tools = &SendTransactionToolsWrapperMock::default()
            .sign_transaction_params(&sign_transaction_params_arc)
            //I don't want to set up all the mocks - I want see just the params coming in
            .sign_transaction_result(Err(Web3Error::Internal));
        let recipient_wallet = make_wallet("blah123");

        let _ = subject.send_transaction(
            &make_paying_wallet(consuming_wallet_secret_raw_bytes),
            &recipient_wallet,
            50000,
            U256::from(5),
            123u64,
            send_transaction_tools,
        );

        let mut sign_transaction_params = sign_transaction_params_arc.lock().unwrap();
        let (transaction_params, secret) = sign_transaction_params.remove(0);
        assert!(sign_transaction_params.is_empty());
        assert!(transaction_params.gas > U256::from(not_under_this_value));
        assert!(transaction_params.gas < U256::from(not_above_this_value));
        assert_eq!(
            secret,
            (&Bip32ECKeyProvider::from_raw_secret(&consuming_wallet_secret_raw_bytes.keccak256())
                .unwrap())
                .into()
        );
    }

    #[test]
    fn send_transaction_fails_on_badly_prepared_consuming_wallet_without_secret() {
        let transport = TestTransport::default();
        let address_only_wallet =
            Wallet::from_str("0x3f69f9efd4f2592fd70be8c32ecd9dce71c472fc").unwrap();
        let subject = BlockchainInterfaceNonClandestine::new(
            transport,
            make_fake_event_loop_handle(),
            TEST_DEFAULT_CHAIN,
        );

        let result = subject.send_transaction(
            &address_only_wallet,
            &make_wallet("blah123"),
            9000,
            U256::from(1),
            2u64,
            subject.send_transaction_tools().as_ref(),
        );

        assert_eq!(result,
                   Err(BlockchainError::UnusableWallet(
                       "Cannot sign with non-keypair wallet: Address(0x3f69f9efd4f2592fd70be8c32ecd9dce71c472fc).".to_string()
                   ))
        )
    }

    #[test]
    fn send_transaction_fails_on_signing_transaction() {
        let transport = TestTransport::default();
        let send_transaction_tools = &SendTransactionToolsWrapperMock::default()
            .sign_transaction_result(Err(Web3Error::Signing(
                secp256k1secrets::Error::InvalidSecretKey,
            )));
        let consuming_wallet_secret_raw_bytes = b"okay-wallet";
        let subject = BlockchainInterfaceNonClandestine::new(
            transport,
            make_fake_event_loop_handle(),
            Chain::PolyMumbai,
        );

        let result = subject.send_transaction(
            &make_paying_wallet(consuming_wallet_secret_raw_bytes),
            &make_wallet("blah123"),
            9000,
            U256::from(1),
            2u64,
            send_transaction_tools,
        );

        assert_eq!(
            result,
            Err(BlockchainError::TransactionFailed(
                "Signing error: secp: malformed or out-of-range secret key".to_string()
            ))
        );
    }

    #[test]
    fn send_transaction_fails_on_sending_raw_tx() {
        let transport = TestTransport::default();
        let signed_transaction = SignedTransaction {
            message_hash: Default::default(),
            v: 0,
            r: Default::default(),
            s: Default::default(),
            raw_transaction: Default::default(),
            transaction_hash: Default::default(),
        };
        let send_transaction_tools = &SendTransactionToolsWrapperMock::default()
            .sign_transaction_result(Ok(signed_transaction))
            .send_raw_transaction_result(Err(Web3Error::Transport(
                "Transaction crashed".to_string(),
            )));
        let consuming_wallet_secret_raw_bytes = b"okay-wallet";
        let subject = BlockchainInterfaceNonClandestine::new(
            transport,
            make_fake_event_loop_handle(),
            Chain::PolyMumbai,
        );

        let result = subject.send_transaction(
            &make_paying_wallet(consuming_wallet_secret_raw_bytes),
            &make_wallet("blah123"),
            5000,
            U256::from(1),
            2u64,
            send_transaction_tools,
        );

        assert_eq!(
            result,
            Err(BlockchainError::TransactionFailed(
                "Transport error: Transaction crashed".to_string()
            ))
        );
    }

    fn test_consuming_wallet_with_secret() -> Wallet {
        let key_provider = Bip32ECKeyProvider::from_raw_secret(
            &decode_hex("97923d8fd8de4a00f912bfb77ef483141dec551bd73ea59343ef5c4aac965d04")
                .unwrap(),
        )
        .unwrap();
        Wallet::from(key_provider)
    }

    fn test_recipient_wallet() -> Wallet {
        let hex_part = &"0x7788df76BBd9a0C7c3e5bf0f77bb28C60a167a7b"[2..];
        let recipient_address_bytes = decode_hex(hex_part).unwrap();
        let address = Address::from_slice(&recipient_address_bytes);
        Wallet::from(address)
    }

    const TEST_PAYMENT_AMOUNT: u64 = 1000;
    const TEST_GAS_PRICE_ETH: u64 = 110;
    const TEST_GAS_PRICE_POLYGON: u64 = 50;

    fn assert_that_signed_transactions_agrees_with_template(
        chain: Chain,
        nonce: u64,
        template: &[u8],
    ) {
        let transport = TestTransport::default();
        let subject =
            BlockchainInterfaceNonClandestine::new(transport, make_fake_event_loop_handle(), chain);
        let send_transaction_tools = subject.send_transaction_tools();
        let consuming_wallet = test_consuming_wallet_with_secret();
        let recipient_wallet = test_recipient_wallet();
        let nonce_of_the_real_transaction = U256::from(nonce);
        let gas_price = match chain.rec().chain_family {
            ChainFamily::Eth => TEST_GAS_PRICE_ETH,
            ChainFamily::Polygon => TEST_GAS_PRICE_POLYGON,
            _ => panic!("isn't our interest in this test"),
        };

        let signed_transaction = subject
            .prepare_signed_transaction(
                &consuming_wallet,
                &recipient_wallet,
                TEST_PAYMENT_AMOUNT,
                nonce_of_the_real_transaction,
                gas_price,
                send_transaction_tools.as_ref(),
            )
            .unwrap();

        let byte_set_to_compare = signed_transaction.raw_transaction.0;
        assert_eq!(&byte_set_to_compare, template)
    }

    //with a real confirmation on a transaction sent with this data to the network
    #[test]
    fn non_clandestine_signing_a_transaction_works_for_polygon_mumbai() {
        let chain = Chain::PolyMumbai;
        let nonce = 5; //must stay like this!
        let signed_transaction_data = "f8ad05850ba43b740083011980944dfeee01f17e23632b15851717b811720af82e0f80b844a9059cbb0000000000000000000000007788df76bbd9a0c7c3e5bf0f77bb28c60a167a7b000000000000000000000000000000000000000000000000000000e8d4a5100083027126a07ef7ca63022eb309f63e3e28bc5b33494c274f293383da21df7f884fae0a9906a03217dab00d8bf2ad5f37263b82c8ba174ff13d9266cd853b4dbb69459880d40b";
        let in_bytes = decode_hex(signed_transaction_data).unwrap();

        assert_that_signed_transactions_agrees_with_template(chain, nonce, &in_bytes)
    }

    //with a real confirmation on a transaction sent with this data to the network
    #[test]
    fn non_clandestine_signing_a_transaction_works_for_eth_ropsten() {
        let chain = Chain::EthRopsten;
        let nonce = 1; //must stay like this!
        let signed_transaction_data = "f8a90185199c82cc0082dee894384dec25e03f94931767ce4c3556168468ba24c380b844a9059cbb0000000000000000000000007788df76bbd9a0c7c3e5bf0f77bb28c60a167a7b000000000000000000000000000000000000000000000000000000e8d4a510002aa0635fbb3652e1c3063afac6ffdf47220e0431825015aef7daff9251694e449bfca00b2ed6d556bd030ac75291bf58817da15a891cd027a4c261bb80b51f33b78adf";
        let in_bytes = decode_hex(signed_transaction_data).unwrap();

        assert_that_signed_transactions_agrees_with_template(chain, nonce, &in_bytes)
    }

    //not confirmed on the real network
    #[test]
    fn non_clandestine_signing_a_transaction_for_polygon_mainnet() {
        let chain = Chain::PolyMainnet;
        let nonce = 10;
        //generated locally
        let signed_transaction_data = [
            248, 172, 10, 133, 11, 164, 59, 116, 0, 131, 1, 25, 128, 148, 238, 154, 53, 47, 106,
            172, 74, 241, 165, 185, 244, 103, 246, 169, 62, 15, 251, 233, 221, 53, 128, 184, 68,
            169, 5, 156, 187, 0, 0, 0, 0, 0, 0, 0, 0, 0, 0, 0, 0, 119, 136, 223, 118, 187, 217,
            160, 199, 195, 229, 191, 15, 119, 187, 40, 198, 10, 22, 122, 123, 0, 0, 0, 0, 0, 0, 0,
            0, 0, 0, 0, 0, 0, 0, 0, 0, 0, 0, 0, 0, 0, 0, 0, 0, 0, 0, 0, 232, 212, 165, 16, 0, 130,
            1, 53, 160, 7, 203, 40, 44, 202, 233, 15, 5, 64, 218, 199, 239, 94, 126, 152, 2, 108,
            30, 157, 75, 124, 129, 117, 27, 109, 163, 132, 27, 11, 123, 137, 10, 160, 18, 170, 130,
            198, 73, 190, 158, 235, 0, 77, 118, 213, 244, 229, 225, 143, 156, 214, 219, 204, 193,
            155, 199, 164, 162, 31, 134, 51, 139, 130, 152, 104,
        ];

        assert_that_signed_transactions_agrees_with_template(chain, nonce, &signed_transaction_data)
    }

    //not confirmed on the real network
    #[test]
    fn non_clandestine_signing_a_transaction_for_eth_mainnet() {
        let chain = Chain::EthMainnet;
        let nonce = 10;
        //generated locally
        let signed_transaction_data = [
            248, 169, 10, 133, 25, 156, 130, 204, 0, 130, 222, 232, 148, 6, 243, 195, 35, 240, 35,
            140, 114, 191, 53, 1, 16, 113, 242, 181, 183, 244, 58, 5, 76, 128, 184, 68, 169, 5,
            156, 187, 0, 0, 0, 0, 0, 0, 0, 0, 0, 0, 0, 0, 119, 136, 223, 118, 187, 217, 160, 199,
            195, 229, 191, 15, 119, 187, 40, 198, 10, 22, 122, 123, 0, 0, 0, 0, 0, 0, 0, 0, 0, 0,
            0, 0, 0, 0, 0, 0, 0, 0, 0, 0, 0, 0, 0, 0, 0, 0, 0, 232, 212, 165, 16, 0, 38, 160, 199,
            155, 76, 106, 39, 227, 3, 151, 90, 117, 245, 211, 86, 98, 187, 117, 120, 103, 165, 131,
            99, 72, 36, 211, 10, 224, 252, 104, 51, 200, 230, 158, 160, 84, 18, 140, 248, 119, 22,
            193, 14, 148, 253, 48, 59, 185, 11, 38, 152, 103, 150, 120, 60, 74, 56, 159, 206, 22,
            15, 73, 173, 153, 11, 76, 74,
        ];

        assert_that_signed_transactions_agrees_with_template(chain, nonce, &signed_transaction_data)
    }

    //an adapted test from old times when we had our own signing method
    //I don't have data for the new chains so I omit them in this kind of tests
    #[test]
    fn signs_various_transaction_for_eth_mainnet() {
        let signatures = &[
            &[
                248, 108, 9, 133, 4, 168, 23, 200, 0, 130, 82, 8, 148, 53, 53, 53, 53, 53, 53, 53,
                53, 53, 53, 53, 53, 53, 53, 53, 53, 53, 53, 53, 53, 136, 13, 224, 182, 179, 167,
                100, 0, 0, 128, 37, 160, 40, 239, 97, 52, 11, 217, 57, 188, 33, 149, 254, 83, 117,
                103, 134, 96, 3, 225, 161, 93, 60, 113, 255, 99, 225, 89, 6, 32, 170, 99, 98, 118,
                160, 103, 203, 233, 216, 153, 127, 118, 26, 236, 183, 3, 48, 75, 56, 0, 204, 245,
                85, 201, 243, 220, 100, 33, 75, 41, 127, 177, 150, 106, 59, 109, 131,
            ][..],
            &[
                248, 106, 128, 134, 213, 86, 152, 55, 36, 49, 131, 30, 132, 128, 148, 240, 16, 159,
                200, 223, 40, 48, 39, 182, 40, 92, 200, 137, 245, 170, 98, 78, 172, 31, 85, 132,
                59, 154, 202, 0, 128, 37, 160, 9, 235, 182, 202, 5, 122, 5, 53, 214, 24, 100, 98,
                188, 11, 70, 91, 86, 28, 148, 162, 149, 189, 176, 98, 31, 193, 146, 8, 171, 20,
                154, 156, 160, 68, 15, 253, 119, 92, 233, 26, 131, 58, 180, 16, 119, 114, 4, 213,
                52, 26, 111, 159, 169, 18, 22, 166, 243, 238, 44, 5, 31, 234, 106, 4, 40,
            ][..],
            &[
                248, 117, 128, 134, 9, 24, 78, 114, 160, 0, 130, 39, 16, 128, 128, 164, 127, 116,
                101, 115, 116, 50, 0, 0, 0, 0, 0, 0, 0, 0, 0, 0, 0, 0, 0, 0, 0, 0, 0, 0, 0, 0, 0,
                0, 0, 0, 0, 0, 0, 96, 0, 87, 38, 160, 122, 155, 12, 58, 133, 108, 183, 145, 181,
                210, 141, 44, 236, 17, 96, 40, 55, 87, 204, 250, 142, 83, 122, 168, 250, 5, 113,
                172, 203, 5, 12, 181, 160, 9, 100, 95, 141, 167, 178, 53, 101, 115, 131, 83, 172,
                199, 242, 208, 96, 246, 121, 25, 18, 211, 89, 60, 94, 165, 169, 71, 3, 176, 157,
                167, 50,
            ][..],
        ];
        assert_signature(Chain::EthMainnet, signatures)
    }

    //an adapted test from old times when we had our own signing method
    //I don't have data for the new chains so I omit them in this kind of tests
    #[test]
    fn signs_various_transactions_for_ropsten() {
        let signatures = &[
            &[
                248, 108, 9, 133, 4, 168, 23, 200, 0, 130, 82, 8, 148, 53, 53, 53, 53, 53, 53, 53,
                53, 53, 53, 53, 53, 53, 53, 53, 53, 53, 53, 53, 53, 136, 13, 224, 182, 179, 167,
                100, 0, 0, 128, 41, 160, 8, 220, 80, 201, 100, 41, 178, 35, 151, 227, 210, 85, 27,
                41, 27, 82, 217, 176, 64, 92, 205, 10, 195, 169, 66, 91, 213, 199, 124, 52, 3, 192,
                160, 94, 220, 102, 179, 128, 78, 150, 78, 230, 117, 10, 10, 32, 108, 241, 50, 19,
                148, 198, 6, 147, 110, 175, 70, 157, 72, 31, 216, 193, 229, 151, 115,
            ][..],
            &[
                248, 106, 128, 134, 213, 86, 152, 55, 36, 49, 131, 30, 132, 128, 148, 240, 16, 159,
                200, 223, 40, 48, 39, 182, 40, 92, 200, 137, 245, 170, 98, 78, 172, 31, 85, 132,
                59, 154, 202, 0, 128, 41, 160, 186, 65, 161, 205, 173, 93, 185, 43, 220, 161, 63,
                65, 19, 229, 65, 186, 247, 197, 132, 141, 184, 196, 6, 117, 225, 181, 8, 81, 198,
                102, 150, 198, 160, 112, 126, 42, 201, 234, 236, 168, 183, 30, 214, 145, 115, 201,
                45, 191, 46, 3, 113, 53, 80, 203, 164, 210, 112, 42, 182, 136, 223, 125, 232, 21,
                205,
            ][..],
            &[
                248, 117, 128, 134, 9, 24, 78, 114, 160, 0, 130, 39, 16, 128, 128, 164, 127, 116,
                101, 115, 116, 50, 0, 0, 0, 0, 0, 0, 0, 0, 0, 0, 0, 0, 0, 0, 0, 0, 0, 0, 0, 0, 0,
                0, 0, 0, 0, 0, 0, 96, 0, 87, 41, 160, 146, 204, 57, 32, 218, 236, 59, 94, 106, 72,
                174, 211, 223, 160, 122, 186, 126, 44, 200, 41, 222, 117, 117, 177, 189, 78, 203,
                8, 172, 155, 219, 66, 160, 83, 82, 37, 6, 243, 61, 188, 102, 176, 132, 102, 74,
                111, 180, 105, 33, 122, 106, 109, 73, 180, 65, 10, 117, 175, 190, 19, 196, 17, 128,
                193, 75,
            ][..],
        ];
        assert_signature(Chain::EthRopsten, signatures)
    }

    #[derive(Deserialize)]
    struct Signing {
        signed: Vec<u8>,
        private_key: H256,
    }

    fn assert_signature(chain: Chain, slice_of_sclices: &[&[u8]]) {
        let first_part_tx_1 = r#"[{"nonce": "0x9", "gasPrice": "0x4a817c800", "gasLimit": "0x5208", "to": "0x3535353535353535353535353535353535353535", "value": "0xde0b6b3a7640000", "data": []}, {"private_key": "0x4646464646464646464646464646464646464646464646464646464646464646", "signed": "#;
        let first_part_tx_2 = r#"[{"nonce": "0x0", "gasPrice": "0xd55698372431", "gasLimit": "0x1e8480", "to": "0xF0109fC8DF283027b6285cc889F5aA624EaC1F55", "value": "0x3b9aca00", "data": []}, {"private_key": "0x4c0883a69102937d6231471b5dbb6204fe5129617082792ae468d01a3f362318", "signed": "#;
        let first_part_tx_3 = r#"[{"nonce": "0x00", "gasPrice": "0x09184e72a000", "gasLimit": "0x2710", "to": null, "value": "0x00", "data": [127,116,101,115,116,50,0,0,0,0,0,0,0,0,0,0,0,0,0,0,0,0,0,0,0,0,0,0,0,0,0,0,0,96,0,87]}, {"private_key": "0xe331b6d69882b4cb4ea581d88e0b604039a3de5967688d3dcffdd2270c0fd109", "signed": "#;
        fn compose(first_part: &str, slice: &[u8]) -> String {
            let third_part_jrc = "}]";
            format!("{}{:?}{}", first_part, slice, third_part_jrc)
        }
        let all_transactions = format!(
            "[{}]",
            vec![first_part_tx_1, first_part_tx_2, first_part_tx_3]
                .iter()
                .zip(slice_of_sclices.iter())
                .zip(0usize..2)
                .fold(String::new(), |so_far, actual| [
                    so_far,
                    compose(actual.0 .0, actual.0 .1)
                ]
                .join(if actual.1 == 0 { "" } else { ", " }))
        );
        let txs: Vec<(TestRawTransaction, Signing)> =
            serde_json::from_str(&all_transactions).unwrap();
        let constant_parts = &[
            &[
                248u8, 108, 9, 133, 4, 168, 23, 200, 0, 130, 82, 8, 148, 53, 53, 53, 53, 53, 53,
                53, 53, 53, 53, 53, 53, 53, 53, 53, 53, 53, 53, 53, 53, 136, 13, 224, 182, 179,
                167, 100, 0, 0, 128,
            ][..],
            &[
                248, 106, 128, 134, 213, 86, 152, 55, 36, 49, 131, 30, 132, 128, 148, 240, 16, 159,
                200, 223, 40, 48, 39, 182, 40, 92, 200, 137, 245, 170, 98, 78, 172, 31, 85, 132,
                59, 154, 202, 0, 128,
            ][..],
            &[
                248, 117, 128, 134, 9, 24, 78, 114, 160, 0, 130, 39, 16, 128, 128, 164, 127, 116,
                101, 115, 116, 50, 0, 0, 0, 0, 0, 0, 0, 0, 0, 0, 0, 0, 0, 0, 0, 0, 0, 0, 0, 0, 0,
                0, 0, 0, 0, 0, 0, 96, 0, 87,
            ][..],
        ];
        let transport = TestTransport::default();
        let subject =
            BlockchainInterfaceNonClandestine::new(transport, make_fake_event_loop_handle(), chain);
        let lengths_of_constant_parts: Vec<usize> =
            constant_parts.iter().map(|part| part.len()).collect();
        for (((tx, signed), length), constant_part) in txs
            .iter()
            .zip(lengths_of_constant_parts)
            .zip(constant_parts)
        {
            let secret = Wallet::from(
                Bip32ECKeyProvider::from_raw_secret(&signed.private_key.0.as_ref()).unwrap(),
            )
            .prepare_secp256k1_secret()
            .unwrap();
            let tx_params = convert_from_raw_transaction_to_transaction_parameters(tx, chain);
            let sign = subject
                .web3()
                .accounts()
                .sign_transaction(tx_params, &secret)
                .wait()
                .unwrap();
            let signed_data_bytes = sign.raw_transaction.0;
            assert_eq!(signed_data_bytes, signed.signed);
            assert_eq!(signed_data_bytes[..length], **constant_part)
        }
    }

    fn convert_from_raw_transaction_to_transaction_parameters(
        raw_transaction: &TestRawTransaction,
        chain: Chain,
    ) -> TransactionParameters {
        TransactionParameters {
            nonce: Some(raw_transaction.nonce),
            to: raw_transaction.to,
            gas: raw_transaction.gas_limit,
            gas_price: Some(raw_transaction.gas_price),
            value: raw_transaction.value,
            data: Bytes(raw_transaction.data.clone()),
            chain_id: Some(chain.rec().num_chain_id),
        }
    }

    #[test]
    fn blockchain_interface_non_clandestine_can_fetch_nonce() {
        let mut transport = TestTransport::default();
        transport.add_response(json!(
            "0x0000000000000000000000000000000000000000000000000000000000000001"
        ));
        let subject = BlockchainInterfaceNonClandestine::new(
            transport.clone(),
            make_fake_event_loop_handle(),
            TEST_DEFAULT_CHAIN,
        );

        let result = subject.get_transaction_count(&make_paying_wallet(b"gdasgsa"));

        transport.assert_request(
            "eth_getTransactionCount",
            &[
                String::from(r#""0x5c361ba8d82fcf0e5538b2a823e9d457a2296725""#),
                String::from(r#""pending""#),
            ],
        );
        transport.assert_no_more_requests();
        assert_eq!(result, Ok(U256::from(1)));
    }

    #[test]
    fn to_gwei_truncates_units_smaller_than_gwei() {
        assert_eq!(Some(1), to_gwei(U256::from(1_999_999_999)));
    }

    #[test]
    fn to_wei_converts_units_properly_for_max_value() {
        let converted_wei = to_wei(u64::MAX);

        assert_eq!(
            converted_wei,
            U256::from_dec_str(format!("{}000000000", u64::MAX).as_str()).unwrap()
        );
    }

    #[test]
    fn to_wei_converts_units_properly_for_one() {
        let converted_wei = to_wei(1);

        assert_eq!(converted_wei, U256::from_dec_str("1000000000").unwrap());
    }

    #[test]
    fn constant_gwei_matches_calculated_value() {
        let value = U256::from(1_000_000_000);
        assert_eq!(value.0[0], 1_000_000_000);
        assert_eq!(value.0[1], 0);
        assert_eq!(value.0[2], 0);
        assert_eq!(value.0[3], 0);

        let gwei = U256([1_000_000_000u64, 0, 0, 0]);
        assert_eq!(value, gwei);
        assert_eq!(gwei, GWEI);
        assert_eq!(value, GWEI);
    }

    #[test]
    fn hash_the_smartcontract_transfer_function_signature() {
        assert_eq!(
            TRANSFER_METHOD_ID,
            "transfer(address,uint256)".keccak256()[0..4]
        );
    }
}<|MERGE_RESOLUTION|>--- conflicted
+++ resolved
@@ -1,13 +1,8 @@
 // Copyright (c) 2019, MASQ (https://masq.ai) and/or its affiliates. All rights reserved.
 
-<<<<<<< HEAD
-use crate::blockchain::raw_transaction::RawTransaction;
-=======
 use crate::blockchain::tool_wrappers::{
     SendTransactionToolsWrapper, SendTransactionToolsWrapperReal,
 };
-use crate::sub_lib::logger::Logger;
->>>>>>> 6725fe88
 use crate::sub_lib::wallet::Wallet;
 use actix::Message;
 use futures::{future, Future};
@@ -416,12 +411,8 @@
     use crate::sub_lib::wallet::Wallet;
     use crate::test_utils::pure_test_utils::decode_hex;
     use crate::test_utils::{await_value, make_paying_wallet};
-<<<<<<< HEAD
+    use crate::test_utils::{make_wallet, TestRawTransaction};
     use crossbeam_channel::{unbounded, Receiver};
-=======
-    use crate::test_utils::{make_wallet, TestRawTransaction};
-    use crossbeam_channel::unbounded;
->>>>>>> 6725fe88
     use ethereum_types::BigEndianHash;
     use ethsign_crypto::Keccak256;
     use masq_lib::test_utils::utils::TEST_DEFAULT_CHAIN;
@@ -431,81 +422,21 @@
     use serde_json::Value;
     use simple_server::{Request, Server};
     use std::cell::RefCell;
-<<<<<<< HEAD
-    use std::collections::VecDeque;
     use std::io::Write;
     use std::net::{IpAddr, Ipv4Addr, SocketAddr, TcpStream};
     use std::ops::Add;
-    use std::rc::Rc;
     use std::str::FromStr;
     use std::sync::{Arc, Mutex};
     use std::thread;
     use std::time::{Duration, Instant};
-    use web3::{transports::Http, Error, RequestId, Transport};
-=======
-    use std::net::Ipv4Addr;
-    use std::str::FromStr;
-    use std::sync::{Arc, Mutex};
-    use std::thread;
     use web3::transports::Http;
     use web3::types::SignedTransaction;
     use web3::Error as Web3Error;
->>>>>>> 6725fe88
 
     fn make_fake_event_loop_handle() -> EventLoopHandle {
         Http::with_max_parallel("http://86.75.30.9", REQUESTS_IN_PARALLEL)
             .unwrap()
             .0
-    }
-
-    #[derive(Default)]
-    struct SendTransactionToolsWrapperMock {
-        sign_transaction_params:
-            Arc<Mutex<Vec<(TransactionParameters, secp256k1secrets::key::SecretKey)>>>,
-        sign_transaction_results: RefCell<Vec<Result<SignedTransaction, Web3Error>>>,
-        send_raw_transaction_params: Arc<Mutex<Vec<Bytes>>>,
-        send_raw_transaction_results: RefCell<Vec<Result<H256, Web3Error>>>,
-    }
-
-    impl SendTransactionToolsWrapper for SendTransactionToolsWrapperMock {
-        fn sign_transaction(
-            &self,
-            transaction_params: TransactionParameters,
-            key: &secp256k1secrets::key::SecretKey,
-        ) -> Result<SignedTransaction, Web3Error> {
-            self.sign_transaction_params
-                .lock()
-                .unwrap()
-                .push((transaction_params.clone(), key.clone()));
-            self.sign_transaction_results.borrow_mut().remove(0)
-        }
-
-        fn send_raw_transaction(&self, rlp: Bytes) -> Result<H256, Web3Error> {
-            self.send_raw_transaction_params.lock().unwrap().push(rlp);
-            self.send_raw_transaction_results.borrow_mut().remove(0)
-        }
-    }
-
-    impl SendTransactionToolsWrapperMock {
-        pub fn sign_transaction_params(
-            mut self,
-            params: &Arc<Mutex<Vec<(TransactionParameters, secp256k1secrets::key::SecretKey)>>>,
-        ) -> Self {
-            self.sign_transaction_params = params.clone();
-            self
-        }
-        pub fn sign_transaction_result(self, result: Result<SignedTransaction, Web3Error>) -> Self {
-            self.sign_transaction_results.borrow_mut().push(result);
-            self
-        }
-        pub fn send_raw_transaction_params(mut self, params: &Arc<Mutex<Vec<Bytes>>>) -> Self {
-            self.send_raw_transaction_params = params.clone();
-            self
-        }
-        pub fn send_raw_transaction_result(self, result: Result<H256, Web3Error>) -> Self {
-            self.send_raw_transaction_results.borrow_mut().push(result);
-            self
-        }
     }
 
     struct TestServer {
@@ -568,6 +499,56 @@
             stream
                 .write(b"DELETE /irrelevant.htm HTTP/1.1\r\nX-Quit: Yes")
                 .unwrap();
+        }
+    }
+
+    #[derive(Default)]
+    struct SendTransactionToolsWrapperMock {
+        sign_transaction_params:
+            Arc<Mutex<Vec<(TransactionParameters, secp256k1secrets::key::SecretKey)>>>,
+        sign_transaction_results: RefCell<Vec<Result<SignedTransaction, Web3Error>>>,
+        send_raw_transaction_params: Arc<Mutex<Vec<Bytes>>>,
+        send_raw_transaction_results: RefCell<Vec<Result<H256, Web3Error>>>,
+    }
+
+    impl SendTransactionToolsWrapper for SendTransactionToolsWrapperMock {
+        fn sign_transaction(
+            &self,
+            transaction_params: TransactionParameters,
+            key: &secp256k1secrets::key::SecretKey,
+        ) -> Result<SignedTransaction, Web3Error> {
+            self.sign_transaction_params
+                .lock()
+                .unwrap()
+                .push((transaction_params.clone(), key.clone()));
+            self.sign_transaction_results.borrow_mut().remove(0)
+        }
+
+        fn send_raw_transaction(&self, rlp: Bytes) -> Result<H256, Web3Error> {
+            self.send_raw_transaction_params.lock().unwrap().push(rlp);
+            self.send_raw_transaction_results.borrow_mut().remove(0)
+        }
+    }
+
+    impl SendTransactionToolsWrapperMock {
+        pub fn sign_transaction_params(
+            mut self,
+            params: &Arc<Mutex<Vec<(TransactionParameters, secp256k1secrets::key::SecretKey)>>>,
+        ) -> Self {
+            self.sign_transaction_params = params.clone();
+            self
+        }
+        pub fn sign_transaction_result(self, result: Result<SignedTransaction, Web3Error>) -> Self {
+            self.sign_transaction_results.borrow_mut().push(result);
+            self
+        }
+        pub fn send_raw_transaction_params(mut self, params: &Arc<Mutex<Vec<Bytes>>>) -> Self {
+            self.send_raw_transaction_params = params.clone();
+            self
+        }
+        pub fn send_raw_transaction_result(self, result: Result<H256, Web3Error>) -> Self {
+            self.send_raw_transaction_results.borrow_mut().push(result);
+            self
         }
     }
 
