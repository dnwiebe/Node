// Copyright (c) 2019, MASQ (https://masq.ai) and/or its affiliates. All rights reserved.

use crate::accountant::payable_dao::PayableAccount;
use crate::blockchain::blockchain_bridge::PendingPayableFingerprint;
use crate::blockchain::tool_wrappers::{
    SendTransactionToolWrapperReal, SendTransactionToolsWrapper, SendTransactionToolsWrapperNull,
};
use crate::sub_lib::wallet::Wallet;
use actix::{Message, Recipient};
use futures::{future, Future};
use masq_lib::blockchains::chains::{Chain, ChainFamily};
use masq_lib::constants::DEFAULT_CHAIN;
use masq_lib::logger::Logger;
use std::convert::{From, TryFrom, TryInto};
use std::fmt;
use std::fmt::{Debug, Display, Formatter};
use std::time::SystemTime;
use web3::contract::{Contract, Options};
use web3::transports::EventLoopHandle;
use web3::types::{
    Address, BlockNumber, Bytes, FilterBuilder, Log, SignedTransaction, TransactionParameters,
    TransactionReceipt, H256, U256,
};
use web3::{Transport, Web3};

pub const REQUESTS_IN_PARALLEL: usize = 1;

pub const CONTRACT_ABI: &str = r#"[{"constant":true,"inputs":[{"name":"owner","type":"address"}],"name":"balanceOf","outputs":[{"name":"","type":"uint256"}],"payable":false,"stateMutability":"view","type":"function"},{"constant":false,"inputs":[{"name":"to","type":"address"},{"name":"value","type":"uint256"}],"name":"transfer","outputs":[{"name":"","type":"bool"}],"payable":false,"stateMutability":"nonpayable","type":"function"}]"#;

const TRANSACTION_LITERAL: H256 = H256 {
    0: [
        0xdd, 0xf2, 0x52, 0xad, 0x1b, 0xe2, 0xc8, 0x9b, 0x69, 0xc2, 0xb0, 0x68, 0xfc, 0x37, 0x8d,
        0xaa, 0x95, 0x2b, 0xa7, 0xf1, 0x63, 0xc4, 0xa1, 0x16, 0x28, 0xf5, 0x5a, 0x4d, 0xf5, 0x23,
        0xb3, 0xef,
    ],
};

const TRANSFER_METHOD_ID: [u8; 4] = [0xa9, 0x05, 0x9c, 0xbb];

#[derive(Clone, Debug, Eq, Message, PartialEq)]
pub struct Transaction {
    pub block_number: u64,
    pub from: Wallet,
    pub gwei_amount: u64,
}

impl fmt::Display for Transaction {
    fn fmt(&self, f: &mut Formatter<'_>) -> Result<(), fmt::Error> {
        write!(
            f,
            "{}gw from {} ({})",
            self.gwei_amount, self.from, self.block_number
        )
    }
}

#[derive(Clone, Debug, PartialEq, Eq)]
pub enum BlockchainError {
    InvalidUrl,
    InvalidAddress,
    InvalidResponse,
    QueryFailed(String),
    SignedValueConversion(i64),
    TransactionFailed { msg: String, hash_opt: Option<H256> },
}

#[derive(Clone, Debug, PartialEq)]
pub enum BlockchainTransactionError {
    UnusableWallet(String),
    Signing(String),
    Sending(String, H256),
}

impl Display for BlockchainError {
    fn fmt(&self, f: &mut Formatter) -> fmt::Result {
        write!(f, "Blockchain {:?}.", self)
    }
}

pub type BlockchainResult<T> = Result<T, BlockchainError>;
pub type Balance = BlockchainResult<web3::types::U256>;
pub type Nonce = BlockchainResult<web3::types::U256>;
pub type Transactions = BlockchainResult<Vec<Transaction>>;
pub type Receipt = BlockchainResult<Option<TransactionReceipt>>;

pub trait BlockchainInterface {
    fn contract_address(&self) -> Address;

    fn retrieve_transactions(&self, start_block: u64, recipient: &Wallet) -> Transactions;

    fn send_transaction(
        &self,
        inputs: SendTransactionInputs,
    ) -> Result<(H256, SystemTime), BlockchainTransactionError>;

    fn get_eth_balance(&self, address: &Wallet) -> Balance;

    fn get_token_balance(&self, address: &Wallet) -> Balance;

    fn get_balances(&self, address: &Wallet) -> (Balance, Balance) {
        (
            self.get_eth_balance(address),
            self.get_token_balance(address),
        )
    }

    fn get_transaction_count(&self, address: &Wallet) -> Nonce;

    fn get_transaction_receipt(&self, hash: H256) -> Receipt;

    fn send_transaction_tools<'a>(
        &'a self,
        _fingerprint_request_recipient: &'a Recipient<PendingPayableFingerprint>,
    ) -> Box<dyn SendTransactionToolsWrapper + 'a>;
}

// TODO: This probably should go away
pub struct BlockchainInterfaceClandestine {
    logger: Logger,
    chain: Chain,
}

impl BlockchainInterfaceClandestine {
    pub fn new(chain: Chain) -> Self {
        BlockchainInterfaceClandestine {
            logger: Logger::new("BlockchainInterface"),
            chain,
        }
    }
}

impl Default for BlockchainInterfaceClandestine {
    fn default() -> Self {
        Self::new(DEFAULT_CHAIN)
    }
}

impl BlockchainInterface for BlockchainInterfaceClandestine {
    fn contract_address(&self) -> Address {
        self.chain.rec().contract
    }

    fn retrieve_transactions(&self, _start_block: u64, _recipient: &Wallet) -> Transactions {
        let msg = "Can't retrieve transactions clandestinely yet".to_string();
        error!(self.logger, "{}", &msg);
        Err(BlockchainError::QueryFailed(msg))
    }

    fn send_transaction<'a>(
        &self,
        _inputs: SendTransactionInputs,
    ) -> Result<(H256, SystemTime), BlockchainTransactionError> {
        let msg = "Can't send transactions clandestinely yet".to_string();
        error!(self.logger, "{}", &msg);
        Err(BlockchainTransactionError::Sending(msg, H256::default()))
    }

    fn get_eth_balance(&self, _address: &Wallet) -> Balance {
        error!(self.logger, "Can't get eth balance clandestinely yet",);
        Ok(0.into())
    }

    fn get_token_balance(&self, _address: &Wallet) -> Balance {
        error!(self.logger, "Can't get token balance clandestinely yet",);
        Ok(0.into())
    }

    fn get_transaction_count(&self, _address: &Wallet) -> Nonce {
        error!(self.logger, "Can't get transaction count clandestinely yet",);
        Ok(0.into())
    }

    fn get_transaction_receipt(&self, _hash: H256) -> Receipt {
        error!(
            self.logger,
            "Can't get transaction receipt clandestinely yet",
        );
        Ok(None)
    }

    //TODO if it turns out that we don't need this method for the clandestine interface, we can create a supplemental trait to be implemented just for the version that needs it
    fn send_transaction_tools<'a>(
        &'a self,
        _fingerprint_request_recipient: &'a Recipient<PendingPayableFingerprint>,
    ) -> Box<dyn SendTransactionToolsWrapper + 'a> {
        error!(
            self.logger,
            "Nonsense, we haven't implemented the clandestine version yet",
        );
        Box::new(SendTransactionToolsWrapperNull)
    }
}

pub struct BlockchainInterfaceNonClandestine<T: Transport + Debug> {
    logger: Logger,
    chain: Chain,
    // This must not be dropped for Web3 requests to be completed
    _event_loop_handle: EventLoopHandle,
    web3: Web3<T>,
    contract: Contract<T>,
}

const GWEI: U256 = U256([1_000_000_000u64, 0, 0, 0]);

pub fn to_gwei(wei: U256) -> Option<u64> {
    u64::try_from(wei / GWEI).ok()
}

pub fn to_wei(gwub: u64) -> U256 {
    let subgwei = U256::from(gwub);
    subgwei.full_mul(GWEI).try_into().expect("Internal Error")
}

impl<T> BlockchainInterface for BlockchainInterfaceNonClandestine<T>
where
    T: Transport + Debug + 'static,
{
    fn contract_address(&self) -> Address {
        self.chain.rec().contract
    }

    fn retrieve_transactions(&self, start_block: u64, recipient: &Wallet) -> Transactions {
        debug!(
            self.logger,
            "Retrieving transactions from start block: {} for: {} chain_id: {} contract: {:#x}",
            start_block,
            recipient,
            self.chain.rec().num_chain_id,
            self.contract_address()
        );
        let filter = FilterBuilder::default()
            .address(vec![self.contract_address()])
            .from_block(BlockNumber::Number(ethereum_types::U64::from(start_block)))
            .to_block(BlockNumber::Latest)
            .topics(
                Some(vec![TRANSACTION_LITERAL]),
                None,
                Some(vec![recipient.address().into()]),
                None,
            )
            .build();

        let log_request = self.web3.eth().logs(filter);
        let logger = self.logger.clone();
        log_request
            .then(|logs| {
                future::result::<Vec<Transaction>, BlockchainError>(match logs {
                    Ok(logs) => {
                        if logs
                            .iter()
                            .any(|log| log.topics.len() < 2 || log.data.0.len() > 32)
                        {
                            Err(BlockchainError::InvalidResponse)
                        } else {
                            let transactions = logs
                                .iter()
                                .filter_map(|log: &Log| match log.block_number {
                                    Some(block_number) => {
                                        let amount: U256 = U256::from(log.data.0.as_slice());
                                        let gwei_amount = to_gwei(amount);
                                        gwei_amount.map(|gwei_amount| Transaction {
                                            block_number: u64::try_from(block_number)
                                                .expect("Internal Error"), // TODO: back to testing for overflow
                                            from: Wallet::from(log.topics[1]),
                                            gwei_amount,
                                        })
                                    }
                                    None => None,
                                })
                                .collect();
                            debug!(logger, "Retrieved transactions: {:?}", transactions);
                            Ok(transactions)
                        }
                    }
                    Err(e) => Err(BlockchainError::QueryFailed(e.to_string())),
                })
            })
            .wait()
    }

    fn send_transaction<'a>(
        &self,
        inputs: SendTransactionInputs,
    ) -> Result<(H256, SystemTime), BlockchainTransactionError> {
        self.logger.debug(|| self.preparation_log(&inputs));
        let signed_transaction = self.prepare_signed_transaction(&inputs, inputs.tools)?;
        let payable_timestamp = inputs
            .tools
            .request_new_payable_fingerprint(signed_transaction.transaction_hash, inputs.amount);
        self.logger
            .info(|| self.transmission_log(inputs.recipient, inputs.amount));
        match inputs
            .tools
            .send_raw_transaction(signed_transaction.raw_transaction)
        {
            Ok(hash) => Ok((hash, payable_timestamp)),
            Err(e) => Err(BlockchainTransactionError::Sending(
                e.to_string(),
                signed_transaction.transaction_hash,
            )),
        }
    }

    fn get_eth_balance(&self, wallet: &Wallet) -> Balance {
        self.web3
            .eth()
            .balance(wallet.address(), None)
            .map_err(|e| BlockchainError::QueryFailed(e.to_string()))
            .wait()
    }

    fn get_token_balance(&self, wallet: &Wallet) -> Balance {
        self.contract
            .query(
                "balanceOf",
                wallet.address(),
                None,
                Options::with(|_| {}),
                None,
            )
            .map_err(|e| BlockchainError::QueryFailed(e.to_string()))
            .wait()
    }

    fn get_transaction_count(&self, wallet: &Wallet) -> Nonce {
        self.web3
            .eth()
            .transaction_count(wallet.address(), Some(BlockNumber::Pending))
            .map_err(|e| BlockchainError::QueryFailed(e.to_string()))
            .wait()
    }

    fn get_transaction_receipt(&self, hash: H256) -> Receipt {
        self.web3
            .eth()
            .transaction_receipt(hash)
            .map_err(|e| BlockchainError::QueryFailed(e.to_string()))
            .wait()
    }

    fn send_transaction_tools<'a>(
        &'a self,
        fingerprint_request_recipient: &'a Recipient<PendingPayableFingerprint>,
    ) -> Box<dyn SendTransactionToolsWrapper + 'a> {
        Box::new(SendTransactionToolWrapperReal::new(
            &self.web3,
            fingerprint_request_recipient,
        ))
    }
}

impl<T> BlockchainInterfaceNonClandestine<T>
where
    T: Transport + Debug + 'static,
{
    pub fn new(transport: T, event_loop_handle: EventLoopHandle, chain: Chain) -> Self {
        let web3 = Web3::new(transport);
        let contract =
            Contract::from_json(web3.eth(), chain.rec().contract, CONTRACT_ABI.as_bytes())
                .expect("Unable to initialize contract.");
        Self {
            logger: Logger::new("BlockchainInterface"),
            chain,
            _event_loop_handle: event_loop_handle,
            web3,
            contract,
        }
    }

    fn prepare_signed_transaction<'a>(
        &self,
        inputs: &SendTransactionInputs,
        send_transaction_tools: &'a dyn SendTransactionToolsWrapper,
    ) -> Result<SignedTransaction, BlockchainTransactionError> {
        let mut data = [0u8; 4 + 32 + 32];
        data[0..4].copy_from_slice(&TRANSFER_METHOD_ID);
        data[16..36].copy_from_slice(&inputs.recipient.address().0[..]);
        to_wei(inputs.amount).to_big_endian(&mut data[36..68]);
        let base_gas_limit = Self::base_gas_limit(self.chain);
        let gas_limit =
            ethereum_types::U256::try_from(data.iter().fold(base_gas_limit, |acc, v| {
                acc + if v == &0u8 { 4 } else { 68 }
            }))
            .expect("Internal error");
        let converted_nonce = serde_json::from_value::<ethereum_types::U256>(
            serde_json::to_value(inputs.nonce).expect("Internal error"),
        )
        .expect("Internal error");
        let gas_price = serde_json::from_value::<ethereum_types::U256>(
            serde_json::to_value(to_wei(inputs.gas_price)).expect("Internal error"),
        )
        .expect("Internal error");

        let transaction_parameters = TransactionParameters {
            nonce: Some(converted_nonce),
            to: Some(ethereum_types::Address {
                0: self.contract_address().0,
            }),
            gas: gas_limit,
            gas_price: Some(gas_price),
            value: ethereum_types::U256::zero(),
            data: Bytes(data.to_vec()),
            chain_id: Some(self.chain.rec().num_chain_id),
        };

        let key = match inputs.consuming_wallet.prepare_secp256k1_secret() {
            Ok(secret) => secret,
            Err(e) => return Err(BlockchainTransactionError::UnusableWallet(e.to_string())),
        };

        match send_transaction_tools.sign_transaction(transaction_parameters, &key) {
            Ok(tx) => Ok(tx),
            Err(e) => Err(BlockchainTransactionError::Signing(e.to_string())),
        }
    }

    fn preparation_log(&self, inputs: &SendTransactionInputs) -> String {
        format!("Preparing transaction for {} Gwei to {} from {} (chain_id: {}, contract: {:#x}, gas price: {})", //TODO fix this later to Wei
        inputs.amount,
        inputs.recipient,
        inputs.consuming_wallet,
        self.chain.rec().num_chain_id,
        self.contract_address(),
        inputs.gas_price)
    }

    fn transmission_log(&self, recipient: &Wallet, amount: u64) -> String {
        format!(
            "About to send transaction:\n\
        recipient: {},\n\
        amount: {},\n\
        (chain: {}, contract: {:#x})",
            recipient,
            amount,
            self.chain.rec().literal_identifier,
            self.contract_address()
        )
    }

    fn base_gas_limit(chain: Chain) -> u64 {
        match chain.rec().chain_family {
            ChainFamily::Polygon => 70_000,
            ChainFamily::Eth => 55_000,
            ChainFamily::Dev => 55_000,
        }
    }

    #[cfg(test)]
    fn web3(&self) -> &Web3<T> {
        &self.web3
    }
}

#[derive(Debug, Clone)]
pub struct SendTransactionInputs<'a> {
    tools: &'a dyn SendTransactionToolsWrapper,
    recipient: &'a Wallet,
    consuming_wallet: &'a Wallet,
    amount: u64,
    nonce: U256,
    gas_price: u64,
}

impl<'a> SendTransactionInputs<'a> {
    pub fn new(
        account: &'a PayableAccount,
        consuming_wallet: &'a Wallet,
        nonce: U256,
        gas_price: u64,
        tools: &'a dyn SendTransactionToolsWrapper,
    ) -> Result<Self, BlockchainError> {
        Ok(Self {
            tools,
            recipient: &account.wallet,
            consuming_wallet,
            amount: u64::try_from(account.balance)
                .map_err(|_| BlockchainError::SignedValueConversion(account.balance))?,
            nonce,
            gas_price,
        })
    }

    #[cfg(test)]
    pub fn abstract_for_assertions(self) -> (Wallet, Wallet, u64, U256, u64) {
        (
            self.consuming_wallet.clone(),
            self.recipient.clone(),
            self.amount,
            self.nonce,
            self.gas_price,
        )
    }
}

impl BlockchainError {
    pub fn carries_transaction_hash(&self) -> Option<H256> {
        match self {
            Self::TransactionFailed {
                msg: _,
                hash_opt: None,
            } => None,
            Self::TransactionFailed {
                msg: _,
                hash_opt: Some(hash),
            } => Some(*hash),
            _ => None,
        }
    }
}

impl Display for BlockchainTransactionError {
    fn fmt(&self, f: &mut Formatter<'_>) -> fmt::Result {
        match self {
            Self::UnusableWallet(msg) => write!(f, "UnusableWallet: {}", msg),
            Self::Signing(msg) => write!(f, "Signing: {}", msg),
            Self::Sending(msg, _) => write!(f, "Sending: {}", msg),
        }
    }
}

impl From<BlockchainTransactionError> for BlockchainError {
    fn from(error: BlockchainTransactionError) -> Self {
        match error {
            BlockchainTransactionError::UnusableWallet(_) => BlockchainError::TransactionFailed {
                msg: error.to_string(),
                hash_opt: None,
            },
            BlockchainTransactionError::Signing(_) => BlockchainError::TransactionFailed {
                msg: error.to_string(),
                hash_opt: None,
            },
            BlockchainTransactionError::Sending(_, hash) => BlockchainError::TransactionFailed {
                msg: error.to_string(),
                hash_opt: Some(hash),
            },
        }
    }
}

#[cfg(test)]
mod tests {
    use super::*;
    use crate::accountant::test_utils::{
        make_payable_account, make_payable_account_with_recipient_and_balance_and_timestamp_opt,
    };
    use crate::blockchain::bip32::Bip32ECKeyProvider;
    use crate::blockchain::blockchain_bridge::PendingPayableFingerprint;
    use crate::blockchain::test_utils::{
        make_default_signed_transaction, make_fake_event_loop_handle,
        SendTransactionToolsWrapperMock, TestTransport,
    };
    use crate::sub_lib::wallet::Wallet;
<<<<<<< HEAD
    use crate::test_utils::unshared_test_utils::decode_hex;
=======
    use crate::test_utils::pure_test_utils::decode_hex;
    use crate::test_utils::recorder::make_recorder;
>>>>>>> 5251abb5
    use crate::test_utils::{await_value, make_paying_wallet};
    use crate::test_utils::{make_wallet, TestRawTransaction};
    use actix::{Actor, System};
    use crossbeam_channel::{unbounded, Receiver};
    use ethereum_types::{BigEndianHash, U64};
    use ethsign_crypto::Keccak256;
    use masq_lib::test_utils::logging::{init_test_logging, TestLogHandler};
    use masq_lib::test_utils::utils::TEST_DEFAULT_CHAIN;
    use masq_lib::utils::find_free_port;
    use serde_derive::Deserialize;
    use serde_json::json;
    use serde_json::Value;
    use simple_server::{Request, Server};
    use std::io::Write;
    use std::net::{IpAddr, Ipv4Addr, SocketAddr, TcpStream};
    use std::ops::Add;
    use std::str::FromStr;
    use std::sync::{Arc, Mutex};
    use std::thread;
    use std::time::{Duration, Instant};
    use web3::transports::Http;
    use web3::types::H2048;
    use web3::Error as Web3Error;

    struct TestServer {
        port: u16,
        rx: Receiver<Request<Vec<u8>>>,
    }

    impl Drop for TestServer {
        fn drop(&mut self) {
            self.stop();
        }
    }

    impl TestServer {
        fn start(port: u16, bodies: Vec<Vec<u8>>) -> Self {
            std::env::set_var("SIMPLESERVER_THREADS", "1");
            let (tx, rx) = unbounded();
            let _ = thread::spawn(move || {
                let bodies_arc = Arc::new(Mutex::new(bodies));
                Server::new(move |req, mut rsp| {
                    if req.headers().get("X-Quit").is_some() {
                        panic!("Server stop requested");
                    }
                    tx.send(req).unwrap();
                    let body = bodies_arc.lock().unwrap().remove(0);
                    Ok(rsp.body(body)?)
                })
                .listen(&Ipv4Addr::LOCALHOST.to_string(), &format!("{}", port));
            });
            let deadline = Instant::now().add(Duration::from_secs(5));
            loop {
                thread::sleep(Duration::from_millis(10));
                match TcpStream::connect(SocketAddr::new(IpAddr::V4(Ipv4Addr::LOCALHOST), port)) {
                    Ok(_) => break,
                    Err(e) => eprintln!("No: {:?}", e),
                }
                if Instant::now().gt(&deadline) {
                    panic!("TestServer still not started after 5sec");
                }
            }
            TestServer { port, rx }
        }

        fn requests_so_far(&self) -> Vec<Request<Vec<u8>>> {
            let mut requests = vec![];
            while let Ok(request) = self.rx.try_recv() {
                requests.push(request);
            }
            return requests;
        }

        fn stop(&mut self) {
            let mut stream = match TcpStream::connect(SocketAddr::new(
                IpAddr::V4(Ipv4Addr::LOCALHOST),
                self.port,
            )) {
                Ok(s) => s,
                Err(_) => return,
            };
            stream
                .write(b"DELETE /irrelevant.htm HTTP/1.1\r\nX-Quit: Yes")
                .unwrap();
        }
    }

    #[test]
    fn blockchain_interface_non_clandestine_retrieves_transactions() {
        let to = "0x3f69f9efd4f2592fd70be8c32ecd9dce71c472fc";
        let port = find_free_port();
        let test_server = TestServer::start (port, vec![
            br#"{"jsonrpc":"2.0","id":3,"result":[{"address":"0xcd6c588e005032dd882cd43bf53a32129be81302","blockHash":"0x1a24b9169cbaec3f6effa1f600b70c7ab9e8e86db44062b49132a4415d26732a","blockNumber":"0x4be663","data":"0x0000000000000000000000000000000000000000000000000010000000000000","logIndex":"0x0","removed":false,"topics":["0xddf252ad1be2c89b69c2b068fc378daa952ba7f163c4a11628f55a4df523b3ef","0x0000000000000000000000003f69f9efd4f2592fd70be8c32ecd9dce71c472fc","0x000000000000000000000000adc1853c7859369639eb414b6342b36288fe6092"],"transactionHash":"0x955cec6ac4f832911ab894ce16aa22c3003f46deff3f7165b32700d2f5ff0681","transactionIndex":"0x0"}]}"#.to_vec()
        ]);

        let (event_loop_handle, transport) = Http::with_max_parallel(
            &format!("http://{}:{}", &Ipv4Addr::LOCALHOST.to_string(), port),
            REQUESTS_IN_PARALLEL,
        )
        .unwrap();
        let subject = BlockchainInterfaceNonClandestine::new(
            transport,
            event_loop_handle,
            TEST_DEFAULT_CHAIN,
        );

        let result = subject
            .retrieve_transactions(
                42,
                &Wallet::from_str("0x3f69f9efd4f2592fd70be8c32ecd9dce71c472fc").unwrap(),
            )
            .unwrap();

        let requests = test_server.requests_so_far();
        let body: Value = serde_json::from_slice(&requests[0].body()).unwrap();
        assert_eq!(
            format!("\"0x000000000000000000000000{}\"", &to[2..]),
            body["params"][0]["topics"][2].to_string(),
        );
        assert_eq!(
            result,
            vec![Transaction {
                block_number: 4_974_179u64,
                from: Wallet::from_str("0x3f69f9efd4f2592fd70be8c32ecd9dce71c472fc").unwrap(),
                gwei_amount: 4_503_599u64,
            }]
        )
    }

    #[test]
    #[should_panic(expected = "No address for an uninitialized wallet!")]
    fn blockchain_interface_non_clandestine_retrieve_transactions_returns_an_error_if_the_to_address_is_invalid(
    ) {
        let port = 8545;
        let (event_loop_handle, transport) = Http::with_max_parallel(
            &format!("http://{}:{}", &Ipv4Addr::LOCALHOST, port),
            REQUESTS_IN_PARALLEL,
        )
        .unwrap();
        let subject = BlockchainInterfaceNonClandestine::new(
            transport,
            event_loop_handle,
            TEST_DEFAULT_CHAIN,
        );

        let result = subject
            .retrieve_transactions(42, &Wallet::new("0x3f69f9efd4f2592fd70beecd9dce71c472fc"));

        assert_eq!(
            result.expect_err("Expected an Err, got Ok"),
            BlockchainError::InvalidAddress
        );
    }

    #[test]
    fn blockchain_interface_non_clandestine_retrieve_transactions_returns_an_error_if_a_response_with_too_few_topics_is_returned(
    ) {
        let port = find_free_port();
        let _test_server = TestServer::start (port, vec![
            br#"{"jsonrpc":"2.0","id":3,"result":[{"address":"0xcd6c588e005032dd882cd43bf53a32129be81302","blockHash":"0x1a24b9169cbaec3f6effa1f600b70c7ab9e8e86db44062b49132a4415d26732a","blockNumber":"0x4be663","data":"0x0000000000000000000000000000000000000000000000056bc75e2d63100000","logIndex":"0x0","removed":false,"topics":["0xddf252ad1be2c89b69c2b068fc378daa952ba7f163c4a11628f55a4df523b3ef"],"transactionHash":"0x955cec6ac4f832911ab894ce16aa22c3003f46deff3f7165b32700d2f5ff0681","transactionIndex":"0x0"}]}"#.to_vec()
        ]);
        let (event_loop_handle, transport) = Http::with_max_parallel(
            &format!("http://{}:{}", &Ipv4Addr::LOCALHOST.to_string(), port),
            REQUESTS_IN_PARALLEL,
        )
        .unwrap();
        let subject = BlockchainInterfaceNonClandestine::new(
            transport,
            event_loop_handle,
            TEST_DEFAULT_CHAIN,
        );

        let result = subject.retrieve_transactions(
            42,
            &Wallet::from_str("0x3f69f9efd4f2592fd70be8c32ecd9dce71c472fc").unwrap(),
        );

        assert_eq!(
            result.expect_err("Expected an Err, got Ok"),
            BlockchainError::InvalidResponse
        );
    }

    #[test]
    fn blockchain_interface_non_clandestine_retrieve_transactions_returns_an_error_if_a_response_with_data_that_is_too_long_is_returned(
    ) {
        let port = find_free_port();
        let _test_server = TestServer::start(port, vec![
            br#"{"jsonrpc":"2.0","id":3,"result":[{"address":"0xcd6c588e005032dd882cd43bf53a32129be81302","blockHash":"0x1a24b9169cbaec3f6effa1f600b70c7ab9e8e86db44062b49132a4415d26732a","blockNumber":"0x4be663","data":"0x0000000000000000000000000000000000000000000000056bc75e2d6310000001","logIndex":"0x0","removed":false,"topics":["0xddf252ad1be2c89b69c2b068fc378daa952ba7f163c4a11628f55a4df523b3ef","0x0000000000000000000000003f69f9efd4f2592fd70be8c32ecd9dce71c472fc","0x000000000000000000000000adc1853c7859369639eb414b6342b36288fe6092"],"transactionHash":"0x955cec6ac4f832911ab894ce16aa22c3003f46deff3f7165b32700d2f5ff0681","transactionIndex":"0x0"}]}"#.to_vec()
        ]);

        let (event_loop_handle, transport) = Http::with_max_parallel(
            &format!("http://{}:{}", &Ipv4Addr::LOCALHOST.to_string(), port),
            REQUESTS_IN_PARALLEL,
        )
        .unwrap();

        let subject = BlockchainInterfaceNonClandestine::new(
            transport,
            event_loop_handle,
            TEST_DEFAULT_CHAIN,
        );

        let result = subject.retrieve_transactions(
            42,
            &Wallet::from_str("0x3f69f9efd4f2592fd70be8c32ecd9dce71c472fc").unwrap(),
        );

        assert_eq!(result, Err(BlockchainError::InvalidResponse));
    }

    #[test]
    fn blockchain_interface_non_clandestine_retrieve_transactions_ignores_transaction_logs_that_have_no_block_number(
    ) {
        let port = find_free_port();
        let _test_server = TestServer::start (port, vec![
            br#"{"jsonrpc":"2.0","id":3,"result":[{"address":"0xcd6c588e005032dd882cd43bf53a32129be81302","blockHash":"0x1a24b9169cbaec3f6effa1f600b70c7ab9e8e86db44062b49132a4415d26732a","data":"0x0000000000000000000000000000000000000000000000000010000000000000","logIndex":"0x0","removed":false,"topics":["0xddf252ad1be2c89b69c2b068fc378daa952ba7f163c4a11628f55a4df523b3ef","0x0000000000000000000000003f69f9efd4f2592fd70be8c32ecd9dce71c472fc","0x000000000000000000000000adc1853c7859369639eb414b6342b36288fe6092"],"transactionHash":"0x955cec6ac4f832911ab894ce16aa22c3003f46deff3f7165b32700d2f5ff0681","transactionIndex":"0x0"}]}"#.to_vec()
        ]);

        let (event_loop_handle, transport) = Http::with_max_parallel(
            &format!("http://{}:{}", &Ipv4Addr::LOCALHOST.to_string(), port),
            REQUESTS_IN_PARALLEL,
        )
        .unwrap();

        let subject = BlockchainInterfaceNonClandestine::new(
            transport,
            event_loop_handle,
            TEST_DEFAULT_CHAIN,
        );

        let result = subject.retrieve_transactions(
            42,
            &Wallet::from_str("0x3f69f9efd4f2592fd70be8c32ecd9dce71c472fc").unwrap(),
        );

        assert_eq!(result, Ok(vec![]));
    }

    #[test]
    fn blockchain_interface_non_clandestine_can_retrieve_eth_balance_of_a_wallet() {
        let port = find_free_port();
        let _test_server = TestServer::start(
            port,
            vec![br#"{"jsonrpc":"2.0","id":0,"result":"0xFFFF"}"#.to_vec()],
        );

        let (event_loop_handle, transport) = Http::with_max_parallel(
            &format!("http://{}:{}", &Ipv4Addr::LOCALHOST.to_string(), port),
            REQUESTS_IN_PARALLEL,
        )
        .unwrap();

        let subject = BlockchainInterfaceNonClandestine::new(
            transport,
            event_loop_handle,
            TEST_DEFAULT_CHAIN,
        );

        let result = subject
            .get_eth_balance(
                &Wallet::from_str("0x3f69f9efd4f2592fd70be8c32ecd9dce71c472fc").unwrap(),
            )
            .unwrap();

        assert_eq!(result, U256::from(65_535));
    }

    #[test]
    #[should_panic(expected = "No address for an uninitialized wallet!")]
    fn blockchain_interface_non_clandestine_returns_an_error_when_requesting_eth_balance_of_an_invalid_wallet(
    ) {
        let port = 8545;
        let (event_loop_handle, transport) = Http::with_max_parallel(
            &format!("http://{}:{}", &Ipv4Addr::LOCALHOST.to_string(), port),
            REQUESTS_IN_PARALLEL,
        )
        .unwrap();

        let subject = BlockchainInterfaceNonClandestine::new(
            transport,
            event_loop_handle,
            TEST_DEFAULT_CHAIN,
        );

        let result =
            subject.get_eth_balance(&Wallet::new("0x3f69f9efd4f2592fd70be8c32ecd9dce71c472fQ"));

        assert_eq!(result, Err(BlockchainError::InvalidAddress));
    }

    #[test]
    fn blockchain_interface_non_clandestine_returns_an_error_for_unintelligible_response_to_requesting_eth_balance(
    ) {
        let port = find_free_port();
        let _test_server = TestServer::start(
            port,
            vec![br#"{"jsonrpc":"2.0","id":0,"result":"0xFFFQ"}"#.to_vec()],
        );

        let (event_loop_handle, transport) = Http::new(&format!(
            "http://{}:{}",
            &Ipv4Addr::LOCALHOST.to_string(),
            port
        ))
        .unwrap();
        let subject = BlockchainInterfaceNonClandestine::new(
            transport,
            event_loop_handle,
            TEST_DEFAULT_CHAIN,
        );

        let result = subject.get_eth_balance(
            &Wallet::from_str("0x3f69f9efd4f2592fd70be8c32ecd9dce71c472fc").unwrap(),
        );

        match result {
            Err(BlockchainError::QueryFailed(msg)) if msg.contains("invalid hex character: Q") => {
                ()
            }
            x => panic!("Expected complaint about hex character, but got {:?}", x),
        };
    }

    #[test]
    fn blockchain_interface_non_clandestine_can_retrieve_token_balance_of_a_wallet() {
        let port = find_free_port();
        let _test_server = TestServer::start (port, vec![
            br#"{"jsonrpc":"2.0","id":0,"result":"0x000000000000000000000000000000000000000000000000000000000000FFFF"}"#.to_vec()
        ]);

        let (event_loop_handle, transport) = Http::with_max_parallel(
            &format!("http://{}:{}", &Ipv4Addr::LOCALHOST.to_string(), port),
            REQUESTS_IN_PARALLEL,
        )
        .unwrap();
        let subject = BlockchainInterfaceNonClandestine::new(
            transport,
            event_loop_handle,
            TEST_DEFAULT_CHAIN,
        );

        let result = subject
            .get_token_balance(
                &Wallet::from_str("0x3f69f9efd4f2592fd70be8c32ecd9dce71c472fc").unwrap(),
            )
            .unwrap();

        assert_eq!(result, U256::from(65_535));
    }

    #[test]
    #[should_panic(expected = "No address for an uninitialized wallet!")]
    fn blockchain_interface_non_clandestine_returns_an_error_when_requesting_token_balance_of_an_invalid_wallet(
    ) {
        let port = 8545;
        let (event_loop_handle, transport) = Http::with_max_parallel(
            &format!("http://{}:{}", &Ipv4Addr::LOCALHOST.to_string(), port),
            REQUESTS_IN_PARALLEL,
        )
        .unwrap();
        let subject = BlockchainInterfaceNonClandestine::new(
            transport,
            event_loop_handle,
            TEST_DEFAULT_CHAIN,
        );

        let result =
            subject.get_token_balance(&Wallet::new("0x3f69f9efd4f2592fd70be8c32ecd9dce71c472fQ"));

        assert_eq!(result, Err(BlockchainError::InvalidAddress));
    }

    #[test]
    fn blockchain_interface_non_clandestine_returns_an_error_for_unintelligible_response_when_requesting_token_balance(
    ) {
        let port = find_free_port();
        let _test_server = TestServer::start (port, vec![
            br#"{"jsonrpc":"2.0","id":0,"result":"0x000000000000000000000000000000000000000000000000000000000000FFFQ"}"#.to_vec()
        ]);

        let (event_loop_handle, transport) = Http::with_max_parallel(
            &format!("http://{}:{}", &Ipv4Addr::LOCALHOST.to_string(), port),
            REQUESTS_IN_PARALLEL,
        )
        .unwrap();
        let subject = BlockchainInterfaceNonClandestine::new(
            transport,
            event_loop_handle,
            TEST_DEFAULT_CHAIN,
        );

        let result = subject.get_token_balance(
            &Wallet::from_str("0x3f69f9efd4f2592fd70be8c32ecd9dce71c472fc").unwrap(),
        );

        match result {
            Err(BlockchainError::QueryFailed(msg)) if msg.contains("Invalid hex") => (),
            x => panic!("Expected complaint about hex character, but got {:?}", x),
        }
    }

    #[test]
    fn blockchain_interface_non_clandestine_can_request_both_eth_and_token_balances_happy_path() {
        let port = find_free_port();
        let _test_server = TestServer::start (port, vec![
            br#"{"jsonrpc":"2.0","id":0,"result":"0x0000000000000000000000000000000000000000000000000000000000000001"}"#.to_vec(),
            br#"{"jsonrpc":"2.0","id":0,"result":"0x0000000000000000000000000000000000000000000000000000000000000001"}"#.to_vec(),
        ]);

        let (event_loop_handle, transport) = Http::with_max_parallel(
            &format!("http://{}:{}", &Ipv4Addr::LOCALHOST.to_string(), port),
            REQUESTS_IN_PARALLEL,
        )
        .unwrap();
        let subject = BlockchainInterfaceNonClandestine::new(
            transport,
            event_loop_handle,
            TEST_DEFAULT_CHAIN,
        );

        let results: (Balance, Balance) = await_value(None, || {
            match subject.get_balances(
                &Wallet::from_str("0x3f69f9efd4f2592fd70be8c32ecd9dce71c472fc").unwrap(),
            ) {
                (Ok(a), Ok(b)) => Ok((Ok(a), Ok(b))),
                (Err(a), _) => Err(a),
                (_, Err(b)) => Err(b),
            }
        })
        .unwrap();

        let eth_balance = results.0.unwrap();
        let token_balance = results.1.unwrap();

        assert_eq!(eth_balance, U256::from(1),);
        assert_eq!(token_balance, U256::from(1))
    }

    #[test]
    fn blockchain_interface_non_clandestine_can_transfer_tokens() {
        init_test_logging();
        let mut transport = TestTransport::default();
        transport.add_response(json!(
            "0xe26f2f487f5dd06c38860d410cdcede0d6e860dab2c971c7d518928c17034c8f"
        ));
        let (accountant, _, accountant_recording_arc) = make_recorder();
        let actor_addr = accountant.start();
        let recipient_of_pending_payable_fingerprint =
            recipient!(actor_addr, PendingPayableFingerprint);
        let subject = BlockchainInterfaceNonClandestine::new(
            transport.clone(),
            make_fake_event_loop_handle(),
            TEST_DEFAULT_CHAIN,
        );
        let amount = 9000;
        let gas_price = 120;
        let account = make_payable_account_with_recipient_and_balance_and_timestamp_opt(
            make_wallet("blah123"),
            amount,
            None,
        );
        let consuming_wallet = make_paying_wallet(b"gdasgsa");
        let tools = subject.send_transaction_tools(&recipient_of_pending_payable_fingerprint);
        let inputs = SendTransactionInputs::new(
            &account,
            &consuming_wallet,
            U256::from(1),
            gas_price,
            tools.as_ref(),
        )
        .unwrap();
        let test_timestamp_before = SystemTime::now();

        let result = subject.send_transaction(inputs).unwrap();

        let test_timestamp_after = SystemTime::now();
        let system = System::new("can transfer tokens test");
        System::current().stop();
        assert_eq!(system.run(), 0);
        transport.assert_request("eth_sendRawTransaction", &[String::from(r#""0xf8a901851bf08eb00082dbe894384dec25e03f94931767ce4c3556168468ba24c380b844a9059cbb00000000000000000000000000000000000000000000000000626c61683132330000000000000000000000000000000000000000000000000000082f79cd900029a0d4ecb2865f6a0370689be2e956cc272f7718cb360160f5a51756264ba1cc23fca005a3920e27680135e032bb23f4026a2e91c680866047cf9bbadee23ab8ab5ca2""#)]);
        transport.assert_no_more_requests();
        let (hash, timestamp) = result;
        assert_eq!(
            hash,
            H256::from_str("e26f2f487f5dd06c38860d410cdcede0d6e860dab2c971c7d518928c17034c8f")
                .unwrap()
        );
        assert!(test_timestamp_before <= timestamp && timestamp <= test_timestamp_after);
        let accountant_recording = accountant_recording_arc.lock().unwrap();
        let sent_backup = accountant_recording.get_record::<PendingPayableFingerprint>(0);
        let expected_pending_payable_fingerprint = PendingPayableFingerprint {
            rowid_opt: None,
            timestamp,
            hash,
            attempt_opt: None,
            amount: amount as u64,
            process_error: None,
        };
        assert_eq!(sent_backup, &expected_pending_payable_fingerprint);
        let log_handler = TestLogHandler::new();
        log_handler.exists_log_containing("DEBUG: BlockchainInterface: Preparing transaction for 9000 Gwei to 0x00000000000000000000000000626c6168313233 from 0x5c361ba8d82fcf0e5538b2a823e9d457a2296725 (chain_id: 3, contract: 0x384dec25e03f94931767ce4c3556168468ba24c3, gas price: 120)" );
        log_handler.exists_log_containing(
            "INFO: BlockchainInterface: About to send transaction:\n\
        recipient: 0x00000000000000000000000000626c6168313233,\n\
        amount: 9000,\n\
        (chain: eth-ropsten, contract: 0x384dec25e03f94931767ce4c3556168468ba24c3)",
        );
    }

    #[test]
    fn non_clandestine_interface_components_of_send_transactions_work_together_properly() {
        let transport = TestTransport::default();
        let subject = BlockchainInterfaceNonClandestine::new(
            transport,
            make_fake_event_loop_handle(),
            Chain::EthMainnet,
        );
        let sign_transaction_params_arc = Arc::new(Mutex::new(vec![]));
        let request_new_pending_payable_fingerprint_params_arc = Arc::new(Mutex::new(vec![]));
        let send_raw_transaction_params_arc = Arc::new(Mutex::new(vec![]));
        let payable_timestamp = SystemTime::now();
        let transaction_parameters_expected = TransactionParameters {
            nonce: Some(U256::from(5)),
            to: Some(subject.contract_address()),
            gas: U256::from(56296),
            gas_price: Some(U256::from(123000000000_u64)),
            value: Default::default(),
            data: Bytes(vec![
                169, 5, 156, 187, 0, 0, 0, 0, 0, 0, 0, 0, 0, 0, 0, 0, 0, 0, 0, 0, 0, 0, 0, 0, 0, 0,
                0, 0, 0, 98, 108, 97, 104, 49, 50, 51, 0, 0, 0, 0, 0, 0, 0, 0, 0, 0, 0, 0, 0, 0, 0,
                0, 0, 0, 0, 0, 0, 0, 0, 0, 0, 0, 45, 121, 136, 61, 32, 0,
            ]),
            chain_id: Some(1),
        };
        let consuming_wallet_secret_raw_bytes = b"my-wallet+++++++++++++++++++++++";
        let secret = (&Bip32ECKeyProvider::from_raw_secret(consuming_wallet_secret_raw_bytes)
            .unwrap())
            .into();
        let signed_transaction = subject
            .web3
            .accounts()
            .sign_transaction(transaction_parameters_expected.clone(), &secret)
            .wait()
            .unwrap();
        let hash = signed_transaction.transaction_hash;
        let nonce = U256::from(5);
        let send_transaction_tools = &SendTransactionToolsWrapperMock::default()
            .sign_transaction_params(&sign_transaction_params_arc)
            .sign_transaction_result(Ok(signed_transaction.clone()))
            .request_new_pending_payable_fingerprint_params(
                &request_new_pending_payable_fingerprint_params_arc,
            )
            .request_new_pending_payable_fingerprint_result(payable_timestamp)
            .send_raw_transaction_params(&send_raw_transaction_params_arc)
            .send_raw_transaction_result(Ok(hash));
        let amount = 50_000;
        let account = make_payable_account_with_recipient_and_balance_and_timestamp_opt(
            make_wallet("blah123"),
            amount,
            None,
        );
        let consuming_wallet = make_paying_wallet(consuming_wallet_secret_raw_bytes);
        let inputs = SendTransactionInputs::new(
            &account,
            &consuming_wallet,
            nonce,
            123,
            send_transaction_tools,
        )
        .unwrap();

        let result = subject.send_transaction(inputs);

        assert_eq!(result, Ok((hash, payable_timestamp)));
        let mut sign_transaction_params = sign_transaction_params_arc.lock().unwrap();
        let (transaction_params, secret) = sign_transaction_params.remove(0);
        assert!(sign_transaction_params.is_empty());
        assert_eq!(transaction_params, transaction_parameters_expected);
        assert_eq!(
            secret,
            (&Bip32ECKeyProvider::from_raw_secret(&consuming_wallet_secret_raw_bytes.keccak256())
                .unwrap())
                .into()
        );
        let request_new_pending_payable_fingerprint_params =
            request_new_pending_payable_fingerprint_params_arc
                .lock()
                .unwrap();
        assert_eq!(
            *request_new_pending_payable_fingerprint_params,
            vec![(hash, amount as u64)]
        );
        let send_raw_transaction = send_raw_transaction_params_arc.lock().unwrap();
        assert_eq!(
            *send_raw_transaction,
            vec![signed_transaction.raw_transaction]
        )
    }

    #[test]
    fn non_clandestine_base_gas_limit_is_properly_set() {
        assert_eq!(
            BlockchainInterfaceNonClandestine::<Http>::base_gas_limit(Chain::PolyMainnet),
            70_000
        );
        assert_eq!(
            BlockchainInterfaceNonClandestine::<Http>::base_gas_limit(Chain::PolyMumbai),
            70_000
        );
        assert_eq!(
            BlockchainInterfaceNonClandestine::<Http>::base_gas_limit(Chain::EthMainnet),
            55_000
        );
        assert_eq!(
            BlockchainInterfaceNonClandestine::<Http>::base_gas_limit(Chain::EthRopsten),
            55_000
        );
        assert_eq!(
            BlockchainInterfaceNonClandestine::<Http>::base_gas_limit(Chain::Dev),
            55_000
        );
    }

    #[test]
    fn non_clandestine_gas_limit_for_polygon_mainnet_starts_on_70000_as_the_base() {
        let transport = TestTransport::default();
        let subject = BlockchainInterfaceNonClandestine::new(
            transport,
            make_fake_event_loop_handle(),
            Chain::PolyMainnet,
        );

        assert_gas_limit_is_between(subject, 70000, u64::MAX)
    }

    #[test]
    fn non_clandestine_gas_limit_for_dev_lies_within_limits() {
        let transport = TestTransport::default();
        let subject = BlockchainInterfaceNonClandestine::new(
            transport,
            make_fake_event_loop_handle(),
            Chain::Dev,
        );

        assert_gas_limit_is_between(subject, 55000, 65000)
    }

    #[test]
    fn non_clandestine_gas_limit_for_eth_mainnet_lies_within_limits() {
        let transport = TestTransport::default();
        let subject = BlockchainInterfaceNonClandestine::new(
            transport,
            make_fake_event_loop_handle(),
            Chain::EthMainnet,
        );

        assert_gas_limit_is_between(subject, 55000, 65000)
    }

    fn assert_gas_limit_is_between<T: Transport + Debug + 'static>(
        subject: BlockchainInterfaceNonClandestine<T>,
        not_under_this_value: u64,
        not_above_this_value: u64,
    ) {
        let sign_transaction_params_arc = Arc::new(Mutex::new(vec![]));
        let consuming_wallet_secret_raw_bytes = b"my-wallet";
        let send_transaction_tools = &SendTransactionToolsWrapperMock::default()
            .sign_transaction_params(&sign_transaction_params_arc)
            //I don't want to set up all the mocks - I want see just the params coming in
            .sign_transaction_result(Err(Web3Error::Internal));
        let payable_account = make_payable_account(1);
        let consuming_wallet = make_paying_wallet(consuming_wallet_secret_raw_bytes);
        let inputs = SendTransactionInputs::new(
            &payable_account,
            &consuming_wallet,
            U256::from(5),
            123,
            send_transaction_tools,
        )
        .unwrap();

        let _ = subject.send_transaction(inputs);

        let mut sign_transaction_params = sign_transaction_params_arc.lock().unwrap();
        let (transaction_params, secret) = sign_transaction_params.remove(0);
        assert!(sign_transaction_params.is_empty());
        assert!(transaction_params.gas >= U256::from(not_under_this_value));
        assert!(transaction_params.gas <= U256::from(not_above_this_value));
        assert_eq!(
            secret,
            (&Bip32ECKeyProvider::from_raw_secret(&consuming_wallet_secret_raw_bytes.keccak256())
                .unwrap())
                .into()
        );
    }

    #[test]
    fn send_transaction_fails_on_badly_prepared_consuming_wallet_without_secret() {
        let transport = TestTransport::default();
        let address_only_wallet =
            Wallet::from_str("0x3f69f9efd4f2592fd70be8c32ecd9dce71c472fc").unwrap();
        let subject = BlockchainInterfaceNonClandestine::new(
            transport,
            make_fake_event_loop_handle(),
            TEST_DEFAULT_CHAIN,
        );
        let system = System::new("test");
        let (accountant, _, accountant_recording_arc) = make_recorder();
        let account_addr = accountant.start();
        let recipient = recipient!(account_addr, PendingPayableFingerprint);
        let account = make_payable_account_with_recipient_and_balance_and_timestamp_opt(
            make_wallet("blah123"),
            9000,
            None,
        );
        let tools = subject.send_transaction_tools(&recipient);
        let inputs = SendTransactionInputs::new(
            &account,
            &address_only_wallet,
            U256::from(1),
            123,
            tools.as_ref(),
        )
        .unwrap();

        let result = subject.send_transaction(inputs);

        System::current().stop();
        system.run();
        assert_eq!(result,
                   Err(BlockchainTransactionError::UnusableWallet(
                       "Cannot sign with non-keypair wallet: Address(0x3f69f9efd4f2592fd70be8c32ecd9dce71c472fc).".to_string()
                   ))
        );
        let accountant_recording = accountant_recording_arc.lock().unwrap();
        assert_eq!(accountant_recording.len(), 0)
    }

    #[test]
    fn send_transaction_fails_on_signing_transaction() {
        let transport = TestTransport::default();
        let send_transaction_tools = &SendTransactionToolsWrapperMock::default()
            .sign_transaction_result(Err(Web3Error::Signing(
                secp256k1secrets::Error::InvalidSecretKey,
            )));
        let consuming_wallet_secret_raw_bytes = b"okay-wallet";
        let subject = BlockchainInterfaceNonClandestine::new(
            transport,
            make_fake_event_loop_handle(),
            Chain::PolyMumbai,
        );
        let account = make_payable_account_with_recipient_and_balance_and_timestamp_opt(
            make_wallet("blah123"),
            9000,
            None,
        );
        let consuming_wallet = make_paying_wallet(consuming_wallet_secret_raw_bytes);
        let inputs = SendTransactionInputs::new(
            &account,
            &consuming_wallet,
            U256::from(1),
            123,
            send_transaction_tools,
        )
        .unwrap();

        let result = subject.send_transaction(inputs);

        assert_eq!(
            result,
            Err(BlockchainTransactionError::Signing(
                "Signing error: secp: malformed or out-of-range secret key".to_string()
            ))
        );
    }

    #[test]
    fn send_transaction_fails_on_sending_raw_transaction() {
        let transport = TestTransport::default();
        let signed_transaction = make_default_signed_transaction();
        let send_transaction_tools = &SendTransactionToolsWrapperMock::default()
            .sign_transaction_result(Ok(signed_transaction))
            .request_new_pending_payable_fingerprint_result(SystemTime::now())
            .send_raw_transaction_result(Err(Web3Error::Transport(
                "Transaction crashed".to_string(),
            )));
        let consuming_wallet_secret_raw_bytes = b"okay-wallet";
        let subject = BlockchainInterfaceNonClandestine::new(
            transport,
            make_fake_event_loop_handle(),
            Chain::PolyMumbai,
        );
        let account = make_payable_account_with_recipient_and_balance_and_timestamp_opt(
            make_wallet("blah123"),
            5000,
            None,
        );
        let consuming_wallet = make_paying_wallet(consuming_wallet_secret_raw_bytes);
        let inputs = SendTransactionInputs::new(
            &account,
            &consuming_wallet,
            U256::from(1),
            123,
            send_transaction_tools,
        )
        .unwrap();

        let result = subject.send_transaction(inputs);

        assert_eq!(
            result,
            Err(BlockchainTransactionError::Sending(
                "Transport error: Transaction crashed".to_string(),
                H256::default()
            ))
        );
    }

    fn test_consuming_wallet_with_secret() -> Wallet {
        let key_pair = Bip32ECKeyProvider::from_raw_secret(
            &decode_hex("97923d8fd8de4a00f912bfb77ef483141dec551bd73ea59343ef5c4aac965d04")
                .unwrap(),
        )
        .unwrap();
        Wallet::from(key_pair)
    }

    fn test_recipient_wallet() -> Wallet {
        let hex_part = &"0x7788df76BBd9a0C7c3e5bf0f77bb28C60a167a7b"[2..];
        let recipient_address_bytes = decode_hex(hex_part).unwrap();
        let address = Address::from_slice(&recipient_address_bytes);
        Wallet::from(address)
    }

    const TEST_PAYMENT_AMOUNT: u64 = 1000;
    const TEST_GAS_PRICE_ETH: u64 = 110;
    const TEST_GAS_PRICE_POLYGON: u64 = 50;

    fn assert_that_signed_transactions_agrees_with_template(
        chain: Chain,
        nonce: u64,
        template: &[u8],
    ) {
        let recipient = {
            //the place where this recipient would've been really used cannot be found in this test; we just need to supply some
            let (accountant, _, _) = make_recorder();
            let account_addr = accountant.start();
            recipient!(account_addr, PendingPayableFingerprint)
        };
        let transport = TestTransport::default();
        let subject =
            BlockchainInterfaceNonClandestine::new(transport, make_fake_event_loop_handle(), chain);
        let send_transaction_tools = subject.send_transaction_tools(&recipient);
        let consuming_wallet = test_consuming_wallet_with_secret();
        let recipient_wallet = test_recipient_wallet();
        let nonce_correct_type = U256::from(nonce);
        let gas_price = match chain.rec().chain_family {
            ChainFamily::Eth => TEST_GAS_PRICE_ETH,
            ChainFamily::Polygon => TEST_GAS_PRICE_POLYGON,
            _ => panic!("isn't our interest in this test"),
        };
        let payable_account = make_payable_account_with_recipient_and_balance_and_timestamp_opt(
            recipient_wallet,
            i64::try_from(TEST_PAYMENT_AMOUNT).unwrap(),
            None,
        );
        let inputs = SendTransactionInputs::new(
            &payable_account,
            &consuming_wallet,
            nonce_correct_type,
            gas_price,
            send_transaction_tools.as_ref(),
        )
        .unwrap();

        let signed_transaction = subject
            .prepare_signed_transaction(&inputs, send_transaction_tools.as_ref())
            .unwrap();

        let byte_set_to_compare = signed_transaction.raw_transaction.0;
        assert_eq!(&byte_set_to_compare, template)
    }

    //with a real confirmation through a transaction sent with this data to the network
    #[test]
    fn non_clandestine_signing_a_transaction_works_for_polygon_mumbai() {
        let chain = Chain::PolyMumbai;
        let nonce = 5;
        // signed_transaction_data changed after we changed the contract address of polygon matic
        let signed_transaction_data = "f8ad05850ba43b740083011980949b27034acabd44223fb23d628ba4849867ce1db280b844a9059cbb0000000000000000000000007788df76bbd9a0c7c3e5bf0f77bb28c60a167a7b000000000000000000000000000000000000000000000000000000e8d4a5100083027126a09fdbbd7064d3b7240f5422b2164aaa13d62f0946a683d82ee26f97f242570d90a077b49dbb408c20d73e0666ba0a77ac888bf7a9cb14824a5f35c97217b9bc0a5a";

        let in_bytes = decode_hex(signed_transaction_data).unwrap();

        assert_that_signed_transactions_agrees_with_template(chain, nonce, &in_bytes)
    }

    //with a real confirmation through a transaction sent with this data to the network
    #[test]
    fn non_clandestine_signing_a_transaction_works_for_eth_ropsten() {
        let chain = Chain::EthRopsten;
        let nonce = 1; //must stay like this!
        let signed_transaction_data = "f8a90185199c82cc0082dee894384dec25e03f94931767ce4c3556168468ba24c380b844a9059cbb0000000000000000000000007788df76bbd9a0c7c3e5bf0f77bb28c60a167a7b000000000000000000000000000000000000000000000000000000e8d4a510002aa0635fbb3652e1c3063afac6ffdf47220e0431825015aef7daff9251694e449bfca00b2ed6d556bd030ac75291bf58817da15a891cd027a4c261bb80b51f33b78adf";
        let in_bytes = decode_hex(signed_transaction_data).unwrap();

        assert_that_signed_transactions_agrees_with_template(chain, nonce, &in_bytes)
    }

    //not confirmed on the real network
    #[test]
    fn non_clandestine_signing_a_transaction_for_polygon_mainnet() {
        let chain = Chain::PolyMainnet;
        let nonce = 10;
        //generated locally
        let signed_transaction_data = [
            248, 172, 10, 133, 11, 164, 59, 116, 0, 131, 1, 25, 128, 148, 238, 154, 53, 47, 106,
            172, 74, 241, 165, 185, 244, 103, 246, 169, 62, 15, 251, 233, 221, 53, 128, 184, 68,
            169, 5, 156, 187, 0, 0, 0, 0, 0, 0, 0, 0, 0, 0, 0, 0, 119, 136, 223, 118, 187, 217,
            160, 199, 195, 229, 191, 15, 119, 187, 40, 198, 10, 22, 122, 123, 0, 0, 0, 0, 0, 0, 0,
            0, 0, 0, 0, 0, 0, 0, 0, 0, 0, 0, 0, 0, 0, 0, 0, 0, 0, 0, 0, 232, 212, 165, 16, 0, 130,
            1, 53, 160, 7, 203, 40, 44, 202, 233, 15, 5, 64, 218, 199, 239, 94, 126, 152, 2, 108,
            30, 157, 75, 124, 129, 117, 27, 109, 163, 132, 27, 11, 123, 137, 10, 160, 18, 170, 130,
            198, 73, 190, 158, 235, 0, 77, 118, 213, 244, 229, 225, 143, 156, 214, 219, 204, 193,
            155, 199, 164, 162, 31, 134, 51, 139, 130, 152, 104,
        ];

        assert_that_signed_transactions_agrees_with_template(chain, nonce, &signed_transaction_data)
    }

    //not confirmed on the real network
    #[test]
    fn non_clandestine_signing_a_transaction_for_eth_mainnet() {
        let chain = Chain::EthMainnet;
        let nonce = 10;
        //generated locally
        let signed_transaction_data = [
            248, 169, 10, 133, 25, 156, 130, 204, 0, 130, 222, 232, 148, 6, 243, 195, 35, 240, 35,
            140, 114, 191, 53, 1, 16, 113, 242, 181, 183, 244, 58, 5, 76, 128, 184, 68, 169, 5,
            156, 187, 0, 0, 0, 0, 0, 0, 0, 0, 0, 0, 0, 0, 119, 136, 223, 118, 187, 217, 160, 199,
            195, 229, 191, 15, 119, 187, 40, 198, 10, 22, 122, 123, 0, 0, 0, 0, 0, 0, 0, 0, 0, 0,
            0, 0, 0, 0, 0, 0, 0, 0, 0, 0, 0, 0, 0, 0, 0, 0, 0, 232, 212, 165, 16, 0, 38, 160, 199,
            155, 76, 106, 39, 227, 3, 151, 90, 117, 245, 211, 86, 98, 187, 117, 120, 103, 165, 131,
            99, 72, 36, 211, 10, 224, 252, 104, 51, 200, 230, 158, 160, 84, 18, 140, 248, 119, 22,
            193, 14, 148, 253, 48, 59, 185, 11, 38, 152, 103, 150, 120, 60, 74, 56, 159, 206, 22,
            15, 73, 173, 153, 11, 76, 74,
        ];

        assert_that_signed_transactions_agrees_with_template(chain, nonce, &signed_transaction_data)
    }

    //an adapted test from old times when we had our own signing method
    //I don't have data for the new chains so I omit them in this kind of tests
    #[test]
    fn signs_various_transaction_for_eth_mainnet() {
        let signatures = &[
            &[
                248, 108, 9, 133, 4, 168, 23, 200, 0, 130, 82, 8, 148, 53, 53, 53, 53, 53, 53, 53,
                53, 53, 53, 53, 53, 53, 53, 53, 53, 53, 53, 53, 53, 136, 13, 224, 182, 179, 167,
                100, 0, 0, 128, 37, 160, 40, 239, 97, 52, 11, 217, 57, 188, 33, 149, 254, 83, 117,
                103, 134, 96, 3, 225, 161, 93, 60, 113, 255, 99, 225, 89, 6, 32, 170, 99, 98, 118,
                160, 103, 203, 233, 216, 153, 127, 118, 26, 236, 183, 3, 48, 75, 56, 0, 204, 245,
                85, 201, 243, 220, 100, 33, 75, 41, 127, 177, 150, 106, 59, 109, 131,
            ][..],
            &[
                248, 106, 128, 134, 213, 86, 152, 55, 36, 49, 131, 30, 132, 128, 148, 240, 16, 159,
                200, 223, 40, 48, 39, 182, 40, 92, 200, 137, 245, 170, 98, 78, 172, 31, 85, 132,
                59, 154, 202, 0, 128, 37, 160, 9, 235, 182, 202, 5, 122, 5, 53, 214, 24, 100, 98,
                188, 11, 70, 91, 86, 28, 148, 162, 149, 189, 176, 98, 31, 193, 146, 8, 171, 20,
                154, 156, 160, 68, 15, 253, 119, 92, 233, 26, 131, 58, 180, 16, 119, 114, 4, 213,
                52, 26, 111, 159, 169, 18, 22, 166, 243, 238, 44, 5, 31, 234, 106, 4, 40,
            ][..],
            &[
                248, 117, 128, 134, 9, 24, 78, 114, 160, 0, 130, 39, 16, 128, 128, 164, 127, 116,
                101, 115, 116, 50, 0, 0, 0, 0, 0, 0, 0, 0, 0, 0, 0, 0, 0, 0, 0, 0, 0, 0, 0, 0, 0,
                0, 0, 0, 0, 0, 0, 96, 0, 87, 38, 160, 122, 155, 12, 58, 133, 108, 183, 145, 181,
                210, 141, 44, 236, 17, 96, 40, 55, 87, 204, 250, 142, 83, 122, 168, 250, 5, 113,
                172, 203, 5, 12, 181, 160, 9, 100, 95, 141, 167, 178, 53, 101, 115, 131, 83, 172,
                199, 242, 208, 96, 246, 121, 25, 18, 211, 89, 60, 94, 165, 169, 71, 3, 176, 157,
                167, 50,
            ][..],
        ];
        assert_signature(Chain::EthMainnet, signatures)
    }

    //an adapted test from old times when we had our own signing method
    //I don't have data for the new chains so I omit them in this kind of tests
    #[test]
    fn signs_various_transactions_for_ropsten() {
        let signatures = &[
            &[
                248, 108, 9, 133, 4, 168, 23, 200, 0, 130, 82, 8, 148, 53, 53, 53, 53, 53, 53, 53,
                53, 53, 53, 53, 53, 53, 53, 53, 53, 53, 53, 53, 53, 136, 13, 224, 182, 179, 167,
                100, 0, 0, 128, 41, 160, 8, 220, 80, 201, 100, 41, 178, 35, 151, 227, 210, 85, 27,
                41, 27, 82, 217, 176, 64, 92, 205, 10, 195, 169, 66, 91, 213, 199, 124, 52, 3, 192,
                160, 94, 220, 102, 179, 128, 78, 150, 78, 230, 117, 10, 10, 32, 108, 241, 50, 19,
                148, 198, 6, 147, 110, 175, 70, 157, 72, 31, 216, 193, 229, 151, 115,
            ][..],
            &[
                248, 106, 128, 134, 213, 86, 152, 55, 36, 49, 131, 30, 132, 128, 148, 240, 16, 159,
                200, 223, 40, 48, 39, 182, 40, 92, 200, 137, 245, 170, 98, 78, 172, 31, 85, 132,
                59, 154, 202, 0, 128, 41, 160, 186, 65, 161, 205, 173, 93, 185, 43, 220, 161, 63,
                65, 19, 229, 65, 186, 247, 197, 132, 141, 184, 196, 6, 117, 225, 181, 8, 81, 198,
                102, 150, 198, 160, 112, 126, 42, 201, 234, 236, 168, 183, 30, 214, 145, 115, 201,
                45, 191, 46, 3, 113, 53, 80, 203, 164, 210, 112, 42, 182, 136, 223, 125, 232, 21,
                205,
            ][..],
            &[
                248, 117, 128, 134, 9, 24, 78, 114, 160, 0, 130, 39, 16, 128, 128, 164, 127, 116,
                101, 115, 116, 50, 0, 0, 0, 0, 0, 0, 0, 0, 0, 0, 0, 0, 0, 0, 0, 0, 0, 0, 0, 0, 0,
                0, 0, 0, 0, 0, 0, 96, 0, 87, 41, 160, 146, 204, 57, 32, 218, 236, 59, 94, 106, 72,
                174, 211, 223, 160, 122, 186, 126, 44, 200, 41, 222, 117, 117, 177, 189, 78, 203,
                8, 172, 155, 219, 66, 160, 83, 82, 37, 6, 243, 61, 188, 102, 176, 132, 102, 74,
                111, 180, 105, 33, 122, 106, 109, 73, 180, 65, 10, 117, 175, 190, 19, 196, 17, 128,
                193, 75,
            ][..],
        ];
        assert_signature(Chain::EthRopsten, signatures)
    }

    #[derive(Deserialize)]
    struct Signing {
        signed: Vec<u8>,
        private_key: H256,
    }

    fn assert_signature(chain: Chain, slice_of_sclices: &[&[u8]]) {
        let first_part_tx_1 = r#"[{"nonce": "0x9", "gasPrice": "0x4a817c800", "gasLimit": "0x5208", "to": "0x3535353535353535353535353535353535353535", "value": "0xde0b6b3a7640000", "data": []}, {"private_key": "0x4646464646464646464646464646464646464646464646464646464646464646", "signed": "#;
        let first_part_tx_2 = r#"[{"nonce": "0x0", "gasPrice": "0xd55698372431", "gasLimit": "0x1e8480", "to": "0xF0109fC8DF283027b6285cc889F5aA624EaC1F55", "value": "0x3b9aca00", "data": []}, {"private_key": "0x4c0883a69102937d6231471b5dbb6204fe5129617082792ae468d01a3f362318", "signed": "#;
        let first_part_tx_3 = r#"[{"nonce": "0x00", "gasPrice": "0x09184e72a000", "gasLimit": "0x2710", "to": null, "value": "0x00", "data": [127,116,101,115,116,50,0,0,0,0,0,0,0,0,0,0,0,0,0,0,0,0,0,0,0,0,0,0,0,0,0,0,0,96,0,87]}, {"private_key": "0xe331b6d69882b4cb4ea581d88e0b604039a3de5967688d3dcffdd2270c0fd109", "signed": "#;
        fn compose(first_part: &str, slice: &[u8]) -> String {
            let third_part_jrc = "}]";
            format!("{}{:?}{}", first_part, slice, third_part_jrc)
        }
        let all_transactions = format!(
            "[{}]",
            vec![first_part_tx_1, first_part_tx_2, first_part_tx_3]
                .iter()
                .zip(slice_of_sclices.iter())
                .zip(0usize..2)
                .fold(String::new(), |so_far, actual| [
                    so_far,
                    compose(actual.0 .0, actual.0 .1)
                ]
                .join(if actual.1 == 0 { "" } else { ", " }))
        );
        let txs: Vec<(TestRawTransaction, Signing)> =
            serde_json::from_str(&all_transactions).unwrap();
        let constant_parts = &[
            &[
                248u8, 108, 9, 133, 4, 168, 23, 200, 0, 130, 82, 8, 148, 53, 53, 53, 53, 53, 53,
                53, 53, 53, 53, 53, 53, 53, 53, 53, 53, 53, 53, 53, 53, 136, 13, 224, 182, 179,
                167, 100, 0, 0, 128,
            ][..],
            &[
                248, 106, 128, 134, 213, 86, 152, 55, 36, 49, 131, 30, 132, 128, 148, 240, 16, 159,
                200, 223, 40, 48, 39, 182, 40, 92, 200, 137, 245, 170, 98, 78, 172, 31, 85, 132,
                59, 154, 202, 0, 128,
            ][..],
            &[
                248, 117, 128, 134, 9, 24, 78, 114, 160, 0, 130, 39, 16, 128, 128, 164, 127, 116,
                101, 115, 116, 50, 0, 0, 0, 0, 0, 0, 0, 0, 0, 0, 0, 0, 0, 0, 0, 0, 0, 0, 0, 0, 0,
                0, 0, 0, 0, 0, 0, 96, 0, 87,
            ][..],
        ];
        let transport = TestTransport::default();
        let subject =
            BlockchainInterfaceNonClandestine::new(transport, make_fake_event_loop_handle(), chain);
        let lengths_of_constant_parts: Vec<usize> =
            constant_parts.iter().map(|part| part.len()).collect();
        for (((tx, signed), length), constant_part) in txs
            .iter()
            .zip(lengths_of_constant_parts)
            .zip(constant_parts)
        {
            let secret = Wallet::from(
                Bip32ECKeyProvider::from_raw_secret(&signed.private_key.0.as_ref()).unwrap(),
            )
            .prepare_secp256k1_secret()
            .unwrap();
            let tx_params = convert_from_raw_transaction_to_transaction_parameters(tx, chain);
            let sign = subject
                .web3()
                .accounts()
                .sign_transaction(tx_params, &secret)
                .wait()
                .unwrap();
            let signed_data_bytes = sign.raw_transaction.0;
            assert_eq!(signed_data_bytes, signed.signed);
            assert_eq!(signed_data_bytes[..length], **constant_part)
        }
    }

    fn convert_from_raw_transaction_to_transaction_parameters(
        raw_transaction: &TestRawTransaction,
        chain: Chain,
    ) -> TransactionParameters {
        TransactionParameters {
            nonce: Some(raw_transaction.nonce),
            to: raw_transaction.to,
            gas: raw_transaction.gas_limit,
            gas_price: Some(raw_transaction.gas_price),
            value: raw_transaction.value,
            data: Bytes(raw_transaction.data.clone()),
            chain_id: Some(chain.rec().num_chain_id),
        }
    }

    #[test]
    fn blockchain_interface_non_clandestine_can_fetch_nonce() {
        let mut transport = TestTransport::default();
        transport.add_response(json!(
            "0x0000000000000000000000000000000000000000000000000000000000000001"
        ));
        let subject = BlockchainInterfaceNonClandestine::new(
            transport.clone(),
            make_fake_event_loop_handle(),
            TEST_DEFAULT_CHAIN,
        );

        let result = subject.get_transaction_count(&make_paying_wallet(b"gdasgsa"));

        transport.assert_request(
            "eth_getTransactionCount",
            &[
                String::from(r#""0x5c361ba8d82fcf0e5538b2a823e9d457a2296725""#),
                String::from(r#""pending""#),
            ],
        );
        transport.assert_no_more_requests();
        assert_eq!(result, Ok(U256::from(1)));
    }

    #[test]
    fn blockchain_interface_non_clandestine_can_fetch_transaction_receipt() {
        let port = find_free_port();
        thread::spawn(move || {
            Server::new(|_req, mut rsp| {
                Ok(rsp.body(br#"{"jsonrpc":"2.0","id":2,"result":{"transactionHash":"0xa128f9ca1e705cc20a936a24a7fa1df73bad6e0aaf58e8e6ffcc154a7cff6e0e","blockHash":"0x6d0abccae617442c26104c2bc63d1bc05e1e002e555aec4ab62a46e826b18f18","blockNumber":"0xb0328d","contractAddress":null,"cumulativeGasUsed":"0x60ef","effectiveGasPrice":"0x22ecb25c00","from":"0x7424d05b59647119b01ff81e2d3987b6c358bf9c","gasUsed":"0x60ef","logs":[],"logsBloom":"0x00000000000000000000000000000000000000000000000000000000000000000000000000000000000000000000000000000000000000000000000000000000000000000000000000000000000000000000000000080000000000000000000000000000000000000000000000000000000000000000000000000000000000000000000000000000000000000000800000000000000000000000000000000000000000000000000000000000000080000000000000000000000000000000000000000000000000000000000000000000000000000000000000000000000000000000000000000000000000000000800000000000000000000000000000000000","status":"0x0","to":"0x384dec25e03f94931767ce4c3556168468ba24c3","transactionIndex":"0x0","type":"0x0"}}"#.to_vec())?)
            })
                .listen(&Ipv4Addr::LOCALHOST.to_string(), &format!("{}", port));
        });
        let (event_loop_handle, transport) = Http::with_max_parallel(
            &format!("http://{}:{}", &Ipv4Addr::LOCALHOST.to_string(), port),
            REQUESTS_IN_PARALLEL,
        )
        .unwrap();
        let subject = BlockchainInterfaceNonClandestine::new(
            transport,
            event_loop_handle,
            TEST_DEFAULT_CHAIN,
        );
        let tx_hash =
            H256::from_str("a128f9ca1e705cc20a936a24a7fa1df73bad6e0aaf58e8e6ffcc154a7cff6e0e")
                .unwrap();

        let result = subject.get_transaction_receipt(tx_hash);

        let expected_receipt = TransactionReceipt{
            transaction_hash: tx_hash,
            transaction_index: Default::default(),
            block_hash: Some(H256::from_str("6d0abccae617442c26104c2bc63d1bc05e1e002e555aec4ab62a46e826b18f18").unwrap()),
            block_number:Some(U64::from_str("b0328d").unwrap()),
            cumulative_gas_used: U256::from_str("60ef").unwrap(),
            gas_used: Some(U256::from_str("60ef").unwrap()),
            contract_address: None,
            logs: vec![],
            status: Some(U64::from(0)),
            root: None,
            logs_bloom: H2048::from_str("00000000000000000000000000000000000000000000000000000000000000000000000000000000000000000000000000000000000000000000000000000000000000000000000000000000000000000000000000080000000000000000000000000000000000000000000000000000000000000000000000000000000000000000000000000000000000000000800000000000000000000000000000000000000000000000000000000000000080000000000000000000000000000000000000000000000000000000000000000000000000000000000000000000000000000000000000000000000000000000800000000000000000000000000000000000").unwrap()
        };
        assert_eq!(result, Ok(Some(expected_receipt)));
    }

    #[test]
    fn get_transaction_receipt_handles_errors() {
        let port = find_free_port();
        let (event_loop_handle, transport) = Http::with_max_parallel(
            &format!("http://{}:{}", &Ipv4Addr::LOCALHOST.to_string(), port),
            REQUESTS_IN_PARALLEL,
        )
        .unwrap();
        let subject = BlockchainInterfaceNonClandestine::new(
            transport,
            event_loop_handle,
            TEST_DEFAULT_CHAIN,
        );
        let tx_hash = H256::from_uint(&U256::from(4564546));

        let result = subject.get_transaction_receipt(tx_hash);

        match result {
            Err(BlockchainError::QueryFailed(err_message)) => assert!(
                err_message.contains("Transport error: Error(Connect, Os"),
                "we got this error msg: {}",
                err_message
            ),
            Err(e) => panic!("we expected a different error than: {}", e),
            Ok(x) => panic!("we expected an error, but got: {:?}", x),
        };
    }

    #[test]
    fn to_gwei_truncates_units_smaller_than_gwei() {
        assert_eq!(Some(1), to_gwei(U256::from(1_999_999_999)));
    }

    #[test]
    fn to_wei_converts_units_properly_for_max_value() {
        let converted_wei = to_wei(u64::MAX);

        assert_eq!(
            converted_wei,
            U256::from_dec_str(format!("{}000000000", u64::MAX).as_str()).unwrap()
        );
    }

    #[test]
    fn to_wei_converts_units_properly_for_one() {
        let converted_wei = to_wei(1);

        assert_eq!(converted_wei, U256::from_dec_str("1000000000").unwrap());
    }

    #[test]
    fn constant_gwei_matches_calculated_value() {
        let value = U256::from(1_000_000_000);
        assert_eq!(value.0[0], 1_000_000_000);
        assert_eq!(value.0[1], 0);
        assert_eq!(value.0[2], 0);
        assert_eq!(value.0[3], 0);

        let gwei = U256([1_000_000_000u64, 0, 0, 0]);
        assert_eq!(value, gwei);
        assert_eq!(gwei, GWEI);
        assert_eq!(value, GWEI);
    }

    #[test]
    fn hash_the_smartcontract_transfer_function_signature() {
        assert_eq!(
            TRANSFER_METHOD_ID,
            "transfer(address,uint256)".keccak256()[0..4]
        );
    }

    #[test]
    fn constructor_for_send_transaction_inputs_handles_value_out_of_range() {
        let mut payable_account = make_payable_account(5);
        payable_account.balance = -100;
        let consuming_wallet = make_wallet("blah");
        let send_transaction_tools = SendTransactionToolsWrapperNull;

        let error = SendTransactionInputs::new(
            &payable_account,
            &consuming_wallet,
            U256::from(4545),
            130,
            &send_transaction_tools,
        )
        .unwrap_err();

        assert_eq!(error, BlockchainError::SignedValueConversion(-100))
    }

    #[test]
    fn conversion_between_errors_work() {
        let hash = H256::from_uint(&U256::from(4555));
        let original_errors = [
            BlockchainTransactionError::UnusableWallet("wallet error".to_string()),
            BlockchainTransactionError::Signing("signature error".to_string()),
            BlockchainTransactionError::Sending("sending error".to_string(), hash),
        ];

        let check: Vec<_> = original_errors
            .clone()
            .into_iter()
            .zip(original_errors.into_iter())
            .map(|(to_resolve, to_assert)| match to_resolve {
                BlockchainTransactionError::UnusableWallet(..) => {
                    assert_eq!(
                        BlockchainError::from(to_assert),
                        BlockchainError::TransactionFailed {
                            msg: "UnusableWallet: wallet error".to_string(),
                            hash_opt: None
                        }
                    );
                    11
                }
                BlockchainTransactionError::Signing(..) => {
                    assert_eq!(
                        BlockchainError::from(to_assert),
                        BlockchainError::TransactionFailed {
                            msg: "Signing: signature error".to_string(),
                            hash_opt: None
                        }
                    );
                    22
                }
                BlockchainTransactionError::Sending(..) => {
                    assert_eq!(
                        BlockchainError::from(to_assert),
                        BlockchainError::TransactionFailed {
                            msg: "Sending: sending error".to_string(),
                            hash_opt: Some(hash)
                        }
                    );
                    33
                }
            })
            .collect();

        assert_eq!(check, vec![11, 22, 33])
    }

    #[test]
    fn carries_transaction_hash_works() {
        let hash = H256::from_uint(&U256::from(999));
        let original_errors = [
            BlockchainError::InvalidUrl,
            BlockchainError::InvalidAddress,
            BlockchainError::InvalidResponse,
            BlockchainError::QueryFailed("blah".to_string()),
            BlockchainError::SignedValueConversion(33333333333333),
            BlockchainError::TransactionFailed {
                msg: "Voila".to_string(),
                hash_opt: None,
            },
            BlockchainError::TransactionFailed {
                msg: "Hola".to_string(),
                hash_opt: Some(hash),
            },
        ];

        let check: Vec<_> = original_errors
            .clone()
            .into_iter()
            .zip(original_errors.into_iter())
            .map(|(to_resolve, to_assert)| match to_resolve {
                BlockchainError::InvalidUrl => {
                    assert_eq!(to_assert.carries_transaction_hash(), None);
                    11
                }
                BlockchainError::InvalidAddress => {
                    assert_eq!(to_assert.carries_transaction_hash(), None);
                    22
                }
                BlockchainError::InvalidResponse => {
                    assert_eq!(to_assert.carries_transaction_hash(), None);
                    33
                }
                BlockchainError::QueryFailed(..) => {
                    assert_eq!(to_assert.carries_transaction_hash(), None);
                    44
                }
                BlockchainError::SignedValueConversion(..) => {
                    assert_eq!(to_assert.carries_transaction_hash(), None);
                    55
                }
                BlockchainError::TransactionFailed { hash_opt: None, .. } => {
                    assert_eq!(to_assert.carries_transaction_hash(), None);
                    66
                }
                BlockchainError::TransactionFailed {
                    hash_opt: Some(_), ..
                } => {
                    assert_eq!(to_assert.carries_transaction_hash(), Some(hash));
                    77
                }
            })
            .collect();

        assert_eq!(check, vec![11, 22, 33, 44, 55, 66, 77])
    }
}<|MERGE_RESOLUTION|>--- conflicted
+++ resolved
@@ -550,12 +550,8 @@
         SendTransactionToolsWrapperMock, TestTransport,
     };
     use crate::sub_lib::wallet::Wallet;
-<<<<<<< HEAD
+    use crate::test_utils::recorder::make_recorder;
     use crate::test_utils::unshared_test_utils::decode_hex;
-=======
-    use crate::test_utils::pure_test_utils::decode_hex;
-    use crate::test_utils::recorder::make_recorder;
->>>>>>> 5251abb5
     use crate::test_utils::{await_value, make_paying_wallet};
     use crate::test_utils::{make_wallet, TestRawTransaction};
     use actix::{Actor, System};
