--- conflicted
+++ resolved
@@ -72,7 +72,7 @@
 pub type Nonce = BlockchainResult<web3::types::U256>;
 pub type Transactions = BlockchainResult<RetrievedTransactions>;
 
-#[derive (Clone, Debug, PartialEq)]
+#[derive(Clone, Debug, PartialEq)]
 pub struct RetrievedTransactions {
     pub new_start_block: u64,
     pub transactions: Vec<Transaction>,
@@ -253,11 +253,12 @@
                             debug!(logger, "Retrieved transactions: {:?}", transactions);
                             // Get the block number of the last transaction, unless there are no
                             // transactions, in which case use start_block.
-                            let last_transaction_block = transactions.iter()
+                            let last_transaction_block = transactions
+                                .iter()
                                 .fold(start_block, |_, elem| elem.block_number);
                             Ok(RetrievedTransactions {
                                 new_start_block: last_transaction_block + 1,
-                                transactions
+                                transactions,
                             })
                         }
                     }
@@ -696,19 +697,9 @@
     fn blockchain_interface_non_clandestine_retrieve_transactions_ignores_transaction_logs_that_have_no_block_number(
     ) {
         let port = find_free_port();
-<<<<<<< HEAD
-
-        thread::spawn(move || {
-            Server::new(|_req, mut rsp| {
-                Ok(rsp.body(br#"{"jsonrpc":"2.0","id":3,"result":[{"address":"0xcd6c588e005032dd882cd43bf53a32129be81302","blockHash":"0x1a24b9169cbaec3f6effa1f600b70c7ab9e8e86db44062b49132a4415d26732a","data":"0x0000000000000000000000000000000000000000000000000010000000000000","logIndex":"0x0","removed":false,"topics":["0xddf252ad1be2c89b69c2b068fc378daa952ba7f163c4a11628f55a4df523b3ef","0x0000000000000000000000003f69f9efd4f2592fd70be8c32ecd9dce71c472fc","0x000000000000000000000000adc1853c7859369639eb414b6342b36288fe6092"],"transactionHash":"0x955cec6ac4f832911ab894ce16aa22c3003f46deff3f7165b32700d2f5ff0681","transactionIndex":"0x0"}]}"#.to_vec())?)
-            })
-            .listen(&Ipv4Addr::LOCALHOST.to_string(), &format!("{}", port));
-        });
-=======
         let _test_server = TestServer::start (port, vec![
             br#"{"jsonrpc":"2.0","id":3,"result":[{"address":"0xcd6c588e005032dd882cd43bf53a32129be81302","blockHash":"0x1a24b9169cbaec3f6effa1f600b70c7ab9e8e86db44062b49132a4415d26732a","data":"0x0000000000000000000000000000000000000000000000000010000000000000","logIndex":"0x0","removed":false,"topics":["0xddf252ad1be2c89b69c2b068fc378daa952ba7f163c4a11628f55a4df523b3ef","0x0000000000000000000000003f69f9efd4f2592fd70be8c32ecd9dce71c472fc","0x000000000000000000000000adc1853c7859369639eb414b6342b36288fe6092"],"transactionHash":"0x955cec6ac4f832911ab894ce16aa22c3003f46deff3f7165b32700d2f5ff0681","transactionIndex":"0x0"}]}"#.to_vec()
         ]);
->>>>>>> f87a7e26
 
         let (event_loop_handle, transport) = Http::with_max_parallel(
             &format!("http://{}:{}", &Ipv4Addr::LOCALHOST.to_string(), port),
@@ -727,7 +718,13 @@
             &Wallet::from_str("0x3f69f9efd4f2592fd70be8c32ecd9dce71c472fc").unwrap(),
         );
 
-        assert_eq!(result, Ok(RetrievedTransactions{new_start_block: 43, transactions: vec![]}));
+        assert_eq!(
+            result,
+            Ok(RetrievedTransactions {
+                new_start_block: 43,
+                transactions: vec![]
+            })
+        );
     }
 
     #[test]
@@ -785,18 +782,6 @@
     fn blockchain_interface_non_clandestine_returns_an_error_for_unintelligible_response_to_requesting_eth_balance(
     ) {
         let port = find_free_port();
-<<<<<<< HEAD
-        thread::spawn(move || {
-            Server::new(|_req, mut rsp| {
-                Ok(rsp.body(br#"{"jsonrpc":"2.0","id":0,"result":"0xFFFQ"}"#.to_vec())?)
-            })
-            .listen(&Ipv4Addr::LOCALHOST.to_string(), &format!("{}", port));
-        });
-        let (event_loop_handle, transport) = Http::with_max_parallel(
-            &format!("http://{}:{}", &Ipv4Addr::LOCALHOST.to_string(), port),
-            REQUESTS_IN_PARALLEL,
-        )
-=======
         let _test_server = TestServer::start(
             port,
             vec![br#"{"jsonrpc":"2.0","id":0,"result":"0xFFFQ"}"#.to_vec()],
@@ -807,7 +792,6 @@
             &Ipv4Addr::LOCALHOST.to_string(),
             port
         ))
->>>>>>> f87a7e26
         .unwrap();
         let subject = BlockchainInterfaceNonClandestine::new(
             transport,
