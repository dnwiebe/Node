--- conflicted
+++ resolved
@@ -13,6 +13,7 @@
 use web3::transports::EventLoopHandle;
 use web3::types::{Address, BlockNumber, Bytes, FilterBuilder, Log, H256, U256, TransactionParameters};
 use web3::{Transport, Web3};
+use crate::blockchain::tool_wrappers::SendTransactionToolsWrapper;
 
 pub const REQUESTS_IN_PARALLEL: usize = 1;
 
@@ -50,12 +51,8 @@
     InvalidUrl,
     InvalidAddress,
     InvalidResponse,
-<<<<<<< HEAD
     UnusableWallet(String),
-    QueryFailed,
-=======
     QueryFailed(String),
->>>>>>> acd59119
     TransactionFailed(String),
 }
 
@@ -82,6 +79,7 @@
         amount: u64,
         nonce: U256,
         gas_price: u64,
+        send_transaction_tools:&dyn SendTransactionToolsWrapper
     ) -> BlockchainResult<H256>;
 
     fn get_eth_balance(&self, address: &Wallet) -> Balance;
@@ -137,6 +135,7 @@
         _amount: u64,
         _nonce: U256,
         _gas_price: u64,
+        _send_transaction_tools: &dyn SendTransactionToolsWrapper
     ) -> BlockchainResult<H256> {
         let msg = "Can't send transactions clandestinely yet".to_string();
         error!(self.logger, "{}", &msg);
@@ -252,6 +251,7 @@
         amount: u64,
         nonce: U256,
         gas_price: u64,
+        send_transaction_tools: &dyn SendTransactionToolsWrapper
     ) -> BlockchainResult<H256> {
         debug!(
             self.logger,
