// Copyright (c) 2019, MASQ (https://masq.ai) and/or its affiliates. All rights reserved.

#![cfg(test)]

use crate::blockchain::blockchain_bridge::PendingPayableFingerprintSeeds;
use crate::sub_lib::wallet::Wallet;
use actix::Recipient;
use bip39::{Language, Mnemonic, Seed};
use ethereum_types::{BigEndianHash, H256};
use jsonrpc_core as rpc;
use lazy_static::lazy_static;
use std::cell::RefCell;
use std::collections::VecDeque;
use std::fmt::Debug;
use std::sync::{Arc, Mutex};
use std::time::SystemTime;

<<<<<<< HEAD
use crate::accountant::database_access_objects::payable_dao::PayableAccount;
use crate::accountant::scanners::mid_scan_msg_handling::payable_scanner::blockchain_agent::BlockchainAgent;
=======
use crate::accountant::db_access_objects::payable_dao::PayableAccount;
>>>>>>> 60eb430d
use crate::blockchain::batch_payable_tools::BatchPayableTools;
use crate::blockchain::blockchain_interface::blockchain_interface_web3::REQUESTS_IN_PARALLEL;
use crate::blockchain::blockchain_interface::rpc_helpers::RPCHelpers;
use crate::blockchain::blockchain_interface::{
    BlockchainError, BlockchainInterface, PayableTransactionError, ProcessedPayableFallible,
    ResultForReceipt, RetrievedBlockchainTransactions,
};
use crate::db_config::persistent_configuration::PersistentConfiguration;
use crate::set_arbitrary_id_stamp_in_mock_impl;
use crate::test_utils::unshared_test_utils::arbitrary_id_stamp::ArbitraryIdStamp;
use masq_lib::blockchains::chains::Chain;
use web3::transports::{Batch, EventLoopHandle, Http};
use web3::types::{Address, Bytes, SignedTransaction, TransactionParameters, U256};
use web3::{BatchTransport, Error as Web3Error, Web3};
use web3::{RequestId, Transport};

lazy_static! {
    static ref BIG_MEANINGLESS_PHRASE: Vec<&'static str> = vec![
        "parent", "prevent", "vehicle", "tooth", "crazy", "cruel", "update", "mango", "female",
        "mad", "spread", "plunge", "tiny", "inch", "under", "engine", "enforce", "film", "awesome",
        "plunge", "cloud", "spell", "empower", "pipe",
    ];
}

pub fn make_meaningless_phrase_words() -> Vec<String> {
    BIG_MEANINGLESS_PHRASE
        .iter()
        .map(|word| word.to_string())
        .collect()
}

pub fn make_meaningless_phrase() -> String {
    make_meaningless_phrase_words().join(" ").to_string()
}

pub fn make_meaningless_seed() -> Seed {
    let mnemonic = Mnemonic::from_phrase(&make_meaningless_phrase(), Language::English).unwrap();
    Seed::new(&mnemonic, "passphrase")
}

#[derive(Default)]
pub struct BlockchainInterfaceMock {
    retrieve_transactions_parameters: Arc<Mutex<Vec<(u64, Wallet)>>>,
    retrieve_transactions_results:
        RefCell<Vec<Result<RetrievedBlockchainTransactions, BlockchainError>>>,
    build_blockchain_agent_params: Arc<Mutex<Vec<(Wallet, ArbitraryIdStamp)>>>,
    build_blockchain_agent_results: RefCell<Vec<Result<Box<dyn BlockchainAgent>, String>>>,
    send_batch_of_payables_params: Arc<
        Mutex<
            Vec<(
                ArbitraryIdStamp,
                Recipient<PendingPayableFingerprintSeeds>,
                Vec<PayableAccount>,
            )>,
        >,
    >,
    send_batch_of_payables_results:
        RefCell<Vec<Result<Vec<ProcessedPayableFallible>, PayableTransactionError>>>,
<<<<<<< HEAD
=======
    get_transaction_fee_balance_params: Arc<Mutex<Vec<Wallet>>>,
    get_transaction_fee_balance_results: RefCell<Vec<ResultForBalance>>,
    get_token_balance_params: Arc<Mutex<Vec<Wallet>>>,
    get_token_balance_results: RefCell<Vec<ResultForBalance>>,
>>>>>>> 60eb430d
    get_transaction_receipt_params: Arc<Mutex<Vec<H256>>>,
    get_transaction_receipt_results: RefCell<Vec<ResultForReceipt>>,
    arbitrary_id_stamp_opt: Option<ArbitraryIdStamp>,
}

impl BlockchainInterface for BlockchainInterfaceMock {
    fn contract_address(&self) -> Address {
        unimplemented!("not needed so far")
    }

    fn retrieve_transactions(
        &self,
        start_block: u64,
        recipient: &Wallet,
    ) -> Result<RetrievedBlockchainTransactions, BlockchainError> {
        self.retrieve_transactions_parameters
            .lock()
            .unwrap()
            .push((start_block, recipient.clone()));
        self.retrieve_transactions_results.borrow_mut().remove(0)
    }

    fn build_blockchain_agent(
        &self,
        consuming_wallet: &Wallet,
        persistent_config: &dyn PersistentConfiguration,
    ) -> Result<Box<dyn BlockchainAgent>, String> {
        self.build_blockchain_agent_params.lock().unwrap().push((
            consuming_wallet.clone(),
            persistent_config.arbitrary_id_stamp(),
        ));
        self.build_blockchain_agent_results.borrow_mut().remove(0)
    }

    fn send_batch_of_payables(
        &self,
        agent: Box<dyn BlockchainAgent>,
        new_fingerprints_recipient: &Recipient<PendingPayableFingerprintSeeds>,
        accounts: &[PayableAccount],
    ) -> Result<Vec<ProcessedPayableFallible>, PayableTransactionError> {
<<<<<<< HEAD
        self.send_batch_of_payables_params.lock().unwrap().push((
            agent.arbitrary_id_stamp(),
            new_fingerprints_recipient.clone(),
            accounts.to_vec(),
        ));
        self.send_batch_of_payables_results.borrow_mut().remove(0)
=======
        self.send_payables_within_batch_params
            .lock()
            .unwrap()
            .push((
                consuming_wallet.clone(),
                gas_price,
                last_nonce,
                new_fingerprints_recipient.clone(),
                accounts.to_vec(),
            ));
        self.send_payables_within_batch_results
            .borrow_mut()
            .remove(0)
    }

    fn get_transaction_fee_balance(&self, address: &Wallet) -> ResultForBalance {
        self.get_transaction_fee_balance_params
            .lock()
            .unwrap()
            .push(address.clone());
        self.get_transaction_fee_balance_results
            .borrow_mut()
            .remove(0)
    }

    fn get_token_balance(&self, address: &Wallet) -> ResultForBalance {
        self.get_token_balance_params
            .lock()
            .unwrap()
            .push(address.clone());
        self.get_token_balance_results.borrow_mut().remove(0)
    }

    fn get_transaction_count(&self, wallet: &Wallet) -> ResultForNonce {
        self.get_transaction_count_parameters
            .lock()
            .unwrap()
            .push(wallet.clone());
        self.get_transaction_count_results.borrow_mut().remove(0)
>>>>>>> 60eb430d
    }

    fn get_transaction_receipt(&self, hash: H256) -> ResultForReceipt {
        self.get_transaction_receipt_params
            .lock()
            .unwrap()
            .push(hash);
        self.get_transaction_receipt_results.borrow_mut().remove(0)
    }

    fn helpers(&self) -> &dyn RPCHelpers {
        intentionally_blank!()
    }
}

impl BlockchainInterfaceMock {
    pub fn retrieve_transactions_params(mut self, params: &Arc<Mutex<Vec<(u64, Wallet)>>>) -> Self {
        self.retrieve_transactions_parameters = params.clone();
        self
    }

    pub fn retrieve_transactions_result(
        self,
        result: Result<RetrievedBlockchainTransactions, BlockchainError>,
    ) -> Self {
        self.retrieve_transactions_results.borrow_mut().push(result);
        self
    }

    pub fn build_blockchain_agent_params(
        mut self,
        params: &Arc<Mutex<Vec<(Wallet, ArbitraryIdStamp)>>>,
    ) -> Self {
        self.build_blockchain_agent_params = params.clone();
        self
    }

    pub fn build_blockchain_agent_result(
        self,
        result: Result<Box<dyn BlockchainAgent>, String>,
    ) -> Self {
        self.build_blockchain_agent_results
            .borrow_mut()
            .push(result);
        self
    }

    pub fn send_batch_of_payables_params(
        mut self,
        params: &Arc<
            Mutex<
                Vec<(
                    ArbitraryIdStamp,
                    Recipient<PendingPayableFingerprintSeeds>,
                    Vec<PayableAccount>,
                )>,
            >,
        >,
    ) -> Self {
        self.send_batch_of_payables_params = params.clone();
        self
    }

    pub fn send_batch_of_payables_result(
        self,
        result: Result<Vec<ProcessedPayableFallible>, PayableTransactionError>,
    ) -> Self {
        self.send_batch_of_payables_results
            .borrow_mut()
            .push(result);
        self
    }

<<<<<<< HEAD
=======
    pub fn get_transaction_fee_balance_params(mut self, params: &Arc<Mutex<Vec<Wallet>>>) -> Self {
        self.get_transaction_fee_balance_params = params.clone();
        self
    }

    pub fn get_transaction_fee_balance_result(self, result: ResultForBalance) -> Self {
        self.get_transaction_fee_balance_results
            .borrow_mut()
            .push(result);
        self
    }

    pub fn get_token_balance_params(mut self, params: &Arc<Mutex<Vec<Wallet>>>) -> Self {
        self.get_token_balance_params = params.clone();
        self
    }

    pub fn get_token_balance_result(self, result: ResultForBalance) -> Self {
        self.get_token_balance_results.borrow_mut().push(result);
        self
    }

    pub fn contract_address_result(self, address: Address) -> Self {
        self.contract_address_results.borrow_mut().push(address);
        self
    }

    pub fn get_transaction_count_params(mut self, params: &Arc<Mutex<Vec<Wallet>>>) -> Self {
        self.get_transaction_count_parameters = params.clone();
        self
    }

    pub fn get_transaction_count_result(self, result: BlockchainResult<U256>) -> Self {
        self.get_transaction_count_results.borrow_mut().push(result);
        self
    }

>>>>>>> 60eb430d
    pub fn get_transaction_receipt_params(mut self, params: &Arc<Mutex<Vec<H256>>>) -> Self {
        self.get_transaction_receipt_params = params.clone();
        self
    }

    pub fn get_transaction_receipt_result(self, result: ResultForReceipt) -> Self {
        self.get_transaction_receipt_results
            .borrow_mut()
            .push(result);
        self
    }

    set_arbitrary_id_stamp_in_mock_impl!();
}

#[derive(Debug, Default, Clone)]
pub struct TestTransport {
    // neither prepare_results or send_results can be effectively implemented the traditional way,
    // their queue would never progress and would return always the first prepared result despite
    // taking multiple calls; the reason is that the Web3 library tends to clone (!!) the transport
    // and by doing that, removing one element affects just the current clone, and next time an intact
    // version of the same full queue will come in again as another individualistic clone
    prepare_params: Arc<Mutex<Vec<(String, Vec<rpc::Value>)>>>,
    send_params: Arc<Mutex<Vec<(RequestId, rpc::Call)>>>,
    send_results: RefCell<VecDeque<rpc::Value>>,
    send_batch_params: Arc<Mutex<Vec<Vec<(RequestId, rpc::Call)>>>>,
    send_batch_results: RefCell<Vec<Vec<Result<rpc::Value, web3::Error>>>>,
    //to check inheritance from a certain descendant, be proving a relation with reference counting
    reference_counter_opt: Option<Arc<()>>,
}

impl Transport for TestTransport {
    type Out = web3::Result<rpc::Value>;

    fn prepare(&self, method: &str, params: Vec<rpc::Value>) -> (RequestId, rpc::Call) {
        let request = web3::helpers::build_request(1, method, params.clone());
        let mut prepare_params = self.prepare_params.lock().unwrap();
        prepare_params.push((method.to_string(), params));
        (prepare_params.len(), request)
    }

    fn send(&self, id: RequestId, request: rpc::Call) -> Self::Out {
        self.send_params.lock().unwrap().push((id, request.clone()));
        match self.send_results.borrow_mut().pop_front() {
            Some(response) => Box::new(futures::finished(response)),
            None => {
                println!("Unexpected request (id: {:?}): {:?}", id, request);
                Box::new(futures::failed(Web3Error::Unreachable))
            }
        }
    }
}

impl BatchTransport for TestTransport {
    type Batch = web3::Result<Vec<Result<rpc::Value, web3::Error>>>;

    fn send_batch<T>(&self, requests: T) -> Self::Batch
    where
        T: IntoIterator<Item = (RequestId, rpc::Call)>,
    {
        self.send_batch_params
            .lock()
            .unwrap()
            .push(requests.into_iter().collect());
        let response = self.send_batch_results.borrow_mut().remove(0);
        Box::new(futures::finished(response))
    }
}

impl TestTransport {
    pub fn prepare_params(mut self, params: &Arc<Mutex<Vec<(String, Vec<rpc::Value>)>>>) -> Self {
        self.prepare_params = params.clone();
        self
    }

    //why prepare_result missing? Look up for a comment at the struct

    pub fn send_params(mut self, params: &Arc<Mutex<Vec<(RequestId, rpc::Call)>>>) -> Self {
        self.send_params = params.clone();
        self
    }

    pub fn send_result(self, rpc_call_response: rpc::Value) -> Self {
        self.send_results.borrow_mut().push_back(rpc_call_response);
        self
    }

    pub fn send_batch_params(
        mut self,
        params: &Arc<Mutex<Vec<Vec<(RequestId, rpc::Call)>>>>,
    ) -> Self {
        self.send_batch_params = params.clone();
        self
    }

    pub fn send_batch_result(
        self,
        batched_responses: Vec<Result<rpc::Value, web3::Error>>,
    ) -> Self {
        self.send_batch_results.borrow_mut().push(batched_responses);
        self
    }

    pub fn initiate_reference_counter(mut self, reference_arc: &Arc<()>) -> Self {
        self.reference_counter_opt = Some(reference_arc.clone());
        self
    }
}

pub fn make_fake_event_loop_handle() -> EventLoopHandle {
    Http::with_max_parallel("http://86.75.30.9", REQUESTS_IN_PARALLEL)
        .unwrap()
        .0
}

#[derive(Default)]
pub struct BatchPayableToolsFactoryMock<T> {
    make_results: RefCell<Vec<Box<dyn BatchPayableTools<T>>>>,
}

impl<T> BatchPayableToolsFactoryMock<T> {
    pub fn make_result(self, result: Box<dyn BatchPayableTools<T>>) -> Self {
        self.make_results.borrow_mut().push(result);
        self
    }
}

#[derive(Default)]
pub struct BatchPayableToolsMock<T: BatchTransport> {
    sign_transaction_params: Arc<
        Mutex<
            Vec<(
                TransactionParameters,
                Web3<Batch<T>>,
                secp256k1secrets::key::SecretKey,
            )>,
        >,
    >,
    sign_transaction_results: RefCell<Vec<Result<SignedTransaction, Web3Error>>>,
    append_transaction_to_batch_params: Arc<Mutex<Vec<(Bytes, Web3<Batch<T>>)>>>,
    //append_transaction_to_batch returns just the unit type
    //batch_wide_timestamp doesn't have params
    batch_wide_timestamp_results: RefCell<Vec<SystemTime>>,
    send_new_payable_fingerprints_seeds_params: Arc<
        Mutex<
            Vec<(
                SystemTime,
                Recipient<PendingPayableFingerprintSeeds>,
                Vec<(H256, u128)>,
            )>,
        >,
    >,
    //new_payable_fingerprints returns just the unit type
    submit_batch_params: Arc<Mutex<Vec<Web3<Batch<T>>>>>,
    submit_batch_results:
        RefCell<Vec<Result<Vec<web3::transports::Result<rpc::Value>>, Web3Error>>>,
}

impl<T: BatchTransport> BatchPayableTools<T> for BatchPayableToolsMock<T> {
    fn sign_transaction(
        &self,
        transaction_params: TransactionParameters,
        web3: &Web3<Batch<T>>,
        key: &secp256k1secrets::key::SecretKey,
    ) -> Result<SignedTransaction, Web3Error> {
        self.sign_transaction_params.lock().unwrap().push((
            transaction_params.clone(),
            web3.clone(),
            key.clone(),
        ));
        self.sign_transaction_results.borrow_mut().remove(0)
    }

    fn append_transaction_to_batch(&self, signed_transaction: Bytes, web3: &Web3<Batch<T>>) {
        self.append_transaction_to_batch_params
            .lock()
            .unwrap()
            .push((signed_transaction, web3.clone()));
    }

    fn batch_wide_timestamp(&self) -> SystemTime {
        self.batch_wide_timestamp_results.borrow_mut().remove(0)
    }

    fn send_new_payable_fingerprints_seeds(
        &self,
        batch_wide_timestamp: SystemTime,
        pp_fingerprint_sub: &Recipient<PendingPayableFingerprintSeeds>,
        hashes_and_balances: &[(H256, u128)],
    ) {
        self.send_new_payable_fingerprints_seeds_params
            .lock()
            .unwrap()
            .push((
                batch_wide_timestamp,
                (*pp_fingerprint_sub).clone(),
                hashes_and_balances.to_vec(),
            ));
    }

    fn submit_batch(
        &self,
        web3: &Web3<Batch<T>>,
    ) -> Result<Vec<web3::transports::Result<rpc::Value>>, Web3Error> {
        self.submit_batch_params.lock().unwrap().push(web3.clone());
        self.submit_batch_results.borrow_mut().remove(0)
    }
}

impl<T: BatchTransport> BatchPayableToolsMock<T> {
    pub fn sign_transaction_params(
        mut self,
        params: &Arc<
            Mutex<
                Vec<(
                    TransactionParameters,
                    Web3<Batch<T>>,
                    secp256k1secrets::key::SecretKey,
                )>,
            >,
        >,
    ) -> Self {
        self.sign_transaction_params = params.clone();
        self
    }

    pub fn sign_transaction_result(self, result: Result<SignedTransaction, Web3Error>) -> Self {
        self.sign_transaction_results.borrow_mut().push(result);
        self
    }

    pub fn batch_wide_timestamp_result(self, result: SystemTime) -> Self {
        self.batch_wide_timestamp_results.borrow_mut().push(result);
        self
    }

    pub fn send_new_payable_fingerprint_credentials_params(
        mut self,
        params: &Arc<
            Mutex<
                Vec<(
                    SystemTime,
                    Recipient<PendingPayableFingerprintSeeds>,
                    Vec<(H256, u128)>,
                )>,
            >,
        >,
    ) -> Self {
        self.send_new_payable_fingerprints_seeds_params = params.clone();
        self
    }

    pub fn append_transaction_to_batch_params(
        mut self,
        params: &Arc<Mutex<Vec<(Bytes, Web3<Batch<T>>)>>>,
    ) -> Self {
        self.append_transaction_to_batch_params = params.clone();
        self
    }

    pub fn submit_batch_params(mut self, params: &Arc<Mutex<Vec<Web3<Batch<T>>>>>) -> Self {
        self.submit_batch_params = params.clone();
        self
    }

    pub fn submit_batch_result(
        self,
        result: Result<Vec<web3::transports::Result<rpc::Value>>, Web3Error>,
    ) -> Self {
        self.submit_batch_results.borrow_mut().push(result);
        self
    }
}

pub fn make_default_signed_transaction() -> SignedTransaction {
    SignedTransaction {
        message_hash: Default::default(),
        v: 0,
        r: Default::default(),
        s: Default::default(),
        raw_transaction: Default::default(),
        transaction_hash: Default::default(),
    }
}

pub fn make_tx_hash(base: u32) -> H256 {
    H256::from_uint(&U256::from(base))
}

pub fn all_chains() -> [Chain; 4] {
    [
        Chain::EthMainnet,
        Chain::PolyMainnet,
        Chain::PolyMumbai,
        Chain::Dev,
    ]
}<|MERGE_RESOLUTION|>--- conflicted
+++ resolved
@@ -15,12 +15,8 @@
 use std::sync::{Arc, Mutex};
 use std::time::SystemTime;
 
-<<<<<<< HEAD
-use crate::accountant::database_access_objects::payable_dao::PayableAccount;
+use crate::accountant::db_access_objects::payable_dao::PayableAccount;
 use crate::accountant::scanners::mid_scan_msg_handling::payable_scanner::blockchain_agent::BlockchainAgent;
-=======
-use crate::accountant::db_access_objects::payable_dao::PayableAccount;
->>>>>>> 60eb430d
 use crate::blockchain::batch_payable_tools::BatchPayableTools;
 use crate::blockchain::blockchain_interface::blockchain_interface_web3::REQUESTS_IN_PARALLEL;
 use crate::blockchain::blockchain_interface::rpc_helpers::RPCHelpers;
@@ -79,13 +75,6 @@
     >,
     send_batch_of_payables_results:
         RefCell<Vec<Result<Vec<ProcessedPayableFallible>, PayableTransactionError>>>,
-<<<<<<< HEAD
-=======
-    get_transaction_fee_balance_params: Arc<Mutex<Vec<Wallet>>>,
-    get_transaction_fee_balance_results: RefCell<Vec<ResultForBalance>>,
-    get_token_balance_params: Arc<Mutex<Vec<Wallet>>>,
-    get_token_balance_results: RefCell<Vec<ResultForBalance>>,
->>>>>>> 60eb430d
     get_transaction_receipt_params: Arc<Mutex<Vec<H256>>>,
     get_transaction_receipt_results: RefCell<Vec<ResultForReceipt>>,
     arbitrary_id_stamp_opt: Option<ArbitraryIdStamp>,
@@ -126,54 +115,12 @@
         new_fingerprints_recipient: &Recipient<PendingPayableFingerprintSeeds>,
         accounts: &[PayableAccount],
     ) -> Result<Vec<ProcessedPayableFallible>, PayableTransactionError> {
-<<<<<<< HEAD
         self.send_batch_of_payables_params.lock().unwrap().push((
             agent.arbitrary_id_stamp(),
             new_fingerprints_recipient.clone(),
             accounts.to_vec(),
         ));
         self.send_batch_of_payables_results.borrow_mut().remove(0)
-=======
-        self.send_payables_within_batch_params
-            .lock()
-            .unwrap()
-            .push((
-                consuming_wallet.clone(),
-                gas_price,
-                last_nonce,
-                new_fingerprints_recipient.clone(),
-                accounts.to_vec(),
-            ));
-        self.send_payables_within_batch_results
-            .borrow_mut()
-            .remove(0)
-    }
-
-    fn get_transaction_fee_balance(&self, address: &Wallet) -> ResultForBalance {
-        self.get_transaction_fee_balance_params
-            .lock()
-            .unwrap()
-            .push(address.clone());
-        self.get_transaction_fee_balance_results
-            .borrow_mut()
-            .remove(0)
-    }
-
-    fn get_token_balance(&self, address: &Wallet) -> ResultForBalance {
-        self.get_token_balance_params
-            .lock()
-            .unwrap()
-            .push(address.clone());
-        self.get_token_balance_results.borrow_mut().remove(0)
-    }
-
-    fn get_transaction_count(&self, wallet: &Wallet) -> ResultForNonce {
-        self.get_transaction_count_parameters
-            .lock()
-            .unwrap()
-            .push(wallet.clone());
-        self.get_transaction_count_results.borrow_mut().remove(0)
->>>>>>> 60eb430d
     }
 
     fn get_transaction_receipt(&self, hash: H256) -> ResultForReceipt {
@@ -247,46 +194,6 @@
         self
     }
 
-<<<<<<< HEAD
-=======
-    pub fn get_transaction_fee_balance_params(mut self, params: &Arc<Mutex<Vec<Wallet>>>) -> Self {
-        self.get_transaction_fee_balance_params = params.clone();
-        self
-    }
-
-    pub fn get_transaction_fee_balance_result(self, result: ResultForBalance) -> Self {
-        self.get_transaction_fee_balance_results
-            .borrow_mut()
-            .push(result);
-        self
-    }
-
-    pub fn get_token_balance_params(mut self, params: &Arc<Mutex<Vec<Wallet>>>) -> Self {
-        self.get_token_balance_params = params.clone();
-        self
-    }
-
-    pub fn get_token_balance_result(self, result: ResultForBalance) -> Self {
-        self.get_token_balance_results.borrow_mut().push(result);
-        self
-    }
-
-    pub fn contract_address_result(self, address: Address) -> Self {
-        self.contract_address_results.borrow_mut().push(address);
-        self
-    }
-
-    pub fn get_transaction_count_params(mut self, params: &Arc<Mutex<Vec<Wallet>>>) -> Self {
-        self.get_transaction_count_parameters = params.clone();
-        self
-    }
-
-    pub fn get_transaction_count_result(self, result: BlockchainResult<U256>) -> Self {
-        self.get_transaction_count_results.borrow_mut().push(result);
-        self
-    }
-
->>>>>>> 60eb430d
     pub fn get_transaction_receipt_params(mut self, params: &Arc<Mutex<Vec<H256>>>) -> Self {
         self.get_transaction_receipt_params = params.clone();
         self
