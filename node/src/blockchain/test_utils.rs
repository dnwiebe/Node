// Copyright (c) 2019, MASQ (https://masq.ai) and/or its affiliates. All rights reserved.

#![cfg(test)]

<<<<<<< HEAD
use crate::blockchain::blockchain_interface::REQUESTS_IN_PARALLEL;
use crate::blockchain::tool_wrappers::{
    NotifyHandle, NotifyLaterHandle, SendTransactionToolWrapper,
};
use actix::{Message, SpawnHandle};
use bip39::{Language, Mnemonic, Seed};
use ethereum_types::H256;
use jsonrpc_core as rpc;
use std::cell::RefCell;
use std::collections::VecDeque;
use std::rc::Rc;
use std::sync::{Arc, Mutex};
use std::time::{Duration, SystemTime};
use web3::transports::{EventLoopHandle, Http};
use web3::types::{Bytes, SignedTransaction, TransactionParameters};
use web3::Error as Web3Error;
use web3::{RequestId, Transport};
=======
use crate::blockchain::blockchain_interface::{
    Balance, BlockchainError, BlockchainInterface, BlockchainResult, Nonce, Transaction,
    Transactions,
};
use crate::sub_lib::wallet::Wallet;
use bip39::{Language, Mnemonic, Seed};
use std::cell::RefCell;
use std::sync::{Arc, Mutex};
use web3::types::{Address, H256, U256};
>>>>>>> a2a58870

pub fn make_meaningless_phrase() -> String {
    "phrase donate agent satoshi burst end company pear obvious achieve depth advice".to_string()
}

pub fn make_meaningless_seed() -> Seed {
    let mnemonic = Mnemonic::from_phrase(make_meaningless_phrase(), Language::English).unwrap();
    Seed::new(&mnemonic, "passphrase")
}

<<<<<<< HEAD
#[derive(Debug, Default, Clone)]
pub struct TestTransport {
    asserted: usize,
    requests: Rc<RefCell<Vec<(String, Vec<rpc::Value>)>>>,
    responses: Rc<RefCell<VecDeque<rpc::Value>>>,
}

impl Transport for TestTransport {
    type Out = web3::Result<rpc::Value>;

    fn prepare(&self, method: &str, params: Vec<rpc::Value>) -> (RequestId, rpc::Call) {
        let request = web3::helpers::build_request(1, method, params.clone());
        self.requests.borrow_mut().push((method.into(), params));
        (self.requests.borrow().len(), request)
    }

    fn send(&self, id: RequestId, request: rpc::Call) -> Self::Out {
        match self.responses.borrow_mut().pop_front() {
            Some(response) => Box::new(futures::finished(response)),
            None => {
                println!("Unexpected request (id: {:?}): {:?}", id, request);
                Box::new(futures::failed(Web3Error::Unreachable))
            }
        }
    }
}

impl TestTransport {
    pub fn add_response(&mut self, value: rpc::Value) {
        self.responses.borrow_mut().push_back(value);
    }

    pub fn assert_request(&mut self, method: &str, params: &[String]) {
        let idx = self.asserted;
        self.asserted += 1;

        let (m, p) = self
            .requests
            .borrow()
            .get(idx)
            .expect("Expected result.")
            .clone();
        assert_eq!(&m, method);
        let p: Vec<String> = p
            .into_iter()
            .map(|p| serde_json::to_string(&p).unwrap())
            .collect();
        assert_eq!(p, params);
    }

    pub fn assert_no_more_requests(&mut self) {
        let requests = self.requests.borrow();
        assert_eq!(
            self.asserted,
            requests.len(),
            "Expected no more requests, got: {:?}",
            &requests[self.asserted..]
        );
    }
}

pub fn make_fake_event_loop_handle() -> EventLoopHandle {
    Http::with_max_parallel("http://86.75.30.9", REQUESTS_IN_PARALLEL)
        .unwrap()
        .0
}

#[derive(Default)]
pub struct SendTransactionToolWrapperFactoryMock {
    make_results: RefCell<Vec<Box<dyn SendTransactionToolWrapper>>>,
}

impl SendTransactionToolWrapperFactoryMock {
    pub fn make_result(self, result: Box<dyn SendTransactionToolWrapper>) -> Self {
        self.make_results.borrow_mut().push(result);
        self
    }
}

#[derive(Default, Debug)]
pub struct SendTransactionToolWrapperMock {
    sign_transaction_params:
        Arc<Mutex<Vec<(TransactionParameters, secp256k1secrets::key::SecretKey)>>>,
    sign_transaction_results: RefCell<Vec<Result<SignedTransaction, Web3Error>>>,
    order_payment_backup_params: Arc<Mutex<Vec<(u16, u64)>>>,
    order_payment_backup_results: RefCell<Vec<SystemTime>>,
    send_raw_transaction_params: Arc<Mutex<Vec<Bytes>>>,
    send_raw_transaction_results: RefCell<Vec<Result<H256, Web3Error>>>,
}

impl SendTransactionToolWrapper for SendTransactionToolWrapperMock {
    fn sign_transaction(
        &self,
        transaction_params: TransactionParameters,
        key: &secp256k1secrets::key::SecretKey,
    ) -> Result<SignedTransaction, Web3Error> {
        self.sign_transaction_params
            .lock()
            .unwrap()
            .push((transaction_params.clone(), key.clone()));
        self.sign_transaction_results.borrow_mut().remove(0)
    }

    fn order_payment_backup(&self, rowid: u16, amount: u64) -> SystemTime {
        self.order_payment_backup_params
            .lock()
            .unwrap()
            .push((rowid, amount));
        self.order_payment_backup_results.borrow_mut().remove(0)
    }

    fn send_raw_transaction(&self, rlp: Bytes) -> Result<H256, Web3Error> {
        self.send_raw_transaction_params.lock().unwrap().push(rlp);
        self.send_raw_transaction_results.borrow_mut().remove(0)
    }
}

impl SendTransactionToolWrapperMock {
    pub fn sign_transaction_params(
        mut self,
        params: &Arc<Mutex<Vec<(TransactionParameters, secp256k1secrets::key::SecretKey)>>>,
    ) -> Self {
        self.sign_transaction_params = params.clone();
        self
    }
    pub fn sign_transaction_result(self, result: Result<SignedTransaction, Web3Error>) -> Self {
        self.sign_transaction_results.borrow_mut().push(result);
        self
    }

    pub fn order_payment_backup_params(mut self, params: &Arc<Mutex<Vec<(u16, u64)>>>) -> Self {
        self.order_payment_backup_params = params.clone();
        self
    }

    pub fn order_payment_backup_result(self, result: SystemTime) -> Self {
        self.order_payment_backup_results.borrow_mut().push(result);
        self
    }

    pub fn send_raw_transaction_params(mut self, params: &Arc<Mutex<Vec<Bytes>>>) -> Self {
        self.send_raw_transaction_params = params.clone();
        self
    }
    pub fn send_raw_transaction_result(self, result: Result<H256, Web3Error>) -> Self {
        self.send_raw_transaction_results.borrow_mut().push(result);
        self
    }
}

pub fn make_default_signed_transaction() -> SignedTransaction {
    SignedTransaction {
        message_hash: Default::default(),
        v: 0,
        r: Default::default(),
        s: Default::default(),
        raw_transaction: Default::default(),
        transaction_hash: Default::default(),
    }
}

pub struct NotifyLaterHandleMock<T> {
    notify_later_params: Arc<Mutex<Vec<(T, Duration)>>>, //I care only about the params; realize that it's hard to test self addressed messages if you cannot mock yourself
}

impl<T: Message> Default for NotifyLaterHandleMock<T> {
    fn default() -> Self {
        Self {
            notify_later_params: Arc::new(Mutex::new(vec![])),
        }
    }
}

impl<T: Message> NotifyLaterHandleMock<T> {
    pub fn notify_later_params(mut self, params: &Arc<Mutex<Vec<(T, Duration)>>>) -> Self {
        self.notify_later_params = params.clone();
        self
    }
}

impl<T: Message + Clone> NotifyLaterHandle<T> for NotifyLaterHandleMock<T> {
    fn notify_later<'a>(
        &'a self,
        msg: T,
        interval: Duration,
        mut closure: Box<dyn FnMut(T, Duration) -> SpawnHandle + 'a>,
    ) -> SpawnHandle {
        self.notify_later_params
            .lock()
            .unwrap()
            .push((msg.clone(), interval.clone()));
        if !cfg!(test) {
            panic!("this shouldn't run outside a test")
        }
        closure(msg, interval)
    }
}

pub struct NotifyHandleMock<T> {
    notify_params: Arc<Mutex<Vec<T>>>, //I care only about the params; realize that it's hard to test self addressed messages if you cannot mock yourself
}

impl<T: Message> Default for NotifyHandleMock<T> {
    fn default() -> Self {
        Self {
            notify_params: Arc::new(Mutex::new(vec![])),
        }
    }
}

impl<T: Message> NotifyHandleMock<T> {
    pub fn notify_params(mut self, params: &Arc<Mutex<Vec<T>>>) -> Self {
        self.notify_params = params.clone();
        self
    }
}

impl<T: Message + Clone> NotifyHandle<T> for NotifyHandleMock<T> {
    fn notify<'a>(&'a self, msg: T, mut closure: Box<dyn FnMut(T) + 'a>) {
        self.notify_params.lock().unwrap().push(msg.clone());
        if !cfg!(test) {
            panic!("this shouldn't run outside a test")
        }
        closure(msg)
=======
#[derive(Debug, Default)]
pub struct BlockchainInterfaceMock {
    pub retrieve_transactions_parameters: Arc<Mutex<Vec<(u64, Wallet)>>>,
    pub retrieve_transactions_results: RefCell<Vec<BlockchainResult<Vec<Transaction>>>>,
    pub send_transaction_parameters: Arc<Mutex<Vec<(Wallet, Wallet, u64, U256, u64)>>>,
    pub send_transaction_results: RefCell<Vec<BlockchainResult<H256>>>,
    pub contract_address_results: RefCell<Vec<Address>>,
    pub get_transaction_count_parameters: Arc<Mutex<Vec<Wallet>>>,
    pub get_transaction_count_results: RefCell<Vec<Nonce>>,
}

impl BlockchainInterfaceMock {
    pub fn retrieve_transactions_result(
        self,
        result: Result<Vec<Transaction>, BlockchainError>,
    ) -> Self {
        self.retrieve_transactions_results.borrow_mut().push(result);
        self
    }

    pub fn send_transaction_params(
        mut self,
        params: &Arc<Mutex<Vec<(Wallet, Wallet, u64, U256, u64)>>>,
    ) -> Self {
        self.send_transaction_parameters = params.clone();
        self
    }

    pub fn send_transaction_result(self, result: BlockchainResult<H256>) -> Self {
        self.send_transaction_results.borrow_mut().push(result);
        self
    }

    pub fn contract_address_result(self, address: Address) -> Self {
        self.contract_address_results.borrow_mut().push(address);
        self
    }

    pub fn get_transaction_count_params(mut self, params: &Arc<Mutex<Vec<Wallet>>>) -> Self {
        self.get_transaction_count_parameters = params.clone();
        self
    }

    pub fn get_transaction_count_result(self, result: Nonce) -> Self {
        self.get_transaction_count_results.borrow_mut().push(result);
        self
    }
}

impl BlockchainInterface for BlockchainInterfaceMock {
    fn contract_address(&self) -> Address {
        self.contract_address_results.borrow_mut().remove(0)
    }

    fn retrieve_transactions(&self, start_block: u64, recipient: &Wallet) -> Transactions {
        self.retrieve_transactions_parameters
            .lock()
            .unwrap()
            .push((start_block, recipient.clone()));
        self.retrieve_transactions_results.borrow_mut().remove(0)
    }

    fn send_transaction(
        &self,
        consuming_wallet: &Wallet,
        recipient: &Wallet,
        amount: u64,
        nonce: U256,
        gas_price: u64,
    ) -> BlockchainResult<H256> {
        self.send_transaction_parameters.lock().unwrap().push((
            consuming_wallet.clone(),
            recipient.clone(),
            amount,
            nonce,
            gas_price,
        ));
        self.send_transaction_results.borrow_mut().remove(0)
    }

    fn get_eth_balance(&self, _address: &Wallet) -> Balance {
        unimplemented!()
    }

    fn get_token_balance(&self, _address: &Wallet) -> Balance {
        unimplemented!()
    }

    fn get_transaction_count(&self, wallet: &Wallet) -> Nonce {
        self.get_transaction_count_parameters
            .lock()
            .unwrap()
            .push(wallet.clone());
        self.get_transaction_count_results.borrow_mut().remove(0)
>>>>>>> a2a58870
    }
}<|MERGE_RESOLUTION|>--- conflicted
+++ resolved
@@ -2,11 +2,14 @@
 
 #![cfg(test)]
 
-<<<<<<< HEAD
-use crate::blockchain::blockchain_interface::REQUESTS_IN_PARALLEL;
+use crate::blockchain::blockchain_interface::{
+    Balance, BlockchainError, BlockchainInterface, BlockchainResult, Nonce, Transaction,
+    Transactions, TxReceipt, REQUESTS_IN_PARALLEL,
+};
 use crate::blockchain::tool_wrappers::{
-    NotifyHandle, NotifyLaterHandle, SendTransactionToolWrapper,
+    NotifyHandle, NotifyLaterHandle, PaymentBackupRecipientWrapper, SendTransactionToolWrapper,
 };
+use crate::sub_lib::wallet::Wallet;
 use actix::{Message, SpawnHandle};
 use bip39::{Language, Mnemonic, Seed};
 use ethereum_types::H256;
@@ -17,20 +20,9 @@
 use std::sync::{Arc, Mutex};
 use std::time::{Duration, SystemTime};
 use web3::transports::{EventLoopHandle, Http};
-use web3::types::{Bytes, SignedTransaction, TransactionParameters};
+use web3::types::{Address, Bytes, SignedTransaction, TransactionParameters, U256};
 use web3::Error as Web3Error;
 use web3::{RequestId, Transport};
-=======
-use crate::blockchain::blockchain_interface::{
-    Balance, BlockchainError, BlockchainInterface, BlockchainResult, Nonce, Transaction,
-    Transactions,
-};
-use crate::sub_lib::wallet::Wallet;
-use bip39::{Language, Mnemonic, Seed};
-use std::cell::RefCell;
-use std::sync::{Arc, Mutex};
-use web3::types::{Address, H256, U256};
->>>>>>> a2a58870
 
 pub fn make_meaningless_phrase() -> String {
     "phrase donate agent satoshi burst end company pear obvious achieve depth advice".to_string()
@@ -41,7 +33,252 @@
     Seed::new(&mnemonic, "passphrase")
 }
 
-<<<<<<< HEAD
+#[derive(Default)]
+pub struct BlockchainInterfaceMock {
+    retrieve_transactions_parameters: Arc<Mutex<Vec<(u64, Wallet)>>>,
+    retrieve_transactions_results: RefCell<Vec<BlockchainResult<Vec<Transaction>>>>,
+    send_transaction_parameters: Arc<Mutex<Vec<(Wallet, Wallet, u64, U256, u64)>>>,
+    send_transaction_results: RefCell<Vec<BlockchainResult<(H256, SystemTime)>>>,
+    get_transaction_receipt_params: Arc<Mutex<Vec<H256>>>,
+    get_transaction_receipt_results: RefCell<Vec<TxReceipt>>,
+    send_transaction_tools_results: RefCell<Vec<Box<dyn SendTransactionToolWrapper>>>,
+    contract_address_results: RefCell<Vec<Address>>,
+    get_transaction_count_parameters: Arc<Mutex<Vec<Wallet>>>,
+    get_transaction_count_results: RefCell<Vec<BlockchainResult<U256>>>,
+}
+
+impl BlockchainInterfaceMock {
+    pub fn retrieve_transactions_params(mut self, params: &Arc<Mutex<Vec<(u64, Wallet)>>>) -> Self {
+        self.retrieve_transactions_parameters = params.clone();
+        self
+    }
+
+    pub fn retrieve_transactions_result(
+        self,
+        result: Result<Vec<Transaction>, BlockchainError>,
+    ) -> Self {
+        self.retrieve_transactions_results.borrow_mut().push(result);
+        self
+    }
+
+    pub fn send_transaction_params(
+        mut self,
+        params: &Arc<Mutex<Vec<(Wallet, Wallet, u64, U256, u64)>>>,
+    ) -> Self {
+        self.send_transaction_parameters = params.clone();
+        self
+    }
+
+    pub fn send_transaction_result(self, result: BlockchainResult<(H256, SystemTime)>) -> Self {
+        self.send_transaction_results.borrow_mut().push(result);
+        self
+    }
+
+    pub fn contract_address_result(self, address: Address) -> Self {
+        self.contract_address_results.borrow_mut().push(address);
+        self
+    }
+
+    pub fn get_transaction_count_params(mut self, params: &Arc<Mutex<Vec<Wallet>>>) -> Self {
+        self.get_transaction_count_parameters = params.clone();
+        self
+    }
+
+    pub fn get_transaction_count_result(self, result: BlockchainResult<U256>) -> Self {
+        self.get_transaction_count_results.borrow_mut().push(result);
+        self
+    }
+
+    pub fn get_transaction_receipt_params(mut self, params: &Arc<Mutex<Vec<H256>>>) -> Self {
+        self.get_transaction_receipt_params = params.clone();
+        self
+    }
+
+    pub fn get_transaction_receipt_result(self, result: TxReceipt) -> Self {
+        self.get_transaction_receipt_results
+            .borrow_mut()
+            .push(result);
+        self
+    }
+
+    pub fn send_transaction_tools_result(
+        self,
+        result: Box<dyn SendTransactionToolWrapper>,
+    ) -> Self {
+        self.send_transaction_tools_results
+            .borrow_mut()
+            .push(result);
+        self
+    }
+}
+
+impl BlockchainInterface for BlockchainInterfaceMock {
+    fn contract_address(&self) -> Address {
+        self.contract_address_results.borrow_mut().remove(0)
+    }
+
+    fn retrieve_transactions(&self, start_block: u64, recipient: &Wallet) -> Transactions {
+        self.retrieve_transactions_parameters
+            .lock()
+            .unwrap()
+            .push((start_block, recipient.clone()));
+        self.retrieve_transactions_results.borrow_mut().remove(0)
+    }
+
+    fn send_transaction<'a>(
+        &self,
+        consuming_wallet: &Wallet,
+        recipient: &Wallet,
+        amount: u64,
+        nonce: U256,
+        gas_price: u64,
+        pending_payments_rowid: u64,
+        _send_transaction_tools: &'a dyn SendTransactionToolWrapper,
+    ) -> BlockchainResult<(H256, SystemTime)> {
+        self.send_transaction_parameters.lock().unwrap().push((
+            consuming_wallet.clone(),
+            recipient.clone(),
+            amount,
+            nonce,
+            gas_price,
+        ));
+        self.send_transaction_results.borrow_mut().remove(0)
+    }
+
+    fn get_eth_balance(&self, _address: &Wallet) -> Balance {
+        unimplemented!()
+    }
+
+    fn get_token_balance(&self, _address: &Wallet) -> Balance {
+        unimplemented!()
+    }
+
+    fn get_transaction_count(&self, wallet: &Wallet) -> Nonce {
+        self.get_transaction_count_parameters
+            .lock()
+            .unwrap()
+            .push(wallet.clone());
+        self.get_transaction_count_results.borrow_mut().remove(0)
+    }
+
+    fn get_transaction_receipt(&self, hash: H256) -> TxReceipt {
+        self.get_transaction_receipt_params
+            .lock()
+            .unwrap()
+            .push(hash);
+        self.get_transaction_receipt_results.borrow_mut().remove(0)
+    }
+
+    fn send_transaction_tools<'a>(
+        &'a self,
+        backup_recipient: &dyn PaymentBackupRecipientWrapper,
+    ) -> Box<dyn SendTransactionToolWrapper + 'a> {
+        self.send_transaction_tools_results.borrow_mut().remove(0)
+    }
+}
+
+//
+// #[derive(Debug, Default)]
+// pub struct BlockchainInterfaceMock {
+//     pub retrieve_transactions_parameters: Arc<Mutex<Vec<(u64, Wallet)>>>,
+//     pub retrieve_transactions_results: RefCell<Vec<BlockchainResult<Vec<Transaction>>>>,
+//     pub send_transaction_parameters: Arc<Mutex<Vec<(Wallet, Wallet, u64, U256, u64)>>>,
+//     pub send_transaction_results: RefCell<Vec<BlockchainResult<H256>>>,
+//     pub contract_address_results: RefCell<Vec<Address>>,
+//     pub get_transaction_count_parameters: Arc<Mutex<Vec<Wallet>>>,
+//     pub get_transaction_count_results: RefCell<Vec<Nonce>>,
+// }
+//
+// impl BlockchainInterfaceMock {
+//     pub fn retrieve_transactions_result(
+//         self,
+//         result: Result<Vec<Transaction>, BlockchainError>,
+//     ) -> Self {
+//         self.retrieve_transactions_results.borrow_mut().push(result);
+//         self
+//     }
+//
+//     pub fn send_transaction_params(
+//         mut self,
+//         params: &Arc<Mutex<Vec<(Wallet, Wallet, u64, U256, u64)>>>,
+//     ) -> Self {
+//         self.send_transaction_parameters = params.clone();
+//         self
+//     }
+//
+//     pub fn send_transaction_result(self, result: BlockchainResult<H256>) -> Self {
+//         self.send_transaction_results.borrow_mut().push(result);
+//         self
+//     }
+//
+//     pub fn contract_address_result(self, address: Address) -> Self {
+//         self.contract_address_results.borrow_mut().push(address);
+//         self
+//     }
+//
+//     pub fn get_transaction_count_params(mut self, params: &Arc<Mutex<Vec<Wallet>>>) -> Self {
+//         self.get_transaction_count_parameters = params.clone();
+//         self
+//     }
+//
+//     pub fn get_transaction_count_result(self, result: Nonce) -> Self {
+//         self.get_transaction_count_results.borrow_mut().push(result);
+//         self
+//     }
+// }
+//
+// impl BlockchainInterface for BlockchainInterfaceMock {
+//     fn contract_address(&self) -> Address {
+//         self.contract_address_results.borrow_mut().remove(0)
+//     }
+//
+//     fn retrieve_transactions(&self, start_block: u64, recipient: &Wallet) -> Transactions {
+//         self.retrieve_transactions_parameters
+//             .lock()
+//             .unwrap()
+//             .push((start_block, recipient.clone()));
+//         self.retrieve_transactions_results.borrow_mut().remove(0)
+//     }
+//
+//     fn send_transaction(
+//         &self,
+//         consuming_wallet: &Wallet,
+//         recipient: &Wallet,
+//         amount: u64,
+//         nonce: U256,
+//         gas_price: u64,
+//     ) -> BlockchainResult<H256> {
+//         self.send_transaction_parameters.lock().unwrap().push((
+//             consuming_wallet.clone(),
+//             recipient.clone(),
+//             amount,
+//             nonce,
+//             gas_price,
+//         ));
+//         self.send_transaction_results.borrow_mut().remove(0)
+//     }
+//
+//     fn get_eth_balance(&self, _address: &Wallet) -> Balance {
+//         unimplemented!()
+//     }
+//
+//     fn get_token_balance(&self, _address: &Wallet) -> Balance {
+//         unimplemented!()
+//     }
+//
+//     fn get_transaction_count(&self, wallet: &Wallet) -> Nonce {
+//         self.get_transaction_count_parameters
+//             .lock()
+//             .unwrap()
+//             .push(wallet.clone());
+//         self.get_transaction_count_results.borrow_mut().remove(0)
+//     }
+//
+//     fn get_transaction_receipt(&self, hash: H256) -> TxReceipt {
+//         todo!()
+//     }
+// }
+
 #[derive(Debug, Default, Clone)]
 pub struct TestTransport {
     asserted: usize,
@@ -126,8 +363,8 @@
     sign_transaction_params:
         Arc<Mutex<Vec<(TransactionParameters, secp256k1secrets::key::SecretKey)>>>,
     sign_transaction_results: RefCell<Vec<Result<SignedTransaction, Web3Error>>>,
-    order_payment_backup_params: Arc<Mutex<Vec<(u16, u64)>>>,
-    order_payment_backup_results: RefCell<Vec<SystemTime>>,
+    demand_payment_backup_completion_params: Arc<Mutex<Vec<(u64, H256)>>>,
+    demand_payment_backup_completion_results: RefCell<Vec<SystemTime>>,
     send_raw_transaction_params: Arc<Mutex<Vec<Bytes>>>,
     send_raw_transaction_results: RefCell<Vec<Result<H256, Web3Error>>>,
 }
@@ -145,12 +382,14 @@
         self.sign_transaction_results.borrow_mut().remove(0)
     }
 
-    fn order_payment_backup(&self, rowid: u16, amount: u64) -> SystemTime {
-        self.order_payment_backup_params
+    fn demand_payment_backup_completion(&self, rowid: u64, transaction_hash: H256) -> SystemTime {
+        self.demand_payment_backup_completion_params
             .lock()
             .unwrap()
-            .push((rowid, amount));
-        self.order_payment_backup_results.borrow_mut().remove(0)
+            .push((rowid, transaction_hash));
+        self.demand_payment_backup_completion_results
+            .borrow_mut()
+            .remove(0)
     }
 
     fn send_raw_transaction(&self, rlp: Bytes) -> Result<H256, Web3Error> {
@@ -172,13 +411,18 @@
         self
     }
 
-    pub fn order_payment_backup_params(mut self, params: &Arc<Mutex<Vec<(u16, u64)>>>) -> Self {
-        self.order_payment_backup_params = params.clone();
-        self
-    }
-
-    pub fn order_payment_backup_result(self, result: SystemTime) -> Self {
-        self.order_payment_backup_results.borrow_mut().push(result);
+    pub fn demand_payment_backup_completion_params(
+        mut self,
+        params: &Arc<Mutex<Vec<(u64, H256)>>>,
+    ) -> Self {
+        self.demand_payment_backup_completion_params = params.clone();
+        self
+    }
+
+    pub fn demand_payment_backup_completion_result(self, result: SystemTime) -> Self {
+        self.demand_payment_backup_completion_results
+            .borrow_mut()
+            .push(result);
         self
     }
 
@@ -266,101 +510,5 @@
             panic!("this shouldn't run outside a test")
         }
         closure(msg)
-=======
-#[derive(Debug, Default)]
-pub struct BlockchainInterfaceMock {
-    pub retrieve_transactions_parameters: Arc<Mutex<Vec<(u64, Wallet)>>>,
-    pub retrieve_transactions_results: RefCell<Vec<BlockchainResult<Vec<Transaction>>>>,
-    pub send_transaction_parameters: Arc<Mutex<Vec<(Wallet, Wallet, u64, U256, u64)>>>,
-    pub send_transaction_results: RefCell<Vec<BlockchainResult<H256>>>,
-    pub contract_address_results: RefCell<Vec<Address>>,
-    pub get_transaction_count_parameters: Arc<Mutex<Vec<Wallet>>>,
-    pub get_transaction_count_results: RefCell<Vec<Nonce>>,
-}
-
-impl BlockchainInterfaceMock {
-    pub fn retrieve_transactions_result(
-        self,
-        result: Result<Vec<Transaction>, BlockchainError>,
-    ) -> Self {
-        self.retrieve_transactions_results.borrow_mut().push(result);
-        self
-    }
-
-    pub fn send_transaction_params(
-        mut self,
-        params: &Arc<Mutex<Vec<(Wallet, Wallet, u64, U256, u64)>>>,
-    ) -> Self {
-        self.send_transaction_parameters = params.clone();
-        self
-    }
-
-    pub fn send_transaction_result(self, result: BlockchainResult<H256>) -> Self {
-        self.send_transaction_results.borrow_mut().push(result);
-        self
-    }
-
-    pub fn contract_address_result(self, address: Address) -> Self {
-        self.contract_address_results.borrow_mut().push(address);
-        self
-    }
-
-    pub fn get_transaction_count_params(mut self, params: &Arc<Mutex<Vec<Wallet>>>) -> Self {
-        self.get_transaction_count_parameters = params.clone();
-        self
-    }
-
-    pub fn get_transaction_count_result(self, result: Nonce) -> Self {
-        self.get_transaction_count_results.borrow_mut().push(result);
-        self
-    }
-}
-
-impl BlockchainInterface for BlockchainInterfaceMock {
-    fn contract_address(&self) -> Address {
-        self.contract_address_results.borrow_mut().remove(0)
-    }
-
-    fn retrieve_transactions(&self, start_block: u64, recipient: &Wallet) -> Transactions {
-        self.retrieve_transactions_parameters
-            .lock()
-            .unwrap()
-            .push((start_block, recipient.clone()));
-        self.retrieve_transactions_results.borrow_mut().remove(0)
-    }
-
-    fn send_transaction(
-        &self,
-        consuming_wallet: &Wallet,
-        recipient: &Wallet,
-        amount: u64,
-        nonce: U256,
-        gas_price: u64,
-    ) -> BlockchainResult<H256> {
-        self.send_transaction_parameters.lock().unwrap().push((
-            consuming_wallet.clone(),
-            recipient.clone(),
-            amount,
-            nonce,
-            gas_price,
-        ));
-        self.send_transaction_results.borrow_mut().remove(0)
-    }
-
-    fn get_eth_balance(&self, _address: &Wallet) -> Balance {
-        unimplemented!()
-    }
-
-    fn get_token_balance(&self, _address: &Wallet) -> Balance {
-        unimplemented!()
-    }
-
-    fn get_transaction_count(&self, wallet: &Wallet) -> Nonce {
-        self.get_transaction_count_parameters
-            .lock()
-            .unwrap()
-            .push(wallet.clone());
-        self.get_transaction_count_results.borrow_mut().remove(0)
->>>>>>> a2a58870
     }
 }