// Copyright (c) 2019, MASQ (https://masq.ai) and/or its affiliates. All rights reserved.

#![cfg(test)]

use crate::blockchain::blockchain_bridge::PendingPayableFingerprintSeeds;
<<<<<<< HEAD
=======
use crate::blockchain::blockchain_interface::{
    BlockchainError, BlockchainInterface, BlockchainResult, LatestBlockNumber,
    PayableTransactionError, ProcessedPayableFallible, ResultForBalance, ResultForNonce,
    ResultForReceipt, REQUESTS_IN_PARALLEL,
};
>>>>>>> 673763c6
use crate::sub_lib::wallet::Wallet;
use actix::Recipient;
use bip39::{Language, Mnemonic, Seed};
use ethereum_types::{BigEndianHash, H256};
use jsonrpc_core as rpc;
use lazy_static::lazy_static;
use std::cell::RefCell;
use std::collections::VecDeque;
use std::fmt::Debug;
use std::sync::{Arc, Mutex};
use std::time::SystemTime;

use crate::accountant::db_access_objects::payable_dao::PayableAccount;
use crate::accountant::scanners::mid_scan_msg_handling::payable_scanner::blockchain_agent::BlockchainAgent;
use crate::blockchain::batch_payable_tools::BatchPayableTools;
use crate::blockchain::blockchain_interface::blockchain_interface_web3::REQUESTS_IN_PARALLEL;
use crate::blockchain::blockchain_interface::rpc_helpers::RPCHelpers;
use crate::blockchain::blockchain_interface::{
    BlockchainError, BlockchainInterface, PayableTransactionError, ProcessedPayableFallible,
    ResultForReceipt, RetrievedBlockchainTransactions,
};
use crate::db_config::persistent_configuration::PersistentConfiguration;
use crate::set_arbitrary_id_stamp_in_mock_impl;
use crate::test_utils::unshared_test_utils::arbitrary_id_stamp::ArbitraryIdStamp;
use masq_lib::blockchains::chains::Chain;
use web3::transports::{Batch, EventLoopHandle, Http};
use web3::types::{Address, BlockNumber, Bytes, SignedTransaction, TransactionParameters, U256};
use web3::{BatchTransport, Error as Web3Error, Web3};
use web3::{RequestId, Transport};

lazy_static! {
    static ref BIG_MEANINGLESS_PHRASE: Vec<&'static str> = vec![
        "parent", "prevent", "vehicle", "tooth", "crazy", "cruel", "update", "mango", "female",
        "mad", "spread", "plunge", "tiny", "inch", "under", "engine", "enforce", "film", "awesome",
        "plunge", "cloud", "spell", "empower", "pipe",
    ];
}

pub fn make_meaningless_phrase_words() -> Vec<String> {
    BIG_MEANINGLESS_PHRASE
        .iter()
        .map(|word| word.to_string())
        .collect()
}

pub fn make_meaningless_phrase() -> String {
    make_meaningless_phrase_words().join(" ").to_string()
}

pub fn make_meaningless_seed() -> Seed {
    let mnemonic = Mnemonic::from_phrase(&make_meaningless_phrase(), Language::English).unwrap();
    Seed::new(&mnemonic, "passphrase")
}

#[derive(Default)]
pub struct BlockchainInterfaceMock {
    retrieve_transactions_parameters: Arc<Mutex<Vec<(BlockNumber, BlockNumber, Wallet)>>>,
    retrieve_transactions_results:
        RefCell<Vec<Result<RetrievedBlockchainTransactions, BlockchainError>>>,
    build_blockchain_agent_params: Arc<Mutex<Vec<(Wallet, ArbitraryIdStamp)>>>,
    build_blockchain_agent_results: RefCell<Vec<Result<Box<dyn BlockchainAgent>, String>>>,
    send_batch_of_payables_params: Arc<
        Mutex<
            Vec<(
                ArbitraryIdStamp,
                Recipient<PendingPayableFingerprintSeeds>,
                Vec<PayableAccount>,
            )>,
        >,
    >,
    send_batch_of_payables_results:
        RefCell<Vec<Result<Vec<ProcessedPayableFallible>, PayableTransactionError>>>,
    get_transaction_receipt_params: Arc<Mutex<Vec<H256>>>,
    get_transaction_receipt_results: RefCell<Vec<ResultForReceipt>>,
<<<<<<< HEAD
    arbitrary_id_stamp_opt: Option<ArbitraryIdStamp>,
=======
    contract_address_results: RefCell<Vec<Address>>,
    get_transaction_count_parameters: Arc<Mutex<Vec<Wallet>>>,
    get_transaction_count_results: RefCell<Vec<BlockchainResult<U256>>>,
    get_block_number_results: RefCell<Vec<LatestBlockNumber>>,
>>>>>>> 673763c6
}

impl BlockchainInterface for BlockchainInterfaceMock {
    fn contract_address(&self) -> Address {
        unimplemented!("not needed so far")
    }

    fn retrieve_transactions(
        &self,
        start_block: BlockNumber,
        end_block: BlockNumber,
        recipient: &Wallet,
    ) -> Result<RetrievedBlockchainTransactions, BlockchainError> {
        self.retrieve_transactions_parameters.lock().unwrap().push((
            start_block,
            end_block,
            recipient.clone(),
        ));
        self.retrieve_transactions_results.borrow_mut().remove(0)
    }

    fn build_blockchain_agent(
        &self,
        consuming_wallet: &Wallet,
        persistent_config: &dyn PersistentConfiguration,
    ) -> Result<Box<dyn BlockchainAgent>, String> {
        self.build_blockchain_agent_params.lock().unwrap().push((
            consuming_wallet.clone(),
            persistent_config.arbitrary_id_stamp(),
        ));
        self.build_blockchain_agent_results.borrow_mut().remove(0)
    }

    fn send_batch_of_payables(
        &self,
        agent: Box<dyn BlockchainAgent>,
        new_fingerprints_recipient: &Recipient<PendingPayableFingerprintSeeds>,
        accounts: &[PayableAccount],
    ) -> Result<Vec<ProcessedPayableFallible>, PayableTransactionError> {
<<<<<<< HEAD
        self.send_batch_of_payables_params.lock().unwrap().push((
            agent.arbitrary_id_stamp(),
            new_fingerprints_recipient.clone(),
            accounts.to_vec(),
        ));
        self.send_batch_of_payables_results.borrow_mut().remove(0)
=======
        self.send_payables_within_batch_params
            .lock()
            .unwrap()
            .push((
                consuming_wallet.clone(),
                gas_price,
                last_nonce,
                new_fingerprints_recipient.clone(),
                accounts.to_vec(),
            ));
        self.send_payables_within_batch_results
            .borrow_mut()
            .remove(0)
    }

    fn get_block_number(&self) -> LatestBlockNumber {
        self.get_block_number_results.borrow_mut().remove(0)
    }

    fn get_transaction_fee_balance(&self, address: &Wallet) -> ResultForBalance {
        self.get_transaction_fee_balance_params
            .lock()
            .unwrap()
            .push(address.clone());
        self.get_transaction_fee_balance_results
            .borrow_mut()
            .remove(0)
    }

    fn get_token_balance(&self, address: &Wallet) -> ResultForBalance {
        self.get_token_balance_params
            .lock()
            .unwrap()
            .push(address.clone());
        self.get_token_balance_results.borrow_mut().remove(0)
    }

    fn get_transaction_count(&self, wallet: &Wallet) -> ResultForNonce {
        self.get_transaction_count_parameters
            .lock()
            .unwrap()
            .push(wallet.clone());
        self.get_transaction_count_results.borrow_mut().remove(0)
>>>>>>> 673763c6
    }

    fn get_transaction_receipt(&self, hash: H256) -> ResultForReceipt {
        self.get_transaction_receipt_params
            .lock()
            .unwrap()
            .push(hash);
        self.get_transaction_receipt_results.borrow_mut().remove(0)
    }

    fn helpers(&self) -> &dyn RPCHelpers {
        intentionally_blank!()
    }
}

impl BlockchainInterfaceMock {
    pub fn retrieve_transactions_params(
        mut self,
        params: &Arc<Mutex<Vec<(BlockNumber, BlockNumber, Wallet)>>>,
    ) -> Self {
        self.retrieve_transactions_parameters = params.clone();
        self
    }

    pub fn retrieve_transactions_result(
        self,
        result: Result<RetrievedBlockchainTransactions, BlockchainError>,
    ) -> Self {
        self.retrieve_transactions_results.borrow_mut().push(result);
        self
    }

    pub fn build_blockchain_agent_params(
        mut self,
        params: &Arc<Mutex<Vec<(Wallet, ArbitraryIdStamp)>>>,
    ) -> Self {
        self.build_blockchain_agent_params = params.clone();
        self
    }

    pub fn build_blockchain_agent_result(
        self,
        result: Result<Box<dyn BlockchainAgent>, String>,
    ) -> Self {
        self.build_blockchain_agent_results
            .borrow_mut()
            .push(result);
        self
    }

    pub fn send_batch_of_payables_params(
        mut self,
        params: &Arc<
            Mutex<
                Vec<(
                    ArbitraryIdStamp,
                    Recipient<PendingPayableFingerprintSeeds>,
                    Vec<PayableAccount>,
                )>,
            >,
        >,
    ) -> Self {
        self.send_batch_of_payables_params = params.clone();
        self
    }

    pub fn send_batch_of_payables_result(
        self,
        result: Result<Vec<ProcessedPayableFallible>, PayableTransactionError>,
    ) -> Self {
<<<<<<< HEAD
        self.send_batch_of_payables_results
=======
        self.send_payables_within_batch_results
            .borrow_mut()
            .push(result);
        self
    }

    pub fn get_block_number_result(self, result: LatestBlockNumber) -> Self {
        self.get_block_number_results.borrow_mut().push(result);
        self
    }

    pub fn get_transaction_fee_balance_params(mut self, params: &Arc<Mutex<Vec<Wallet>>>) -> Self {
        self.get_transaction_fee_balance_params = params.clone();
        self
    }

    pub fn get_transaction_fee_balance_result(self, result: ResultForBalance) -> Self {
        self.get_transaction_fee_balance_results
>>>>>>> 673763c6
            .borrow_mut()
            .push(result);
        self
    }

    pub fn get_transaction_receipt_params(mut self, params: &Arc<Mutex<Vec<H256>>>) -> Self {
        self.get_transaction_receipt_params = params.clone();
        self
    }

    pub fn get_transaction_receipt_result(self, result: ResultForReceipt) -> Self {
        self.get_transaction_receipt_results
            .borrow_mut()
            .push(result);
        self
    }

    set_arbitrary_id_stamp_in_mock_impl!();
}

#[derive(Debug, Default, Clone)]
pub struct TestTransport {
    // neither prepare_results or send_results can be effectively implemented the traditional way,
    // their queue would never progress and would return always the first prepared result despite
    // taking multiple calls; the reason is that the Web3 library tends to clone (!!) the transport
    // and by doing that, removing one element affects just the current clone, and next time an intact
    // version of the same full queue will come in again as another individualistic clone
    prepare_params: Arc<Mutex<Vec<(String, Vec<rpc::Value>)>>>,
    send_params: Arc<Mutex<Vec<(RequestId, rpc::Call)>>>,
    send_results: RefCell<VecDeque<rpc::Value>>,
    send_batch_params: Arc<Mutex<Vec<Vec<(RequestId, rpc::Call)>>>>,
    send_batch_results: RefCell<Vec<Vec<Result<rpc::Value, web3::Error>>>>,
    //to check inheritance from a certain descendant, be proving a relation with reference counting
    reference_counter_opt: Option<Arc<()>>,
}

impl Transport for TestTransport {
    type Out = web3::Result<rpc::Value>;

    fn prepare(&self, method: &str, params: Vec<rpc::Value>) -> (RequestId, rpc::Call) {
        let request = web3::helpers::build_request(1, method, params.clone());
        let mut prepare_params = self.prepare_params.lock().unwrap();
        prepare_params.push((method.to_string(), params));
        (prepare_params.len(), request)
    }

    fn send(&self, id: RequestId, request: rpc::Call) -> Self::Out {
        self.send_params.lock().unwrap().push((id, request.clone()));
        match self.send_results.borrow_mut().pop_front() {
            Some(response) => Box::new(futures::finished(response)),
            None => {
                println!("Unexpected request (id: {:?}): {:?}", id, request);
                Box::new(futures::failed(Web3Error::Unreachable))
            }
        }
    }
}

impl BatchTransport for TestTransport {
    type Batch = web3::Result<Vec<Result<rpc::Value, web3::Error>>>;

    fn send_batch<T>(&self, requests: T) -> Self::Batch
    where
        T: IntoIterator<Item = (RequestId, rpc::Call)>,
    {
        self.send_batch_params
            .lock()
            .unwrap()
            .push(requests.into_iter().collect());
        let response = self.send_batch_results.borrow_mut().remove(0);
        Box::new(futures::finished(response))
    }
}

impl TestTransport {
    pub fn prepare_params(mut self, params: &Arc<Mutex<Vec<(String, Vec<rpc::Value>)>>>) -> Self {
        self.prepare_params = params.clone();
        self
    }

    //why prepare_result missing? Look up for a comment at the struct

    pub fn send_params(mut self, params: &Arc<Mutex<Vec<(RequestId, rpc::Call)>>>) -> Self {
        self.send_params = params.clone();
        self
    }

    pub fn send_result(self, rpc_call_response: rpc::Value) -> Self {
        self.send_results.borrow_mut().push_back(rpc_call_response);
        self
    }

    pub fn send_batch_params(
        mut self,
        params: &Arc<Mutex<Vec<Vec<(RequestId, rpc::Call)>>>>,
    ) -> Self {
        self.send_batch_params = params.clone();
        self
    }

    pub fn send_batch_result(
        self,
        batched_responses: Vec<Result<rpc::Value, web3::Error>>,
    ) -> Self {
        self.send_batch_results.borrow_mut().push(batched_responses);
        self
    }

    pub fn initiate_reference_counter(mut self, reference_arc: &Arc<()>) -> Self {
        self.reference_counter_opt = Some(reference_arc.clone());
        self
    }
}

pub fn make_fake_event_loop_handle() -> EventLoopHandle {
    Http::with_max_parallel("http://86.75.30.9", REQUESTS_IN_PARALLEL)
        .unwrap()
        .0
}

#[derive(Default)]
pub struct BatchPayableToolsFactoryMock<T> {
    make_results: RefCell<Vec<Box<dyn BatchPayableTools<T>>>>,
}

impl<T> BatchPayableToolsFactoryMock<T> {
    pub fn make_result(self, result: Box<dyn BatchPayableTools<T>>) -> Self {
        self.make_results.borrow_mut().push(result);
        self
    }
}

#[derive(Default)]
pub struct BatchPayableToolsMock<T: BatchTransport> {
    sign_transaction_params: Arc<
        Mutex<
            Vec<(
                TransactionParameters,
                Web3<Batch<T>>,
                secp256k1secrets::key::SecretKey,
            )>,
        >,
    >,
    sign_transaction_results: RefCell<Vec<Result<SignedTransaction, Web3Error>>>,
    append_transaction_to_batch_params: Arc<Mutex<Vec<(Bytes, Web3<Batch<T>>)>>>,
    //append_transaction_to_batch returns just the unit type
    //batch_wide_timestamp doesn't have params
    batch_wide_timestamp_results: RefCell<Vec<SystemTime>>,
    send_new_payable_fingerprints_seeds_params: Arc<
        Mutex<
            Vec<(
                SystemTime,
                Recipient<PendingPayableFingerprintSeeds>,
                Vec<(H256, u128)>,
            )>,
        >,
    >,
    //new_payable_fingerprints returns just the unit type
    submit_batch_params: Arc<Mutex<Vec<Web3<Batch<T>>>>>,
    submit_batch_results:
        RefCell<Vec<Result<Vec<web3::transports::Result<rpc::Value>>, Web3Error>>>,
}

impl<T: BatchTransport> BatchPayableTools<T> for BatchPayableToolsMock<T> {
    fn sign_transaction(
        &self,
        transaction_params: TransactionParameters,
        web3: &Web3<Batch<T>>,
        key: &secp256k1secrets::key::SecretKey,
    ) -> Result<SignedTransaction, Web3Error> {
        self.sign_transaction_params.lock().unwrap().push((
            transaction_params.clone(),
            web3.clone(),
            key.clone(),
        ));
        self.sign_transaction_results.borrow_mut().remove(0)
    }

    fn append_transaction_to_batch(&self, signed_transaction: Bytes, web3: &Web3<Batch<T>>) {
        self.append_transaction_to_batch_params
            .lock()
            .unwrap()
            .push((signed_transaction, web3.clone()));
    }

    fn batch_wide_timestamp(&self) -> SystemTime {
        self.batch_wide_timestamp_results.borrow_mut().remove(0)
    }

    fn send_new_payable_fingerprints_seeds(
        &self,
        batch_wide_timestamp: SystemTime,
        pp_fingerprint_sub: &Recipient<PendingPayableFingerprintSeeds>,
        hashes_and_balances: &[(H256, u128)],
    ) {
        self.send_new_payable_fingerprints_seeds_params
            .lock()
            .unwrap()
            .push((
                batch_wide_timestamp,
                (*pp_fingerprint_sub).clone(),
                hashes_and_balances.to_vec(),
            ));
    }

    fn submit_batch(
        &self,
        web3: &Web3<Batch<T>>,
    ) -> Result<Vec<web3::transports::Result<rpc::Value>>, Web3Error> {
        self.submit_batch_params.lock().unwrap().push(web3.clone());
        self.submit_batch_results.borrow_mut().remove(0)
    }
}

impl<T: BatchTransport> BatchPayableToolsMock<T> {
    pub fn sign_transaction_params(
        mut self,
        params: &Arc<
            Mutex<
                Vec<(
                    TransactionParameters,
                    Web3<Batch<T>>,
                    secp256k1secrets::key::SecretKey,
                )>,
            >,
        >,
    ) -> Self {
        self.sign_transaction_params = params.clone();
        self
    }

    pub fn sign_transaction_result(self, result: Result<SignedTransaction, Web3Error>) -> Self {
        self.sign_transaction_results.borrow_mut().push(result);
        self
    }

    pub fn batch_wide_timestamp_result(self, result: SystemTime) -> Self {
        self.batch_wide_timestamp_results.borrow_mut().push(result);
        self
    }

    pub fn send_new_payable_fingerprint_credentials_params(
        mut self,
        params: &Arc<
            Mutex<
                Vec<(
                    SystemTime,
                    Recipient<PendingPayableFingerprintSeeds>,
                    Vec<(H256, u128)>,
                )>,
            >,
        >,
    ) -> Self {
        self.send_new_payable_fingerprints_seeds_params = params.clone();
        self
    }

    pub fn append_transaction_to_batch_params(
        mut self,
        params: &Arc<Mutex<Vec<(Bytes, Web3<Batch<T>>)>>>,
    ) -> Self {
        self.append_transaction_to_batch_params = params.clone();
        self
    }

    pub fn submit_batch_params(mut self, params: &Arc<Mutex<Vec<Web3<Batch<T>>>>>) -> Self {
        self.submit_batch_params = params.clone();
        self
    }

    pub fn submit_batch_result(
        self,
        result: Result<Vec<web3::transports::Result<rpc::Value>>, Web3Error>,
    ) -> Self {
        self.submit_batch_results.borrow_mut().push(result);
        self
    }
}

pub fn make_default_signed_transaction() -> SignedTransaction {
    SignedTransaction {
        message_hash: Default::default(),
        v: 0,
        r: Default::default(),
        s: Default::default(),
        raw_transaction: Default::default(),
        transaction_hash: Default::default(),
    }
}

pub fn make_tx_hash(base: u32) -> H256 {
    H256::from_uint(&U256::from(base))
}

pub fn all_chains() -> [Chain; 4] {
    [
        Chain::EthMainnet,
        Chain::PolyMainnet,
        Chain::PolyMumbai,
        Chain::Dev,
    ]
}<|MERGE_RESOLUTION|>--- conflicted
+++ resolved
@@ -3,14 +3,6 @@
 #![cfg(test)]
 
 use crate::blockchain::blockchain_bridge::PendingPayableFingerprintSeeds;
-<<<<<<< HEAD
-=======
-use crate::blockchain::blockchain_interface::{
-    BlockchainError, BlockchainInterface, BlockchainResult, LatestBlockNumber,
-    PayableTransactionError, ProcessedPayableFallible, ResultForBalance, ResultForNonce,
-    ResultForReceipt, REQUESTS_IN_PARALLEL,
-};
->>>>>>> 673763c6
 use crate::sub_lib::wallet::Wallet;
 use actix::Recipient;
 use bip39::{Language, Mnemonic, Seed};
@@ -28,6 +20,7 @@
 use crate::blockchain::batch_payable_tools::BatchPayableTools;
 use crate::blockchain::blockchain_interface::blockchain_interface_web3::REQUESTS_IN_PARALLEL;
 use crate::blockchain::blockchain_interface::rpc_helpers::RPCHelpers;
+use crate::blockchain::blockchain_interface::test_utils::RPCHelpersMock;
 use crate::blockchain::blockchain_interface::{
     BlockchainError, BlockchainInterface, PayableTransactionError, ProcessedPayableFallible,
     ResultForReceipt, RetrievedBlockchainTransactions,
@@ -85,14 +78,8 @@
         RefCell<Vec<Result<Vec<ProcessedPayableFallible>, PayableTransactionError>>>,
     get_transaction_receipt_params: Arc<Mutex<Vec<H256>>>,
     get_transaction_receipt_results: RefCell<Vec<ResultForReceipt>>,
-<<<<<<< HEAD
     arbitrary_id_stamp_opt: Option<ArbitraryIdStamp>,
-=======
-    contract_address_results: RefCell<Vec<Address>>,
-    get_transaction_count_parameters: Arc<Mutex<Vec<Wallet>>>,
-    get_transaction_count_results: RefCell<Vec<BlockchainResult<U256>>>,
-    get_block_number_results: RefCell<Vec<LatestBlockNumber>>,
->>>>>>> 673763c6
+    helpers_result: Option<Box<RPCHelpersMock>>,
 }
 
 impl BlockchainInterface for BlockchainInterfaceMock {
@@ -132,58 +119,12 @@
         new_fingerprints_recipient: &Recipient<PendingPayableFingerprintSeeds>,
         accounts: &[PayableAccount],
     ) -> Result<Vec<ProcessedPayableFallible>, PayableTransactionError> {
-<<<<<<< HEAD
         self.send_batch_of_payables_params.lock().unwrap().push((
             agent.arbitrary_id_stamp(),
             new_fingerprints_recipient.clone(),
             accounts.to_vec(),
         ));
         self.send_batch_of_payables_results.borrow_mut().remove(0)
-=======
-        self.send_payables_within_batch_params
-            .lock()
-            .unwrap()
-            .push((
-                consuming_wallet.clone(),
-                gas_price,
-                last_nonce,
-                new_fingerprints_recipient.clone(),
-                accounts.to_vec(),
-            ));
-        self.send_payables_within_batch_results
-            .borrow_mut()
-            .remove(0)
-    }
-
-    fn get_block_number(&self) -> LatestBlockNumber {
-        self.get_block_number_results.borrow_mut().remove(0)
-    }
-
-    fn get_transaction_fee_balance(&self, address: &Wallet) -> ResultForBalance {
-        self.get_transaction_fee_balance_params
-            .lock()
-            .unwrap()
-            .push(address.clone());
-        self.get_transaction_fee_balance_results
-            .borrow_mut()
-            .remove(0)
-    }
-
-    fn get_token_balance(&self, address: &Wallet) -> ResultForBalance {
-        self.get_token_balance_params
-            .lock()
-            .unwrap()
-            .push(address.clone());
-        self.get_token_balance_results.borrow_mut().remove(0)
-    }
-
-    fn get_transaction_count(&self, wallet: &Wallet) -> ResultForNonce {
-        self.get_transaction_count_parameters
-            .lock()
-            .unwrap()
-            .push(wallet.clone());
-        self.get_transaction_count_results.borrow_mut().remove(0)
->>>>>>> 673763c6
     }
 
     fn get_transaction_receipt(&self, hash: H256) -> ResultForReceipt {
@@ -195,7 +136,7 @@
     }
 
     fn helpers(&self) -> &dyn RPCHelpers {
-        intentionally_blank!()
+        self.helpers_result.as_ref().unwrap().as_ref()
     }
 }
 
@@ -254,28 +195,7 @@
         self,
         result: Result<Vec<ProcessedPayableFallible>, PayableTransactionError>,
     ) -> Self {
-<<<<<<< HEAD
         self.send_batch_of_payables_results
-=======
-        self.send_payables_within_batch_results
-            .borrow_mut()
-            .push(result);
-        self
-    }
-
-    pub fn get_block_number_result(self, result: LatestBlockNumber) -> Self {
-        self.get_block_number_results.borrow_mut().push(result);
-        self
-    }
-
-    pub fn get_transaction_fee_balance_params(mut self, params: &Arc<Mutex<Vec<Wallet>>>) -> Self {
-        self.get_transaction_fee_balance_params = params.clone();
-        self
-    }
-
-    pub fn get_transaction_fee_balance_result(self, result: ResultForBalance) -> Self {
-        self.get_transaction_fee_balance_results
->>>>>>> 673763c6
             .borrow_mut()
             .push(result);
         self
@@ -290,6 +210,11 @@
         self.get_transaction_receipt_results
             .borrow_mut()
             .push(result);
+        self
+    }
+
+    pub fn helpers_results(mut self, aggregated_results: Box<RPCHelpersMock>) -> Self {
+        self.helpers_result = Some(aggregated_results);
         self
     }
 
