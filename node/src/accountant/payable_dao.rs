// Copyright (c) 2019, MASQ (https://masq.ai) and/or its affiliates. All rights reserved.

use crate::accountant::big_int_processing::big_int_db_processor::KnownKeyVariants::{
    PendingPayableRowid, WalletAddress,
};
use crate::accountant::big_int_processing::big_int_db_processor::WeiChange::{
    Addition, Subtraction,
};
use crate::accountant::big_int_processing::big_int_db_processor::{
    BigIntDbProcessor, BigIntSqlConfig, Param, SQLParamsBuilder, TableNameDAO,
};
use crate::accountant::big_int_processing::big_int_divider::BigIntDivider;
use crate::accountant::dao_utils;
use crate::accountant::dao_utils::{
    multi_row_update_rows_changed, sum_i128_values_from_table, to_time_t, AssemblerFeeder,
    CustomQuery, DaoFactoryReal, RangeStmConfig, TopStmConfig, VigilantRusqliteFlatten,
};
use crate::accountant::{checked_conversion, sign_conversion, PendingPayableId};
use crate::blockchain::blockchain_bridge::PendingPayableFingerprint;
use crate::database::connection_wrapper::ConnectionWrapper;
use crate::sub_lib::wallet::Wallet;
#[cfg(test)]
use ethereum_types::{BigEndianHash, U256};
use itertools::Either::Left;
use itertools::Itertools;
use masq_lib::utils::ExpectValue;
#[cfg(test)]
use rusqlite::OptionalExtension;
use rusqlite::{Error, Row};
use std::fmt::Debug;
use std::str::FromStr;
use std::time::SystemTime;
use web3::types::H256;

#[derive(Debug, PartialEq, Eq)]
pub enum PayableDaoError {
    SignConversion(u128),
    RusqliteError(String),
}

#[derive(Clone, Debug, PartialEq, Eq)]
pub struct PayableAccount {
    pub wallet: Wallet,
    pub balance_wei: u128,
    pub last_paid_timestamp: SystemTime,
    pub pending_payable_opt: Option<PendingPayableId>,
}

#[derive(Clone, Debug, PartialEq, Eq)]
pub struct PendingPayable {
    pub recipient_wallet: Wallet,
    pub hash: H256,
}

impl PendingPayable {
    pub fn new(to: Wallet, txn: H256) -> Self {
        Self {
            recipient_wallet: to,
            hash: txn,
        }
    }
}

pub trait PayableDao: Debug + Send {
    fn more_money_payable(
        &self,
        now: SystemTime,
        wallet: &Wallet,
        amount: u128,
    ) -> Result<(), PayableDaoError>;

    fn mark_pending_payables_rowids(
        &self,
        wallets_and_rowids: &[(&Wallet, u64)],
    ) -> Result<(), PayableDaoError>;

    fn transactions_confirmed(
        &self,
        actual_payments: &[PendingPayableFingerprint],
    ) -> Result<(), PayableDaoError>;

    fn non_pending_payables(&self) -> Vec<PayableAccount>;

    fn custom_query(&self, custom_query: CustomQuery<u64>) -> Option<Vec<PayableAccount>>;

    fn total(&self) -> u128;

    #[cfg(test)]
    fn account_status(&self, wallet: &Wallet) -> Option<PayableAccount>;
}

pub trait PayableDaoFactory {
    fn make(&self) -> Box<dyn PayableDao>;
}

impl PayableDaoFactory for DaoFactoryReal {
    fn make(&self) -> Box<dyn PayableDao> {
        Box::new(PayableDaoReal::new(self.make_connection()))
    }
}

#[derive(Debug)]
pub struct PayableDaoReal {
    conn: Box<dyn ConnectionWrapper>,
    big_int_db_processor: BigIntDbProcessor<Self>,
}

impl PayableDao for PayableDaoReal {
    fn more_money_payable(
        &self,
        timestamp: SystemTime,
        wallet: &Wallet,
        amount: u128,
    ) -> Result<(), PayableDaoError> {
        Ok(self.big_int_db_processor.execute(
            Left(self.conn.as_ref()),
            BigIntSqlConfig::new(
                "insert into payable (wallet_address, balance_high_b, balance_low_b, last_paid_timestamp, pending_payable_rowid) values (:wallet, :balance_high_b, :balance_low_b, :last_paid_timestamp, null) on conflict (wallet_address) do \
                update set balance_high_b = balance_high_b + :balance_high_b, balance_low_b = balance_low_b + :balance_low_b where wallet_address = :wallet",
                "update payable set balance_high_b = :balance_high_b, balance_low_b = :balance_low_b where wallet_address = :wallet",
                SQLParamsBuilder::default()
                          .key(WalletAddress(wallet))
                          .wei_change( Addition("balance",amount))
                          .other(vec![Param::new((":last_paid_timestamp",&to_time_t(timestamp)),false)])
                          .build()
                      ))?
        )
    }

    fn mark_pending_payables_rowids(
        &self,
        wallets_and_rowids: &[(&Wallet, u64)],
    ) -> Result<(), PayableDaoError> {
        const COMMA_SEPARATOR: &str = ", ";
        fn collect_feedback(row: &Row) -> Result<Option<()>, rusqlite::Error> {
            row.get::<usize, Option<u64>>(0)
                .map(|id_opt| id_opt.map(|_| ()))
        }
        fn error_extension_about_not_null_ids(
            conn: &dyn ConnectionWrapper,
            wallets_and_rowids: &[(&Wallet, u64)],
        ) -> String {
            let sql = format!(
                "select wallet_address from payable where pending_payable_rowid not in ({}) and wallet_address in ({})",
                wallets_and_rowids.iter().map(|(_, rowid)|rowid.to_string()).join(COMMA_SEPARATOR),
                 comma_separated_wallets(wallets_and_rowids,"'")
            );
            let failing_wallets = conn
                .prepare(&sql)
                .expect("select failed")
                .query_map([], |row| row.get::<usize, String>(0))
                .expect("no args but yet binding failed")
                .flatten() //TODO use vigilant flatten
                .join(COMMA_SEPARATOR);
            if failing_wallets.is_empty() {
                failing_wallets
            } else {
                format!(" Accounts for wallets ({}) had contained rowids when we tried to update them with new ones. \
                 All such columns should be emptied beforehand at the confirmation of the earlier transactions. \
                 A malformed, repeated payment is suspected", failing_wallets)
            }
        }
        fn comma_separated_wallets(
            wallets_and_rowids: &[(&Wallet, u64)],
            quoting_mark: &str,
        ) -> String {
            wallets_and_rowids
                .iter()
                .map(|(wallet, _)| format!("{quoting_mark}{wallet}{quoting_mark}"))
                .join(COMMA_SEPARATOR)
        }
        fn resolve_success_or_failure(
            conn: &dyn ConnectionWrapper,
            wallets_and_rowids: &[(&Wallet, u64)],
            returning_clause_feedback: Result<
                impl Iterator<Item = Result<Option<()>, rusqlite::Error>>,
                rusqlite::Error,
            >,
        ) -> Result<(), PayableDaoError> {
            fn rows_changed_counter(takes: Vec<Option<()>>) -> usize {
                takes.iter().flatten().count()
            }
            match multi_row_update_rows_changed(returning_clause_feedback, rows_changed_counter) {
                Ok(rows_affected) => match rows_affected {
                    num if num == wallets_and_rowids.len() => Ok(()),
                    num => panic!(
                        "Marking pending payable rowid for wallets {} affected {} rows but expected {}.{}",
                        comma_separated_wallets(wallets_and_rowids,""),
                        num,
                        wallets_and_rowids.len(),
                        error_extension_about_not_null_ids(conn, wallets_and_rowids)
                    ),
                },
                Err(e) => Err(PayableDaoError::RusqliteError(e.to_string())),
            }
        }

        let sql = {
            let when_clauses_for_case_stm = wallets_and_rowids
                .iter()
                .map(|(wallet, rowid)| format!("when wallet_address = '{}' then {}", wallet, rowid))
                .join("\n");
            format!(
                "update payable set pending_payable_rowid = case {} end \
             where pending_payable_rowid is null
             returning pending_payable_rowid",
                when_clauses_for_case_stm
            )
        };
        let mut stm = self.conn.prepare(&sql).expect("Internal Error");
        let returning_clause_feedback = stm.query_map([], collect_feedback);
        resolve_success_or_failure(&*self.conn, wallets_and_rowids, returning_clause_feedback)
    }

    fn transactions_confirmed(
        &self,
        fingerprints: &[PendingPayableFingerprint],
    ) -> Result<(), PayableDaoError> {
<<<<<<< HEAD
        fingerprints.iter().try_for_each(|fgp| {
            let key =
                checked_conversion::<u64, i64>(fgp.rowid);
            Ok(self
                .big_int_db_processor
                .execute(Left(self.conn.as_ref()), BigIntSqlConfig::new(
                    "update payable set balance_high_b = balance_high_b + :balance_high_b, balance_low_b = balance_low_b + :balance_low_b, last_paid_timestamp = :last_paid, pending_payable_rowid = null where pending_payable_rowid = :rowid",
                    "update payable set balance_high_b = :balance_high_b, balance_low_b = :balance_low_b, last_paid_timestamp = :last_paid, pending_payable_rowid = null where pending_payable_rowid = :rowid",
                    SQLParamsBuilder::default()
                        .key( PendingPayableRowid(&key))
                        .wei_change(Subtraction("balance",fgp.amount))
                        .other(vec![(":last_paid", &to_time_t(fgp.timestamp))])
                        .build()))?)
        })
=======
        let key =
            checked_conversion::<u64, i64>(fingerprint.rowid_opt.expectv("initialized rowid"));
        Ok(self
            .big_int_db_processor
            .execute(Left(self.conn.as_ref()), BigIntSqlConfig::new(
                "update payable set balance_high_b = balance_high_b + :balance_high_b, balance_low_b = balance_low_b + :balance_low_b, last_paid_timestamp = :last_paid, pending_payable_rowid = null where pending_payable_rowid = :rowid",
                "update payable set balance_high_b = :balance_high_b, balance_low_b = :balance_low_b, last_paid_timestamp = :last_paid, pending_payable_rowid = null where pending_payable_rowid = :rowid",
                   SQLParamsBuilder::default()
                    .key( PendingPayableRowid(&key))
                    .wei_change(Subtraction("balance",fingerprint.amount))
                    .other(vec![Param::new((":last_paid", &to_time_t(fingerprint.timestamp)),true)])
                    .build()))?)
>>>>>>> e3810c1b
    }

    fn non_pending_payables(&self) -> Vec<PayableAccount> {
        let mut stmt = self.conn
            .prepare("select wallet_address, balance_high_b, balance_low_b, last_paid_timestamp from payable where pending_payable_rowid is null")
            .expect("Internal error");
        stmt.query_map([], |row| {
            let wallet_result: Result<Wallet, Error> = row.get(0);
            let high_b_result: Result<i64, Error> = row.get(1);
            let low_b_result: Result<i64, Error> = row.get(2);
            let last_paid_timestamp_result = row.get(3);
            match (
                wallet_result,
                high_b_result,
                low_b_result,
                last_paid_timestamp_result,
            ) {
                (Ok(wallet), Ok(high_b), Ok(low_b), Ok(last_paid_timestamp)) => {
                    Ok(PayableAccount {
                        wallet,
                        balance_wei: checked_conversion::<i128, u128>(BigIntDivider::reconstitute(
                            high_b, low_b,
                        )),
                        last_paid_timestamp: dao_utils::from_time_t(last_paid_timestamp),
                        pending_payable_opt: None,
                    })
                }
                _ => panic!("Database is corrupt: PAYABLE table columns and/or types"),
            }
        })
        .expect("Database is corrupt")
        .vigilant_flatten()
        .collect()
    }

    fn custom_query(&self, custom_query: CustomQuery<u64>) -> Option<Vec<PayableAccount>> {
        let variant_top = TopStmConfig{
            limit_clause: "limit :limit_count",
            gwei_min_resolution_clause: "where (balance_high_b > 0) or ((balance_high_b = 0) and (balance_low_b >= 1000000000))",
            age_ordering_clause: "last_paid_timestamp asc",
        };
        let variant_range = RangeStmConfig {
            where_clause: "where ((last_paid_timestamp <= :max_timestamp) and (last_paid_timestamp >= :min_timestamp)) \
            and ((balance_high_b > :min_balance_high_b) or ((balance_high_b = :min_balance_high_b) and (balance_low_b >= :min_balance_low_b))) \
            and ((balance_high_b < :max_balance_high_b) or ((balance_high_b = :max_balance_high_b) and (balance_low_b <= :max_balance_low_b)))",
            gwei_min_resolution_clause: "and ((balance_high_b > 0) or ((balance_high_b = 0) and (balance_low_b >= 1000000000)))",
            secondary_order_param: "last_paid_timestamp asc"
        };

        custom_query.query::<_, i64, _, _>(
            self.conn.as_ref(),
            Self::stm_assembler_of_payable_cq,
            variant_top,
            variant_range,
            Self::create_payable_account,
        )
    }

    fn total(&self) -> u128 {
        let value_completer = |row_number: usize, row: &Row| {
            let high_bytes = row.get::<usize, i64>(0).expectv("high bytes");
            let low_bytes = row.get::<usize, i64>(1).expectv("low_bytes");
            let big_int = BigIntDivider::reconstitute(high_bytes, low_bytes);
            if high_bytes < 0 {
                panic!(
                    "database corrupted: found negative value {} in payable table for row id {}",
                    big_int, row_number
                )
            };
            Ok(big_int)
        };
        sign_conversion::<i128, u128>(sum_i128_values_from_table(
            self.conn.as_ref(),
            &Self::table_name(),
            "balance",
            value_completer,
        ))
        .unwrap_or_else(|num| {
            panic!(
                "database corrupted: negative sum ({}) in payable table",
                num
            )
        })
    }

    #[cfg(test)]
    fn account_status(&self, wallet: &Wallet) -> Option<PayableAccount> {
        let mut stmt = self.conn
            .prepare("select balance_high_b, balance_low_b, last_paid_timestamp, pending_payable_rowid from payable where wallet_address = ?")
            .unwrap();
        stmt.query_row(&[&wallet], |row| {
            let high_bytes_result = row.get(0);
            let low_bytes_result = row.get(1);
            let last_paid_timestamp_result = row.get(2);
            let pending_payable_rowid_result: Result<Option<i64>, Error> = row.get(3);
            match (
                high_bytes_result,
                low_bytes_result,
                last_paid_timestamp_result,
                pending_payable_rowid_result,
            ) {
                (Ok(high_bytes), Ok(low_bytes), Ok(last_paid_timestamp), Ok(rowid)) => {
                    Ok(PayableAccount {
                        wallet: wallet.clone(),
                        balance_wei: checked_conversion::<i128, u128>(BigIntDivider::reconstitute(
                            high_bytes, low_bytes,
                        )),
                        last_paid_timestamp: dao_utils::from_time_t(last_paid_timestamp),
                        pending_payable_opt: match rowid {
                            Some(rowid) => Some(PendingPayableId {
                                rowid: u64::try_from(rowid).unwrap(),
                                hash: H256::from_uint(&U256::from(0)), //garbage
                            }),
                            None => None,
                        },
                    })
                }
                e => panic!(
                    "Database is corrupt: PAYABLE table columns and/or types: {:?}",
                    e
                ),
            }
        })
        .optional()
        .unwrap()
    }
}

impl PayableDaoReal {
    pub fn new(conn: Box<dyn ConnectionWrapper>) -> PayableDaoReal {
        PayableDaoReal {
            conn,
            big_int_db_processor: BigIntDbProcessor::default(),
        }
    }

    fn create_payable_account(row: &Row) -> rusqlite::Result<PayableAccount> {
        let wallet_result: Result<Wallet, Error> = row.get(0);
        let balance_high_bytes_result = row.get(1);
        let balance_low_bytes_result = row.get(2);
        let last_paid_timestamp_result = row.get(3);
        let pending_payable_rowid_result: Result<Option<i64>, Error> = row.get(4);
        let pending_payable_hash_result: Result<Option<String>, Error> = row.get(5);
        match (
            wallet_result,
            balance_high_bytes_result,
            balance_low_bytes_result,
            last_paid_timestamp_result,
            pending_payable_rowid_result,
            pending_payable_hash_result,
        ) {
            (
                Ok(wallet),
                Ok(high_bytes),
                Ok(low_bytes),
                Ok(last_paid_timestamp),
                Ok(rowid_opt),
                Ok(hash_opt),
            ) => Ok(PayableAccount {
                wallet,
                balance_wei: checked_conversion::<i128, u128>(BigIntDivider::reconstitute(
                    high_bytes, low_bytes,
                )),
                last_paid_timestamp: dao_utils::from_time_t(last_paid_timestamp),
                pending_payable_opt: rowid_opt.map(|rowid| {
                    let hash_str =
                        hash_opt.expect("database corrupt; missing hash but existing rowid");
                    PendingPayableId {
                        rowid: u64::try_from(rowid).unwrap(),
                        hash: H256::from_str(&hash_str[2..])
                            .unwrap_or_else(|_| panic!("wrong form of tx hash {}", hash_str)),
                    }
                }),
            }),
            e => panic!(
                "Database is corrupt: PAYABLE table columns and/or types: {:?}",
                e
            ),
        }
    }

    fn stm_assembler_of_payable_cq(feeder: AssemblerFeeder) -> String {
        format!(
            "select
               wallet_address,
               balance_high_b,
               balance_low_b,
               last_paid_timestamp,
               pending_payable_rowid,
               pending_payable.transaction_hash
           from
               payable
           left join pending_payable on
               pending_payable.rowid = payable.pending_payable_rowid
           {} {}
           order by
               {},
               {}
           {}",
            feeder.main_where_clause,
            feeder.where_clause_extension,
            feeder.order_by_first_param,
            feeder.order_by_second_param,
            feeder.limit_clause
        )
    }
}

impl TableNameDAO for PayableDaoReal {
    fn table_name() -> String {
        String::from("payable")
    }
}

#[cfg(test)]
mod tests {
    use super::*;
    use crate::accountant::dao_utils::{from_time_t, now_time_t, to_time_t};
    use crate::accountant::gwei_to_wei;
    use crate::accountant::test_utils::{
        assert_account_creation_fn_fails_on_finding_wrong_columns_and_value_types,
        make_pending_payable_fingerprint,
    };
    use crate::blockchain::test_utils::make_tx_hash;
    use crate::database::connection_wrapper::ConnectionWrapperReal;
    use crate::database::db_initializer::{
        DbInitializationConfig, DbInitializer, DbInitializerReal, DATABASE_FILE,
    };
    use crate::test_utils::make_wallet;
    use crate::test_utils::payable_dao_performance_utils::test_environment::specialized_body_for_long_traverse_test;
    use masq_lib::messages::TopRecordsOrdering::{Age, Balance};
    use masq_lib::test_utils::utils::ensure_node_home_directory_exists;
    use rusqlite::{Connection, OpenFlags};
    use rusqlite::{Connection as RusqliteConnection, ToSql};
    use std::ops::RangeInclusive;
    use std::path::Path;
    use std::str::FromStr;

    #[test]
    fn more_money_payable_works_for_new_address() {
        let home_dir = ensure_node_home_directory_exists(
            "payable_dao",
            "more_money_payable_works_for_new_address",
        );
        let now = SystemTime::now();
        let wallet = make_wallet("booga");
        let boxed_conn = DbInitializerReal::default()
            .initialize(&home_dir, DbInitializationConfig::test_default())
            .unwrap();
        let subject = PayableDaoReal::new(boxed_conn);

        subject.more_money_payable(now, &wallet, 1234).unwrap();

        let status = subject.account_status(&wallet).unwrap();
        assert_eq!(status.wallet, wallet);
        assert_eq!(status.balance_wei, 1234);
        assert_eq!(to_time_t(status.last_paid_timestamp), to_time_t(now));
    }

    #[test]
    fn more_money_payable_works_for_existing_address_without_overflow() {
        //asserting on correctness of the main sql clause
        let home_dir = ensure_node_home_directory_exists(
            "payable_dao",
            "more_money_payable_works_for_existing_address_without_overflow",
        );
        let wallet = make_wallet("booga");
        let wallet_unchanged_account = make_wallet("hurrah");
        let now = SystemTime::now();
        let boxed_conn = DbInitializerReal::default()
            .initialize(&home_dir, DbInitializationConfig::test_default())
            .unwrap();
        let initial_value = 1234;
        //in db (0, 1234)
        let balance_change = 2345;
        //in db (0, 2345)
        let subject = PayableDaoReal::new(boxed_conn);
        let prepare_account = |wallet: &Wallet, initial_value| {
            subject
                .more_money_payable(SystemTime::UNIX_EPOCH, wallet, initial_value)
                .unwrap();
        };
        prepare_account(&wallet, initial_value);
        //making sure the SQL will not affect a different wallet
        prepare_account(&wallet_unchanged_account, 12345);

        subject
            .more_money_payable(now, &wallet, balance_change)
            .unwrap();

        let assert_account = |wallet, expected_balance| {
            let status = subject.account_status(&wallet).unwrap();
            assert_eq!(status.wallet, wallet);
            assert_eq!(status.balance_wei, expected_balance);
            assert_eq!(
                to_time_t(status.last_paid_timestamp),
                to_time_t(SystemTime::UNIX_EPOCH)
            );
        };
        assert_account(wallet, initial_value + balance_change);
        assert_account(wallet_unchanged_account, 12345);
    }

    #[test]
    fn more_money_payable_works_for_existing_address_hitting_overflow() {
        //asserting on correctness of the overflow update clause
        let home_dir = ensure_node_home_directory_exists(
            "payable_dao",
            "more_money_payable_works_for_existing_address_hitting_overflow",
        );
        let wallet = make_wallet("booga");
        let now = SystemTime::now();
        let boxed_conn = DbInitializerReal::default()
            .initialize(&home_dir, DbInitializationConfig::test_default())
            .unwrap();
        let initial_value = i64::MAX as u128 - 1000;
        //in db (0, i64::MAX - 1000)
        let balance_change = 2345;
        //in db (0, 2345)
        let subject = PayableDaoReal::new(boxed_conn);
        subject
            .more_money_payable(SystemTime::UNIX_EPOCH, &wallet, initial_value)
            .unwrap();

        subject
            .more_money_payable(now, &wallet, balance_change)
            .unwrap();

        let status = subject.account_status(&wallet).unwrap();
        assert_eq!(status.wallet, wallet);
        assert_eq!(status.balance_wei, initial_value + balance_change);
        assert_eq!(
            to_time_t(status.last_paid_timestamp),
            to_time_t(SystemTime::UNIX_EPOCH)
        );
    }

    #[test]
    #[should_panic(
        expected = "Overflow detected with 340282366920938463463374607431768211455: cannot be converted from u128 to i128"
    )]
    fn more_money_payable_works_for_overflow() {
        let home_dir = ensure_node_home_directory_exists(
            "payable_dao",
            "more_money_payable_works_for_overflow",
        );
        let wallet = make_wallet("booga");
        let subject = PayableDaoReal::new(
            DbInitializerReal::default()
                .initialize(&home_dir, DbInitializationConfig::test_default())
                .unwrap(),
        );

        let _ = subject.more_money_payable(SystemTime::now(), &wallet, u128::MAX);
    }

    #[test]
    fn mark_pending_payables_marks_pending_transactions_for_new_addresses() {
        //the extra unchanged record checks the safety of right count of changed rows;
        //experienced serious troubles in the past
        let home_dir = ensure_node_home_directory_exists(
            "payable_dao",
            "mark_pending_payables_marks_pending_transactions_for_new_addresses",
        );
        let wallet_0 = make_wallet("wallet");
        let wallet_1 = make_wallet("booga");
        let pending_payable_rowid_1 = 656;
        let wallet_2 = make_wallet("bagaboo");
        let pending_payable_rowid_2 = 657;
        let boxed_conn = DbInitializerReal::default()
            .initialize(&home_dir, DbInitializationConfig::test_default())
            .unwrap();
        {
            let insert = "insert into payable (wallet_address, balance_high_b, balance_low_b, \
             last_paid_timestamp) values (?, ?, ?, ?), (?, ?, ?, ?), (?, ?, ?, ?)";
            let mut stm = boxed_conn.prepare(insert).unwrap();
            let params = [
                [&wallet_0 as &dyn ToSql, &12345, &1, &45678],
                [&wallet_1, &0, &i64::MAX, &150_000_000],
                [&wallet_2, &3, &0, &151_000_000],
            ]
            .into_iter()
            .flatten()
            .collect::<Vec<&dyn ToSql>>();
            stm.execute(params.as_slice()).unwrap();
        }
        let subject = PayableDaoReal::new(boxed_conn);

        subject
            .mark_pending_payables_rowids(&[
                (&wallet_1, pending_payable_rowid_1),
                (&wallet_2, pending_payable_rowid_2),
            ])
            .unwrap();

        let account_statuses = [&wallet_1, &wallet_2]
            .iter()
            .map(|wallet| subject.account_status(wallet).unwrap())
            .collect::<Vec<PayableAccount>>();
        assert_eq!(
            account_statuses,
            vec![
                PayableAccount {
                    wallet: wallet_1,
                    balance_wei: u128::try_from(BigIntDivider::reconstitute(0, i64::MAX)).unwrap(),
                    last_paid_timestamp: from_time_t(150_000_000),
                    pending_payable_opt: Some(PendingPayableId {
                        rowid: pending_payable_rowid_1,
                        hash: Default::default()
                    }),
                },
                //notice the hashes are garbage, but generated by a test method not knowing doing better
                PayableAccount {
                    wallet: wallet_2,
                    balance_wei: u128::try_from(BigIntDivider::reconstitute(3, 0)).unwrap(),
                    last_paid_timestamp: from_time_t(151_000_000),
                    pending_payable_opt: Some(PendingPayableId {
                        rowid: pending_payable_rowid_2,
                        hash: Default::default()
                    })
                }
            ]
        )
    }

    #[test]
    fn performance_test_for_pending_payable_rowids_long_traverse() {
        //in this test we update a record only at the beginning and at the end of a long list of 100 records
        let full_range_of_records: RangeInclusive<usize> = 1..=100;
        let matrix_of_only_updated_records: [usize; 2] = [1, 100];
        let (single_call_duration, separate_calls_duration) =
            specialized_body_for_long_traverse_test(
                "performance_test_for_pending_payable_rowids_long_traverse",
                full_range_of_records,
                matrix_of_only_updated_records,
            );

        assert!(single_call_duration < separate_calls_duration * 18 / 10,
                "With multi-update machinery: {} μs, with a very simple call: {} μs; where the former is {} μs with 80 % correction",
                single_call_duration.as_micros(),
                separate_calls_duration.as_micros(),
                ((single_call_duration * 18) / 10).as_micros()
        )
    }

    #[test]
    #[should_panic(
        expected = "Marking pending payable rowid for wallets 0x000000000000000000000000000000626f6f6761 affected 0 rows but expected 1"
    )]
    fn mark_pending_payables_rowids_returned_different_row_count_than_expected_when_no_fingerprint_id_assigned_at_the_moment(
    ) {
        let home_dir = ensure_node_home_directory_exists(
            "payable_dao",
            "mark_pending_payables_rowids_returned_different_row_count_than_expected_when_no_fingerprint_id_assigned_at_the_moment",
        );
        let wallet = make_wallet("booga");
        let rowid = 656;
        let conn = DbInitializerReal::default()
            .initialize(&home_dir, DbInitializationConfig::test_default())
            .unwrap();
        let subject = PayableDaoReal::new(conn);

        let _ = subject.mark_pending_payables_rowids(&[(&wallet, rowid)]);
    }

    #[test]
    #[should_panic(
        expected = "Marking pending payable rowid for wallets 0x000000000000000000000000000000686f6f6761, \
         0x000000000000000000000000000000626f6f6761, 0x00000000000000000000626f6f6761686f6f6761 affected 1 rows but expected 3. \
         Accounts for wallets (0x000000000000000000000000000000626f6f6761, 0x00000000000000000000626f6f6761686f6f6761) had contained \
          rowids when we tried to update them with new ones. All such columns should be emptied beforehand at the confirmation of the \
           earlier transactions. A malformed, repeated payment is suspected"
    )]
    fn mark_pending_payables_rowids_refuses_to_overwrite_existing_marked_rowids() {
        let home_dir = ensure_node_home_directory_exists(
            "payable_dao",
            "mark_pending_payables_rowids_refuses_to_overwrite_existing_marked_rowids",
        );
        let wallet_1 = make_wallet("hooga");
        let rowid_1 = 550;
        let wallet_2 = make_wallet("booga");
        let rowid_2 = 555;
        let wallet_3 = make_wallet("boogahooga");
        let rowid_3 = 558;
        let conn = DbInitializerReal::default()
            .initialize(&home_dir, DbInitializationConfig::test_default())
            .unwrap();
        create_payable_account_with_pending_payment(
            &*conn,
            &wallet_1,
            12345,
            from_time_t(1_000_000_000),
            0,
        );
        conn.prepare("update payable set pending_payable_rowid = null where wallet_address = ?")
            .unwrap()
            .execute(&[&wallet_1])
            .unwrap();
        create_payable_account_with_pending_payment(
            &*conn,
            &wallet_2,
            23456,
            from_time_t(1_000_000_111),
            540,
        );
        create_payable_account_with_pending_payment(
            &*conn,
            &wallet_3,
            34567,
            from_time_t(1_000_000_222),
            541,
        );
        let subject = PayableDaoReal::new(conn);

        let _ = subject.mark_pending_payables_rowids(&[
            (&wallet_1, rowid_1),
            (&wallet_2, rowid_2),
            (&wallet_3, rowid_3),
        ]);
    }

    #[test]
    fn mark_pending_payables_rowids_handles_general_sql_error() {
        let home_dir = ensure_node_home_directory_exists(
            "payable_dao",
            "mark_pending_payables_rowids_handles_general_sql_error",
        );
        let wallet = make_wallet("booga");
        let rowid = 656;
        let conn = trick_rusqlite_with_read_only_conn(&home_dir);
        let conn_wrapped = ConnectionWrapperReal::new(conn);
        let subject = PayableDaoReal::new(Box::new(conn_wrapped));

        let result = subject.mark_pending_payables_rowids(&[(&wallet, rowid)]);

        assert_eq!(
            result,
            Err(PayableDaoError::RusqliteError(
                "attempt to write a readonly database".to_string()
            ))
        )
    }

    fn create_payable_account_with_pending_payment(
        conn: &dyn ConnectionWrapper,
        recipient_wallet: &Wallet,
        amount: u128,
        timestamp: SystemTime,
        rowid: u64,
    ) {
        let (high_b, low_b) = BigIntDivider::deconstruct(checked_conversion::<u128, i128>(amount));
        let mut stm1 = conn
            .prepare(
                "insert into payable (wallet_address, balance_high_b, balance_low_b,
         last_paid_timestamp, pending_payable_rowid) values (?,?,?,?,?)",
            )
            .unwrap();
        let params: &[&dyn ToSql] = &[
            &recipient_wallet,
            &high_b,
            &low_b,
            &to_time_t(timestamp),
            &checked_conversion::<u64, i64>(rowid),
        ];
        let row_changed = stm1.execute(params).unwrap();
        assert_eq!(row_changed, 1);
    }

    struct TestSetupValuesHolder {
        fingerprint_1: PendingPayableFingerprint,
        fingerprint_2: PendingPayableFingerprint,
        wallet_1: Wallet,
        wallet_2: Wallet,
        starting_amount_1: u128,
        starting_amount_2: u128,
    }

    fn make_fingerprint_pair_and_insert_initial_payable_records(
        conn: &dyn ConnectionWrapper,
    ) -> TestSetupValuesHolder {
        let hash_1 = make_tx_hash(12345);
        let rowid_1 = 789;
        let previous_timestamp_1 = from_time_t(190_000_000);
        let new_payable_timestamp_1 = from_time_t(199_000_000);
        let starting_amount_1 = 7_000_000_000;
        let payment_1 = 6_666_666;
        let wallet_1 = make_wallet("bobble");
        let hash_2 = make_tx_hash(54321);
        let rowid_2 = 792;
        let previous_timestamp_2 = from_time_t(187_100_000);
        let new_payable_timestamp_2 = from_time_t(191_333_000);
        let starting_amount_2 = 202_000_000;
        let payment_2 = 200_300_400;
        let wallet_2 = make_wallet("booble bobble");
        {
            create_payable_account_with_pending_payment(
                conn,
                &wallet_1,
                starting_amount_1,
                previous_timestamp_1,
                rowid_1,
            );
            create_payable_account_with_pending_payment(
                conn,
                &wallet_2,
                starting_amount_2,
                previous_timestamp_2,
                rowid_2,
            )
        }
        let fingerprint_1 = PendingPayableFingerprint {
            rowid: rowid_1,
            timestamp: new_payable_timestamp_1,
            hash: hash_1,
            attempt: 1,
            amount: payment_1,
            process_error: None,
        };
        let fingerprint_2 = PendingPayableFingerprint {
            rowid: rowid_2,
            timestamp: new_payable_timestamp_2,
            hash: hash_2,
            attempt: 1,
            amount: payment_2,
            process_error: None,
        };
        TestSetupValuesHolder {
            fingerprint_1,
            fingerprint_2,
            wallet_1,
            wallet_2,
            starting_amount_1,
            starting_amount_2,
        }
    }

    #[test]
    fn transaction_confirmed_works_without_overflow() {
        //asserting on the main sql
        let initial = i64::MAX as i128 + 10000;
        //initial (1, 9999)
        let initial_changing_end_resulting_values = (initial, 11111, initial as u128 - 11111);
        //change (-1, abs(i64::MIN) - 11111)
        transaction_confirmed_works(
            "transaction_confirmed_works_without_overflow",
            initial_changing_end_resulting_values,
        )
    }

    #[test]
    fn transaction_confirmed_works_hitting_overflow() {
        //asserting on the overflow update clause
        let initial_changing_end_resulting_values = (10000, 111, 10000 - 111);
        //initial (0, 10000)
        //change (-1, abs(i64::MIN) - 111)
        //10000 + (abs(i64::MIN) - 111) > i64::MAX -> overflow
        transaction_confirmed_works(
            "transaction_confirmed_works_hitting_overflow",
            initial_changing_end_resulting_values,
        )
    }

    fn transaction_confirmed_works(
        test_name: &str,
        (initial_amount, balance_change, expected_balance_after): (i128, u128, u128),
    ) {
        let home_dir = ensure_node_home_directory_exists("payable_dao", test_name);
        let boxed_conn = DbInitializerReal::default()
            .initialize(&home_dir, DbInitializationConfig::test_default())
            .unwrap();
<<<<<<< HEAD
        let setup_holder =
            make_fingerprint_pair_and_insert_initial_payable_records(boxed_conn.as_ref());
        let subject = PayableDaoReal::new(boxed_conn);
        let expected_account_1 = PayableAccount {
            wallet: setup_holder.wallet_1.clone(),
            balance_wei: setup_holder.starting_amount_1 - setup_holder.fingerprint_1.amount,
            last_paid_timestamp: setup_holder.fingerprint_1.timestamp,
            pending_payable_opt: None,
        };
        let expected_account_2 = PayableAccount {
            wallet: setup_holder.wallet_2.clone(),
            balance_wei: setup_holder.starting_amount_2 - setup_holder.fingerprint_2.amount,
            last_paid_timestamp: setup_holder.fingerprint_2.timestamp,
            pending_payable_opt: None,
=======
        let hash = H256::from_uint(&U256::from(12345));
        let rowid = 789;
        let previous_timestamp = from_time_t(190_000_000);
        let payable_timestamp = from_time_t(199_000_000);
        let attempt = 5;
        let wallet = make_wallet("bobble");
        {
            insert_record_fn(
                &*boxed_conn,
                &wallet.to_string(),
                initial_amount,
                to_time_t(previous_timestamp),
                Some(sign_conversion::<u64, i64>(rowid).unwrap()),
            );
        }
        let subject = PayableDaoReal::new(boxed_conn);
        let pending_payable_fingerprint = PendingPayableFingerprint {
            rowid_opt: Some(rowid),
            timestamp: payable_timestamp,
            hash,
            attempt_opt: Some(attempt),
            amount: balance_change,
            process_error: None,
>>>>>>> e3810c1b
        };

        let result = subject
            .transactions_confirmed(&[setup_holder.fingerprint_1, setup_holder.fingerprint_2]);

        assert_eq!(result, Ok(()));
<<<<<<< HEAD
        let account_1_opt = subject.account_status(&setup_holder.wallet_1);
        assert_eq!(account_1_opt, Some(expected_account_1));
        let account_2_opt = subject.account_status(&setup_holder.wallet_2);
        assert_eq!(account_2_opt, Some(expected_account_2))
=======
        assert_eq!(
            status_before,
            Some(PayableAccount {
                wallet: wallet.clone(),
                balance_wei: initial_amount as u128,
                last_paid_timestamp: previous_timestamp,
                pending_payable_opt: Some(PendingPayableId {
                    rowid,
                    hash: H256::from_uint(&U256::from(0))
                }) //hash is just garbage
            })
        );
        let status_after = subject.account_status(&wallet);
        assert_eq!(
            status_after,
            Some(PayableAccount {
                wallet,
                balance_wei: expected_balance_after,
                last_paid_timestamp: payable_timestamp,
                pending_payable_opt: None
            })
        )
>>>>>>> e3810c1b
    }

    #[test]
    fn transaction_confirmed_works_for_generic_sql_error() {
        let home_dir = ensure_node_home_directory_exists(
            "payable_dao",
            "transaction_confirmed_works_for_generic_sql_error",
        );
        let conn = trick_rusqlite_with_read_only_conn(&home_dir);
        let conn_wrapped = Box::new(ConnectionWrapperReal::new(conn));
        let mut pending_payable_fingerprint = make_pending_payable_fingerprint();
        let hash = make_tx_hash(12345);
        let rowid = 789;
        pending_payable_fingerprint.hash = hash;
        pending_payable_fingerprint.rowid = rowid;
        let subject = PayableDaoReal::new(conn_wrapped);

        let result = subject.transactions_confirmed(&[pending_payable_fingerprint]);

        assert_eq!(
            result,
            Err(PayableDaoError::RusqliteError(
                "Error from invalid update command for payable table and change of -12345 wei to \
                 'pending_payable_rowid = 789' with error 'attempt to write a readonly database'"
                    .to_string()
            ))
        )
    }

    #[test]
    #[should_panic(
        expected = "Overflow detected with 340282366920938463463374607431768211455: cannot be converted from u128 to i128"
    )]
    fn transaction_confirmed_works_for_overflow_from_amount_stored_in_pending_payable_fingerprint()
    {
        let home_dir = ensure_node_home_directory_exists(
            "payable_dao",
            "transaction_confirmed_works_for_overflow_from_amount_stored_in_pending_payable_fingerprint",
        );
        let subject = PayableDaoReal::new(
            DbInitializerReal::default()
                .initialize(&home_dir, DbInitializationConfig::test_default())
                .unwrap(),
        );
        let mut pending_payable_fingerprint = make_pending_payable_fingerprint();
        let hash = make_tx_hash(12345);
        let rowid = 789;
        pending_payable_fingerprint.hash = hash;
        pending_payable_fingerprint.rowid = rowid;
        pending_payable_fingerprint.amount = u128::MAX;
        //The overflow occurs before we start modifying the payable account so we can have the database empty

        let _ = subject.transactions_confirmed(&[pending_payable_fingerprint]);
    }

    #[test]
    fn transaction_confirmed_returns_error_from_another_cycle_which_happens_to_fail() {
        let home_dir = ensure_node_home_directory_exists(
            "payable_dao",
            "transaction_confirmed_returns_error_from_another_cycle_which_happens_to_fail",
        );
        let conn = DbInitializerReal::default()
            .initialize(&home_dir, DbInitializationConfig::test_default())
            .unwrap();
        let setup_holder = make_fingerprint_pair_and_insert_initial_payable_records(conn.as_ref());
        conn.prepare("delete from payable where wallet_address = ?")
            .unwrap()
            .execute(&[&setup_holder.wallet_2])
            .unwrap();
        let subject = PayableDaoReal::new(conn);
        let expected_account_1 = PayableAccount {
            wallet: setup_holder.wallet_1.clone(),
            balance_wei: setup_holder.starting_amount_1 - setup_holder.fingerprint_1.amount,
            last_paid_timestamp: setup_holder.fingerprint_1.timestamp,
            pending_payable_opt: None,
        };

        let result = subject
            .transactions_confirmed(&[setup_holder.fingerprint_1, setup_holder.fingerprint_2]);

        assert_eq!(
            result,
            Err(PayableDaoError::RusqliteError(
                "Expected 1 row to be changed for the unique key 792 but got this count: 0"
                    .to_string()
            ))
        );
        let account_1_opt = subject.account_status(&setup_holder.wallet_1);
        assert_eq!(account_1_opt, Some(expected_account_1));
        let account_2_opt = subject.account_status(&setup_holder.wallet_2);
        assert_eq!(account_2_opt, None);
    }

    fn trick_rusqlite_with_read_only_conn(path: &Path) -> Connection {
        let db_path = path.join("experiment.db");
        let conn = RusqliteConnection::open_with_flags(&db_path, OpenFlags::default()).unwrap();
        conn.prepare(
            "
            create table payable (
                wallet_address text primary key,
                balance_high_b integer not null,
                balance_low_b integer not null,
                last_paid_timestamp integer not null,
                pending_payable_rowid integer null)",
        )
        .unwrap()
        .execute([])
        .unwrap();
        conn.close().unwrap();
        let conn = RusqliteConnection::open_with_flags(&db_path, OpenFlags::SQLITE_OPEN_READ_ONLY)
            .unwrap();
        conn
    }

    #[test]
    fn non_pending_payables_should_return_an_empty_vec_when_the_database_is_empty() {
        let home_dir = ensure_node_home_directory_exists(
            "payable_dao",
            "non_pending_payables_should_return_an_empty_vec_when_the_database_is_empty",
        );
        let subject = PayableDaoReal::new(
            DbInitializerReal::default()
                .initialize(&home_dir, DbInitializationConfig::test_default())
                .unwrap(),
        );

        let result = subject.non_pending_payables();

        assert_eq!(result, vec![]);
    }

    #[test]
    fn non_pending_payables_should_return_payables_with_no_pending_transaction() {
        let home_dir = ensure_node_home_directory_exists(
            "payable_dao",
            "non_pending_payables_should_return_payables_with_no_pending_transaction",
        );
        let subject = PayableDaoReal::new(
            DbInitializerReal::default()
                .initialize(&home_dir, DbInitializationConfig::test_default())
                .unwrap(),
        );
        let mut flags = OpenFlags::empty();
        flags.insert(OpenFlags::SQLITE_OPEN_READ_WRITE);
        let conn = Connection::open_with_flags(&home_dir.join(DATABASE_FILE), flags).unwrap();
        let conn = ConnectionWrapperReal::new(conn);
        let insert = |wallet: &str, pending_payable_rowid: Option<i64>| {
            insert_record_fn(
                &conn,
                wallet,
                1234567890123456,
                111_111_111,
                pending_payable_rowid,
            );
        };
        insert("0x0000000000000000000000000000000000666f6f", Some(15));
        insert(&make_wallet("foobar").to_string(), None);
        insert("0x0000000000000000000000000000000000626172", Some(16));
        insert(&make_wallet("barfoo").to_string(), None);

        let result = subject.non_pending_payables();

        assert_eq!(
            result,
            vec![
                PayableAccount {
                    wallet: make_wallet("foobar"),
                    balance_wei: 1234567890123456 as u128,
                    last_paid_timestamp: from_time_t(111_111_111),
                    pending_payable_opt: None
                },
                PayableAccount {
                    wallet: make_wallet("barfoo"),
                    balance_wei: 1234567890123456 as u128,
                    last_paid_timestamp: from_time_t(111_111_111),
                    pending_payable_opt: None
                },
            ]
        );
    }

    #[test]
    fn custom_query_handles_empty_table_in_top_records_mode() {
        let main_test_setup = |_conn: &dyn ConnectionWrapper, _insert: InsertPayableHelperFn| {};
        let subject = custom_query_test_body_for_payable(
            "custom_query_handles_empty_table_in_top_records_mode",
            main_test_setup,
        );

        let result = subject.custom_query(CustomQuery::TopRecords {
            count: 6,
            ordered_by: Balance,
        });

        assert_eq!(result, None)
    }

    type InsertPayableHelperFn<'b> =
        &'b dyn for<'a> Fn(&'a dyn ConnectionWrapper, &'a str, i128, i64, Option<i64>);

    fn insert_record_fn(
        conn: &dyn ConnectionWrapper,
        wallet: &str,
        balance: i128,
        timestamp: i64,
        pending_payable_rowid: Option<i64>,
    ) {
        let (high_bytes, low_bytes) = BigIntDivider::deconstruct(balance);
        let params: &[&dyn ToSql] = &[
            &wallet,
            &high_bytes,
            &low_bytes,
            &timestamp,
            &pending_payable_rowid,
        ];
        conn
            .prepare("insert into payable (wallet_address, balance_high_b, balance_low_b, last_paid_timestamp, pending_payable_rowid) values (?, ?, ?, ?, ?)")
            .unwrap()
            .execute(params)
            .unwrap();
    }

    fn accounts_for_tests_of_top_records(
        now: i64,
    ) -> Box<dyn Fn(&dyn ConnectionWrapper, InsertPayableHelperFn)> {
        Box::new(move |conn, insert: InsertPayableHelperFn| {
            insert(
                conn,
                "0x1111111111111111111111111111111111111111",
                1_000_000_002,
                now - 86_401,
                None,
            );
            insert(
                conn,
                "0x2222222222222222222222222222222222222222",
                7_562_000_300_000,
                now - 86_001,
                None,
            );
            insert(
                conn,
                "0x3333333333333333333333333333333333333333",
                999_999_999, //balance smaller than 1 gwei
                now - 86_000,
                None,
            );
            insert(
                conn,
                "0x4444444444444444444444444444444444444444",
                10_000_000_100,
                now - 86_300,
                None,
            );
            insert(
                conn,
                "0x5555555555555555555555555555555555555555",
                10_000_000_100,
                now - 86_401,
                Some(1),
            );
        })
    }

    #[test]
    fn custom_query_in_top_records_mode_with_default_ordering() {
        //Accounts of balances smaller than one gwei don't qualify.
        //Two accounts differ only in debt's age but not balance which allows to check doubled ordering,
        //here by balance and then by age.
        let now = now_time_t();
        let main_test_setup = accounts_for_tests_of_top_records(now);
        let subject = custom_query_test_body_for_payable(
            "custom_query_in_top_records_mode_with_default_ordering",
            main_test_setup,
        );

        let result = subject
            .custom_query(CustomQuery::TopRecords {
                count: 3,
                ordered_by: Balance,
            })
            .unwrap();

        assert_eq!(
            result,
            vec![
                PayableAccount {
                    wallet: Wallet::new("0x2222222222222222222222222222222222222222"),
                    balance_wei: 7_562_000_300_000,
                    last_paid_timestamp: from_time_t(now - 86_001),
                    pending_payable_opt: None
                },
                PayableAccount {
                    wallet: Wallet::new("0x5555555555555555555555555555555555555555"),
                    balance_wei: 10_000_000_100,
                    last_paid_timestamp: from_time_t(now - 86_401),
                    pending_payable_opt: Some(PendingPayableId {
                        rowid: 1,
                        hash: H256::from_str(
                            "abc4546cce78230a2312e12f3acb78747340456fe5237896666100143abcd223"
                        )
                        .unwrap()
                    })
                },
                PayableAccount {
                    wallet: Wallet::new("0x4444444444444444444444444444444444444444"),
                    balance_wei: 10_000_000_100,
                    last_paid_timestamp: from_time_t(now - 86_300),
                    pending_payable_opt: None
                },
            ]
        );
    }

    #[test]
    fn custom_query_in_top_records_mode_ordered_by_age() {
        //Accounts of balances smaller than one gwei don't qualify.
        //Two accounts differ only in balance but not in the debt's age which allows to check doubled ordering,
        //here by age and then by balance.
        let now = now_time_t();
        let main_test_setup = accounts_for_tests_of_top_records(now);
        let subject = custom_query_test_body_for_payable(
            "custom_query_in_top_records_mode_ordered_by_age",
            main_test_setup,
        );

        let result = subject
            .custom_query(CustomQuery::TopRecords {
                count: 3,
                ordered_by: Age,
            })
            .unwrap();

        assert_eq!(
            result,
            vec![
                PayableAccount {
                    wallet: Wallet::new("0x5555555555555555555555555555555555555555"),
                    balance_wei: 10_000_000_100,
                    last_paid_timestamp: from_time_t(now - 86_401),
                    pending_payable_opt: Some(PendingPayableId {
                        rowid: 1,
                        hash: H256::from_str(
                            "abc4546cce78230a2312e12f3acb78747340456fe5237896666100143abcd223"
                        )
                        .unwrap()
                    })
                },
                PayableAccount {
                    wallet: Wallet::new("0x1111111111111111111111111111111111111111"),
                    balance_wei: 1_000_000_002,
                    last_paid_timestamp: from_time_t(now - 86_401),
                    pending_payable_opt: None
                },
                PayableAccount {
                    wallet: Wallet::new("0x4444444444444444444444444444444444444444"),
                    balance_wei: 10_000_000_100,
                    last_paid_timestamp: from_time_t(now - 86_300),
                    pending_payable_opt: None
                },
            ]
        );
    }

    #[test]
    fn custom_query_handles_empty_table_in_range_mode() {
        let main_test_setup = |_conn: &dyn ConnectionWrapper, _insert: InsertPayableHelperFn| {};
        let subject = custom_query_test_body_for_payable(
            "custom_query_handles_empty_table_in_range_mode",
            main_test_setup,
        );

        let result = subject.custom_query(CustomQuery::RangeQuery {
            min_age_s: 20000,
            max_age_s: 200000,
            min_amount_gwei: 500000000,
            max_amount_gwei: 3500000000,
            timestamp: SystemTime::now(),
        });

        assert_eq!(result, None)
    }

    #[test]
    fn custom_query_in_range_mode() {
        //Two accounts differ only in debt's age but not balance which allows to check doubled ordering,
        //by balance and then by age.
        let now = now_time_t();
        let main_setup = |conn: &dyn ConnectionWrapper, insert: InsertPayableHelperFn| {
            insert(
                conn,
                "0x1111111111111111111111111111111111111111",
                gwei_to_wei::<_, u64>(499_999_999), //too small
                now - 70_000,
                None,
            );
            insert(
                conn,
                "0x2222222222222222222222222222222222222222",
                gwei_to_wei::<_, u64>(1_800_456_000),
                now - 55_120,
                Some(1),
            );
            insert(
                conn,
                "0x3333333333333333333333333333333333333333",
                gwei_to_wei::<_, u64>(600_123_456),
                now - 200_001, //too old
                None,
            );
            insert(
                conn,
                "0x4444444444444444444444444444444444444444",
                gwei_to_wei::<_, u64>(1_033_456_000_u64),
                now - 19_999, //too young
                None,
            );
            insert(
                conn,
                "0x5555555555555555555555555555555555555555",
                gwei_to_wei::<_, u64>(35_000_000_001), //too big
                now - 30_786,
                None,
            );
            insert(
                conn,
                "0x6666666666666666666666666666666666666666",
                gwei_to_wei::<_, u64>(1_800_456_000u64),
                now - 100_401,
                None,
            );
            insert(
                conn,
                "0x7777777777777777777777777777777777777777",
                gwei_to_wei::<_, u64>(2_500_647_000u64),
                now - 80_333,
                None,
            );
        };
        let subject = custom_query_test_body_for_payable("custom_query_in_range_mode", main_setup);

        let result = subject
            .custom_query(CustomQuery::RangeQuery {
                min_age_s: 20000,
                max_age_s: 200000,
                min_amount_gwei: 500_000_000,
                max_amount_gwei: 35_000_000_000,
                timestamp: from_time_t(now),
            })
            .unwrap();

        assert_eq!(
            result,
            vec![
                PayableAccount {
                    wallet: Wallet::new("0x7777777777777777777777777777777777777777"),
                    balance_wei: gwei_to_wei(2_500_647_000_u32),
                    last_paid_timestamp: from_time_t(now - 80_333),
                    pending_payable_opt: None
                },
                PayableAccount {
                    wallet: Wallet::new("0x6666666666666666666666666666666666666666"),
                    balance_wei: gwei_to_wei(1_800_456_000_u32),
                    last_paid_timestamp: from_time_t(now - 100_401),
                    pending_payable_opt: None
                },
                PayableAccount {
                    wallet: Wallet::new("0x2222222222222222222222222222222222222222"),
                    balance_wei: gwei_to_wei(1_800_456_000_u32),
                    last_paid_timestamp: from_time_t(now - 55_120),
                    pending_payable_opt: Some(PendingPayableId {
                        rowid: 1,
                        hash: H256::from_str(
                            "abc4546cce78230a2312e12f3acb78747340456fe5237896666100143abcd223"
                        )
                        .unwrap()
                    })
                }
            ]
        );
    }

    #[test]
    fn range_query_does_not_display_values_from_below_1_gwei() {
        let now = now_time_t();
        let timestamp_1 = now - 11_001;
        let timestamp_2 = now - 5000;
        let main_setup = |conn: &dyn ConnectionWrapper, insert: InsertPayableHelperFn| {
            insert(
                conn,
                "0x1111111111111111111111111111111111111111",
                400_005_601,
                timestamp_1,
                None,
            );
            insert(
                conn,
                "0x2222222222222222222222222222222222222222",
                30_000_300_000,
                timestamp_2,
                None,
            );
        };
        let subject = custom_query_test_body_for_payable(
            "range_query_does_not_display_values_from_below_1_gwei",
            main_setup,
        );

        let result = subject
            .custom_query(CustomQuery::RangeQuery {
                min_age_s: 0,
                max_age_s: 200000,
                min_amount_gwei: u64::MIN,
                max_amount_gwei: 35,
                timestamp: SystemTime::now(),
            })
            .unwrap();

        assert_eq!(
            result,
            vec![PayableAccount {
                wallet: Wallet::new("0x2222222222222222222222222222222222222222"),
                balance_wei: 30_000_300_000,
                last_paid_timestamp: from_time_t(timestamp_2),
                pending_payable_opt: None
            },]
        )
    }

    #[test]
    fn total_works() {
        let home_dir = ensure_node_home_directory_exists("payable_dao", "total_works");
        let conn = DbInitializerReal::default()
            .initialize(&home_dir, DbInitializationConfig::test_default())
            .unwrap();
        let timestamp = dao_utils::now_time_t();
        insert_record_fn(
            &*conn,
            "0x1111111111111111111111111111111111111111",
            999_999_999,
            timestamp - 1000,
            None,
        );
        insert_record_fn(
            &*conn,
            "0x2222222222222222222222222222222222222222",
            1_000_123_123,
            timestamp - 2000,
            None,
        );
        insert_record_fn(
            &*conn,
            "0x3333333333333333333333333333333333333333",
            1_000_000_000,
            timestamp - 3000,
            None,
        );
        insert_record_fn(
            &*conn,
            "0x4444444444444444444444444444444444444444",
            1_000_000_001,
            timestamp - 4000,
            Some(3),
        );
        let subject = PayableDaoReal::new(conn);

        let total = subject.total();

        assert_eq!(total, 4_000_123_123)
    }

    #[test]
    #[should_panic(
        expected = "database corrupted: found negative value -999999 in payable table for row id 2"
    )]
    fn total_takes_negative_value_as_error() {
        let home_dir =
            ensure_node_home_directory_exists("payable_dao", "total_takes_negative_value_as_error");
        let conn = DbInitializerReal::default()
            .initialize(&home_dir, DbInitializationConfig::test_default())
            .unwrap();
        insert_record_fn(
            &*conn,
            "0x1111111111111111111111111111111111111111",
            123_456,
            111_111_111,
            None,
        );
        insert_record_fn(
            &*conn,
            "0x2222222222222222222222222222222222222222",
            -999_999,
            222_222_222,
            None,
        );
        let subject = PayableDaoReal::new(conn);

        let _ = subject.total();
    }

    #[test]
    fn correctly_totals_zero_records() {
        let home_dir =
            ensure_node_home_directory_exists("payable_dao", "correctly_totals_zero_records");
        let conn = DbInitializerReal::default()
            .initialize(&home_dir, DbInitializationConfig::test_default())
            .unwrap();
        let subject = PayableDaoReal::new(conn);

        let result = subject.total();

        assert_eq!(result, 0)
    }

    #[test]
    #[should_panic(
        expected = "Database is corrupt: PAYABLE table columns and/or types: (Err(FromSqlConversionFailure(0, Text, InvalidAddress)), Err(InvalidColumnIndex(1))"
    )]
    fn create_payable_account_panics_on_database_error() {
        assert_account_creation_fn_fails_on_finding_wrong_columns_and_value_types(
            PayableDaoReal::create_payable_account,
        );
    }

    #[test]
    fn payable_dao_implements_dao_table_identifier() {
        assert_eq!(PayableDaoReal::table_name(), "payable")
    }

    fn custom_query_test_body_for_payable<F>(test_name: &str, main_setup_fn: F) -> PayableDaoReal
    where
        F: Fn(&dyn ConnectionWrapper, InsertPayableHelperFn),
    {
        let home_dir = ensure_node_home_directory_exists("payable_dao", test_name);
        let conn = DbInitializerReal::default()
            .initialize(&home_dir, DbInitializationConfig::test_default())
            .unwrap();
        main_setup_fn(conn.as_ref(), &insert_record_fn);

        let pending_payable_account: &[&dyn ToSql] = &[
            &String::from("0xabc4546cce78230a2312e12f3acb78747340456fe5237896666100143abcd223"),
            &40,
            &478945,
            &177777777,
            &1,
        ];
        conn
            .prepare("insert into pending_payable (transaction_hash, amount_high_b, amount_low_b, payable_timestamp, attempt) values (?,?,?,?,?)")
            .unwrap()
            .execute(pending_payable_account)
            .unwrap();
        PayableDaoReal::new(conn)
    }
}<|MERGE_RESOLUTION|>--- conflicted
+++ resolved
@@ -216,7 +216,6 @@
         &self,
         fingerprints: &[PendingPayableFingerprint],
     ) -> Result<(), PayableDaoError> {
-<<<<<<< HEAD
         fingerprints.iter().try_for_each(|fgp| {
             let key =
                 checked_conversion::<u64, i64>(fgp.rowid);
@@ -228,23 +227,9 @@
                     SQLParamsBuilder::default()
                         .key( PendingPayableRowid(&key))
                         .wei_change(Subtraction("balance",fgp.amount))
-                        .other(vec![(":last_paid", &to_time_t(fgp.timestamp))])
+                        .other(vec![Param::new((":last_paid", &to_time_t(fgp.timestamp)),true)])
                         .build()))?)
         })
-=======
-        let key =
-            checked_conversion::<u64, i64>(fingerprint.rowid_opt.expectv("initialized rowid"));
-        Ok(self
-            .big_int_db_processor
-            .execute(Left(self.conn.as_ref()), BigIntSqlConfig::new(
-                "update payable set balance_high_b = balance_high_b + :balance_high_b, balance_low_b = balance_low_b + :balance_low_b, last_paid_timestamp = :last_paid, pending_payable_rowid = null where pending_payable_rowid = :rowid",
-                "update payable set balance_high_b = :balance_high_b, balance_low_b = :balance_low_b, last_paid_timestamp = :last_paid, pending_payable_rowid = null where pending_payable_rowid = :rowid",
-                   SQLParamsBuilder::default()
-                    .key( PendingPayableRowid(&key))
-                    .wei_change(Subtraction("balance",fingerprint.amount))
-                    .other(vec![Param::new((":last_paid", &to_time_t(fingerprint.timestamp)),true)])
-                    .build()))?)
->>>>>>> e3810c1b
     }
 
     fn non_pending_payables(&self) -> Vec<PayableAccount> {
@@ -915,7 +900,6 @@
         let boxed_conn = DbInitializerReal::default()
             .initialize(&home_dir, DbInitializationConfig::test_default())
             .unwrap();
-<<<<<<< HEAD
         let setup_holder =
             make_fingerprint_pair_and_insert_initial_payable_records(boxed_conn.as_ref());
         let subject = PayableDaoReal::new(boxed_conn);
@@ -930,66 +914,16 @@
             balance_wei: setup_holder.starting_amount_2 - setup_holder.fingerprint_2.amount,
             last_paid_timestamp: setup_holder.fingerprint_2.timestamp,
             pending_payable_opt: None,
-=======
-        let hash = H256::from_uint(&U256::from(12345));
-        let rowid = 789;
-        let previous_timestamp = from_time_t(190_000_000);
-        let payable_timestamp = from_time_t(199_000_000);
-        let attempt = 5;
-        let wallet = make_wallet("bobble");
-        {
-            insert_record_fn(
-                &*boxed_conn,
-                &wallet.to_string(),
-                initial_amount,
-                to_time_t(previous_timestamp),
-                Some(sign_conversion::<u64, i64>(rowid).unwrap()),
-            );
-        }
-        let subject = PayableDaoReal::new(boxed_conn);
-        let pending_payable_fingerprint = PendingPayableFingerprint {
-            rowid_opt: Some(rowid),
-            timestamp: payable_timestamp,
-            hash,
-            attempt_opt: Some(attempt),
-            amount: balance_change,
-            process_error: None,
->>>>>>> e3810c1b
         };
 
         let result = subject
             .transactions_confirmed(&[setup_holder.fingerprint_1, setup_holder.fingerprint_2]);
 
         assert_eq!(result, Ok(()));
-<<<<<<< HEAD
         let account_1_opt = subject.account_status(&setup_holder.wallet_1);
         assert_eq!(account_1_opt, Some(expected_account_1));
         let account_2_opt = subject.account_status(&setup_holder.wallet_2);
         assert_eq!(account_2_opt, Some(expected_account_2))
-=======
-        assert_eq!(
-            status_before,
-            Some(PayableAccount {
-                wallet: wallet.clone(),
-                balance_wei: initial_amount as u128,
-                last_paid_timestamp: previous_timestamp,
-                pending_payable_opt: Some(PendingPayableId {
-                    rowid,
-                    hash: H256::from_uint(&U256::from(0))
-                }) //hash is just garbage
-            })
-        );
-        let status_after = subject.account_status(&wallet);
-        assert_eq!(
-            status_after,
-            Some(PayableAccount {
-                wallet,
-                balance_wei: expected_balance_after,
-                last_paid_timestamp: payable_timestamp,
-                pending_payable_opt: None
-            })
-        )
->>>>>>> e3810c1b
     }
 
     #[test]
