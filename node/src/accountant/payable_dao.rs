// Copyright (c) 2019, MASQ (https://masq.ai) and/or its affiliates. All rights reserved.

use crate::accountant::big_int_db_processor::WeiChange::{Addition, Subtraction};
use crate::accountant::big_int_db_processor::{
    collect_and_sum_i128_values_from_table, BigIntDbProcessor, BigIntDivider, BigIntSqlConfig,
    DAOTableIdentifier, SQLParamsBuilder,
};
use crate::accountant::dao_utils;
use crate::accountant::dao_utils::{
    to_time_t, AssemblerFeeder, CustomQuery, DaoFactoryReal, RangeStmConfig, TopStmConfig,
};
use crate::accountant::{checked_conversion, sign_conversion, PendingPayableId};
use crate::blockchain::blockchain_bridge::PendingPayableFingerprint;
use crate::database::connection_wrapper::ConnectionWrapper;
use crate::sub_lib::wallet::Wallet;
#[cfg(test)]
use ethereum_types::{BigEndianHash, U256};
use itertools::Either::Left;
use masq_lib::utils::ExpectValue;
use rusqlite::types::ToSql;
#[cfg(test)]
use rusqlite::OptionalExtension;
use rusqlite::{Error, Row};
use std::fmt::Debug;
use std::str::FromStr;
use std::time::SystemTime;
use web3::types::H256;

#[derive(Debug, PartialEq, Eq)]
pub enum PayableDaoError {
    SignConversion(u64),
    RusqliteError(String),
}

#[derive(Clone, Debug, PartialEq, Eq)]
pub struct PayableAccount {
    pub wallet: Wallet,
    pub balance_wei: u128,
    pub last_paid_timestamp: SystemTime,
    pub pending_payable_opt: Option<PendingPayableId>,
}

<<<<<<< HEAD
//TODO two to three of these fields can be technically eliminated now but I think my old plan was not to do that because it could be potentially a useful set of information,
// I somehow didn't trust unconditionally to the pending payable record to be always secure - and so I still think this might wait for GH-576
#[derive(Clone, Debug, Eq, PartialEq)]
=======
#[derive(Clone, Debug, PartialEq, Eq)]
>>>>>>> c9bbe5d8
pub struct Payable {
    pub to: Wallet,
    pub amount: u128,
    pub timestamp: SystemTime,
    pub tx_hash: H256,
}

impl Payable {
    pub fn new(to: Wallet, amount: u128, txn: H256, timestamp: SystemTime) -> Self {
        Self {
            to,
            amount,
            timestamp,
            tx_hash: txn,
        }
    }
}

pub trait PayableDao: Debug + Send {
    fn more_money_payable(
        &self,
        now: SystemTime,
        wallet: &Wallet,
        amount: u128,
    ) -> Result<(), PayableDaoError>;

    fn mark_pending_payable_rowid(
        &self,
        wallet: &Wallet,
        pending_payable_rowid: u64,
    ) -> Result<(), PayableDaoError>;

    fn transaction_confirmed(
        &self,
        payment: &PendingPayableFingerprint,
    ) -> Result<(), PayableDaoError>;

    fn non_pending_payables(&self) -> Vec<PayableAccount>;

    fn custom_query(&self, custom_query: CustomQuery<u64>) -> Option<Vec<PayableAccount>>;

    fn total(&self) -> u128;

    #[cfg(test)]
    fn account_status(&self, wallet: &Wallet) -> Option<PayableAccount>;
}

pub trait PayableDaoFactory {
    fn make(&self) -> Box<dyn PayableDao>;
}

impl PayableDaoFactory for DaoFactoryReal {
    fn make(&self) -> Box<dyn PayableDao> {
        Box::new(PayableDaoReal::new(self.make_connection()))
    }
}

#[derive(Debug)]
pub struct PayableDaoReal {
    conn: Box<dyn ConnectionWrapper>,
    big_int_db_processor: BigIntDbProcessor<Self>,
}

impl PayableDao for PayableDaoReal {
    fn more_money_payable(
        &self,
        timestamp: SystemTime,
        wallet: &Wallet,
        amount: u128,
    ) -> Result<(), PayableDaoError> {
        Ok(self.big_int_db_processor.execute(
            Left(self.conn.as_ref()),
            BigIntSqlConfig::new(
                "insert into payable (wallet_address, balance_high_b, balance_low_b, last_paid_timestamp, pending_payable_rowid) values (:wallet, :balance_high_b, :balance_low_b, :last_paid_timestamp, null) on conflict (wallet_address) do",
                Some(|table|format!("update {} set balance_high_b = balance_high_b + :balance_high_b, balance_low_b = balance_low_b + :balance_low_b where wallet_address = :wallet", table)),
                SQLParamsBuilder::default()
                          .key("wallet_address", ":wallet",wallet)
                          .wei_change( Addition("balance",amount))
                          .other(vec![(":last_paid_timestamp",&to_time_t(timestamp))])
                          .build()
                      ))?
        )
    }

    fn mark_pending_payable_rowid(
        &self,
        wallet: &Wallet,
        pending_payable_rowid: u64,
    ) -> Result<(), PayableDaoError> {
        let mut stm = self
            .conn
            .prepare("update payable set pending_payable_rowid=? where wallet_address=?")
            .expect("Internal Error");
        let params: &[&dyn ToSql] = &[
            &i64::try_from(pending_payable_rowid)
                .expect("SQLite counts up to i64::MAX; should never happen"),
            wallet,
        ];
        match stm.execute(params) {
            Ok(1) => Ok(()),
            Ok(num) => panic!(
                "Marking pending payable rowid for {}: affected {} rows but expected 1",
                wallet, num
            ),
            Err(e) => Err(PayableDaoError::RusqliteError(e.to_string())),
        }
    }

    fn transaction_confirmed(
        &self,
        fingerprint: &PendingPayableFingerprint,
    ) -> Result<(), PayableDaoError> {
        let key =
            checked_conversion::<u64, i64>(fingerprint.rowid_opt.expectv("initialized rowid"));
        Ok(self
            .big_int_db_processor
            .execute(Left(self.conn.as_ref()), BigIntSqlConfig::new(
                "update payable set balance_high_b = balance_high_b + :balance_high_b, balance_low_b = balance_low_b + :balance_low_b, last_paid_timestamp = :last_paid, pending_payable_rowid = null where pending_payable_rowid = :rowid",
                None,
                   SQLParamsBuilder::default()
                    .key( "pending_payable_rowid", ":rowid",&key)
                    .wei_change(Subtraction("balance",fingerprint.amount))
                    .other(vec![(":last_paid", &to_time_t(fingerprint.timestamp))])
                    .build()))?)
    }

    fn non_pending_payables(&self) -> Vec<PayableAccount> {
        let mut stmt = self.conn
            .prepare("select wallet_address, balance_high_b, balance_low_b, last_paid_timestamp from payable where pending_payable_rowid is null")
            .expect("Internal error");
        stmt.query_map([], |row| {
            let wallet_result: Result<Wallet, Error> = row.get(0);
            let high_b_result: Result<i64, Error> = row.get(1);
            let low_b_result: Result<i64, Error> = row.get(2);
            let last_paid_timestamp_result = row.get(3);
            match (
                wallet_result,
                high_b_result,
                low_b_result,
                last_paid_timestamp_result,
            ) {
                (Ok(wallet), Ok(high_b), Ok(low_b), Ok(last_paid_timestamp)) => {
                    Ok(PayableAccount {
                        wallet,
                        balance_wei: checked_conversion::<i128, u128>(BigIntDivider::reconstitute(
                            high_b, low_b,
                        )),
                        last_paid_timestamp: dao_utils::from_time_t(last_paid_timestamp),
                        pending_payable_opt: None,
                    })
                }
                _ => panic!("Database is corrupt: PAYABLE table columns and/or types"),
            }
        })
        .expect("Database is corrupt")
        .flatten()
        .collect()
    }

    fn custom_query(&self, custom_query: CustomQuery<u64>) -> Option<Vec<PayableAccount>> {
        let variant_top = TopStmConfig::new("last_paid_timestamp asc");

        let variant_range = RangeStmConfig {
            where_clause: "where ((last_paid_timestamp <= :max_timestamp) and (last_paid_timestamp >= :min_timestamp)) \
            and ((balance_high_b > :min_balance_high_b) or ((balance_high_b = :min_balance_high_b) and (balance_low_b >= :min_balance_low_b))) \
            and ((balance_high_b < :max_balance_high_b) or ((balance_high_b = :max_balance_high_b) and (balance_low_b <= :max_balance_low_b)))",
            gwei_min_resolution_clause: "and ((balance_high_b > 0) or ((balance_high_b = 0) and (balance_low_b >= 1000000000)))",
            secondary_order_param: "last_paid_timestamp asc"
        };

        custom_query.query::<_, i64, _, _>(
            self.conn.as_ref(),
            Self::stm_assembler_of_payable_cq,
            variant_top,
            variant_range,
            Self::form_payable_account,
        )
    }

    fn total(&self) -> u128 {
        sign_conversion::<i128, u128>(collect_and_sum_i128_values_from_table(
            self.conn.as_ref(),
            &Self::table_name(),
            "balance",
        ))
        .unwrap_or_else(|num| {
            panic!(
                "database corrupted: negative sum ({}) in payable table",
                num
            )
        })
    }

    #[cfg(test)]
    fn account_status(&self, wallet: &Wallet) -> Option<PayableAccount> {
        let mut stmt = self.conn
            .prepare("select balance_high_b, balance_low_b, last_paid_timestamp, pending_payable_rowid from payable where wallet_address = ?")
            .unwrap();
        stmt.query_row(&[&wallet], |row| {
            let high_bytes_result = row.get(0);
            let low_bytes_result = row.get(1);
            let last_paid_timestamp_result = row.get(2);
            let pending_payable_rowid_result: Result<Option<i64>, Error> = row.get(3);
            match (
                high_bytes_result,
                low_bytes_result,
                last_paid_timestamp_result,
                pending_payable_rowid_result,
            ) {
                (Ok(high_bytes), Ok(low_bytes), Ok(last_paid_timestamp), Ok(rowid)) => {
                    Ok(PayableAccount {
                        wallet: wallet.clone(),
                        balance_wei: checked_conversion::<i128, u128>(BigIntDivider::reconstitute(
                            high_bytes, low_bytes,
                        )),
                        last_paid_timestamp: dao_utils::from_time_t(last_paid_timestamp),
                        pending_payable_opt: match rowid {
                            Some(rowid) => Some(PendingPayableId {
                                rowid: u64::try_from(rowid).unwrap(),
                                hash: H256::from_uint(&U256::from(0)), //garbage
                            }),
                            None => None,
                        },
                    })
                }
                e => panic!(
                    "Database is corrupt: PAYABLE table columns and/or types: {:?}",
                    e
                ),
            }
        })
        .optional()
        .unwrap()
    }
}

impl PayableDaoReal {
    pub fn new(conn: Box<dyn ConnectionWrapper>) -> PayableDaoReal {
        PayableDaoReal {
            conn,
            big_int_db_processor: BigIntDbProcessor::default(),
        }
    }

    fn form_payable_account(row: &Row) -> rusqlite::Result<PayableAccount> {
        let wallet_result: Result<Wallet, Error> = row.get(0);
        let balance_high_bytes_result = row.get(1);
        let balance_low_bytes_result = row.get(2);
        let last_paid_timestamp_result = row.get(3);
        let pending_payable_rowid_result: Result<Option<i64>, Error> = row.get(4);
        let pending_payable_hash_result: Result<Option<String>, Error> = row.get(5);
        match (
            wallet_result,
            balance_high_bytes_result,
            balance_low_bytes_result,
            last_paid_timestamp_result,
            pending_payable_rowid_result,
            pending_payable_hash_result,
        ) {
            (
                Ok(wallet),
                Ok(high_bytes),
                Ok(low_bytes),
                Ok(last_paid_timestamp),
                Ok(rowid_opt),
                Ok(hash_opt),
            ) => Ok(PayableAccount {
                wallet,
                balance_wei: checked_conversion::<i128, u128>(BigIntDivider::reconstitute(
                    high_bytes, low_bytes,
                )),
                last_paid_timestamp: dao_utils::from_time_t(last_paid_timestamp),
                pending_payable_opt: rowid_opt.map(|rowid| {
                    let hash_str =
                        hash_opt.expect("database corrupt; missing hash but existing rowid");
                    PendingPayableId {
                        rowid: u64::try_from(rowid).unwrap(),
                        hash: H256::from_str(&hash_str[2..])
                            .unwrap_or_else(|_| panic!("wrong form of tx hash {}", hash_str)),
                    }
                }),
            }),
            e => panic!(
                "Database is corrupt: PAYABLE table columns and/or types: {:?}",
                e
            ),
        }
    }

    fn stm_assembler_of_payable_cq(feeder: AssemblerFeeder) -> String {
        format!(
            "select
               wallet_address,
               balance_high_b,
               balance_low_b,
               last_paid_timestamp,
               pending_payable_rowid,
               pending_payable.transaction_hash
           from
               payable
           left join pending_payable on
               pending_payable.rowid = payable.pending_payable_rowid
           {} {}
           order by
               {},
               {}
           {}",
            feeder.main_where_clause,
            feeder.where_clause_extension,
            feeder.order_by_first_param,
            feeder.order_by_second_param,
            feeder.limit_clause
        )
    }
}

impl DAOTableIdentifier for PayableDaoReal {
    fn table_name() -> String {
        String::from("payable")
    }
}

#[cfg(test)]
mod tests {
    use super::*;
    use crate::accountant::dao_utils::{from_time_t, now_time_t, to_time_t};
    use crate::accountant::test_utils::{
        assert_database_blows_up_on_an_unexpected_error, make_pending_payable_fingerprint,
    };
    use crate::database::connection_wrapper::ConnectionWrapperReal;
    use crate::database::db_initializer::{
        DbInitializationConfig, DbInitializer, DbInitializerReal, DATABASE_FILE,
    };
    use crate::sub_lib::accountant::WEIS_OF_GWEI;
    use crate::test_utils::make_wallet;
    use ethereum_types::BigEndianHash;
    use masq_lib::messages::TopRecordsOrdering::{Age, Balance};
    use masq_lib::test_utils::utils::ensure_node_home_directory_exists;
    use rusqlite::types::Value::Null;
    use rusqlite::Connection as RusqliteConnection;
    use rusqlite::{Connection, OpenFlags};
    use std::path::Path;
    use std::str::FromStr;
    use web3::types::U256;

    #[test]
    fn more_money_payable_works_for_new_address() {
        let home_dir = ensure_node_home_directory_exists(
            "payable_dao",
            "more_money_payable_works_for_new_address",
        );
        let now = SystemTime::now();
        let wallet = make_wallet("booga");
        let status = {
            let boxed_conn = DbInitializerReal::default()
                .initialize(&home_dir, true, DbInitializationConfig::test_default())
                .unwrap();
            let subject = PayableDaoReal::new(boxed_conn);

            subject.more_money_payable(now, &wallet, 1234).unwrap();

            subject.account_status(&wallet).unwrap()
        };

        assert_eq!(status.wallet, wallet);
        assert_eq!(status.balance_wei, 1234);
        assert_eq!(to_time_t(status.last_paid_timestamp), to_time_t(now));
    }

    #[test]
    fn more_money_payable_works_for_existing_address() {
        let home_dir = ensure_node_home_directory_exists(
            "payable_dao",
            "more_money_payable_works_for_existing_address",
        );
        let wallet = make_wallet("booga");
        let now = SystemTime::now();
        let boxed_conn = DbInitializerReal::default()
            .initialize(&home_dir, true, DbInitializationConfig::test_default())
            .unwrap();
        let subject = {
            let subject = PayableDaoReal::new(boxed_conn);
            subject.more_money_payable(now, &wallet, 1234).unwrap();
            subject
        };

        subject
            .more_money_payable(SystemTime::UNIX_EPOCH, &wallet, 2345)
            .unwrap();

        let status = subject.account_status(&wallet).unwrap();
        assert_eq!(status.wallet, wallet);
        assert_eq!(status.balance_wei, 3579);
        assert_eq!(to_time_t(status.last_paid_timestamp), to_time_t(now));
    }

    #[test]
    #[should_panic(
        expected = "Overflow detected with 340282366920938463463374607431768211455: cannot be converted from u128 to i128"
    )]
    fn more_money_payable_works_for_overflow() {
        let home_dir = ensure_node_home_directory_exists(
            "payable_dao",
            "more_money_payable_works_for_overflow",
        );
        let wallet = make_wallet("booga");
        let subject = PayableDaoReal::new(
            DbInitializerReal::default()
                .initialize(&home_dir, true, DbInitializationConfig::test_default())
                .unwrap(),
        );

        let _ = subject.more_money_payable(SystemTime::now(), &wallet, u128::MAX);
    }

    fn insert_single_record_into_payable(conn: &dyn ConnectionWrapper, params: &[&dyn ToSql]) {
        let mut stm = conn.prepare("insert into payable (wallet_address, balance_high_b, balance_low_b, last_paid_timestamp, pending_payable_rowid) values (?,?,?,?,?)").unwrap();
        stm.execute(params).unwrap();
    }

    #[test]
    fn mark_pending_payment_marks_a_pending_transaction_for_a_new_address() {
        let home_dir = ensure_node_home_directory_exists(
            "payable_dao",
            "mark_pending_payment_marks_a_pending_transaction_for_a_new_address",
        );
        let wallet = make_wallet("booga");
        let pending_payable_rowid = 656;
        let boxed_conn = DbInitializerReal::default()
            .initialize(&home_dir, true, DbInitializationConfig::test_default())
            .unwrap();
        {
            insert_single_record_into_payable(
                &*boxed_conn,
                &[&wallet, &0, &5000, &150_000_000, &Null],
            );
        }
        let subject = PayableDaoReal::new(boxed_conn);
        let before_account_status = subject.account_status(&wallet).unwrap();

        subject
            .mark_pending_payable_rowid(&wallet, pending_payable_rowid)
            .unwrap();

        let before_expected_status = PayableAccount {
            wallet: wallet.clone(),
            balance_wei: 5000,
            last_paid_timestamp: from_time_t(150_000_000),
            pending_payable_opt: None,
        };
        assert_eq!(before_account_status, before_expected_status);
        let after_account_status = subject.account_status(&wallet).unwrap();
        let mut after_expected_status = before_expected_status;
        after_expected_status.pending_payable_opt = Some(PendingPayableId {
            rowid: pending_payable_rowid,
            hash: H256::from_uint(&U256::from(0)), //garbage
        });
        assert_eq!(after_account_status, after_expected_status)
    }

    #[test]
    #[should_panic(
        expected = "Marking pending payable rowid for 0x000000000000000000000000000000626f6f6761: affected 0 rows but expected 1"
    )]
    fn mark_pending_payment_returned_different_row_count_than_expected() {
        let home_dir = ensure_node_home_directory_exists(
            "payable_dao",
            "mark_pending_payment_returned_different_row_count_than_expected",
        );
        let wallet = make_wallet("booga");
        let rowid = 656;
        let conn = DbInitializerReal::default()
            .initialize(&home_dir, true, DbInitializationConfig::test_default())
            .unwrap();
        let subject = PayableDaoReal::new(conn);

        let _ = subject.mark_pending_payable_rowid(&wallet, rowid);
    }

    #[test]
    fn mark_pending_payment_handles_general_sql_error() {
        let home_dir = ensure_node_home_directory_exists(
            "payable_dao",
            "mark_pending_payment_handles_general_sql_error",
        );
        let wallet = make_wallet("booga");
        let rowid = 656;
        let conn = how_to_trick_rusqlite_for_an_error(&home_dir);
        let conn_wrapped = ConnectionWrapperReal::new(conn);
        let subject = PayableDaoReal::new(Box::new(conn_wrapped));

        let result = subject.mark_pending_payable_rowid(&wallet, rowid);

        assert_eq!(
            result,
            Err(PayableDaoError::RusqliteError(
                "attempt to write a readonly database".to_string()
            ))
        )
    }

    #[test]
    fn transaction_confirmed_works() {
        let home_dir =
            ensure_node_home_directory_exists("payable_dao", "transaction_confirmed_works");
        let boxed_conn = DbInitializerReal::default()
            .initialize(&home_dir, true, DbInitializationConfig::test_default())
            .unwrap();
        let hash = H256::from_uint(&U256::from(12345));
        let rowid = 789;
        let previous_timestamp = from_time_t(190_000_000);
        let payable_timestamp = from_time_t(199_000_000);
        let attempt = 5;
        let starting_amount = 10000;
        let (high_bytes, low_bytes) = BigIntDivider::deconstruct(starting_amount);
        let payment = 6666;
        let wallet = make_wallet("bobble");
        {
            insert_single_record_into_payable(
                &*boxed_conn,
                &[
                    &wallet,
                    &high_bytes,
                    &low_bytes,
                    &to_time_t(previous_timestamp),
                    &sign_conversion::<u64, i64>(rowid).unwrap(),
                ],
            );
        }
        let subject = PayableDaoReal::new(boxed_conn);
        let pending_payable_fingerprint = PendingPayableFingerprint {
            rowid_opt: Some(rowid),
            timestamp: payable_timestamp,
            hash,
            attempt_opt: Some(attempt),
            amount: payment,
            process_error: None,
        };
        let status_before = subject.account_status(&wallet);

        let result = subject.transaction_confirmed(&pending_payable_fingerprint);

        assert_eq!(result, Ok(()));
        assert_eq!(
            status_before,
            Some(PayableAccount {
                wallet: wallet.clone(),
                balance_wei: starting_amount as u128,
                last_paid_timestamp: previous_timestamp,
                pending_payable_opt: Some(PendingPayableId {
                    rowid,
                    hash: H256::from_uint(&U256::from(0))
                }) //hash is just garbage
            })
        );
        let status_after = subject.account_status(&wallet);
        assert_eq!(
            status_after,
            Some(PayableAccount {
                wallet,
                balance_wei: starting_amount as u128 - payment,
                last_paid_timestamp: payable_timestamp,
                pending_payable_opt: None
            })
        )
    }

    #[test]
    fn transaction_confirmed_works_for_generic_sql_error() {
        let home_dir = ensure_node_home_directory_exists(
            "payable_dao",
            "transaction_confirmed_works_for_generic_sql_error",
        );
        let conn = how_to_trick_rusqlite_for_an_error(&home_dir);
        let conn_wrapped = Box::new(ConnectionWrapperReal::new(conn));
        let mut pending_payable_fingerprint = make_pending_payable_fingerprint();
        let hash = H256::from_uint(&U256::from(12345));
        let rowid = 789;
        pending_payable_fingerprint.hash = hash;
        pending_payable_fingerprint.rowid_opt = Some(rowid);
        let subject = PayableDaoReal::new(conn_wrapped);

        let result = subject.transaction_confirmed(&pending_payable_fingerprint);

        assert_eq!(
            result,
            Err(PayableDaoError::RusqliteError(
                "Wei change: error after invalid update command for payable of -12345 Wei to 789 with error 'attempt to write a readonly database'".to_string()
            ))
        )
    }

    #[test]
    #[should_panic(
        expected = "Overflow detected with 340282366920938463463374607431768211455: cannot be converted from u128 to i128"
    )]
    fn transaction_confirmed_works_for_overflow_from_amount_stored_in_pending_payable_fingerprint()
    {
        let home_dir = ensure_node_home_directory_exists(
            "payable_dao",
            "transaction_confirmed_works_for_overflow_from_amount_stored_in_pending_payable_fingerprint",
        );
        let subject = PayableDaoReal::new(
            DbInitializerReal::default()
                .initialize(&home_dir, true, DbInitializationConfig::test_default())
                .unwrap(),
        );
        let mut pending_payable_fingerprint = make_pending_payable_fingerprint();
        let hash = H256::from_uint(&U256::from(12345));
        let rowid = 789;
        pending_payable_fingerprint.hash = hash;
        pending_payable_fingerprint.rowid_opt = Some(rowid);
        pending_payable_fingerprint.amount = u128::MAX;
        //The overflow occurs before we start modifying the payable account so we can have the database empty

        let _ = subject.transaction_confirmed(&pending_payable_fingerprint);
    }

    fn how_to_trick_rusqlite_for_an_error(path: &Path) -> Connection {
        let db_path = path.join("experiment.db");
        let conn = RusqliteConnection::open_with_flags(&db_path, OpenFlags::default()).unwrap();
        {
            let mut stm = conn
                .prepare(
                    "\
                create table payable (\
                    wallet_address text primary key,
                    balance_high_b integer not null,
                    balance_low_b integer not null,
                    last_paid_timestamp integer not null,
                    pending_payable_rowid integer null)\
                    ",
                )
                .unwrap();
            stm.execute([]).unwrap();
        }
        conn.close().unwrap();
        let conn = RusqliteConnection::open_with_flags(&db_path, OpenFlags::SQLITE_OPEN_READ_ONLY)
            .unwrap();
        conn
    }

    #[test]
    fn non_pending_payables_should_return_an_empty_vec_when_the_database_is_empty() {
        let home_dir = ensure_node_home_directory_exists(
            "payable_dao",
            "non_pending_payables_should_return_an_empty_vec_when_the_database_is_empty",
        );
        let subject = PayableDaoReal::new(
            DbInitializerReal::default()
                .initialize(&home_dir, true, DbInitializationConfig::test_default())
                .unwrap(),
        );

        let result = subject.non_pending_payables();

        assert_eq!(result, vec![]);
    }

    #[test]
    fn non_pending_payables_should_return_payables_with_no_pending_transaction() {
        let home_dir = ensure_node_home_directory_exists(
            "payable_dao",
            "non_pending_payables_should_return_payables_with_no_pending_transaction",
        );
        let subject = PayableDaoReal::new(
            DbInitializerReal::default()
                .initialize(&home_dir, true, DbInitializationConfig::test_default())
                .unwrap(),
        );
        let mut flags = OpenFlags::empty();
        flags.insert(OpenFlags::SQLITE_OPEN_READ_WRITE);
        let conn = Connection::open_with_flags(&home_dir.join(DATABASE_FILE), flags).unwrap();
        let conn = ConnectionWrapperReal::new(conn);
        let insert = |wallet: &str,
                      balance_high_b: i64,
                      balance_low_b: i64,
                      last_paid_timestamp: i64,
                      pending_payable_rowid: Option<i64>| {
            let params: &[&dyn ToSql] = &[
                &wallet,
                &balance_high_b,
                &balance_low_b,
                &last_paid_timestamp,
                &pending_payable_rowid,
            ];
            insert_single_record_into_payable(&conn, params);
        };
        insert(
            "0x0000000000000000000000000000000000666f6f",
            42,
            454,
            1111111111,
            Some(15),
        );
        insert(
            "0x0000000000000000000000000000000000626172",
            24,
            11111,
            2222211111,
            Some(16),
        );
        insert(
            &make_wallet("foobar").to_string(),
            44,
            10000,
            3333333333,
            None,
        );
        insert(
            &make_wallet("barfoo").to_string(),
            458422,
            45,
            4444433333,
            None,
        );

        let result = subject.non_pending_payables();

        assert_eq!(
            result,
            vec![
                PayableAccount {
                    wallet: make_wallet("foobar"),
                    balance_wei: BigIntDivider::reconstitute(44, 10000) as u128,
                    last_paid_timestamp: from_time_t(3333333333),
                    pending_payable_opt: None
                },
                PayableAccount {
                    wallet: make_wallet("barfoo"),
                    balance_wei: BigIntDivider::reconstitute(458422, 45) as u128,
                    last_paid_timestamp: from_time_t(4444433333),
                    pending_payable_opt: None
                },
            ]
        );
    }

    #[test]
    #[should_panic(
        expected = "Overflow detected with 340282366920938463463374607431768211455: cannot be converted from u128 to i128"
    )]
    fn payable_amount_panics_on_insert_when_with_overflow() {
        let home_dir = ensure_node_home_directory_exists(
            "payable_dao",
            "payable_amount_panics_on_insert_when_with_overflow",
        );
        let subject = PayableDaoReal::new(
            DbInitializerReal::default()
                .initialize(&home_dir, true, DbInitializationConfig::test_default())
                .unwrap(),
        );

        let _ = subject.more_money_payable(SystemTime::now(), &make_wallet("foobar"), u128::MAX);
    }

    #[test]
    fn custom_query_handles_empty_table_in_top_records_mode() {
        let main_test_setup = |_insert: &dyn Fn(&str, i128, i64, Option<i64>)| {};
        let subject = custom_query_test_body_for_payable(
            "custom_query_handles_empty_table_in_top_records_mode",
            main_test_setup,
        );

        let result = subject.custom_query(CustomQuery::TopRecords {
            count: 6,
            ordered_by: Balance,
        });

        assert_eq!(result, None)
    }

    fn common_setup_of_accounts_for_tests_of_top_records(
        now: i64,
    ) -> Box<dyn Fn(&dyn Fn(&str, i128, i64, Option<i64>))> {
        let timestamp1 = now - 86_401;
        let timestamp2 = now - 86_001;
        let timestamp3 = now - 86_000;
        let timestamp4 = now - 86_300;
        let timestamp5 = now - 86_401;
        Box::new(move |insert: &dyn Fn(&str, i128, i64, Option<i64>)| {
            insert(
                "0x1111111111111111111111111111111111111111",
                1_000_000_002,
                timestamp1,
                None,
            );
            insert(
                "0x2222222222222222222222222222222222222222",
                7_562_000_300_000,
                timestamp2,
                None,
            );
            insert(
                "0x3333333333333333333333333333333333333333",
                999_999_999, //balance smaller than 1 Gwei
                timestamp3,
                None,
            );
            insert(
                "0x4444444444444444444444444444444444444444",
                10_000_000_100,
                timestamp4,
                None,
            );
            insert(
                "0x5555555555555555555555555555555555555555",
                10_000_000_100,
                timestamp5,
                Some(1),
            );
        })
    }

    #[test]
    fn custom_query_in_top_records_mode_with_default_ordering() {
        //Accounts of balances smaller than one gwei don't qualify.
        //Two accounts differ only in debt's age but not balance which allows to check doubled ordering,
        //here by balance and then by age.
        let now = now_time_t();
        let main_test_setup = common_setup_of_accounts_for_tests_of_top_records(now);
        let subject = custom_query_test_body_for_payable(
            "custom_query_in_top_records_mode_with_default_ordering",
            main_test_setup,
        );

        let result = subject
            .custom_query(CustomQuery::TopRecords {
                count: 3,
                ordered_by: Balance,
            })
            .unwrap();

        assert_eq!(
            result,
            vec![
                PayableAccount {
                    wallet: Wallet::new("0x2222222222222222222222222222222222222222"),
                    balance_wei: 7_562_000_300_000,
                    last_paid_timestamp: from_time_t(now - 86_001),
                    pending_payable_opt: None
                },
                PayableAccount {
                    wallet: Wallet::new("0x5555555555555555555555555555555555555555"),
                    balance_wei: 10_000_000_100,
                    last_paid_timestamp: from_time_t(now - 86_401),
                    pending_payable_opt: Some(PendingPayableId {
                        rowid: 1,
                        hash: H256::from_str(
                            "abc4546cce78230a2312e12f3acb78747340456fe5237896666100143abcd223"
                        )
                        .unwrap()
                    })
                },
                PayableAccount {
                    wallet: Wallet::new("0x4444444444444444444444444444444444444444"),
                    balance_wei: 10_000_000_100,
                    last_paid_timestamp: from_time_t(now - 86_300),
                    pending_payable_opt: None
                },
            ]
        );
    }

    #[test]
    fn custom_query_in_top_records_mode_ordered_by_age() {
        //Accounts of balances smaller than one gwei don't qualify.
        //Two accounts differ only in balance but not in the debt's age which allows to check doubled ordering,
        //here by age and then by balance.
        let now = now_time_t();
        let main_test_setup = common_setup_of_accounts_for_tests_of_top_records(now);
        let subject = custom_query_test_body_for_payable(
            "custom_query_in_top_records_mode_ordered_by_age",
            main_test_setup,
        );

        let result = subject
            .custom_query(CustomQuery::TopRecords {
                count: 3,
                ordered_by: Age,
            })
            .unwrap();

        assert_eq!(
            result,
            vec![
                PayableAccount {
                    wallet: Wallet::new("0x5555555555555555555555555555555555555555"),
                    balance_wei: 10_000_000_100,
                    last_paid_timestamp: from_time_t(now - 86_401),
                    pending_payable_opt: Some(PendingPayableId {
                        rowid: 1,
                        hash: H256::from_str(
                            "abc4546cce78230a2312e12f3acb78747340456fe5237896666100143abcd223"
                        )
                        .unwrap()
                    })
                },
                PayableAccount {
                    wallet: Wallet::new("0x1111111111111111111111111111111111111111"),
                    balance_wei: 1_000_000_002,
                    last_paid_timestamp: from_time_t(now - 86_401),
                    pending_payable_opt: None
                },
                PayableAccount {
                    wallet: Wallet::new("0x4444444444444444444444444444444444444444"),
                    balance_wei: 10_000_000_100,
                    last_paid_timestamp: from_time_t(now - 86_300),
                    pending_payable_opt: None
                },
            ]
        );
    }

    #[test]
    fn custom_query_handles_empty_table_in_range_mode() {
        let main_test_setup = |_insert: &dyn Fn(&str, i128, i64, Option<i64>)| {};
        let subject = custom_query_test_body_for_payable(
            "custom_query_handles_empty_table_in_range_mode",
            main_test_setup,
        );

        let result = subject.custom_query(CustomQuery::RangeQuery {
            min_age_s: 20000,
            max_age_s: 200000,
            min_amount_gwei: 500000000,
            max_amount_gwei: 3500000000,
            timestamp: SystemTime::now(),
        });

        assert_eq!(result, None)
    }

    #[test]
    fn custom_query_in_range_mode() {
        //Two accounts differ only in debt's age but not balance which allows to check doubled ordering,
        //by balance and then by age.
        let now = now_time_t();
        let timestamp1 = now - 70_000;
        let timestamp2 = now - 55_120;
        let timestamp3 = now - 200_001;
        let timestamp4 = now - 19_999;
        let timestamp5 = now - 30_786;
        let timestamp6 = now - 100_401;
        let timestamp7 = now - 80_333;
        let main_setup = |insert: &dyn Fn(&str, i128, i64, Option<i64>)| {
            insert(
                "0x1111111111111111111111111111111111111111",
                499_999_999 * WEIS_OF_GWEI, //too small
                timestamp1,
                None,
            );
            insert(
                "0x2222222222222222222222222222222222222222",
                1_800_456_000 * WEIS_OF_GWEI,
                timestamp2,
                Some(1),
            );
            insert(
                "0x3333333333333333333333333333333333333333",
                600_123_456 * WEIS_OF_GWEI,
                timestamp3, //too old
                None,
            );
            insert(
                "0x4444444444444444444444444444444444444444",
                1_033_456_000 * WEIS_OF_GWEI,
                timestamp4, //too young
                None,
            );
            insert(
                "0x5555555555555555555555555555555555555555",
                35_000_000_001 * WEIS_OF_GWEI, //too big
                timestamp5,
                None,
            );
            insert(
                "0x6666666666666666666666666666666666666666",
                1_800_456_000 * WEIS_OF_GWEI,
                timestamp6,
                None,
            );
            insert(
                "0x7777777777777777777777777777777777777777",
                2_500_647_000 * WEIS_OF_GWEI,
                timestamp7,
                None,
            );
        };
        let subject = custom_query_test_body_for_payable("custom_query_in_range_mode", main_setup);

        let result = subject
            .custom_query(CustomQuery::RangeQuery {
                min_age_s: 20000,
                max_age_s: 200000,
                min_amount_gwei: 500_000_000,
                max_amount_gwei: 35_000_000_000,
                timestamp: from_time_t(now),
            })
            .unwrap();

        assert_eq!(
            result,
            vec![
                PayableAccount {
                    wallet: Wallet::new("0x7777777777777777777777777777777777777777"),
                    balance_wei: 2_500_647_000_000_000_000,
                    last_paid_timestamp: from_time_t(timestamp7),
                    pending_payable_opt: None
                },
                PayableAccount {
                    wallet: Wallet::new("0x6666666666666666666666666666666666666666"),
                    balance_wei: 1_800_456_000_000_000_000,
                    last_paid_timestamp: from_time_t(timestamp6),
                    pending_payable_opt: None
                },
                PayableAccount {
                    wallet: Wallet::new("0x2222222222222222222222222222222222222222"),
                    balance_wei: 1_800_456_000_000_000_000,
                    last_paid_timestamp: from_time_t(timestamp2),
                    pending_payable_opt: Some(PendingPayableId {
                        rowid: 1,
                        hash: H256::from_str(
                            "abc4546cce78230a2312e12f3acb78747340456fe5237896666100143abcd223"
                        )
                        .unwrap()
                    })
                }
            ]
        );
    }

    #[test]
    fn range_query_does_not_display_values_from_below_1_gwei() {
        let timestamp = now_time_t() - 5000;
        let main_setup = |insert: &dyn Fn(&str, i128, i64, Option<i64>)| {
            insert(
                "0x1111111111111111111111111111111111111111",
                400_005_601,
                dao_utils::now_time_t() - 11_001,
                None,
            );
            insert(
                "0x2222222222222222222222222222222222222222",
                30_000_300_000,
                timestamp,
                None,
            );
        };
        let subject = custom_query_test_body_for_payable(
            "range_query_does_not_display_values_from_below_1_gwei",
            main_setup,
        );

        let result = subject
            .custom_query(CustomQuery::RangeQuery {
                min_age_s: 0,
                max_age_s: 200000,
                min_amount_gwei: u64::MIN,
                max_amount_gwei: 35,
                timestamp: SystemTime::now(),
            })
            .unwrap();

        assert_eq!(
            result,
            vec![PayableAccount {
                wallet: Wallet::new("0x2222222222222222222222222222222222222222"),
                balance_wei: 30_000_300_000,
                last_paid_timestamp: from_time_t(timestamp),
                pending_payable_opt: None
            },]
        )
    }

    fn insert_record(
        conn: &dyn ConnectionWrapper,
        wallet: &str,
        balance: i128,
        timestamp: i64,
        pending_payable_rowid: Option<i64>,
    ) {
        let (high_bytes, low_bytes) = BigIntDivider::deconstruct(balance);
        let params: &[&dyn ToSql] = &[
            &wallet,
            &high_bytes,
            &low_bytes,
            &timestamp,
            &pending_payable_rowid,
        ];
        conn
        .prepare("insert into payable (wallet_address, balance_high_b, balance_low_b, last_paid_timestamp, pending_payable_rowid) values (?, ?, ?, ?, ?)")
        .unwrap()
        .execute(params)
        .unwrap();
    }

    #[test]
    fn total_works() {
        let home_dir = ensure_node_home_directory_exists("payable_dao", "total_works");
        let conn = DbInitializerReal::default()
            .initialize(&home_dir, true, DbInitializationConfig::test_default())
            .unwrap();
        let timestamp = dao_utils::now_time_t();
        insert_record(
            &*conn,
            "0x1111111111111111111111111111111111111111",
            999_999_999,
            timestamp - 1000,
            None,
        );
        insert_record(
            &*conn,
            "0x2222222222222222222222222222222222222222",
            1_000_123_123,
            timestamp - 2000,
            None,
        );
        insert_record(
            &*conn,
            "0x3333333333333333333333333333333333333333",
            1_000_000_000,
            timestamp - 3000,
            None,
        );
        insert_record(
            &*conn,
            "0x4444444444444444444444444444444444444444",
            1_000_000_001,
            timestamp - 4000,
            Some(3),
        );
        let subject = PayableDaoReal::new(conn);

        let total = subject.total();

        assert_eq!(total, 4_000_123_123)
    }

    #[test]
    #[should_panic(expected = "database corrupted: negative sum (-999999) in payable table")]
    fn total_takes_negative_sum_as_error() {
        let home_dir =
            ensure_node_home_directory_exists("payable_dao", "total_takes_negative_sum_as_error");
        let conn = DbInitializerReal::default()
            .initialize(&home_dir, true, DbInitializationConfig::test_default())
            .unwrap();
        let timestamp = dao_utils::now_time_t();
        insert_record(
            &*conn,
            "0x1111111111111111111111111111111111111111",
            -999_999,
            timestamp - 1000,
            None,
        );
        let subject = PayableDaoReal::new(conn);

        let _ = subject.total();
    }

    #[test]
    fn correctly_totals_zero_records() {
        let home_dir =
            ensure_node_home_directory_exists("payable_dao", "correctly_totals_zero_records");
        let conn = DbInitializerReal::default()
            .initialize(&home_dir, true, DbInitializationConfig::test_default())
            .unwrap();
        let subject = PayableDaoReal::new(conn);

        let result = subject.total();

        assert_eq!(result, 0)
    }

    #[test]
    #[should_panic(
        expected = "Database is corrupt: PAYABLE table columns and/or types: (Err(FromSqlConversionFailure(0, Text, InvalidAddress)), Err(InvalidColumnIndex(1))"
    )]
    fn form_payable_account_panics_on_database_error() {
        assert_database_blows_up_on_an_unexpected_error(PayableDaoReal::form_payable_account);
    }

    #[test]
    fn payable_dao_implements_dao_table_identifier() {
        assert_eq!(PayableDaoReal::table_name(), "payable")
    }

    fn custom_query_test_body_for_payable<F>(test_name: &str, main_setup_fn: F) -> PayableDaoReal
    where
        F: Fn(&dyn Fn(&str, i128, i64, Option<i64>)),
    {
        let home_dir = ensure_node_home_directory_exists("payable_dao", test_name);
        let conn = DbInitializerReal::default()
            .initialize(&home_dir, true, DbInitializationConfig::test_default())
            .unwrap();
        let insert = |wallet: &str,
                      wei_balance: i128,
                      timestamp: i64,
                      pending_payable_rowid: Option<i64>| {
            let (high_bytes, low_bytes) = BigIntDivider::deconstruct(wei_balance);
            let params: &[&dyn ToSql] = &[
                &wallet,
                &high_bytes,
                &low_bytes,
                &timestamp,
                &pending_payable_rowid,
            ];
            eprintln!("timestamp before: {}", timestamp);
            conn
                .prepare("insert into payable (wallet_address, balance_high_b, balance_low_b, last_paid_timestamp, pending_payable_rowid) values (?,?,?,?,?)")
                .unwrap()
                .execute(params)
                .unwrap();
        };
        main_setup_fn(&insert);
        let params: &[&dyn ToSql] = &[
            &String::from("0xabc4546cce78230a2312e12f3acb78747340456fe5237896666100143abcd223"),
            &40,
            &478945,
            &177777777,
            &1,
        ];
        conn
            .prepare("insert into pending_payable (transaction_hash, amount_high_b, amount_low_b, payable_timestamp, attempt) values (?,?,?,?,?)")
            .unwrap()
            .execute(params)
            .unwrap();
        PayableDaoReal::new(conn)
    }
}<|MERGE_RESOLUTION|>--- conflicted
+++ resolved
@@ -40,13 +40,9 @@
     pub pending_payable_opt: Option<PendingPayableId>,
 }
 
-<<<<<<< HEAD
 //TODO two to three of these fields can be technically eliminated now but I think my old plan was not to do that because it could be potentially a useful set of information,
 // I somehow didn't trust unconditionally to the pending payable record to be always secure - and so I still think this might wait for GH-576
-#[derive(Clone, Debug, Eq, PartialEq)]
-=======
 #[derive(Clone, Debug, PartialEq, Eq)]
->>>>>>> c9bbe5d8
 pub struct Payable {
     pub to: Wallet,
     pub amount: u128,
