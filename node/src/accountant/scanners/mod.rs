// Copyright (c) 2019, MASQ (https://masq.ai) and/or its affiliates. All rights reserved.

pub mod mid_scan_msg_handling;
pub mod scanners_utils;
pub mod test_utils;

use crate::accountant::db_access_objects::payable_dao::{PayableAccount, PayableDao};
use crate::accountant::db_access_objects::pending_payable_dao::{PendingPayable, PendingPayableDao};
use crate::accountant::db_access_objects::receivable_dao::ReceivableDao;
use crate::accountant::payment_adjuster::{PaymentAdjuster, PaymentAdjusterReal};
use crate::accountant::scanners::scanners_utils::payable_scanner_utils::PayableTransactingErrorEnum::{
    LocallyCausedError, RemotelyCausedErrors,
};
<<<<<<< HEAD
use crate::accountant::scanners::scanners_utils::payable_scanner_utils::{debugging_summary_after_error_separation, err_msg_if_failed_without_existing_fingerprints, investigate_debt_extremes, mark_pending_payable_fatal_error, payables_debug_summary, separate_errors, separate_rowids_and_hashes, PayableThresholdsGaugeReal, PayableTransactingErrorEnum, PendingPayableMetadata, VecOfRowidOptAndHash, PayableInspector};
=======
use crate::accountant::scanners::scanners_utils::payable_scanner_utils::{
    debugging_summary_after_error_separation, err_msg_for_failure_with_expected_but_missing_fingerprints,
    investigate_debt_extremes, mark_pending_payable_fatal_error, payables_debug_summary,
    separate_errors, separate_rowids_and_hashes, PayableThresholdsGauge,
    PayableThresholdsGaugeReal, PayableTransactingErrorEnum, PendingPayableMetadata,
};
>>>>>>> 6047a132
use crate::accountant::scanners::scanners_utils::pending_payable_scanner_utils::{
    elapsed_in_ms, handle_none_status, handle_status_with_failure, handle_status_with_success,
    PendingPayableScanReport,
};
use crate::accountant::scanners::scanners_utils::receivable_scanner_utils::balance_and_age;
use crate::accountant::{CreditorThresholds, gwei_to_wei, PendingPayableId, QualifiedPayableAccount};
use crate::accountant::{
    comma_joined_stringifiable, Accountant, ReceivedPayments,
    ReportTransactionReceipts, RequestTransactionReceipts, ResponseSkeleton, ScanForPayables,
    ScanForPendingPayables, ScanForReceivables, SentPayables,
};
use crate::accountant::db_access_objects::banned_dao::BannedDao;
use crate::blockchain::blockchain_bridge::{PendingPayableFingerprint, RetrieveTransactions};
use crate::sub_lib::accountant::{
    DaoFactories, FinancialStatistics, PaymentThresholds, ScanIntervals,
};
use crate::sub_lib::blockchain_bridge::{
    OutboundPaymentsInstructions,
};
use crate::sub_lib::utils::{NotifyLaterHandle, NotifyLaterHandleReal};
use crate::sub_lib::wallet::Wallet;
use actix::{Context, Message};
use itertools::{Either, Itertools};
use masq_lib::logger::Logger;
use masq_lib::logger::TIME_FORMATTING_STRING;
use masq_lib::messages::{ScanType, ToMessageBody, UiScanResponse};
use masq_lib::ui_gateway::{MessageTarget, NodeToUiMessage};
use masq_lib::utils::ExpectValue;
use std::cell::RefCell;
use std::collections::{HashMap, HashSet};
use std::rc::Rc;
use std::time::{Duration, SystemTime};
use time::format_description::parse;
use time::OffsetDateTime;
use web3::types::{TransactionReceipt, H256};
use masq_lib::type_obfuscation::Obfuscated;
use crate::accountant::scanners::mid_scan_msg_handling::payable_scanner::{PreparedAdjustment, MultistagePayableScanner, SolvencySensitivePaymentInstructor};
use crate::accountant::scanners::mid_scan_msg_handling::payable_scanner::msgs::{BlockchainAgentWithContextMessage, QualifiedPayablesMessage};
use crate::blockchain::blockchain_interface::data_structures::errors::PayableTransactionError;
use crate::db_config::persistent_configuration::{PersistentConfiguration, PersistentConfigurationReal};

pub struct Scanners {
    pub payable: Box<dyn MultistagePayableScanner<QualifiedPayablesMessage, SentPayables>>,
    pub pending_payable: Box<dyn Scanner<RequestTransactionReceipts, ReportTransactionReceipts>>,
    pub receivable: Box<dyn Scanner<RetrieveTransactions, ReceivedPayments>>,
}

impl Scanners {
    pub fn new(
        dao_factories: DaoFactories,
        payment_thresholds: Rc<PaymentThresholds>,
        earning_wallet: Rc<Wallet>,
        when_pending_too_long_sec: u64,
        financial_statistics: Rc<RefCell<FinancialStatistics>>,
    ) -> Self {
        let payable = Box::new(PayableScanner::new(
            dao_factories.payable_dao_factory.make(),
            dao_factories.pending_payable_dao_factory.make(),
            Rc::clone(&payment_thresholds),
            Box::new(PaymentAdjusterReal::new()),
        ));

        let pending_payable = Box::new(PendingPayableScanner::new(
            dao_factories.payable_dao_factory.make(),
            dao_factories.pending_payable_dao_factory.make(),
            Rc::clone(&payment_thresholds),
            when_pending_too_long_sec,
            Rc::clone(&financial_statistics),
        ));

        let persistent_configuration =
            PersistentConfigurationReal::from(dao_factories.config_dao_factory.make());
        let receivable = Box::new(ReceivableScanner::new(
            dao_factories.receivable_dao_factory.make(),
            dao_factories.banned_dao_factory.make(),
            Box::new(persistent_configuration),
            Rc::clone(&payment_thresholds),
            earning_wallet,
            financial_statistics,
        ));

        Scanners {
<<<<<<< HEAD
            payable: Box::new(PayableScanner::new(
                dao_factories.payable_dao_factory.make(),
                dao_factories.pending_payable_dao_factory.make(),
                Rc::clone(&payment_thresholds),
                PayableInspector::new(Box::new(PayableThresholdsGaugeReal::default())),
                Box::new(PaymentAdjusterReal::new()),
            )),
            pending_payable: Box::new(PendingPayableScanner::new(
                dao_factories.payable_dao_factory.make(),
                dao_factories.pending_payable_dao_factory.make(),
                Rc::clone(&payment_thresholds),
                when_pending_too_long_sec,
                Rc::clone(&financial_statistics),
            )),
            receivable: Box::new(ReceivableScanner::new(
                dao_factories.receivable_dao_factory.make(),
                dao_factories.banned_dao_factory.make(),
                Rc::clone(&payment_thresholds),
                earning_wallet,
                financial_statistics,
            )),
=======
            payable,
            pending_payable,
            receivable,
>>>>>>> 6047a132
        }
    }
}

pub trait Scanner<BeginMessage, EndMessage>
where
    BeginMessage: Message,
    EndMessage: Message,
{
    fn begin_scan(
        &mut self,
        timestamp: SystemTime,
        response_skeleton_opt: Option<ResponseSkeleton>,
        logger: &Logger,
    ) -> Result<BeginMessage, BeginScanError>;
    fn finish_scan(&mut self, message: EndMessage, logger: &Logger) -> Option<NodeToUiMessage>;
    fn scan_started_at(&self) -> Option<SystemTime>;
    fn mark_as_started(&mut self, timestamp: SystemTime);
    fn mark_as_ended(&mut self, logger: &Logger);

    as_any_ref_in_trait!();
    as_any_mut_in_trait!();
}

pub struct ScannerCommon {
    initiated_at_opt: Option<SystemTime>,
    // TODO The thresholds probably shouldn't be in common because
    // the PendingPayableScanner does not need it
    pub payment_thresholds: Rc<PaymentThresholds>,
}

impl ScannerCommon {
    fn new(payment_thresholds: Rc<PaymentThresholds>) -> Self {
        Self {
            initiated_at_opt: None,
            payment_thresholds,
        }
    }

    fn signal_scanner_completion(&mut self, scan_type: ScanType, now: SystemTime, logger: &Logger) {
        match self.initiated_at_opt.take() {
            Some(timestamp) => {
                let elapsed_time = now
                    .duration_since(timestamp)
                    .expect("Unable to calculate elapsed time for the scan.")
                    .as_millis();
                info!(
                    logger,
                    "The {:?} scan ended in {}ms.", scan_type, elapsed_time
                );
            }
            None => {
                error!(
                    logger,
                    "Called scan_finished() for {:?} scanner but timestamp was not found",
                    scan_type
                );
            }
        };
    }
}

macro_rules! time_marking_methods {
    ($scan_type_variant: ident) => {
        fn scan_started_at(&self) -> Option<SystemTime> {
            self.common.initiated_at_opt
        }

        fn mark_as_started(&mut self, timestamp: SystemTime) {
            self.common.initiated_at_opt = Some(timestamp);
        }

        fn mark_as_ended(&mut self, logger: &Logger) {
            self.common.signal_scanner_completion(
                ScanType::$scan_type_variant,
                SystemTime::now(),
                logger,
            );
        }
    };
}

pub struct PayableScanner {
    pub common: ScannerCommon,
    pub payable_dao: Box<dyn PayableDao>,
    pub pending_payable_dao: Box<dyn PendingPayableDao>,
    pub payable_inspector: PayableInspector,
    pub payment_adjuster: RefCell<Box<dyn PaymentAdjuster>>,
}

impl Scanner<QualifiedPayablesMessage, SentPayables> for PayableScanner {
    fn begin_scan(
        &mut self,
        timestamp: SystemTime,
        response_skeleton_opt: Option<ResponseSkeleton>,
        logger: &Logger,
    ) -> Result<QualifiedPayablesMessage, BeginScanError> {
        if let Some(timestamp) = self.scan_started_at() {
            return Err(BeginScanError::ScanAlreadyRunning(timestamp));
        }
        self.mark_as_started(timestamp);
        info!(logger, "Scanning for payables");
        let all_non_pending_payables = self.payable_dao.non_pending_payables();

        debug!(
            logger,
            "{}",
            investigate_debt_extremes(timestamp, &all_non_pending_payables)
        );

        let qualified_payables =
            self.sniff_out_alarming_payables_and_maybe_log_them(all_non_pending_payables, logger);

        match qualified_payables.is_empty() {
            true => {
                self.mark_as_ended(logger);
                Err(BeginScanError::NothingToProcess)
            }
            false => {
                info!(
                    logger,
                    "Chose {} qualified debts to pay",
                    qualified_payables.len()
                );
                let protected_payables = self.protect_payables(qualified_payables);
                let outgoing_msg =
                    QualifiedPayablesMessage::new(protected_payables, response_skeleton_opt);
                Ok(outgoing_msg)
            }
        }
    }

    fn finish_scan(&mut self, message: SentPayables, logger: &Logger) -> Option<NodeToUiMessage> {
        let (sent_payables, err_opt) = separate_errors(&message, logger);

        debug!(
            logger,
            "{}",
            debugging_summary_after_error_separation(&sent_payables, &err_opt)
        );

        if !sent_payables.is_empty() {
            self.mark_pending_payable(&sent_payables, logger);
        }
        self.handle_sent_payable_errors(err_opt, logger);

        self.mark_as_ended(logger);
        message
            .response_skeleton_opt
            .map(|response_skeleton| NodeToUiMessage {
                target: MessageTarget::ClientId(response_skeleton.client_id),
                body: UiScanResponse {}.tmb(response_skeleton.context_id),
            })
    }

    time_marking_methods!(Payables);

    as_any_ref_in_trait_impl!();
}

impl SolvencySensitivePaymentInstructor for PayableScanner {
    fn try_skipping_payment_adjustment(
        &self,
        msg: BlockchainAgentWithContextMessage,
        logger: &Logger,
    ) -> Option<Either<OutboundPaymentsInstructions, PreparedAdjustment>> {
        let protected = msg.protected_qualified_payables;
        let unprotected = self.expose_payables(protected);

        match self
            .payment_adjuster
            .borrow()
            .search_for_indispensable_adjustment(unprotected, &*msg.agent)
        {
            Ok(processed) => {
                let either = match processed {
                    Either::Left(verified_payables) => {
                        Either::Left(OutboundPaymentsInstructions::new(
                            Either::Left(verified_payables),
                            msg.agent,
                            msg.response_skeleton_opt,
                        ))
                    }
                    Either::Right(adjustment_analysis) => {
                        let prepared_adjustment = PreparedAdjustment::new(
                            msg.agent,
                            msg.response_skeleton_opt,
                            adjustment_analysis,
                        );
                        Either::Right(prepared_adjustment)
                    }
                };

                Some(either)
            }
            Err(e) => {
                if e.insolvency_detected() {
                    warning!(
                    logger,
                    "Insolvency detected led to an analysis of feasibility for making payments \
                    adjustment, however, giving no satisfactory solution. Please be advised that \
                    your balances can cover neither reasonable portion of any of those payables \
                    recently qualified for an imminent payment. You must add more funds into your \
                    consuming wallet in order to stay off delinquency bans that your creditors may \
                    apply against you otherwise. Details: {}.",
                    e
                )
                } else {
                    unimplemented!("This situation is not possible yet, but may be in the future")
                }
                None
            }
        }
    }

    fn perform_payment_adjustment(
        &self,
        setup: PreparedAdjustment,
        logger: &Logger,
    ) -> Option<OutboundPaymentsInstructions> {
        let now = SystemTime::now();
        match self
            .payment_adjuster
            .borrow_mut()
            .adjust_payments(setup, now)
        {
            Ok(instructions) => Some(instructions),
            Err(e) => {
                warning!(
                    logger,
                    "Payment adjustment has not produced any executable payments. Please add funds \
                    into your consuming wallet in order to avoid bans from your creditors. Details: {}",
                    e
                );
                None
            }
        }
    }
}

impl MultistagePayableScanner<QualifiedPayablesMessage, SentPayables> for PayableScanner {}

impl PayableScanner {
    pub fn new(
        payable_dao: Box<dyn PayableDao>,
        pending_payable_dao: Box<dyn PendingPayableDao>,
        payment_thresholds: Rc<PaymentThresholds>,
        payable_inspector: PayableInspector,
        payment_adjuster: Box<dyn PaymentAdjuster>,
    ) -> Self {
        Self {
            common: ScannerCommon::new(payment_thresholds),
            payable_dao,
            pending_payable_dao,
            payable_inspector,
            payment_adjuster: RefCell::new(payment_adjuster),
        }
    }

    fn sniff_out_alarming_payables_and_maybe_log_them(
        &self,
        non_pending_payables: Vec<PayableAccount>,
        logger: &Logger,
    ) -> Vec<QualifiedPayableAccount> {
        let qualified_payables = non_pending_payables
            .into_iter()
            .flat_map(|account| {
                self.payable_exceeded_threshold(&account, SystemTime::now())
                    .map(|payment_threshold_intercept| {
                        let creditor_thresholds = CreditorThresholds::new(gwei_to_wei(
                            self.common.payment_thresholds.permanent_debt_allowed_gwei,
                        ));
                        QualifiedPayableAccount::new(
                            account,
                            payment_threshold_intercept,
                            creditor_thresholds,
                        )
                    })
            })
            .collect();
        match logger.debug_enabled() {
            false => qualified_payables,
            true => {
                payables_debug_summary(&qualified_payables, logger);
                qualified_payables
            }
        }
    }

    fn payable_exceeded_threshold(
        &self,
        account: &PayableAccount,
        now: SystemTime,
    ) -> Option<u128> {
        self.payable_inspector.payable_exceeded_threshold(
            account,
            &self.common.payment_thresholds,
            now,
        )
    }

    fn separate_existent_and_nonexistent_fingerprints<'a>(
        &'a self,
        sent_payables: &[&'a PendingPayable],
    ) -> (Vec<PendingPayableMetadata>, Vec<PendingPayableMetadata>) {
        let hashes = sent_payables
            .iter()
            .map(|pending_payable| pending_payable.hash)
            .collect::<Vec<H256>>();
        let mut sent_payables_hashmap = sent_payables
            .iter()
            .map(|payable| (payable.hash, &payable.recipient_wallet))
            .collect::<HashMap<H256, &Wallet>>();

        let transaction_hashes = self.pending_payable_dao.fingerprints_rowids(&hashes);
        let mut hashes_from_db = transaction_hashes
            .rowid_results
            .iter()
            .map(|(_rowid, hash)| *hash)
            .collect::<HashSet<H256>>();
        for hash in &transaction_hashes.no_rowid_results {
            hashes_from_db.insert(*hash);
        }
        let sent_payables_hashes = hashes.iter().copied().collect::<HashSet<H256>>();

        if !PayableScanner::is_symmetrical(sent_payables_hashes, hashes_from_db) {
            panic!(
                "Inconsistency in two maps, they cannot be matched by hashes. Data set directly \
                sent from BlockchainBridge: {:?}, set derived from the DB: {:?}",
                sent_payables, transaction_hashes
            )
        }

        let pending_payables_with_rowid = transaction_hashes
            .rowid_results
            .into_iter()
            .map(|(rowid, hash)| {
                let wallet = sent_payables_hashmap
                    .remove(&hash)
                    .expect("expect transaction hash, but it disappear");
                PendingPayableMetadata::new(wallet, hash, Some(rowid))
            })
            .collect_vec();
        let pending_payables_without_rowid = transaction_hashes
            .no_rowid_results
            .into_iter()
            .map(|hash| {
                let wallet = sent_payables_hashmap
                    .remove(&hash)
                    .expect("expect transaction hash, but it disappear");
                PendingPayableMetadata::new(wallet, hash, None)
            })
            .collect_vec();

        (pending_payables_with_rowid, pending_payables_without_rowid)
    }

    fn is_symmetrical(
        sent_payables_hashes: HashSet<H256>,
        fingerptint_hashes: HashSet<H256>,
    ) -> bool {
        sent_payables_hashes == fingerptint_hashes
    }

    fn mark_pending_payable(&self, sent_payments: &[&PendingPayable], logger: &Logger) {
        fn missing_fingerprints_msg(nonexistent: &[PendingPayableMetadata]) -> String {
            format!(
                "Expected pending payable fingerprints for {} were not found; system unreliable",
                comma_joined_stringifiable(nonexistent, |pp_triple| format!(
                    "(tx: {:?}, to wallet: {})",
                    pp_triple.hash, pp_triple.recipient
                ))
            )
        }
        fn ready_data_for_supply<'a>(
            existent: &'a [PendingPayableMetadata],
        ) -> Vec<(&'a Wallet, u64)> {
            existent
                .iter()
                .map(|pp_triple| (pp_triple.recipient, pp_triple.rowid_opt.expectv("rowid")))
                .collect()
        }

        let (existent, nonexistent) =
            self.separate_existent_and_nonexistent_fingerprints(sent_payments);
        let mark_pp_input_data = ready_data_for_supply(&existent);
        if !mark_pp_input_data.is_empty() {
            if let Err(e) = self
                .payable_dao
                .as_ref()
                .mark_pending_payables_rowids(&mark_pp_input_data)
            {
                mark_pending_payable_fatal_error(
                    sent_payments,
                    &nonexistent,
                    e,
                    missing_fingerprints_msg,
                    logger,
                )
            }
            debug!(
                logger,
                "Payables {} marked as pending in the payable table",
                comma_joined_stringifiable(sent_payments, |pending_p| format!(
                    "{:?}",
                    pending_p.hash
                ))
            )
        }
        if !nonexistent.is_empty() {
            panic!("{}", missing_fingerprints_msg(&nonexistent))
        }
    }

    fn handle_sent_payable_errors(
        &self,
        err_opt: Option<PayableTransactingErrorEnum>,
        logger: &Logger,
    ) {
        if let Some(err) = err_opt {
            match err {
                LocallyCausedError(PayableTransactionError::Sending {hashes, ..})
                | RemotelyCausedErrors(hashes) => {
                    self.discard_failed_transactions_with_possible_fingerprints(hashes, logger)
                }
                non_fatal =>
                    debug!(
                        logger,
                        "Ignoring a non-fatal error on our end from before the transactions are hashed: {:?}",
                        non_fatal
                    )
            }
        }
    }

    fn discard_failed_transactions_with_possible_fingerprints(
        &self,
        hashes_of_failed: Vec<H256>,
        logger: &Logger,
    ) {
        fn serialize_hashes(hashes: &[H256]) -> String {
            comma_joined_stringifiable(hashes, |hash| format!("{:?}", hash))
        }
        let existent_and_nonexistent = self
            .pending_payable_dao
            .fingerprints_rowids(&hashes_of_failed);
        let missing_fgp_err_msg_opt = err_msg_for_failure_with_expected_but_missing_fingerprints(
            existent_and_nonexistent.no_rowid_results,
            serialize_hashes,
        );
        if !existent_and_nonexistent.rowid_results.is_empty() {
            let (ids, hashes) = separate_rowids_and_hashes(existent_and_nonexistent.rowid_results);
            warning!(
                logger,
                "Deleting fingerprints for failed transactions {}",
                serialize_hashes(&hashes)
            );
            if let Err(e) = self.pending_payable_dao.delete_fingerprints(&ids) {
                if let Some(msg) = missing_fgp_err_msg_opt {
                    error!(logger, "{}", msg)
                };
                panic!(
                    "Database corrupt: payable fingerprint deletion for transactions {} \
                    failed due to {:?}",
                    serialize_hashes(&hashes),
                    e
                )
            }
        }
        if let Some(msg) = missing_fgp_err_msg_opt {
            panic!("{}", msg)
        };
    }

    fn protect_payables(&self, payables: Vec<QualifiedPayableAccount>) -> Obfuscated {
        Obfuscated::obfuscate_vector(payables)
    }

    fn expose_payables(&self, obfuscated: Obfuscated) -> Vec<QualifiedPayableAccount> {
        obfuscated.expose_vector()
    }
}

pub struct PendingPayableScanner {
    pub common: ScannerCommon,
    pub payable_dao: Box<dyn PayableDao>,
    pub pending_payable_dao: Box<dyn PendingPayableDao>,
    pub when_pending_too_long_sec: u64,
    pub financial_statistics: Rc<RefCell<FinancialStatistics>>,
}

impl Scanner<RequestTransactionReceipts, ReportTransactionReceipts> for PendingPayableScanner {
    fn begin_scan(
        &mut self,
        timestamp: SystemTime,
        response_skeleton_opt: Option<ResponseSkeleton>,
        logger: &Logger,
    ) -> Result<RequestTransactionReceipts, BeginScanError> {
        if let Some(timestamp) = self.scan_started_at() {
            return Err(BeginScanError::ScanAlreadyRunning(timestamp));
        }
        self.mark_as_started(timestamp);
        info!(logger, "Scanning for pending payable");
        let filtered_pending_payable = self.pending_payable_dao.return_all_errorless_fingerprints();
        match filtered_pending_payable.is_empty() {
            true => {
                self.mark_as_ended(logger);
                Err(BeginScanError::NothingToProcess)
            }
            false => {
                debug!(
                    logger,
                    "Found {} pending payables to process",
                    filtered_pending_payable.len()
                );
                Ok(RequestTransactionReceipts {
                    pending_payables: filtered_pending_payable,
                    response_skeleton_opt,
                })
            }
        }
    }

    fn finish_scan(
        &mut self,
        message: ReportTransactionReceipts,
        logger: &Logger,
    ) -> Option<NodeToUiMessage> {
        let response_skeleton_opt = message.response_skeleton_opt;

        match message.fingerprints_with_receipts.is_empty() {
            true => debug!(logger, "No transaction receipts found."),
            false => {
                debug!(
                    logger,
                    "Processing receipts for {} transactions",
                    message.fingerprints_with_receipts.len()
                );
                let scan_report = self.handle_receipts_for_pending_transactions(message, logger);
                self.process_transactions_by_reported_state(scan_report, logger);
            }
        }

        self.mark_as_ended(logger);
        response_skeleton_opt.map(|response_skeleton| NodeToUiMessage {
            target: MessageTarget::ClientId(response_skeleton.client_id),
            body: UiScanResponse {}.tmb(response_skeleton.context_id),
        })
    }

    time_marking_methods!(PendingPayables);

    as_any_ref_in_trait_impl!();
}

impl PendingPayableScanner {
    pub fn new(
        payable_dao: Box<dyn PayableDao>,
        pending_payable_dao: Box<dyn PendingPayableDao>,
        payment_thresholds: Rc<PaymentThresholds>,
        when_pending_too_long_sec: u64,
        financial_statistics: Rc<RefCell<FinancialStatistics>>,
    ) -> Self {
        Self {
            common: ScannerCommon::new(payment_thresholds),
            payable_dao,
            pending_payable_dao,
            when_pending_too_long_sec,
            financial_statistics,
        }
    }

    fn handle_receipts_for_pending_transactions(
        &self,
        msg: ReportTransactionReceipts,
        logger: &Logger,
    ) -> PendingPayableScanReport {
        fn handle_none_receipt(
            mut scan_report: PendingPayableScanReport,
            payable: PendingPayableFingerprint,
            logger: &Logger,
        ) -> PendingPayableScanReport {
            debug!(logger,
                "Interpreting a receipt for transaction {:?} but none was given; attempt {}, {}ms since sending",
                payable.hash, payable.attempt,elapsed_in_ms(payable.timestamp)
            );

            scan_report
                .still_pending
                .push(PendingPayableId::new(payable.rowid, payable.hash));
            scan_report
        }

        let scan_report = PendingPayableScanReport::default();
        msg.fingerprints_with_receipts.into_iter().fold(
            scan_report,
            |scan_report_so_far, (receipt_opt, fingerprint)| match receipt_opt {
                Some(receipt) => self.interpret_transaction_receipt(
                    scan_report_so_far,
                    &receipt,
                    fingerprint,
                    logger,
                ),
                None => handle_none_receipt(scan_report_so_far, fingerprint, logger),
            },
        )
    }

    fn interpret_transaction_receipt(
        &self,
        scan_report: PendingPayableScanReport,
        receipt: &TransactionReceipt,
        fingerprint: PendingPayableFingerprint,
        logger: &Logger,
    ) -> PendingPayableScanReport {
        const WEB3_SUCCESS: u64 = 1;
        const WEB3_FAILURE: u64 = 0;

        match receipt.status {
            None => handle_none_status(
                scan_report,
                fingerprint,
                self.when_pending_too_long_sec,
                logger,
            ),
            Some(status_code) => {
                let code = status_code.as_u64();
                //TODO: failures handling is going to need enhancement suggested by GH-693
                if code == WEB3_FAILURE {
                    handle_status_with_failure(scan_report, fingerprint, logger)
                } else if code == WEB3_SUCCESS {
                    handle_status_with_success(scan_report, fingerprint, logger)
                } else {
                    unreachable!(
                        "tx receipt for pending {:?}: status code other than 0 or 1 \
                        shouldn't be possible, but was {}",
                        fingerprint.hash, code
                    )
                }
            }
        }
    }

    fn process_transactions_by_reported_state(
        &mut self,
        scan_report: PendingPayableScanReport,
        logger: &Logger,
    ) {
        self.confirm_transactions(scan_report.confirmed, logger);
        self.cancel_failed_transactions(scan_report.failures, logger);
        self.update_remaining_fingerprints(scan_report.still_pending, logger)
    }

    fn update_remaining_fingerprints(&self, ids: Vec<PendingPayableId>, logger: &Logger) {
        if !ids.is_empty() {
            let rowids = PendingPayableId::rowids(&ids);
            match self.pending_payable_dao.increment_scan_attempts(&rowids) {
                Ok(_) => trace!(
                    logger,
                    "Updated records for rowids: {} ",
                    comma_joined_stringifiable(&rowids, |id| id.to_string())
                ),
                Err(e) => panic!(
                    "Failure on incrementing scan attempts for fingerprints of {} due to {:?}",
                    PendingPayableId::serialize_hashes_to_string(&ids),
                    e
                ),
            }
        }
    }

    fn cancel_failed_transactions(&self, ids: Vec<PendingPayableId>, logger: &Logger) {
        if !ids.is_empty() {
            //TODO this function is imperfect. It waits for GH-663
            let rowids = PendingPayableId::rowids(&ids);
            match self.pending_payable_dao.mark_failures(&rowids) {
                Ok(_) => warning!(
                    logger,
                    "Broken transactions {} marked as an error. You should take over the care \
                    of those to make sure your debts are going to be settled properly. At the \
                    moment, there is no automated process fixing that without your assistance",
                    PendingPayableId::serialize_hashes_to_string(&ids)
                ),
                Err(e) => panic!(
                    "Unsuccessful attempt for transactions {} \
                    to mark fatal error at payable fingerprint due to {:?}; database unreliable",
                    PendingPayableId::serialize_hashes_to_string(&ids),
                    e
                ),
            }
        }
    }

    fn confirm_transactions(
        &mut self,
        fingerprints: Vec<PendingPayableFingerprint>,
        logger: &Logger,
    ) {
        fn serialize_hashes(fingerprints: &[PendingPayableFingerprint]) -> String {
            comma_joined_stringifiable(fingerprints, |fgp| format!("{:?}", fgp.hash))
        }

        if !fingerprints.is_empty() {
            if let Err(e) = self.payable_dao.transactions_confirmed(&fingerprints) {
                panic!(
                    "Unable to cast confirmed pending payables {} into adjustment in the corresponding payable \
                     records due to {:?}", serialize_hashes(&fingerprints), e
                )
            } else {
                self.add_percent_to_the_total_of_paid_payable(
                    &fingerprints,
                    serialize_hashes,
                    logger,
                );
                let rowids = fingerprints
                    .iter()
                    .map(|fingerprint| fingerprint.rowid)
                    .collect::<Vec<u64>>();
                if let Err(e) = self.pending_payable_dao.delete_fingerprints(&rowids) {
                    panic!("Unable to delete payable fingerprints {} of verified transactions due to {:?}",
                           serialize_hashes(&fingerprints), e)
                } else {
                    info!(
                        logger,
                        "Transactions {} completed their confirmation process succeeding",
                        serialize_hashes(&fingerprints)
                    )
                }
            }
        }
    }

    fn add_percent_to_the_total_of_paid_payable(
        &mut self,
        fingerprints: &[PendingPayableFingerprint],
        serialize_hashes: fn(&[PendingPayableFingerprint]) -> String,
        logger: &Logger,
    ) {
        fingerprints.iter().for_each(|fingerprint| {
            self.financial_statistics
                .borrow_mut()
                .total_paid_payable_wei += fingerprint.amount
        });
        debug!(
            logger,
            "Confirmation of transactions {}; record for total paid payable was modified",
            serialize_hashes(fingerprints)
        );
    }
}

pub struct ReceivableScanner {
    pub common: ScannerCommon,
    pub receivable_dao: Box<dyn ReceivableDao>,
    pub banned_dao: Box<dyn BannedDao>,
    pub persistent_configuration: Box<dyn PersistentConfiguration>,
    pub earning_wallet: Rc<Wallet>,
    pub financial_statistics: Rc<RefCell<FinancialStatistics>>,
}

impl Scanner<RetrieveTransactions, ReceivedPayments> for ReceivableScanner {
    fn begin_scan(
        &mut self,
        timestamp: SystemTime,
        response_skeleton_opt: Option<ResponseSkeleton>,
        logger: &Logger,
    ) -> Result<RetrieveTransactions, BeginScanError> {
        if let Some(timestamp) = self.scan_started_at() {
            return Err(BeginScanError::ScanAlreadyRunning(timestamp));
        }
        self.mark_as_started(timestamp);
        info!(
            logger,
            "Scanning for receivables to {}", self.earning_wallet
        );
        self.scan_for_delinquencies(timestamp, logger);

        Ok(RetrieveTransactions {
            recipient: self.earning_wallet.as_ref().clone(),
            response_skeleton_opt,
        })
    }

    fn finish_scan(&mut self, msg: ReceivedPayments, logger: &Logger) -> Option<NodeToUiMessage> {
        if msg.payments.is_empty() {
            info!(
                logger,
                "No newly received payments were detected during the scanning process."
            );

            match self
                .persistent_configuration
                .set_start_block(msg.new_start_block)
            {
                Ok(()) => debug!(logger, "Start block updated to {}", msg.new_start_block),
                Err(e) => panic!(
                    "Attempt to set new start block to {} failed due to: {:?}",
                    msg.new_start_block, e
                ),
            }
        } else {
            self.handle_new_received_payments(&msg, logger)
        }

        self.mark_as_ended(logger);
        msg.response_skeleton_opt
            .map(|response_skeleton| NodeToUiMessage {
                target: MessageTarget::ClientId(response_skeleton.client_id),
                body: UiScanResponse {}.tmb(response_skeleton.context_id),
            })
    }

    time_marking_methods!(Receivables);

    as_any_ref_in_trait_impl!();
    as_any_mut_in_trait_impl!();
}

impl ReceivableScanner {
    pub fn new(
        receivable_dao: Box<dyn ReceivableDao>,
        banned_dao: Box<dyn BannedDao>,
        persistent_configuration: Box<dyn PersistentConfiguration>,
        payment_thresholds: Rc<PaymentThresholds>,
        earning_wallet: Rc<Wallet>,
        financial_statistics: Rc<RefCell<FinancialStatistics>>,
    ) -> Self {
        Self {
            common: ScannerCommon::new(payment_thresholds),
            earning_wallet,
            receivable_dao,
            banned_dao,
            persistent_configuration,
            financial_statistics,
        }
    }

    fn handle_new_received_payments(&mut self, msg: &ReceivedPayments, logger: &Logger) {
        let mut txn = self
            .receivable_dao
            .as_mut()
            .more_money_received(msg.timestamp, &msg.payments);

        let new_start_block = msg.new_start_block;
        match self
            .persistent_configuration
            .set_start_block_from_txn(new_start_block, &mut txn)
        {
            Ok(()) => (),
            Err(e) => panic!(
                "Attempt to set new start block to {} failed due to: {:?}",
                new_start_block, e
            ),
        }

        match txn.commit() {
            Ok(_) => {
                debug!(logger, "Updated start block to: {}", new_start_block)
            }
            Err(e) => panic!("Commit of received transactions failed: {:?}", e),
        }

        let total_newly_paid_receivable = msg
            .payments
            .iter()
            .fold(0, |so_far, now| so_far + now.wei_amount);

        self.financial_statistics
            .borrow_mut()
            .total_paid_receivable_wei += total_newly_paid_receivable;
    }

    pub fn scan_for_delinquencies(&self, timestamp: SystemTime, logger: &Logger) {
        info!(logger, "Scanning for delinquencies");
        self.find_and_ban_delinquents(timestamp, logger);
        self.find_and_unban_reformed_nodes(timestamp, logger);
    }

    fn find_and_ban_delinquents(&self, timestamp: SystemTime, logger: &Logger) {
        self.receivable_dao
            .new_delinquencies(timestamp, self.common.payment_thresholds.as_ref())
            .into_iter()
            .for_each(|account| {
                self.banned_dao.ban(&account.wallet);
                let (balance_str_wei, age) = balance_and_age(timestamp, &account);
                info!(
                    logger,
                    "Wallet {} (balance: {} gwei, age: {} sec) banned for delinquency",
                    account.wallet,
                    balance_str_wei,
                    age.as_secs()
                )
            });
    }

    fn find_and_unban_reformed_nodes(&self, timestamp: SystemTime, logger: &Logger) {
        self.receivable_dao
            .paid_delinquencies(self.common.payment_thresholds.as_ref())
            .into_iter()
            .for_each(|account| {
                self.banned_dao.unban(&account.wallet);
                let (balance_str_wei, age) = balance_and_age(timestamp, &account);
                info!(
                    logger,
                    "Wallet {} (balance: {} gwei, age: {} sec) is no longer delinquent: unbanned",
                    account.wallet,
                    balance_str_wei,
                    age.as_secs()
                )
            });
    }
}

#[derive(Debug, PartialEq, Eq)]
pub enum BeginScanError {
    NothingToProcess,
    ScanAlreadyRunning(SystemTime),
    CalledFromNullScanner, // Exclusive for tests
}

impl BeginScanError {
    pub fn handle_error(
        &self,
        logger: &Logger,
        scan_type: ScanType,
        is_externally_triggered: bool,
    ) {
        let log_message_opt = match self {
            BeginScanError::NothingToProcess => Some(format!(
                "There was nothing to process during {:?} scan.",
                scan_type
            )),
            BeginScanError::ScanAlreadyRunning(timestamp) => Some(format!(
                "{:?} scan was already initiated at {}. \
                 Hence, this scan request will be ignored.",
                scan_type,
                BeginScanError::timestamp_as_string(timestamp)
            )),
            BeginScanError::CalledFromNullScanner => match cfg!(test) {
                true => None,
                false => panic!("Null Scanner shouldn't be running inside production code."),
            },
        };

        if let Some(log_message) = log_message_opt {
            match is_externally_triggered {
                true => info!(logger, "{}", log_message),
                false => debug!(logger, "{}", log_message),
            }
        }
    }

    fn timestamp_as_string(timestamp: &SystemTime) -> String {
        let offset_date_time = OffsetDateTime::from(*timestamp);
        offset_date_time
            .format(
                &parse(TIME_FORMATTING_STRING)
                    .expect("Error while parsing the time formatting string."),
            )
            .expect("Error while formatting timestamp as string.")
    }
}

pub struct ScanSchedulers {
    pub schedulers: HashMap<ScanType, Box<dyn ScanScheduler>>,
}

impl ScanSchedulers {
    pub fn new(scan_intervals: ScanIntervals) -> Self {
        let schedulers = HashMap::from_iter([
            (
                ScanType::Payables,
                Box::new(PeriodicalScanScheduler::<ScanForPayables> {
                    handle: Box::new(NotifyLaterHandleReal::default()),
                    interval: scan_intervals.payable_scan_interval,
                }) as Box<dyn ScanScheduler>,
            ),
            (
                ScanType::PendingPayables,
                Box::new(PeriodicalScanScheduler::<ScanForPendingPayables> {
                    handle: Box::new(NotifyLaterHandleReal::default()),
                    interval: scan_intervals.pending_payable_scan_interval,
                }),
            ),
            (
                ScanType::Receivables,
                Box::new(PeriodicalScanScheduler::<ScanForReceivables> {
                    handle: Box::new(NotifyLaterHandleReal::default()),
                    interval: scan_intervals.receivable_scan_interval,
                }),
            ),
        ]);
        ScanSchedulers { schedulers }
    }
}

pub struct PeriodicalScanScheduler<T: Default> {
    pub handle: Box<dyn NotifyLaterHandle<T, Accountant>>,
    pub interval: Duration,
}

pub trait ScanScheduler {
    fn schedule(&self, ctx: &mut Context<Accountant>);
    fn interval(&self) -> Duration {
        intentionally_blank!()
    }

    as_any_ref_in_trait!();
    as_any_mut_in_trait!();
}

impl<T: Default + 'static> ScanScheduler for PeriodicalScanScheduler<T> {
    fn schedule(&self, ctx: &mut Context<Accountant>) {
        // the default of the message implies response_skeleton_opt to be None
        // because scheduled scans don't respond
        let _ = self.handle.notify_later(T::default(), self.interval, ctx);
    }
    fn interval(&self) -> Duration {
        self.interval
    }

    as_any_ref_in_trait_impl!();
    as_any_mut_in_trait_impl!();
}
#[cfg(test)]
mod tests {
    use crate::accountant::db_access_objects::payable_dao::{PayableAccount, PayableDaoError};
    use crate::accountant::db_access_objects::pending_payable_dao::{
        PendingPayable, PendingPayableDaoError, TransactionHashes,
    };
    use crate::accountant::db_access_objects::utils::{from_time_t, now_time_t, to_time_t};
    use crate::accountant::scanners::mid_scan_msg_handling::payable_scanner::msgs::QualifiedPayablesMessage;
    use crate::accountant::scanners::scanners_utils::payable_scanner_utils::{
        PayableInspector, PayableThresholdsGauge, PayableThresholdsGaugeReal,
        PendingPayableMetadata,
    };
    use crate::accountant::scanners::scanners_utils::pending_payable_scanner_utils::PendingPayableScanReport;
    use crate::accountant::scanners::test_utils::protect_qualified_payables_in_test;
    use crate::accountant::scanners::{
        BeginScanError, PayableScanner, PendingPayableScanner, ReceivableScanner, ScanSchedulers,
        Scanner, ScannerCommon, Scanners,
    };
    use crate::accountant::test_utils::{
<<<<<<< HEAD
        make_custom_payment_thresholds, make_payable_account, make_pending_payable_fingerprint,
        make_receivable_account, make_unqualified_and_qualified_payables, BannedDaoFactoryMock,
        BannedDaoMock, PayableDaoFactoryMock, PayableDaoMock, PayableScannerBuilder,
        PayableThresholdsGaugeMock, PendingPayableDaoFactoryMock, PendingPayableDaoMock,
        PendingPayableScannerBuilder, ReceivableDaoFactoryMock, ReceivableDaoMock,
        ReceivableScannerBuilder,
=======
        make_custom_payment_thresholds, make_payable_account, make_payables,
        make_pending_payable_fingerprint, make_receivable_account, BannedDaoFactoryMock,
        BannedDaoMock, ConfigDaoFactoryMock, PayableDaoFactoryMock, PayableDaoMock,
        PayableScannerBuilder, PayableThresholdsGaugeMock, PendingPayableDaoFactoryMock,
        PendingPayableDaoMock, PendingPayableScannerBuilder, ReceivableDaoFactoryMock,
        ReceivableDaoMock, ReceivableScannerBuilder,
>>>>>>> 6047a132
    };
    use crate::accountant::{
        gwei_to_wei, CreditorThresholds, PendingPayableId, QualifiedPayableAccount,
        ReceivedPayments, ReportTransactionReceipts, RequestTransactionReceipts, SentPayables,
        DEFAULT_PENDING_TOO_LONG_SEC,
    };
    use crate::blockchain::blockchain_bridge::{PendingPayableFingerprint, RetrieveTransactions};
    use crate::blockchain::blockchain_interface::data_structures::errors::PayableTransactionError;
    use crate::blockchain::blockchain_interface::data_structures::{
        BlockchainTransaction, RpcPayablesFailure,
    };
    use crate::blockchain::test_utils::make_tx_hash;
    use crate::database::rusqlite_wrappers::TransactionSafeWrapper;
    use crate::database::test_utils::transaction_wrapper_mock::TransactionInnerWrapperMockBuilder;
    use crate::db_config::mocks::ConfigDaoMock;
    use crate::db_config::persistent_configuration::PersistentConfigError;
    use crate::sub_lib::accountant::{
        DaoFactories, FinancialStatistics, PaymentThresholds, ScanIntervals,
        DEFAULT_PAYMENT_THRESHOLDS,
    };
    use crate::test_utils::make_wallet;
    use crate::test_utils::persistent_configuration_mock::PersistentConfigurationMock;
    use crate::test_utils::unshared_test_utils::arbitrary_id_stamp::ArbitraryIdStamp;
    use actix::{Message, System};
    use ethereum_types::U64;
    use masq_lib::logger::Logger;
    use masq_lib::messages::ScanType;
    use masq_lib::test_utils::logging::{init_test_logging, TestLogHandler};
    use regex::Regex;
    use rusqlite::{ffi, ErrorCode};
    use std::cell::RefCell;
    use std::collections::HashSet;
    use std::ops::Sub;
    use std::panic::{catch_unwind, AssertUnwindSafe};
    use std::rc::Rc;
    use std::sync::{Arc, Mutex};
    use std::time::{Duration, SystemTime};
    use web3::types::{TransactionReceipt, H256};
    use web3::Error;

    #[test]
    fn scanners_struct_can_be_constructed_with_the_respective_scanners() {
        let payable_dao_factory = PayableDaoFactoryMock::new()
            .make_result(PayableDaoMock::new())
            .make_result(PayableDaoMock::new());
        let pending_payable_dao_factory = PendingPayableDaoFactoryMock::new()
            .make_result(PendingPayableDaoMock::new())
            .make_result(PendingPayableDaoMock::new());
        let receivable_dao = ReceivableDaoMock::new();
        let receivable_dao_factory = ReceivableDaoFactoryMock::new().make_result(receivable_dao);
        let banned_dao_factory = BannedDaoFactoryMock::new().make_result(BannedDaoMock::new());
        let set_params_arc = Arc::new(Mutex::new(vec![]));
        let config_dao_mock = ConfigDaoMock::new()
            .set_params(&set_params_arc)
            .set_result(Ok(()));
        let config_dao_factory = ConfigDaoFactoryMock::new().make_result(config_dao_mock);
        let when_pending_too_long_sec = 1234;
        let financial_statistics = FinancialStatistics {
            total_paid_payable_wei: 1,
            total_paid_receivable_wei: 2,
        };
        let earning_wallet = make_wallet("unique_wallet");
        let payment_thresholds = make_custom_payment_thresholds();
        let payment_thresholds_rc = Rc::new(payment_thresholds);
        let initial_rc_count = Rc::strong_count(&payment_thresholds_rc);

        let mut scanners = Scanners::new(
            DaoFactories {
                payable_dao_factory: Box::new(payable_dao_factory),
                pending_payable_dao_factory: Box::new(pending_payable_dao_factory),
                receivable_dao_factory: Box::new(receivable_dao_factory),
                banned_dao_factory: Box::new(banned_dao_factory),
                config_dao_factory: Box::new(config_dao_factory),
            },
            Rc::clone(&payment_thresholds_rc),
            Rc::new(earning_wallet.clone()),
            when_pending_too_long_sec,
            Rc::new(RefCell::new(financial_statistics.clone())),
        );

        let payable_scanner = scanners
            .payable
            .as_any()
            .downcast_ref::<PayableScanner>()
            .unwrap();
        let pending_payable_scanner = scanners
            .pending_payable
            .as_any()
            .downcast_ref::<PendingPayableScanner>()
            .unwrap();
        let receivable_scanner = scanners
            .receivable
            .as_any_mut()
            .downcast_mut::<ReceivableScanner>()
            .unwrap();
        assert_eq!(
            payable_scanner.common.payment_thresholds.as_ref(),
            &payment_thresholds
        );
        assert_eq!(payable_scanner.common.initiated_at_opt.is_some(), false);
        assert_eq!(
            pending_payable_scanner.when_pending_too_long_sec,
            when_pending_too_long_sec
        );
        assert_eq!(
            *pending_payable_scanner.financial_statistics.borrow(),
            financial_statistics
        );
        assert_eq!(
            pending_payable_scanner.common.payment_thresholds.as_ref(),
            &payment_thresholds
        );
        assert_eq!(
            pending_payable_scanner.common.initiated_at_opt.is_some(),
            false
        );
        assert_eq!(
            *receivable_scanner.financial_statistics.borrow(),
            financial_statistics
        );
        assert_eq!(
            receivable_scanner.earning_wallet.address(),
            earning_wallet.address()
        );
        assert_eq!(
            receivable_scanner.common.payment_thresholds.as_ref(),
            &payment_thresholds
        );
        assert_eq!(receivable_scanner.common.initiated_at_opt.is_some(), false);
        receivable_scanner
            .persistent_configuration
            .set_start_block(136890)
            .unwrap();
        let set_params = set_params_arc.lock().unwrap();
        assert_eq!(
            *set_params,
            vec![("start_block".to_string(), Some("136890".to_string()))]
        );
        assert_eq!(
            Rc::strong_count(&payment_thresholds_rc),
            initial_rc_count + 3
        );
    }

    #[test]
    fn protected_payables_can_be_cast_from_and_back_to_vec_of_payable_accounts_by_payable_scanner()
    {
        let initial_unprotected = vec![
            QualifiedPayableAccount::new(
                make_payable_account(123),
                123456789,
                CreditorThresholds::new(11111111),
            ),
            QualifiedPayableAccount::new(
                make_payable_account(456),
                987654321,
                CreditorThresholds::new(22222222),
            ),
        ];
        let subject = PayableScannerBuilder::new().build();

        let protected = subject.protect_payables(initial_unprotected.clone());
        let again_unprotected: Vec<QualifiedPayableAccount> = subject.expose_payables(protected);

        assert_eq!(initial_unprotected, again_unprotected)
    }

    #[test]
    fn payable_scanner_can_initiate_a_scan() {
        init_test_logging();
        let test_name = "payable_scanner_can_initiate_a_scan";
        let now = SystemTime::now();
        let (qualified_payable_accounts, _, all_non_pending_payables) =
            make_unqualified_and_qualified_payables(now, &PaymentThresholds::default());
        let payable_dao =
            PayableDaoMock::new().non_pending_payables_result(all_non_pending_payables);
        let mut subject = PayableScannerBuilder::new()
            .payable_dao(payable_dao)
            .build();

        let result = subject.begin_scan(now, None, &Logger::new(test_name));

        let timestamp = subject.scan_started_at();
        assert_eq!(timestamp, Some(now));
        assert_eq!(
            result,
            Ok(QualifiedPayablesMessage {
                protected_qualified_payables: protect_qualified_payables_in_test(
                    qualified_payable_accounts.clone()
                ),
                response_skeleton_opt: None,
            })
        );
        TestLogHandler::new().assert_logs_match_in_order(vec![
            &format!("INFO: {test_name}: Scanning for payables"),
            &format!(
                "INFO: {test_name}: Chose {} qualified debts to pay",
                qualified_payable_accounts.len()
            ),
        ])
    }

    #[test]
    fn payable_scanner_throws_error_when_a_scan_is_already_running() {
        let now = SystemTime::now();
        let (_, _, all_non_pending_payables) =
            make_unqualified_and_qualified_payables(now, &PaymentThresholds::default());
        let payable_dao =
            PayableDaoMock::new().non_pending_payables_result(all_non_pending_payables);
        let mut subject = PayableScannerBuilder::new()
            .payable_dao(payable_dao)
            .build();
        let _result = subject.begin_scan(now, None, &Logger::new("test"));

        let run_again_result = subject.begin_scan(SystemTime::now(), None, &Logger::new("test"));

        let is_scan_running = subject.scan_started_at().is_some();
        assert_eq!(is_scan_running, true);
        assert_eq!(
            run_again_result,
            Err(BeginScanError::ScanAlreadyRunning(now))
        );
    }

    #[test]
    fn payable_scanner_throws_error_in_case_no_qualified_payable_is_found() {
        let now = SystemTime::now();
        let (_, unqualified_payable_accounts, _) =
            make_unqualified_and_qualified_payables(now, &PaymentThresholds::default());
        let payable_dao =
            PayableDaoMock::new().non_pending_payables_result(unqualified_payable_accounts);
        let mut subject = PayableScannerBuilder::new()
            .payable_dao(payable_dao)
            .build();

        let result = subject.begin_scan(now, None, &Logger::new("test"));

        let is_scan_running = subject.scan_started_at().is_some();
        assert_eq!(is_scan_running, false);
        assert_eq!(result, Err(BeginScanError::NothingToProcess));
    }

    #[test]
    fn payable_scanner_handles_sent_payable_message() {
        init_test_logging();
        let test_name = "payable_scanner_handles_sent_payable_message";
        let fingerprints_rowids_params_arc = Arc::new(Mutex::new(vec![]));
        let mark_pending_payables_params_arc = Arc::new(Mutex::new(vec![]));
        let delete_fingerprints_params_arc = Arc::new(Mutex::new(vec![]));
        let correct_payable_hash_1 = make_tx_hash(0x6f);
        let correct_payable_rowid_1 = 125;
        let correct_payable_wallet_1 = make_wallet("tralala");
        let correct_pending_payable_1 =
            PendingPayable::new(correct_payable_wallet_1.clone(), correct_payable_hash_1);
        let failure_payable_hash_2 = make_tx_hash(0xde);
        let failure_payable_rowid_2 = 126;
        let failure_payable_wallet_2 = make_wallet("hihihi");
        let failure_payable_2 = RpcPayablesFailure {
            rpc_error: Error::InvalidResponse(
                "Learn how to write before you send your garbage!".to_string(),
            ),
            recipient_wallet: failure_payable_wallet_2,
            hash: failure_payable_hash_2,
        };
        let correct_payable_hash_3 = make_tx_hash(0x14d);
        let correct_payable_rowid_3 = 127;
        let correct_payable_wallet_3 = make_wallet("booga");
        let correct_pending_payable_3 =
            PendingPayable::new(correct_payable_wallet_3.clone(), correct_payable_hash_3);
        let pending_payable_dao = PendingPayableDaoMock::default()
            .fingerprints_rowids_params(&fingerprints_rowids_params_arc)
            .fingerprints_rowids_result(TransactionHashes {
                rowid_results: vec![
                    (correct_payable_rowid_3, correct_payable_hash_3),
                    (correct_payable_rowid_1, correct_payable_hash_1),
                ],
                no_rowid_results: vec![],
            })
            .fingerprints_rowids_result(TransactionHashes {
                rowid_results: vec![(failure_payable_rowid_2, failure_payable_hash_2)],
                no_rowid_results: vec![],
            })
            .delete_fingerprints_params(&delete_fingerprints_params_arc)
            .delete_fingerprints_result(Ok(()));
        let payable_dao = PayableDaoMock::new()
            .mark_pending_payables_rowids_params(&mark_pending_payables_params_arc)
            .mark_pending_payables_rowids_result(Ok(()))
            .mark_pending_payables_rowids_result(Ok(()));
        let mut subject = PayableScannerBuilder::new()
            .payable_dao(payable_dao)
            .pending_payable_dao(pending_payable_dao)
            .build();
        let logger = Logger::new(test_name);
        let sent_payable = SentPayables {
            payment_procedure_result: Ok(vec![
                Ok(correct_pending_payable_1),
                Err(failure_payable_2),
                Ok(correct_pending_payable_3),
            ]),
            response_skeleton_opt: None,
        };
        subject.mark_as_started(SystemTime::now());

        let message_opt = subject.finish_scan(sent_payable, &logger);

        let is_scan_running = subject.scan_started_at().is_some();
        assert_eq!(message_opt, None);
        assert_eq!(is_scan_running, false);
        let fingerprints_rowids_params = fingerprints_rowids_params_arc.lock().unwrap();
        assert_eq!(
            *fingerprints_rowids_params,
            vec![
                vec![correct_payable_hash_1, correct_payable_hash_3],
                vec![failure_payable_hash_2]
            ]
        );
        let mark_pending_payables_params = mark_pending_payables_params_arc.lock().unwrap();
        assert_eq!(
            *mark_pending_payables_params,
            vec![vec![
                (correct_payable_wallet_3, correct_payable_rowid_3),
                (correct_payable_wallet_1, correct_payable_rowid_1),
            ]]
        );
        let delete_fingerprints_params = delete_fingerprints_params_arc.lock().unwrap();
        assert_eq!(
            *delete_fingerprints_params,
            vec![vec![failure_payable_rowid_2]]
        );
        let log_handler = TestLogHandler::new();
        log_handler.assert_logs_contain_in_order(vec![
            &format!(
                "WARN: {test_name}: Remote transaction failure: 'Got invalid response: Learn how to write before you send your garbage!' \
                for payment to 0x0000000000000000000000000000686968696869 and transaction hash \
                0x00000000000000000000000000000000000000000000000000000000000000de. Please check your blockchain service URL configuration"
            ),
            &format!("DEBUG: {test_name}: Got 2 properly sent payables of 3 attempts"),
            &format!(
                "DEBUG: {test_name}: Payables 0x000000000000000000000000000000000000000000000000000000000000006f, \
                 0x000000000000000000000000000000000000000000000000000000000000014d marked as pending in the payable table"
            ),
            &format!(
                "WARN: {test_name}: Deleting fingerprints for failed transactions \
                 0x00000000000000000000000000000000000000000000000000000000000000de"
            ),
        ]);
        log_handler.exists_log_matching(&format!(
            "INFO: {test_name}: The Payables scan ended in \\d+ms."
        ));
    }

    #[test]
    fn entries_must_be_kept_consistent_and_aligned() {
        let wallet_1 = make_wallet("abc");
        let hash_1 = make_tx_hash(123);
        let wallet_2 = make_wallet("def");
        let hash_2 = make_tx_hash(345);
        let wallet_3 = make_wallet("ghi");
        let hash_3 = make_tx_hash(546);
        let wallet_4 = make_wallet("jkl");
        let hash_4 = make_tx_hash(678);
        let pending_payables_owned = vec![
            PendingPayable::new(wallet_1.clone(), hash_1),
            PendingPayable::new(wallet_2.clone(), hash_2),
            PendingPayable::new(wallet_3.clone(), hash_3),
            PendingPayable::new(wallet_4.clone(), hash_4),
        ];
        let pending_payables_ref = pending_payables_owned
            .iter()
            .collect::<Vec<&PendingPayable>>();
        let pending_payable_dao =
            PendingPayableDaoMock::new().fingerprints_rowids_result(TransactionHashes {
                rowid_results: vec![(4, hash_4), (1, hash_1), (3, hash_3), (2, hash_2)],
                no_rowid_results: vec![],
            });
        let subject = PayableScannerBuilder::new()
            .pending_payable_dao(pending_payable_dao)
            .build();

        let (existent, nonexistent) =
            subject.separate_existent_and_nonexistent_fingerprints(&pending_payables_ref);

        assert_eq!(
            existent,
            vec![
                PendingPayableMetadata::new(&wallet_4, hash_4, Some(4)),
                PendingPayableMetadata::new(&wallet_1, hash_1, Some(1)),
                PendingPayableMetadata::new(&wallet_3, hash_3, Some(3)),
                PendingPayableMetadata::new(&wallet_2, hash_2, Some(2)),
            ]
        );
        assert!(nonexistent.is_empty())
    }

    struct TestingMismatchedDataAboutPendingPayables {
        pending_payables: Vec<PendingPayable>,
        common_hash_1: H256,
        common_hash_3: H256,
        intruder_for_hash_2: H256,
    }

    fn prepare_values_for_mismatched_setting() -> TestingMismatchedDataAboutPendingPayables {
        let hash_1 = make_tx_hash(123);
        let hash_2 = make_tx_hash(456);
        let hash_3 = make_tx_hash(789);
        let intruder = make_tx_hash(567);
        let pending_payables = vec![
            PendingPayable::new(make_wallet("abc"), hash_1),
            PendingPayable::new(make_wallet("def"), hash_2),
            PendingPayable::new(make_wallet("ghi"), hash_3),
        ];
        TestingMismatchedDataAboutPendingPayables {
            pending_payables,
            common_hash_1: hash_1,
            common_hash_3: hash_3,
            intruder_for_hash_2: intruder,
        }
    }

    #[test]
    #[should_panic(
        expected = "Inconsistency in two maps, they cannot be matched by hashes. \
    Data set directly sent from BlockchainBridge: \
    [PendingPayable { recipient_wallet: Wallet { kind: Address(0x0000000000000000000000000000000000616263) }, \
    hash: 0x000000000000000000000000000000000000000000000000000000000000007b }, \
    PendingPayable { recipient_wallet: Wallet { kind: Address(0x0000000000000000000000000000000000646566) }, \
    hash: 0x00000000000000000000000000000000000000000000000000000000000001c8 }, \
    PendingPayable { recipient_wallet: Wallet { kind: Address(0x0000000000000000000000000000000000676869) }, \
    hash: 0x0000000000000000000000000000000000000000000000000000000000000315 }], \
    set derived from the DB: \
    TransactionHashes { rowid_results: \
    [(4, 0x000000000000000000000000000000000000000000000000000000000000007b), \
    (1, 0x0000000000000000000000000000000000000000000000000000000000000237), \
    (3, 0x0000000000000000000000000000000000000000000000000000000000000315)], \
    no_rowid_results: [] }"
    )]
    fn two_sourced_information_of_new_pending_payables_and_their_fingerprints_is_not_symmetrical() {
        let vals = prepare_values_for_mismatched_setting();
        let pending_payables_ref = vals
            .pending_payables
            .iter()
            .collect::<Vec<&PendingPayable>>();
        let pending_payable_dao =
            PendingPayableDaoMock::new().fingerprints_rowids_result(TransactionHashes {
                rowid_results: vec![
                    (4, vals.common_hash_1),
                    (1, vals.intruder_for_hash_2),
                    (3, vals.common_hash_3),
                ],
                no_rowid_results: vec![],
            });
        let subject = PayableScannerBuilder::new()
            .pending_payable_dao(pending_payable_dao)
            .build();

        subject.separate_existent_and_nonexistent_fingerprints(&pending_payables_ref);
    }

    #[test]
    fn symmetry_check_happy_path() {
        let hash_1 = make_tx_hash(123);
        let hash_2 = make_tx_hash(456);
        let hash_3 = make_tx_hash(789);
        let pending_payables_sent_from_blockchain_bridge = vec![
            PendingPayable::new(make_wallet("abc"), hash_1),
            PendingPayable::new(make_wallet("def"), hash_2),
            PendingPayable::new(make_wallet("ghi"), hash_3),
        ];
        let pending_payables_ref = pending_payables_sent_from_blockchain_bridge
            .iter()
            .map(|ppayable| ppayable.hash)
            .collect::<HashSet<H256>>();
        let hashes_from_fingerprints = vec![(hash_1, 3), (hash_2, 5), (hash_3, 6)]
            .iter()
            .map(|(hash, _id)| *hash)
            .collect::<HashSet<H256>>();

        let result = PayableScanner::is_symmetrical(pending_payables_ref, hashes_from_fingerprints);

        assert_eq!(result, true)
    }

    #[test]
    fn symmetry_check_sad_path_for_intruder() {
        let vals = prepare_values_for_mismatched_setting();
        let pending_payables_ref_from_blockchain_bridge = vals
            .pending_payables
            .iter()
            .map(|ppayable| ppayable.hash)
            .collect::<HashSet<H256>>();
        let rowids_and_hashes_from_fingerprints = vec![
            (vals.common_hash_1, 3),
            (vals.intruder_for_hash_2, 5),
            (vals.common_hash_3, 6),
        ]
        .iter()
        .map(|(hash, _rowid)| *hash)
        .collect::<HashSet<H256>>();

        let result = PayableScanner::is_symmetrical(
            pending_payables_ref_from_blockchain_bridge,
            rowids_and_hashes_from_fingerprints,
        );

        assert_eq!(result, false)
    }

    #[test]
    fn symmetry_check_indifferent_to_wrong_order_on_the_input() {
        let hash_1 = make_tx_hash(123);
        let hash_2 = make_tx_hash(456);
        let hash_3 = make_tx_hash(789);
        let pending_payables_sent_from_blockchain_bridge = vec![
            PendingPayable::new(make_wallet("abc"), hash_1),
            PendingPayable::new(make_wallet("def"), hash_2),
            PendingPayable::new(make_wallet("ghi"), hash_3),
        ];
        let bb_returned_p_payables_ref = pending_payables_sent_from_blockchain_bridge
            .iter()
            .map(|ppayable| ppayable.hash)
            .collect::<HashSet<H256>>();
        // Not in an ascending order
        let rowids_and_hashes_from_fingerprints = vec![(hash_1, 3), (hash_3, 5), (hash_2, 6)]
            .iter()
            .map(|(hash, _id)| *hash)
            .collect::<HashSet<H256>>();

        let result = PayableScanner::is_symmetrical(
            bb_returned_p_payables_ref,
            rowids_and_hashes_from_fingerprints,
        );

        assert_eq!(result, true)
    }

    #[test]
    #[should_panic(
        expected = "Expected pending payable fingerprints for (tx: 0x0000000000000000000000000000000000000000000000000000000000000315, \
     to wallet: 0x000000000000000000000000000000626f6f6761), (tx: 0x000000000000000000000000000000000000000000000000000000000000007b, \
     to wallet: 0x00000000000000000000000000000061676f6f62) were not found; system unreliable"
    )]
    fn payable_scanner_panics_when_fingerprints_for_correct_payments_not_found() {
        let hash_1 = make_tx_hash(0x315);
        let payment_1 = PendingPayable::new(make_wallet("booga"), hash_1);
        let hash_2 = make_tx_hash(0x7b);
        let payment_2 = PendingPayable::new(make_wallet("agoob"), hash_2);
        let pending_payable_dao =
            PendingPayableDaoMock::default().fingerprints_rowids_result(TransactionHashes {
                rowid_results: vec![],
                no_rowid_results: vec![hash_1, hash_2],
            });
        let payable_dao = PayableDaoMock::new();
        let mut subject = PayableScannerBuilder::new()
            .payable_dao(payable_dao)
            .pending_payable_dao(pending_payable_dao)
            .build();
        let sent_payable = SentPayables {
            payment_procedure_result: Ok(vec![Ok(payment_1), Ok(payment_2)]),
            response_skeleton_opt: None,
        };

        let _ = subject.finish_scan(sent_payable, &Logger::new("test"));
    }

    fn assert_panic_from_failing_to_mark_pending_payable_rowid(
        test_name: &str,
        pending_payable_dao: PendingPayableDaoMock,
        hash_1: H256,
        hash_2: H256,
    ) {
        let payable_1 = PendingPayable::new(make_wallet("blah111"), hash_1);
        let payable_2 = PendingPayable::new(make_wallet("blah222"), hash_2);
        let payable_dao = PayableDaoMock::new().mark_pending_payables_rowids_result(Err(
            PayableDaoError::SignConversion(9999999999999),
        ));
        let mut subject = PayableScannerBuilder::new()
            .payable_dao(payable_dao)
            .pending_payable_dao(pending_payable_dao)
            .build();
        let sent_payables = SentPayables {
            payment_procedure_result: Ok(vec![Ok(payable_1), Ok(payable_2)]),
            response_skeleton_opt: None,
        };

        let caught_panic_in_err = catch_unwind(AssertUnwindSafe(|| {
            subject.finish_scan(sent_payables, &Logger::new(test_name))
        }));

        let caught_panic = caught_panic_in_err.unwrap_err();
        let panic_msg = caught_panic.downcast_ref::<String>().unwrap();
        assert_eq!(
            panic_msg,
            "Unable to create a mark in the payable table for wallets 0x00000000000\
        000000000000000626c6168313131, 0x00000000000000000000000000626c6168323232 due to \
         SignConversion(9999999999999)"
        );
    }

    #[test]
    fn payable_scanner_mark_pending_payable_only_panics_all_fingerprints_found() {
        init_test_logging();
        let test_name = "payable_scanner_mark_pending_payable_only_panics_all_fingerprints_found";
        let hash_1 = make_tx_hash(248);
        let hash_2 = make_tx_hash(139);
        let pending_payable_dao =
            PendingPayableDaoMock::default().fingerprints_rowids_result(TransactionHashes {
                rowid_results: vec![(7879, hash_1), (7881, hash_2)],
                no_rowid_results: vec![],
            });

        assert_panic_from_failing_to_mark_pending_payable_rowid(
            test_name,
            pending_payable_dao,
            hash_1,
            hash_2,
        );

        // Missing fingerprints, being an additional issue, would provoke an error log, but not here.
        TestLogHandler::new().exists_no_log_containing(&format!("ERROR: {test_name}:"));
    }

    #[test]
    fn payable_scanner_mark_pending_payable_panics_nonexistent_fingerprints_also_found() {
        init_test_logging();
        let test_name =
            "payable_scanner_mark_pending_payable_panics_nonexistent_fingerprints_also_found";
        let hash_1 = make_tx_hash(0xff);
        let hash_2 = make_tx_hash(0xf8);
        let pending_payable_dao =
            PendingPayableDaoMock::default().fingerprints_rowids_result(TransactionHashes {
                rowid_results: vec![(7881, hash_1)],
                no_rowid_results: vec![hash_2],
            });

        assert_panic_from_failing_to_mark_pending_payable_rowid(
            test_name,
            pending_payable_dao,
            hash_1,
            hash_2,
        );

        TestLogHandler::new().exists_log_containing(&format!("ERROR: {test_name}: Expected pending payable \
         fingerprints for (tx: 0x00000000000000000000000000000000000000000000000000000000000000f8, to wallet: \
          0x00000000000000000000000000626c6168323232) were not found; system unreliable"));
    }

    #[test]
    fn payable_scanner_is_facing_failed_transactions_and_their_fingerprints_exist() {
        init_test_logging();
        let test_name =
            "payable_scanner_is_facing_failed_transactions_and_their_fingerprints_exist";
        let fingerprints_rowids_params_arc = Arc::new(Mutex::new(vec![]));
        let delete_fingerprints_params_arc = Arc::new(Mutex::new(vec![]));
        let hash_tx_1 = make_tx_hash(0x15b3);
        let hash_tx_2 = make_tx_hash(0x3039);
        let first_fingerprint_rowid = 3;
        let second_fingerprint_rowid = 5;
        let system = System::new(test_name);
        let pending_payable_dao = PendingPayableDaoMock::default()
            .fingerprints_rowids_params(&fingerprints_rowids_params_arc)
            .fingerprints_rowids_result(TransactionHashes {
                rowid_results: vec![
                    (first_fingerprint_rowid, hash_tx_1),
                    (second_fingerprint_rowid, hash_tx_2),
                ],
                no_rowid_results: vec![],
            })
            .delete_fingerprints_params(&delete_fingerprints_params_arc)
            .delete_fingerprints_result(Ok(()));
        let mut subject = PayableScannerBuilder::new()
            .pending_payable_dao(pending_payable_dao)
            .build();
        let logger = Logger::new(test_name);
        let sent_payable = SentPayables {
            payment_procedure_result: Err(PayableTransactionError::Sending {
                msg: "Attempt failed".to_string(),
                hashes: vec![hash_tx_1, hash_tx_2],
            }),
            response_skeleton_opt: None,
        };

        let result = subject.finish_scan(sent_payable, &logger);

        System::current().stop();
        system.run();
        assert_eq!(result, None);
        let fingerprints_rowids_params = fingerprints_rowids_params_arc.lock().unwrap();
        assert_eq!(
            *fingerprints_rowids_params,
            vec![vec![hash_tx_1, hash_tx_2]]
        );
        let delete_fingerprints_params = delete_fingerprints_params_arc.lock().unwrap();
        assert_eq!(
            *delete_fingerprints_params,
            vec![vec![first_fingerprint_rowid, second_fingerprint_rowid]]
        );
        let log_handler = TestLogHandler::new();
        log_handler.exists_log_containing(&format!("WARN: {test_name}: \
         Any persisted data from failed process will be deleted. Caused by: Sending phase: \"Attempt failed\". \
         Signed and hashed transactions: 0x000000000000000000000000000000000000000000000000000\
         00000000015b3, 0x0000000000000000000000000000000000000000000000000000000000003039"));
        log_handler.exists_log_containing(
            &format!("WARN: {test_name}: \
            Deleting fingerprints for failed transactions 0x00000000000000000000000000000000000000000000000000000000000015b3, \
            0x0000000000000000000000000000000000000000000000000000000000003039",
        ));
        // we haven't supplied any result for mark_pending_payable() and so it's proved uncalled
    }

    #[test]
    fn payable_scanner_handles_error_born_too_early_to_see_transaction_hash() {
        init_test_logging();
        let test_name = "payable_scanner_handles_error_born_too_early_to_see_transaction_hash";
        let sent_payable = SentPayables {
            payment_procedure_result: Err(PayableTransactionError::Signing(
                "Some error".to_string(),
            )),
            response_skeleton_opt: None,
        };
        let mut subject = PayableScannerBuilder::new().build();

        subject.finish_scan(sent_payable, &Logger::new(test_name));

        let log_handler = TestLogHandler::new();
        log_handler.exists_log_containing(&format!(
            "DEBUG: {test_name}: Got 0 properly sent payables of an unknown number of attempts"
        ));
        log_handler.exists_log_containing(&format!(
            "DEBUG: {test_name}: Ignoring a non-fatal error on our end from before \
            the transactions are hashed: LocallyCausedError(Signing(\"Some error\"))"
        ));
    }

    #[test]
    fn payable_scanner_finds_fingerprints_for_failed_payments_but_panics_at_their_deletion() {
        let test_name =
            "payable_scanner_finds_fingerprints_for_failed_payments_but_panics_at_their_deletion";
        let rowid_1 = 4;
        let hash_1 = make_tx_hash(0x7b);
        let rowid_2 = 6;
        let hash_2 = make_tx_hash(0x315);
        let sent_payable = SentPayables {
            payment_procedure_result: Err(PayableTransactionError::Sending {
                msg: "blah".to_string(),
                hashes: vec![hash_1, hash_2],
            }),
            response_skeleton_opt: None,
        };
        let pending_payable_dao = PendingPayableDaoMock::default()
            .fingerprints_rowids_result(TransactionHashes {
                rowid_results: vec![(rowid_1, hash_1), (rowid_2, hash_2)],
                no_rowid_results: vec![],
            })
            .delete_fingerprints_result(Err(PendingPayableDaoError::RecordDeletion(
                "Gosh, I overslept without an alarm set".to_string(),
            )));
        let mut subject = PayableScannerBuilder::new()
            .pending_payable_dao(pending_payable_dao)
            .build();

        let caught_panic_in_err = catch_unwind(AssertUnwindSafe(|| {
            subject.finish_scan(sent_payable, &Logger::new(test_name))
        }));

        let caught_panic = caught_panic_in_err.unwrap_err();
        let panic_msg = caught_panic.downcast_ref::<String>().unwrap();
        assert_eq!(
            panic_msg,
            "Database corrupt: payable fingerprint deletion for transactions \
        0x000000000000000000000000000000000000000000000000000000000000007b, 0x00000000000000000000\
        00000000000000000000000000000000000000000315 failed due to RecordDeletion(\"Gosh, I overslept \
        without an alarm set\")");
        let log_handler = TestLogHandler::new();
        // There is a possible situation when we stumble over missing fingerprints and so we log it.
        // Here we don't and so any ERROR log shouldn't turn up
        log_handler.exists_no_log_containing(&format!("ERROR: {}", test_name))
    }

    #[test]
    fn payable_scanner_panics_for_missing_fingerprints_but_deletion_of_some_works() {
        init_test_logging();
        let test_name =
            "payable_scanner_panics_for_missing_fingerprints_but_deletion_of_some_works";
        let hash_1 = make_tx_hash(0x1b669);
        let hash_2 = make_tx_hash(0x3039);
        let hash_3 = make_tx_hash(0x223d);
        let pending_payable_dao = PendingPayableDaoMock::default()
            .fingerprints_rowids_result(TransactionHashes {
                rowid_results: vec![(333, hash_1)],
                no_rowid_results: vec![hash_2, hash_3],
            })
            .delete_fingerprints_result(Ok(()));
        let mut subject = PayableScannerBuilder::new()
            .pending_payable_dao(pending_payable_dao)
            .build();
        let sent_payable = SentPayables {
            payment_procedure_result: Err(PayableTransactionError::Sending {
                msg: "SQLite migraine".to_string(),
                hashes: vec![hash_1, hash_2, hash_3],
            }),
            response_skeleton_opt: None,
        };

        let caught_panic_in_err = catch_unwind(AssertUnwindSafe(|| {
            subject.finish_scan(sent_payable, &Logger::new(test_name))
        }));

        let caught_panic = caught_panic_in_err.unwrap_err();
        let panic_msg = caught_panic.downcast_ref::<String>().unwrap();
        assert_eq!(panic_msg, "Ran into failed transactions 0x0000000000000000000000000000000000\
        000000000000000000000000003039, 0x000000000000000000000000000000000000000000000000000000000000223d \
        with missing fingerprints. System no longer reliable");
        let log_handler = TestLogHandler::new();
        log_handler.exists_log_containing(
            &format!("WARN: {test_name}: Any persisted data from failed process will be deleted. Caused by: \
             Sending phase: \"SQLite migraine\". Signed and hashed transactions: \
               0x000000000000000000000000000000000000000000000000000000000001b669, \
              0x0000000000000000000000000000000000000000000000000000000000003039, \
               0x000000000000000000000000000000000000000000000000000000000000223d"));
        log_handler.exists_log_containing(&format!(
            "WARN: {test_name}: Deleting fingerprints for failed transactions {:?}",
            hash_1
        ));
    }

    #[test]
    fn payable_scanner_for_failed_rpcs_one_fingerprint_missing_and_deletion_of_the_other_one_fails()
    {
        // Two fatal failures at once, missing fingerprints and fingerprint deletion error are both
        // legitimate reasons for panic
        init_test_logging();
        let test_name = "payable_scanner_for_failed_rpcs_one_fingerprint_missing_and_deletion_of_the_other_one_fails";
        let existent_record_hash = make_tx_hash(0xb26e);
        let nonexistent_record_hash = make_tx_hash(0x4d2);
        let pending_payable_dao = PendingPayableDaoMock::default()
            .fingerprints_rowids_result(TransactionHashes {
                rowid_results: vec![(45, existent_record_hash)],
                no_rowid_results: vec![nonexistent_record_hash],
            })
            .delete_fingerprints_result(Err(PendingPayableDaoError::RecordDeletion(
                "Another failure. Really???".to_string(),
            )));
        let mut subject = PayableScannerBuilder::new()
            .pending_payable_dao(pending_payable_dao)
            .build();
        let failed_payment_1 = Err(RpcPayablesFailure {
            rpc_error: Error::Unreachable,
            recipient_wallet: make_wallet("abc"),
            hash: existent_record_hash,
        });
        let failed_payment_2 = Err(RpcPayablesFailure {
            rpc_error: Error::Internal,
            recipient_wallet: make_wallet("def"),
            hash: nonexistent_record_hash,
        });
        let sent_payable = SentPayables {
            payment_procedure_result: Ok(vec![failed_payment_1, failed_payment_2]),
            response_skeleton_opt: None,
        };

        let caught_panic_in_err = catch_unwind(AssertUnwindSafe(|| {
            subject.finish_scan(sent_payable, &Logger::new(test_name))
        }));

        let caught_panic = caught_panic_in_err.unwrap_err();
        let panic_msg = caught_panic.downcast_ref::<String>().unwrap();
        assert_eq!(
            panic_msg,
            "Database corrupt: payable fingerprint deletion for transactions 0x00000000000000000000000\
         0000000000000000000000000000000000000b26e failed due to RecordDeletion(\"Another failure. Really???\")");
        let log_handler = TestLogHandler::new();
        log_handler.exists_log_containing(&format!("WARN: {test_name}: Remote transaction failure: 'Server is unreachable' \
         for payment to 0x0000000000000000000000000000000000616263 and transaction hash 0x00000000000000000000000\
         0000000000000000000000000000000000000b26e. Please check your blockchain service URL configuration."));
        log_handler.exists_log_containing(&format!("WARN: {test_name}: Remote transaction failure: 'Internal Web3 error' \
        for payment to 0x0000000000000000000000000000000000646566 and transaction hash 0x000000000000000000000000\
        00000000000000000000000000000000000004d2. Please check your blockchain service URL configuration."));
        log_handler.exists_log_containing(&format!(
            "DEBUG: {test_name}: Got 0 properly sent payables of 2 attempts"
        ));
        log_handler.exists_log_containing(&format!("ERROR: {test_name}: Ran into failed transactions 0x0000000000000000\
        0000000000000000000000000000000000000000000004d2 with missing fingerprints. System no longer reliable"));
    }

    #[test]
    fn payable_is_found_innocent_by_age_and_returns() {
        let is_innocent_age_params_arc = Arc::new(Mutex::new(vec![]));
        let payable_thresholds_gauge = PayableThresholdsGaugeMock::default()
            .is_innocent_age_params(&is_innocent_age_params_arc)
            .is_innocent_age_result(true);
        let mut subject = PayableScannerBuilder::new().build();
        subject.payable_inspector = PayableInspector::new(Box::new(payable_thresholds_gauge));
        let now = SystemTime::now();
        let debt_age_s = 111_222;
        let last_paid_timestamp = now.checked_sub(Duration::from_secs(debt_age_s)).unwrap();
        let mut payable = make_payable_account(111);
        payable.last_paid_timestamp = last_paid_timestamp;

        let result = subject.payable_exceeded_threshold(&payable, now);

        assert_eq!(result, None);
        let mut is_innocent_age_params = is_innocent_age_params_arc.lock().unwrap();
        let (debt_age_returned, threshold_value) = is_innocent_age_params.remove(0);
        assert!(is_innocent_age_params.is_empty());
        assert_eq!(debt_age_returned, debt_age_s);
        assert_eq!(
            threshold_value,
            DEFAULT_PAYMENT_THRESHOLDS.maturity_threshold_sec
        )
        // No panic and so no other method was called, which means an early return
    }

    #[test]
    fn payable_is_found_innocent_by_balance_and_returns() {
        let is_innocent_age_params_arc = Arc::new(Mutex::new(vec![]));
        let is_innocent_balance_params_arc = Arc::new(Mutex::new(vec![]));
        let payable_thresholds_gauge = PayableThresholdsGaugeMock::default()
            .is_innocent_age_params(&is_innocent_age_params_arc)
            .is_innocent_age_result(false)
            .is_innocent_balance_params(&is_innocent_balance_params_arc)
            .is_innocent_balance_result(true);
        let mut subject = PayableScannerBuilder::new().build();
        subject.payable_inspector = PayableInspector::new(Box::new(payable_thresholds_gauge));
        let now = SystemTime::now();
        let debt_age_s = 3_456;
        let last_paid_timestamp = now.checked_sub(Duration::from_secs(debt_age_s)).unwrap();
        let mut payable = make_payable_account(222);
        payable.last_paid_timestamp = last_paid_timestamp;
        payable.balance_wei = 123456;

        let result = subject.payable_exceeded_threshold(&payable, now);

        assert_eq!(result, None);
        let mut is_innocent_age_params = is_innocent_age_params_arc.lock().unwrap();
        let (debt_age_returned, _) = is_innocent_age_params.remove(0);
        assert!(is_innocent_age_params.is_empty());
        assert_eq!(debt_age_returned, debt_age_s);
        let is_innocent_balance_params = is_innocent_balance_params_arc.lock().unwrap();
        assert_eq!(
            *is_innocent_balance_params,
            vec![(
                123456_u128,
                gwei_to_wei(DEFAULT_PAYMENT_THRESHOLDS.permanent_debt_allowed_gwei)
            )]
        )
        //no other method was called (absence of panic) and that means we returned early
    }

    #[test]
    fn threshold_calculation_depends_on_user_defined_payment_thresholds() {
        let is_innocent_age_params_arc = Arc::new(Mutex::new(vec![]));
        let is_innocent_balance_params_arc = Arc::new(Mutex::new(vec![]));
        let calculate_payable_threshold_params_arc = Arc::new(Mutex::new(vec![]));
        let balance = gwei_to_wei(5555_u64);
        let now = SystemTime::now();
        let debt_age_s = 1111 + 1;
        let last_paid_timestamp = now.checked_sub(Duration::from_secs(debt_age_s)).unwrap();
        let payable_account = PayableAccount {
            wallet: make_wallet("hi"),
            balance_wei: balance,
            last_paid_timestamp,
            pending_payable_opt: None,
        };
        let custom_payment_thresholds = PaymentThresholds {
            maturity_threshold_sec: 1111,
            payment_grace_period_sec: 2222,
            permanent_debt_allowed_gwei: 3333,
            debt_threshold_gwei: 4444,
            threshold_interval_sec: 5555,
            unban_below_gwei: 5555,
        };
        let payable_thresholds_gauge = PayableThresholdsGaugeMock::default()
            .is_innocent_age_params(&is_innocent_age_params_arc)
            .is_innocent_age_result(debt_age_s <= custom_payment_thresholds.maturity_threshold_sec)
            .is_innocent_balance_params(&is_innocent_balance_params_arc)
            .is_innocent_balance_result(
                balance <= gwei_to_wei(custom_payment_thresholds.permanent_debt_allowed_gwei),
            )
            .calculate_payout_threshold_in_gwei_params(&calculate_payable_threshold_params_arc)
            .calculate_payout_threshold_in_gwei_result(4567898); // Made up value
        let mut subject = PayableScannerBuilder::new()
            .payment_thresholds(custom_payment_thresholds)
            .build();
        subject.payable_inspector = PayableInspector::new(Box::new(payable_thresholds_gauge));

        let result = subject.payable_exceeded_threshold(&payable_account, now);

        assert_eq!(result, Some(4567898));
        let mut is_innocent_age_params = is_innocent_age_params_arc.lock().unwrap();
        let (debt_age_returned_innocent, curve_derived_time) = is_innocent_age_params.remove(0);
        assert_eq!(*is_innocent_age_params, vec![]);
        assert_eq!(debt_age_returned_innocent, debt_age_s);
        assert_eq!(
            curve_derived_time,
            custom_payment_thresholds.maturity_threshold_sec
        );
        let is_innocent_balance_params = is_innocent_balance_params_arc.lock().unwrap();
        assert_eq!(
            *is_innocent_balance_params,
            vec![(
                payable_account.balance_wei,
                gwei_to_wei(custom_payment_thresholds.permanent_debt_allowed_gwei)
            )]
        );
        let mut calculate_payable_curves_params =
            calculate_payable_threshold_params_arc.lock().unwrap();
        let (payment_thresholds, debt_age_returned_curves) =
            calculate_payable_curves_params.remove(0);
        assert_eq!(*calculate_payable_curves_params, vec![]);
        assert_eq!(debt_age_returned_curves, debt_age_s);
        assert_eq!(payment_thresholds, custom_payment_thresholds)
    }

    #[test]
    fn payable_with_debt_under_the_slope_is_marked_unqualified() {
        init_test_logging();
        let now = SystemTime::now();
        let payment_thresholds = PaymentThresholds::default();
        let debt = gwei_to_wei(payment_thresholds.permanent_debt_allowed_gwei + 1);
        let time = to_time_t(now) - payment_thresholds.maturity_threshold_sec as i64 - 1;
        let unqualified_payable_account = vec![PayableAccount {
            wallet: make_wallet("wallet0"),
            balance_wei: debt,
            last_paid_timestamp: from_time_t(time),
            pending_payable_opt: None,
        }];
        let subject = PayableScannerBuilder::new()
            .payment_thresholds(payment_thresholds)
            .build();
        let test_name =
            "payable_with_debt_above_the_slope_is_qualified_and_the_threshold_value_is_returned";
        let logger = Logger::new(test_name);

        let result = subject
            .sniff_out_alarming_payables_and_maybe_log_them(unqualified_payable_account, &logger);

        assert_eq!(result, vec![]);
        TestLogHandler::new()
            .exists_no_log_containing(&format!("DEBUG: {}: Paying qualified debts", test_name));
    }

    #[test]
    fn payable_with_debt_above_the_slope_is_qualified() {
        init_test_logging();
        let payment_thresholds = PaymentThresholds::default();
        let now = SystemTime::now();
        let debt = gwei_to_wei(payment_thresholds.debt_threshold_gwei - 1);
        let debt_age = (payment_thresholds.maturity_threshold_sec
            + payment_thresholds.threshold_interval_sec
            - 1) as i64;
        let payable = PayableAccount {
            wallet: make_wallet("wallet0"),
            balance_wei: debt,
            last_paid_timestamp: from_time_t(to_time_t(now) - debt_age),
            pending_payable_opt: None,
        };
        let subject = PayableScannerBuilder::new()
            .payment_thresholds(payment_thresholds)
            .build();
        let test_name = "payable_with_debt_above_the_slope_is_qualified";
        let logger = Logger::new(test_name);

        let result =
            subject.sniff_out_alarming_payables_and_maybe_log_them(vec![payable.clone()], &logger);

        assert_eq!(result.len(), 1);
        let expected_intercept = PayableThresholdsGaugeReal::default()
            .calculate_payout_threshold_in_gwei(&payment_thresholds, debt_age as u64);
        let expected_qualified_payable = QualifiedPayableAccount::new(
            payable,
            expected_intercept,
            CreditorThresholds::new(gwei_to_wei(payment_thresholds.permanent_debt_allowed_gwei)),
        );
        assert_eq!(&result[0], &expected_qualified_payable);
        TestLogHandler::new().exists_log_matching(&format!(
            "DEBUG: {}: Paying qualified debts:\n999,999,999,000,000,\
            000 wei owed for \\d+ sec exceeds threshold: 500,023,148,148,151,\\d{{3}} wei; \
            creditor: 0x0000000000000000000000000077616c6c657430",
            test_name
        ));
    }

    #[test]
    fn non_pending_payables_turn_into_an_empty_vector_if_all_unqualified() {
        init_test_logging();
        let test_name = "non_pending_payables_turn_into_an_empty_vector_if_all_unqualified";
        let now = SystemTime::now();
        let payment_thresholds = PaymentThresholds::default();
        let unqualified_payable_account = vec![PayableAccount {
            wallet: make_wallet("wallet1"),
            balance_wei: gwei_to_wei(payment_thresholds.permanent_debt_allowed_gwei + 1),
            last_paid_timestamp: from_time_t(
                to_time_t(now) - payment_thresholds.maturity_threshold_sec as i64 + 1,
            ),
            pending_payable_opt: None,
        }];
        let subject = PayableScannerBuilder::new()
            .payment_thresholds(payment_thresholds)
            .build();
        let logger = Logger::new(test_name);

        let result = subject
            .sniff_out_alarming_payables_and_maybe_log_them(unqualified_payable_account, &logger);

        assert_eq!(result, vec![]);
        TestLogHandler::new()
            .exists_no_log_containing(&format!("DEBUG: {test_name}: Paying qualified debts"));
    }

    #[test]
    fn sniff_out_alarming_payables_and_maybe_log_them_generates_and_uses_correct_timestamp() {
        let payment_thresholds = PaymentThresholds {
            debt_threshold_gwei: 10_000_000_000,
            maturity_threshold_sec: 100,
            payment_grace_period_sec: 0,
            permanent_debt_allowed_gwei: 1_000_000_000,
            threshold_interval_sec: 1_000,
            unban_below_gwei: 0,
        };
        let wallet = make_wallet("abc");
        // It is important to have a payable matching the declining part of the thresholds,
        // also it will be more believable if the slope is steep because then one second can make
        // the bigger difference in the intercept value, which is the value this test compare to
        // conclude a pass
        let debt_age = payment_thresholds.maturity_threshold_sec
            + (payment_thresholds.threshold_interval_sec / 2);
        let payable = PayableAccount {
            wallet: wallet.clone(),
            balance_wei: gwei_to_wei(12_000_000_000_u64),
            last_paid_timestamp: from_time_t(now_time_t() - debt_age as i64),
            pending_payable_opt: None,
        };
        let subject = PayableScannerBuilder::new()
            .payment_thresholds(payment_thresholds)
            .build();
        let intercept_before = subject
            .payable_exceeded_threshold(&payable, SystemTime::now())
            .unwrap();

        let result = subject.sniff_out_alarming_payables_and_maybe_log_them(
            vec![payable.clone()],
            &Logger::new("test"),
        );

        let intercept_after = subject
            .payable_exceeded_threshold(&payable, SystemTime::now())
            .unwrap();
        assert_eq!(result.len(), 1);
        assert_eq!(&result[0].bare_account.wallet, &wallet);
        assert!(intercept_before >= result[0].payment_threshold_intercept_minor && result[0].payment_threshold_intercept_minor >= intercept_after,
                "Tested intercept {} does not lie between two nows {} and {} while we assume the act generates third timestamp of presence", result[0].payment_threshold_intercept_minor, intercept_before, intercept_after
        )
    }

    #[test]
    fn pending_payable_scanner_can_initiate_a_scan() {
        init_test_logging();
        let test_name = "pending_payable_scanner_can_initiate_a_scan";
        let now = SystemTime::now();
        let payable_fingerprint_1 = PendingPayableFingerprint {
            rowid: 555,
            timestamp: from_time_t(210_000_000),
            hash: make_tx_hash(45678),
            attempt: 1,
            amount: 4444,
            process_error: None,
        };
        let payable_fingerprint_2 = PendingPayableFingerprint {
            rowid: 550,
            timestamp: from_time_t(210_000_100),
            hash: make_tx_hash(112233),
            attempt: 1,
            amount: 7999,
            process_error: None,
        };
        let fingerprints = vec![payable_fingerprint_1, payable_fingerprint_2];
        let pending_payable_dao = PendingPayableDaoMock::new()
            .return_all_errorless_fingerprints_result(fingerprints.clone());
        let mut pending_payable_scanner = PendingPayableScannerBuilder::new()
            .pending_payable_dao(pending_payable_dao)
            .build();

        let result = pending_payable_scanner.begin_scan(now, None, &Logger::new(test_name));

        let no_of_pending_payables = fingerprints.len();
        let is_scan_running = pending_payable_scanner.scan_started_at().is_some();
        assert_eq!(is_scan_running, true);
        assert_eq!(
            result,
            Ok(RequestTransactionReceipts {
                pending_payables: fingerprints,
                response_skeleton_opt: None
            })
        );
        TestLogHandler::new().assert_logs_match_in_order(vec![
            &format!("INFO: {test_name}: Scanning for pending payable"),
            &format!(
                "DEBUG: {test_name}: Found {no_of_pending_payables} pending payables to process"
            ),
        ])
    }

    #[test]
    fn pending_payable_scanner_throws_error_in_case_scan_is_already_running() {
        let now = SystemTime::now();
        let pending_payable_dao = PendingPayableDaoMock::new()
            .return_all_errorless_fingerprints_result(vec![PendingPayableFingerprint {
                rowid: 1234,
                timestamp: SystemTime::now(),
                hash: make_tx_hash(1),
                attempt: 1,
                amount: 1_000_000,
                process_error: None,
            }]);
        let mut subject = PendingPayableScannerBuilder::new()
            .pending_payable_dao(pending_payable_dao)
            .build();
        let logger = Logger::new("test");
        let _ = subject.begin_scan(now, None, &logger);

        let result = subject.begin_scan(SystemTime::now(), None, &logger);

        let is_scan_running = subject.scan_started_at().is_some();
        assert_eq!(is_scan_running, true);
        assert_eq!(result, Err(BeginScanError::ScanAlreadyRunning(now)));
    }

    #[test]
    fn pending_payable_scanner_throws_an_error_when_no_fingerprint_is_found() {
        let now = SystemTime::now();
        let pending_payable_dao =
            PendingPayableDaoMock::new().return_all_errorless_fingerprints_result(vec![]);
        let mut pending_payable_scanner = PendingPayableScannerBuilder::new()
            .pending_payable_dao(pending_payable_dao)
            .build();

        let result = pending_payable_scanner.begin_scan(now, None, &Logger::new("test"));

        let is_scan_running = pending_payable_scanner.scan_started_at().is_some();
        assert_eq!(result, Err(BeginScanError::NothingToProcess));
        assert_eq!(is_scan_running, false);
    }

    fn assert_interpreting_none_status_for_pending_payable(
        test_name: &str,
        when_pending_too_long_sec: u64,
        pending_payable_age_sec: u64,
        rowid: u64,
        hash: H256,
    ) -> PendingPayableScanReport {
        init_test_logging();
        let tx_receipt = TransactionReceipt::default(); //status defaulted to None
        let when_sent = SystemTime::now().sub(Duration::from_secs(pending_payable_age_sec));
        let subject = PendingPayableScannerBuilder::new()
            .when_pending_too_long_sec(when_pending_too_long_sec)
            .build();
        let fingerprint = PendingPayableFingerprint {
            rowid,
            timestamp: when_sent,
            hash,
            attempt: 1,
            amount: 123,
            process_error: None,
        };
        let logger = Logger::new(test_name);
        let scan_report = PendingPayableScanReport::default();

        subject.interpret_transaction_receipt(scan_report, &tx_receipt, fingerprint, &logger)
    }

    fn assert_log_msg_and_elapsed_time_in_log_makes_sense(
        expected_msg: &str,
        elapsed_after: u64,
        capture_regex: &str,
    ) {
        let log_handler = TestLogHandler::default();
        let log_idx = log_handler.exists_log_matching(expected_msg);
        let log = log_handler.get_log_at(log_idx);
        let capture = captures_for_regex_time_in_sec(&log, capture_regex);
        assert!(capture <= elapsed_after)
    }

    fn captures_for_regex_time_in_sec(stack: &str, capture_regex: &str) -> u64 {
        let capture_regex = Regex::new(capture_regex).unwrap();
        let time_str = capture_regex
            .captures(stack)
            .unwrap()
            .get(1)
            .unwrap()
            .as_str();
        time_str.parse().unwrap()
    }

    fn elapsed_since_secs_back(sec: u64) -> u64 {
        SystemTime::now()
            .sub(Duration::from_secs(sec))
            .elapsed()
            .unwrap()
            .as_secs()
    }

    #[test]
    fn interpret_transaction_receipt_when_transaction_status_is_none_and_outside_waiting_interval()
    {
        let test_name = "interpret_transaction_receipt_when_transaction_status_is_none_and_outside_waiting_interval";
        let hash = make_tx_hash(0x237);
        let rowid = 466;

        let result = assert_interpreting_none_status_for_pending_payable(
            test_name,
            DEFAULT_PENDING_TOO_LONG_SEC,
            DEFAULT_PENDING_TOO_LONG_SEC + 1,
            rowid,
            hash,
        );

        let elapsed_after = elapsed_since_secs_back(DEFAULT_PENDING_TOO_LONG_SEC + 1);
        assert_eq!(
            result,
            PendingPayableScanReport {
                still_pending: vec![],
                failures: vec![PendingPayableId::new(rowid, hash)],
                confirmed: vec![]
            }
        );
        let capture_regex = "(\\d+){2}sec";
        assert_log_msg_and_elapsed_time_in_log_makes_sense(&format!(
            "ERROR: {}: Pending transaction 0x00000000000000000000000000000000000000\
            00000000000000000000000237 has exceeded the maximum pending time \\({}sec\\) with the age \
            \\d+sec and the confirmation process is going to be aborted now at the final attempt 1; manual \
            resolution is required from the user to complete the transaction"
            ,test_name, DEFAULT_PENDING_TOO_LONG_SEC, ),elapsed_after,capture_regex)
    }

    #[test]
    fn interpret_transaction_receipt_when_transaction_status_is_none_and_within_waiting_interval() {
        let test_name = "interpret_transaction_receipt_when_transaction_status_is_none_and_within_waiting_interval";
        let hash = make_tx_hash(0x7b);
        let rowid = 333;
        let pending_payable_age = DEFAULT_PENDING_TOO_LONG_SEC - 1;

        let result = assert_interpreting_none_status_for_pending_payable(
            test_name,
            DEFAULT_PENDING_TOO_LONG_SEC,
            pending_payable_age,
            rowid,
            hash,
        );

        let elapsed_after_ms = elapsed_since_secs_back(pending_payable_age) * 1000;
        assert_eq!(
            result,
            PendingPayableScanReport {
                still_pending: vec![PendingPayableId::new(rowid, hash)],
                failures: vec![],
                confirmed: vec![]
            }
        );
        let capture_regex = r#"\s(\d+)ms"#;
        assert_log_msg_and_elapsed_time_in_log_makes_sense (&format!(
            "INFO: {test_name}: Pending transaction 0x0000000000000000000000000000000000000000000000000\
            00000000000007b couldn't be confirmed at attempt 1 at \\d+ms after its sending"), elapsed_after_ms, capture_regex);
    }

    #[test]
    fn interpret_transaction_receipt_when_transaction_status_is_none_and_time_equals_the_limit() {
        let test_name = "interpret_transaction_receipt_when_transaction_status_is_none_and_time_equals_the_limit";
        let hash = make_tx_hash(0x237);
        let rowid = 466;
        let pending_payable_age = DEFAULT_PENDING_TOO_LONG_SEC;

        let result = assert_interpreting_none_status_for_pending_payable(
            test_name,
            DEFAULT_PENDING_TOO_LONG_SEC,
            pending_payable_age,
            rowid,
            hash,
        );

        let elapsed_after_ms = elapsed_since_secs_back(pending_payable_age) * 1000;
        assert_eq!(
            result,
            PendingPayableScanReport {
                still_pending: vec![PendingPayableId::new(rowid, hash)],
                failures: vec![],
                confirmed: vec![]
            }
        );
        let capture_regex = r#"\s(\d+)ms"#;
        assert_log_msg_and_elapsed_time_in_log_makes_sense(&format!(
            "INFO: {test_name}: Pending transaction 0x0000000000000000000000000000000000000000000000000\
            000000000000237 couldn't be confirmed at attempt 1 at \\d+ms after its sending",
        ), elapsed_after_ms, capture_regex);
    }

    #[test]
    #[should_panic(
        expected = "tx receipt for pending 0x000000000000000000000000000000000000000000000000000000000000007b: \
         status code other than 0 or 1 shouldn't be possible, but was 456"
    )]
    fn interpret_transaction_receipt_panics_at_undefined_status_code() {
        let mut tx_receipt = TransactionReceipt::default();
        tx_receipt.status = Some(U64::from(456));
        let mut fingerprint = make_pending_payable_fingerprint();
        fingerprint.hash = make_tx_hash(0x7b);
        let subject = PendingPayableScannerBuilder::new().build();
        let scan_report = PendingPayableScanReport::default();
        let logger = Logger::new("test");

        let _ =
            subject.interpret_transaction_receipt(scan_report, &tx_receipt, fingerprint, &logger);
    }

    #[test]
    fn interpret_transaction_receipt_when_transaction_status_is_a_failure() {
        init_test_logging();
        let test_name = "interpret_transaction_receipt_when_transaction_status_is_a_failure";
        let subject = PendingPayableScannerBuilder::new().build();
        let mut tx_receipt = TransactionReceipt::default();
        tx_receipt.status = Some(U64::from(0)); //failure
        let hash = make_tx_hash(0xd7);
        let fingerprint = PendingPayableFingerprint {
            rowid: 777777,
            timestamp: SystemTime::now().sub(Duration::from_millis(150000)),
            hash,
            attempt: 5,
            amount: 2222,
            process_error: None,
        };
        let logger = Logger::new(test_name);
        let scan_report = PendingPayableScanReport::default();

        let result =
            subject.interpret_transaction_receipt(scan_report, &tx_receipt, fingerprint, &logger);

        assert_eq!(
            result,
            PendingPayableScanReport {
                still_pending: vec![],
                failures: vec![PendingPayableId::new(777777, hash,)],
                confirmed: vec![]
            }
        );
        TestLogHandler::new().exists_log_matching(&format!(
            "ERROR: {test_name}: Pending transaction 0x0000000000000000000000000000000000000000\
            0000000000000000000000d7 announced as a failure, interpreting attempt 5 after \
            1500\\d\\dms from the sending"
        ));
    }

    #[test]
    fn handle_pending_txs_with_receipts_handles_none_for_receipt() {
        init_test_logging();
        let test_name = "handle_pending_txs_with_receipts_handles_none_for_receipt";
        let subject = PendingPayableScannerBuilder::new().build();
        let tx_receipt_opt = None;
        let rowid = 455;
        let hash = make_tx_hash(0x913);
        let fingerprint = PendingPayableFingerprint {
            rowid,
            timestamp: SystemTime::now().sub(Duration::from_millis(10000)),
            hash,
            attempt: 3,
            amount: 111,
            process_error: None,
        };
        let msg = ReportTransactionReceipts {
            fingerprints_with_receipts: vec![(tx_receipt_opt, fingerprint.clone())],
            response_skeleton_opt: None,
        };

        let result = subject.handle_receipts_for_pending_transactions(msg, &Logger::new(test_name));

        assert_eq!(
            result,
            PendingPayableScanReport {
                still_pending: vec![PendingPayableId::new(rowid, hash)],
                failures: vec![],
                confirmed: vec![]
            }
        );
        TestLogHandler::new().exists_log_matching(&format!(
            "DEBUG: {test_name}: Interpreting a receipt for transaction \
            0x0000000000000000000000000000000000000000000000000000000000000913 \
            but none was given; attempt 3, 100\\d\\dms since sending"
        ));
    }

    #[test]
    fn increment_scan_attempts_happy_path() {
        let update_remaining_fingerprints_params_arc = Arc::new(Mutex::new(vec![]));
        let hash_1 = make_tx_hash(444888);
        let rowid_1 = 3456;
        let hash_2 = make_tx_hash(444888);
        let rowid_2 = 3456;
        let pending_payable_dao = PendingPayableDaoMock::default()
            .increment_scan_attempts_params(&update_remaining_fingerprints_params_arc)
            .increment_scan_attempts_result(Ok(()));
        let subject = PendingPayableScannerBuilder::new()
            .pending_payable_dao(pending_payable_dao)
            .build();
        let transaction_id_1 = PendingPayableId::new(rowid_1, hash_1);
        let transaction_id_2 = PendingPayableId::new(rowid_2, hash_2);

        let _ = subject.update_remaining_fingerprints(
            vec![transaction_id_1, transaction_id_2],
            &Logger::new("test"),
        );

        let update_remaining_fingerprints_params =
            update_remaining_fingerprints_params_arc.lock().unwrap();
        assert_eq!(
            *update_remaining_fingerprints_params,
            vec![vec![rowid_1, rowid_2]]
        )
    }

    #[test]
    #[should_panic(
        expected = "Failure on incrementing scan attempts for fingerprints of \
                0x000000000000000000000000000000000000000000000000000000000006c9d8 \
                due to UpdateFailed(\"yeah, bad\")"
    )]
    fn increment_scan_attempts_sad_path() {
        let hash = make_tx_hash(0x6c9d8);
        let rowid = 3456;
        let pending_payable_dao =
            PendingPayableDaoMock::default().increment_scan_attempts_result(Err(
                PendingPayableDaoError::UpdateFailed("yeah, bad".to_string()),
            ));
        let subject = PendingPayableScannerBuilder::new()
            .pending_payable_dao(pending_payable_dao)
            .build();
        let logger = Logger::new("test");
        let transaction_id = PendingPayableId::new(rowid, hash);

        let _ = subject.update_remaining_fingerprints(vec![transaction_id], &logger);
    }

    #[test]
    fn update_remaining_fingerprints_does_nothing_if_no_still_pending_transactions_remain() {
        let subject = PendingPayableScannerBuilder::new().build();

        subject.update_remaining_fingerprints(vec![], &Logger::new("test"))

        //mocked pending payable DAO didn't panic which means we skipped the actual process
    }

    #[test]
    fn cancel_failed_transactions_works() {
        init_test_logging();
        let test_name = "cancel_failed_transactions_works";
        let mark_failures_params_arc = Arc::new(Mutex::new(vec![]));
        let pending_payable_dao = PendingPayableDaoMock::default()
            .mark_failures_params(&mark_failures_params_arc)
            .mark_failures_result(Ok(()));
        let subject = PendingPayableScannerBuilder::new()
            .pending_payable_dao(pending_payable_dao)
            .build();
        let id_1 = PendingPayableId::new(2, make_tx_hash(0x7b));
        let id_2 = PendingPayableId::new(3, make_tx_hash(0x1c8));

        subject.cancel_failed_transactions(vec![id_1, id_2], &Logger::new(test_name));

        let mark_failures_params = mark_failures_params_arc.lock().unwrap();
        assert_eq!(*mark_failures_params, vec![vec![2, 3]]);
        TestLogHandler::new().exists_log_containing(&format!(
            "WARN: {test_name}: Broken transactions 0x000000000000000000000000000000000000000000000000000000000000007b, \
            0x00000000000000000000000000000000000000000000000000000000000001c8 marked as an error. You should take over \
            the care of those to make sure your debts are going to be settled properly. At the moment, there is no automated \
            process fixing that without your assistance",
        ));
    }

    #[test]
    #[should_panic(
        expected = "Unsuccessful attempt for transactions 0x00000000000000000000000000000000000\
        0000000000000000000000000014d, 0x000000000000000000000000000000000000000000000000000000\
        00000001bc to mark fatal error at payable fingerprint due to UpdateFailed(\"no no no\"); \
        database unreliable"
    )]
    fn cancel_failed_transactions_panics_when_it_fails_to_mark_failure() {
        let pending_payable_dao = PendingPayableDaoMock::default().mark_failures_result(Err(
            PendingPayableDaoError::UpdateFailed("no no no".to_string()),
        ));
        let subject = PendingPayableScannerBuilder::new()
            .pending_payable_dao(pending_payable_dao)
            .build();
        let transaction_id_1 = PendingPayableId::new(2, make_tx_hash(333));
        let transaction_id_2 = PendingPayableId::new(3, make_tx_hash(444));
        let transaction_ids = vec![transaction_id_1, transaction_id_2];

        subject.cancel_failed_transactions(transaction_ids, &Logger::new("test"));
    }

    #[test]
    fn cancel_failed_transactions_does_nothing_if_no_tx_failures_detected() {
        let subject = PendingPayableScannerBuilder::new().build();

        subject.cancel_failed_transactions(vec![], &Logger::new("test"))

        //mocked pending payable DAO didn't panic which means we skipped the actual process
    }

    #[test]
    #[should_panic(
        expected = "Unable to delete payable fingerprints 0x000000000000000000000000000000000\
        0000000000000000000000000000315, 0x00000000000000000000000000000000000000000000000000\
        0000000000021a of verified transactions due to RecordDeletion(\"the database \
        is fooling around with us\")"
    )]
    fn confirm_transactions_panics_while_deleting_pending_payable_fingerprint() {
        let payable_dao = PayableDaoMock::new().transactions_confirmed_result(Ok(()));
        let pending_payable_dao = PendingPayableDaoMock::default().delete_fingerprints_result(Err(
            PendingPayableDaoError::RecordDeletion(
                "the database is fooling around with us".to_string(),
            ),
        ));
        let mut subject = PendingPayableScannerBuilder::new()
            .payable_dao(payable_dao)
            .pending_payable_dao(pending_payable_dao)
            .build();
        let mut fingerprint_1 = make_pending_payable_fingerprint();
        fingerprint_1.rowid = 1;
        fingerprint_1.hash = make_tx_hash(0x315);
        let mut fingerprint_2 = make_pending_payable_fingerprint();
        fingerprint_2.rowid = 1;
        fingerprint_2.hash = make_tx_hash(0x21a);

        subject.confirm_transactions(vec![fingerprint_1, fingerprint_2], &Logger::new("test"));
    }

    #[test]
    fn confirm_transactions_does_nothing_if_none_found_on_the_blockchain() {
        let mut subject = PendingPayableScannerBuilder::new().build();

        subject.confirm_transactions(vec![], &Logger::new("test"))

        //mocked payable DAO didn't panic which means we skipped the actual process
    }

    #[test]
    fn confirm_transactions_works() {
        init_test_logging();
        let transactions_confirmed_params_arc = Arc::new(Mutex::new(vec![]));
        let delete_fingerprints_params_arc = Arc::new(Mutex::new(vec![]));
        let payable_dao = PayableDaoMock::default()
            .transactions_confirmed_params(&transactions_confirmed_params_arc)
            .transactions_confirmed_result(Ok(()));
        let pending_payable_dao = PendingPayableDaoMock::default()
            .delete_fingerprints_params(&delete_fingerprints_params_arc)
            .delete_fingerprints_result(Ok(()));
        let mut subject = PendingPayableScannerBuilder::new()
            .payable_dao(payable_dao)
            .pending_payable_dao(pending_payable_dao)
            .build();
        let rowid_1 = 2;
        let rowid_2 = 5;
        let pending_payable_fingerprint_1 = PendingPayableFingerprint {
            rowid: rowid_1,
            timestamp: from_time_t(199_000_000),
            hash: make_tx_hash(0x123),
            attempt: 1,
            amount: 4567,
            process_error: None,
        };
        let pending_payable_fingerprint_2 = PendingPayableFingerprint {
            rowid: rowid_2,
            timestamp: from_time_t(200_000_000),
            hash: make_tx_hash(0x567),
            attempt: 1,
            amount: 5555,
            process_error: None,
        };

        subject.confirm_transactions(
            vec![
                pending_payable_fingerprint_1.clone(),
                pending_payable_fingerprint_2.clone(),
            ],
            &Logger::new("confirm_transactions_works"),
        );

        let confirm_transactions_params = transactions_confirmed_params_arc.lock().unwrap();
        assert_eq!(
            *confirm_transactions_params,
            vec![vec![
                pending_payable_fingerprint_1,
                pending_payable_fingerprint_2
            ]]
        );
        let delete_fingerprints_params = delete_fingerprints_params_arc.lock().unwrap();
        assert_eq!(*delete_fingerprints_params, vec![vec![rowid_1, rowid_2]]);
        let log_handler = TestLogHandler::new();
        log_handler.exists_log_containing(
            "DEBUG: confirm_transactions_works: \
         Confirmation of transactions \
         0x0000000000000000000000000000000000000000000000000000000000000123, \
         0x0000000000000000000000000000000000000000000000000000000000000567; \
         record for total paid payable was modified",
        );
        log_handler.exists_log_containing(
            "INFO: confirm_transactions_works: \
         Transactions \
         0x0000000000000000000000000000000000000000000000000000000000000123, \
         0x0000000000000000000000000000000000000000000000000000000000000567 \
         completed their confirmation process succeeding",
        );
    }

    #[test]
    #[should_panic(
        expected = "Unable to cast confirmed pending payables 0x0000000000000000000000000000000000000000000\
    000000000000000000315 into adjustment in the corresponding payable records due to RusqliteError\
    (\"record change not successful\")"
    )]
    fn confirm_transactions_panics_on_unchecking_payable_table() {
        let hash = make_tx_hash(0x315);
        let rowid = 3;
        let payable_dao = PayableDaoMock::new().transactions_confirmed_result(Err(
            PayableDaoError::RusqliteError("record change not successful".to_string()),
        ));
        let mut subject = PendingPayableScannerBuilder::new()
            .payable_dao(payable_dao)
            .build();
        let mut fingerprint = make_pending_payable_fingerprint();
        fingerprint.rowid = rowid;
        fingerprint.hash = hash;

        subject.confirm_transactions(vec![fingerprint], &Logger::new("test"));
    }

    #[test]
    fn total_paid_payable_rises_with_each_bill_paid() {
        let test_name = "total_paid_payable_rises_with_each_bill_paid";
        let fingerprint_1 = PendingPayableFingerprint {
            rowid: 5,
            timestamp: from_time_t(189_999_888),
            hash: make_tx_hash(56789),
            attempt: 1,
            amount: 5478,
            process_error: None,
        };
        let fingerprint_2 = PendingPayableFingerprint {
            rowid: 6,
            timestamp: from_time_t(200_000_011),
            hash: make_tx_hash(33333),
            attempt: 1,
            amount: 6543,
            process_error: None,
        };
        let payable_dao = PayableDaoMock::default().transactions_confirmed_result(Ok(()));
        let pending_payable_dao =
            PendingPayableDaoMock::default().delete_fingerprints_result(Ok(()));
        let mut subject = PendingPayableScannerBuilder::new()
            .payable_dao(payable_dao)
            .pending_payable_dao(pending_payable_dao)
            .build();
        let mut financial_statistics = subject.financial_statistics.borrow().clone();
        financial_statistics.total_paid_payable_wei += 1111;
        subject.financial_statistics.replace(financial_statistics);

        subject.confirm_transactions(
            vec![fingerprint_1.clone(), fingerprint_2.clone()],
            &Logger::new(test_name),
        );

        let total_paid_payable = subject.financial_statistics.borrow().total_paid_payable_wei;
        assert_eq!(total_paid_payable, 1111 + 5478 + 6543);
    }

    #[test]
    fn pending_payable_scanner_handles_report_transaction_receipts_message() {
        init_test_logging();
        let test_name = "pending_payable_scanner_handles_report_transaction_receipts_message";
        let transactions_confirmed_params_arc = Arc::new(Mutex::new(vec![]));
        let payable_dao = PayableDaoMock::new()
            .transactions_confirmed_params(&transactions_confirmed_params_arc)
            .transactions_confirmed_result(Ok(()));
        let pending_payable_dao = PendingPayableDaoMock::new().delete_fingerprints_result(Ok(()));
        let mut subject = PendingPayableScannerBuilder::new()
            .payable_dao(payable_dao)
            .pending_payable_dao(pending_payable_dao)
            .build();
        let transaction_hash_1 = make_tx_hash(4545);
        let mut transaction_receipt_1 = TransactionReceipt::default();
        transaction_receipt_1.transaction_hash = transaction_hash_1;
        transaction_receipt_1.status = Some(U64::from(1)); //success
        let fingerprint_1 = PendingPayableFingerprint {
            rowid: 5,
            timestamp: from_time_t(200_000_000),
            hash: transaction_hash_1,
            attempt: 2,
            amount: 444,
            process_error: None,
        };
        let transaction_hash_2 = make_tx_hash(1234);
        let mut transaction_receipt_2 = TransactionReceipt::default();
        transaction_receipt_2.transaction_hash = transaction_hash_2;
        transaction_receipt_2.status = Some(U64::from(1)); //success
        let fingerprint_2 = PendingPayableFingerprint {
            rowid: 10,
            timestamp: from_time_t(199_780_000),
            hash: transaction_hash_2,
            attempt: 15,
            amount: 1212,
            process_error: None,
        };
        let msg = ReportTransactionReceipts {
            fingerprints_with_receipts: vec![
                (Some(transaction_receipt_1), fingerprint_1.clone()),
                (Some(transaction_receipt_2), fingerprint_2.clone()),
            ],
            response_skeleton_opt: None,
        };
        subject.mark_as_started(SystemTime::now());

        let message_opt = subject.finish_scan(msg, &Logger::new(test_name));

        let transactions_confirmed_params = transactions_confirmed_params_arc.lock().unwrap();
        assert_eq!(message_opt, None);
        assert_eq!(
            *transactions_confirmed_params,
            vec![vec![fingerprint_1, fingerprint_2]]
        );
        assert_eq!(subject.scan_started_at(), None);
        TestLogHandler::new().assert_logs_match_in_order(vec![
            &format!(
                "INFO: {}: Transactions {:?}, {:?} completed their confirmation process succeeding",
                test_name, transaction_hash_1, transaction_hash_2
            ),
            &format!("INFO: {test_name}: The PendingPayables scan ended in \\d+ms."),
        ]);
    }

    #[test]
    fn pending_payable_scanner_handles_empty_report_transaction_receipts_message() {
        init_test_logging();
        let test_name =
            "pending_payable_scanner_handles_report_transaction_receipts_message_with_empty_vector";
        let mut subject = PendingPayableScannerBuilder::new().build();
        let msg = ReportTransactionReceipts {
            fingerprints_with_receipts: vec![],
            response_skeleton_opt: None,
        };
        subject.mark_as_started(SystemTime::now());

        let message_opt = subject.finish_scan(msg, &Logger::new(test_name));

        let is_scan_running = subject.scan_started_at().is_some();
        assert_eq!(message_opt, None);
        assert_eq!(is_scan_running, false);
        let tlh = TestLogHandler::new();
        tlh.exists_log_containing(&format!(
            "DEBUG: {test_name}: No transaction receipts found."
        ));
        tlh.exists_log_matching(&format!(
            "INFO: {test_name}: The PendingPayables scan ended in \\d+ms."
        ));
    }

    #[test]
    fn receivable_scanner_can_initiate_a_scan() {
        init_test_logging();
        let test_name = "receivable_scanner_can_initiate_a_scan";
        let now = SystemTime::now();
        let receivable_dao = ReceivableDaoMock::new()
            .new_delinquencies_result(vec![])
            .paid_delinquencies_result(vec![]);
        let earning_wallet = make_wallet("earning");
        let mut receivable_scanner = ReceivableScannerBuilder::new()
            .receivable_dao(receivable_dao)
            .earning_wallet(earning_wallet.clone())
            .build();

        let result = receivable_scanner.begin_scan(now, None, &Logger::new(test_name));

        let is_scan_running = receivable_scanner.scan_started_at().is_some();
        assert_eq!(is_scan_running, true);
        assert_eq!(
            result,
            Ok(RetrieveTransactions {
                recipient: earning_wallet.clone(),
                response_skeleton_opt: None
            })
        );
        TestLogHandler::new().exists_log_containing(&format!(
            "INFO: {test_name}: Scanning for receivables to {earning_wallet}"
        ));
    }

    #[test]
    fn receivable_scanner_throws_error_in_case_scan_is_already_running() {
        let now = SystemTime::now();
        let receivable_dao = ReceivableDaoMock::new()
            .new_delinquencies_result(vec![])
            .paid_delinquencies_result(vec![]);
        let earning_wallet = make_wallet("earning");
        let mut receivable_scanner = ReceivableScannerBuilder::new()
            .receivable_dao(receivable_dao)
            .earning_wallet(earning_wallet)
            .build();
        let _ = receivable_scanner.begin_scan(now, None, &Logger::new("test"));

        let result = receivable_scanner.begin_scan(SystemTime::now(), None, &Logger::new("test"));

        let is_scan_running = receivable_scanner.scan_started_at().is_some();
        assert_eq!(is_scan_running, true);
        assert_eq!(result, Err(BeginScanError::ScanAlreadyRunning(now)));
    }

    #[test]
    fn receivable_scanner_scans_for_delinquencies() {
        init_test_logging();
        let newly_banned_1 = make_receivable_account(1234, true);
        let newly_banned_2 = make_receivable_account(2345, true);
        let newly_unbanned_1 = make_receivable_account(3456, false);
        let newly_unbanned_2 = make_receivable_account(4567, false);
        let new_delinquencies_parameters_arc = Arc::new(Mutex::new(vec![]));
        let paid_delinquencies_parameters_arc = Arc::new(Mutex::new(vec![]));
        let receivable_dao = ReceivableDaoMock::new()
            .new_delinquencies_parameters(&new_delinquencies_parameters_arc)
            .new_delinquencies_result(vec![newly_banned_1.clone(), newly_banned_2.clone()])
            .paid_delinquencies_parameters(&paid_delinquencies_parameters_arc)
            .paid_delinquencies_result(vec![newly_unbanned_1.clone(), newly_unbanned_2.clone()]);
        let ban_parameters_arc = Arc::new(Mutex::new(vec![]));
        let unban_parameters_arc = Arc::new(Mutex::new(vec![]));
        let payment_thresholds = make_custom_payment_thresholds();
        let earning_wallet = make_wallet("earning");
        let banned_dao = BannedDaoMock::new()
            .ban_list_result(vec![])
            .ban_parameters(&ban_parameters_arc)
            .unban_parameters(&unban_parameters_arc);
        let mut receivable_scanner = ReceivableScannerBuilder::new()
            .receivable_dao(receivable_dao)
            .banned_dao(banned_dao)
            .payment_thresholds(payment_thresholds)
            .earning_wallet(earning_wallet.clone())
            .build();
        let logger = Logger::new("DELINQUENCY_TEST");
        let now = SystemTime::now();

        let result = receivable_scanner.begin_scan(now, None, &logger);

        assert_eq!(
            result,
            Ok(RetrieveTransactions {
                recipient: earning_wallet,
                response_skeleton_opt: None
            })
        );
        let new_delinquencies_parameters = new_delinquencies_parameters_arc.lock().unwrap();
        assert_eq!(new_delinquencies_parameters.len(), 1);
        let (timestamp_actual, payment_thresholds_actual) = new_delinquencies_parameters[0];
        assert_eq!(timestamp_actual, now);
        assert_eq!(payment_thresholds_actual, payment_thresholds);
        let paid_delinquencies_parameters = paid_delinquencies_parameters_arc.lock().unwrap();
        assert_eq!(paid_delinquencies_parameters.len(), 1);
        assert_eq!(payment_thresholds, paid_delinquencies_parameters[0]);
        let ban_parameters = ban_parameters_arc.lock().unwrap();
        assert!(ban_parameters.contains(&newly_banned_1.wallet));
        assert!(ban_parameters.contains(&newly_banned_2.wallet));
        assert_eq!(2, ban_parameters.len());
        let unban_parameters = unban_parameters_arc.lock().unwrap();
        assert!(unban_parameters.contains(&newly_unbanned_1.wallet));
        assert!(unban_parameters.contains(&newly_unbanned_2.wallet));
        assert_eq!(2, unban_parameters.len());
        let tlh = TestLogHandler::new();
        tlh.exists_log_matching(
            "INFO: DELINQUENCY_TEST: Wallet 0x00000000000000000077616c6c65743132333464 \
            \\(balance: 1,234 gwei, age: \\d+ sec\\) banned for delinquency",
        );
        tlh.exists_log_matching(
            "INFO: DELINQUENCY_TEST: Wallet 0x00000000000000000077616c6c65743233343564 \
            \\(balance: 2,345 gwei, age: \\d+ sec\\) banned for delinquency",
        );
        tlh.exists_log_matching(
            "INFO: DELINQUENCY_TEST: Wallet 0x00000000000000000077616c6c6574333435366e \
            \\(balance: 3,456 gwei, age: \\d+ sec\\) is no longer delinquent: unbanned",
        );
        tlh.exists_log_matching(
            "INFO: DELINQUENCY_TEST: Wallet 0x00000000000000000077616c6c6574343536376e \
            \\(balance: 4,567 gwei, age: \\d+ sec\\) is no longer delinquent: unbanned",
        );
    }

    #[test]
    fn receivable_scanner_handles_no_new_payments_found() {
        init_test_logging();
        let test_name = "receivable_scanner_aborts_scan_if_no_payments_were_supplied";
        let set_start_block_params_arc = Arc::new(Mutex::new(vec![]));
        let new_start_block = 4321;
        let persistent_config = PersistentConfigurationMock::new()
            .set_start_block_params(&set_start_block_params_arc)
            .set_start_block_result(Ok(()));
        let mut subject = ReceivableScannerBuilder::new()
            .persistent_configuration(persistent_config)
            .build();
        let msg = ReceivedPayments {
            timestamp: SystemTime::now(),
            payments: vec![],
            new_start_block,
            response_skeleton_opt: None,
        };

        let message_opt = subject.finish_scan(msg, &Logger::new(test_name));

        assert_eq!(message_opt, None);
        let set_start_block_params = set_start_block_params_arc.lock().unwrap();
        assert_eq!(*set_start_block_params, vec![4321]);
        TestLogHandler::new().exists_log_containing(&format!(
            "INFO: {test_name}: No newly received payments were detected during the scanning process."
        ));
    }

    #[test]
    #[should_panic(expected = "Attempt to set new start block to 6709 failed due to: \
    UninterpretableValue(\"Illiterate database manager\")")]
    fn no_transactions_received_but_start_block_setting_fails() {
        init_test_logging();
        let test_name = "no_transactions_received_but_start_block_setting_fails";
        let now = SystemTime::now();
        let persistent_config = PersistentConfigurationMock::new().set_start_block_result(Err(
            PersistentConfigError::UninterpretableValue("Illiterate database manager".to_string()),
        ));
        let mut subject = ReceivableScannerBuilder::new()
            .persistent_configuration(persistent_config)
            .build();
        let msg = ReceivedPayments {
            timestamp: now,
            payments: vec![],
            new_start_block: 6709,
            response_skeleton_opt: None,
        };
        // Not necessary, rather for preciseness
        subject.mark_as_started(SystemTime::now());

        subject.finish_scan(msg, &Logger::new(test_name));
    }

    #[test]
    fn receivable_scanner_handles_received_payments_message() {
        init_test_logging();
        let test_name = "receivable_scanner_handles_received_payments_message";
        let now = SystemTime::now();
        let more_money_received_params_arc = Arc::new(Mutex::new(vec![]));
        let set_start_block_from_txn_params_arc = Arc::new(Mutex::new(vec![]));
        let commit_params_arc = Arc::new(Mutex::new(vec![]));
        let transaction_id = ArbitraryIdStamp::new();
        let txn_inner_builder = TransactionInnerWrapperMockBuilder::default()
            .commit_params(&commit_params_arc)
            .commit_result(Ok(()))
            .set_arbitrary_id_stamp(transaction_id);
        let transaction = TransactionSafeWrapper::new_with_builder(txn_inner_builder);
        let persistent_config = PersistentConfigurationMock::new()
            .set_start_block_from_txn_params(&set_start_block_from_txn_params_arc)
            .set_start_block_from_txn_result(Ok(()));
        let receivable_dao = ReceivableDaoMock::new()
            .more_money_received_params(&more_money_received_params_arc)
            .more_money_received_result(transaction);
        let mut subject = ReceivableScannerBuilder::new()
            .receivable_dao(receivable_dao)
            .persistent_configuration(persistent_config)
            .build();
        let mut financial_statistics = subject.financial_statistics.borrow().clone();
        financial_statistics.total_paid_receivable_wei += 2_222_123_123;
        subject.financial_statistics.replace(financial_statistics);
        let receivables = vec![
            BlockchainTransaction {
                block_number: 4578910,
                from: make_wallet("wallet_1"),
                wei_amount: 45_780,
            },
            BlockchainTransaction {
                block_number: 4569898,
                from: make_wallet("wallet_2"),
                wei_amount: 3_333_345,
            },
        ];
        let msg = ReceivedPayments {
            timestamp: now,
            payments: receivables.clone(),
            new_start_block: 7890123,
            response_skeleton_opt: None,
        };
        subject.mark_as_started(SystemTime::now());

        let message_opt = subject.finish_scan(msg, &Logger::new(test_name));

        let total_paid_receivable = subject
            .financial_statistics
            .borrow()
            .total_paid_receivable_wei;
        assert_eq!(message_opt, None);
        assert_eq!(subject.scan_started_at(), None);
        assert_eq!(total_paid_receivable, 2_222_123_123 + 45_780 + 3_333_345);
        let more_money_received_params = more_money_received_params_arc.lock().unwrap();
        assert_eq!(*more_money_received_params, vec![(now, receivables)]);
        let set_by_guest_transaction_params = set_start_block_from_txn_params_arc.lock().unwrap();
        assert_eq!(
            *set_by_guest_transaction_params,
            vec![(7890123, transaction_id)]
        );
        let commit_params = commit_params_arc.lock().unwrap();
        assert_eq!(*commit_params, vec![()]);
        TestLogHandler::new().exists_log_matching(
            "INFO: receivable_scanner_handles_received_payments_message: The Receivables scan ended in \\d+ms.",
        );
    }

    #[test]
    #[should_panic(expected = "Attempt to set new start block to 7890123 failed due to: \
    DatabaseError(\"Fatigue\")")]
    fn received_transactions_processed_but_start_block_setting_fails() {
        init_test_logging();
        let test_name = "received_transactions_processed_but_start_block_setting_fails";
        let now = SystemTime::now();
        let txn_inner_builder = TransactionInnerWrapperMockBuilder::default();
        let transaction = TransactionSafeWrapper::new_with_builder(txn_inner_builder);
        let persistent_config = PersistentConfigurationMock::new().set_start_block_from_txn_result(
            Err(PersistentConfigError::DatabaseError("Fatigue".to_string())),
        );
        let receivable_dao = ReceivableDaoMock::new().more_money_received_result(transaction);
        let mut subject = ReceivableScannerBuilder::new()
            .receivable_dao(receivable_dao)
            .persistent_configuration(persistent_config)
            .build();
        let receivables = vec![BlockchainTransaction {
            block_number: 4578910,
            from: make_wallet("abc"),
            wei_amount: 45_780,
        }];
        let msg = ReceivedPayments {
            timestamp: now,
            payments: receivables,
            new_start_block: 7890123,
            response_skeleton_opt: None,
        };
        // Not necessary, rather for preciseness
        subject.mark_as_started(SystemTime::now());

        subject.finish_scan(msg, &Logger::new(test_name));
    }

    #[test]
    #[should_panic(
        expected = "Commit of received transactions failed: SqliteFailure(Error { code: \
    InternalMalfunction, extended_code: 0 }, Some(\"blah\"))"
    )]
    fn transaction_for_balance_start_block_updates_fails_on_its_commit() {
        init_test_logging();
        let test_name = "transaction_for_balance_start_block_updates_fails_on_its_commit";
        let now = SystemTime::now();
        let commit_err = Err(rusqlite::Error::SqliteFailure(
            ffi::Error {
                code: ErrorCode::InternalMalfunction,
                extended_code: 0,
            },
            Some("blah".to_string()),
        ));
        let txn_inner_builder =
            TransactionInnerWrapperMockBuilder::default().commit_result(commit_err);
        let transaction = TransactionSafeWrapper::new_with_builder(txn_inner_builder);
        let persistent_config =
            PersistentConfigurationMock::new().set_start_block_from_txn_result(Ok(()));
        let receivable_dao = ReceivableDaoMock::new().more_money_received_result(transaction);
        let mut subject = ReceivableScannerBuilder::new()
            .receivable_dao(receivable_dao)
            .persistent_configuration(persistent_config)
            .build();
        let receivables = vec![BlockchainTransaction {
            block_number: 4578910,
            from: make_wallet("abc"),
            wei_amount: 45_780,
        }];
        let msg = ReceivedPayments {
            timestamp: now,
            payments: receivables,
            new_start_block: 7890123,
            response_skeleton_opt: None,
        };
        // Not necessary, rather for preciseness
        subject.mark_as_started(SystemTime::now());

        subject.finish_scan(msg, &Logger::new(test_name));
    }

    #[test]
    fn signal_scanner_completion_and_log_if_timestamp_is_correct() {
        init_test_logging();
        let test_name = "signal_scanner_completion_and_log_if_timestamp_is_correct";
        let logger = Logger::new(test_name);
        let mut subject = ScannerCommon::new(Rc::new(make_custom_payment_thresholds()));
        let start = from_time_t(1_000_000_000);
        let end = start.checked_add(Duration::from_millis(145)).unwrap();
        subject.initiated_at_opt = Some(start);

        subject.signal_scanner_completion(ScanType::Payables, end, &logger);

        TestLogHandler::new().exists_log_containing(&format!(
            "INFO: {test_name}: The Payables scan ended in 145ms."
        ));
    }

    #[test]
    fn signal_scanner_completion_and_log_if_timestamp_is_not_found() {
        init_test_logging();
        let test_name = "signal_scanner_completion_and_log_if_timestamp_is_not_found";
        let logger = Logger::new(test_name);
        let mut subject = ScannerCommon::new(Rc::new(make_custom_payment_thresholds()));
        subject.initiated_at_opt = None;

        subject.signal_scanner_completion(ScanType::Receivables, SystemTime::now(), &logger);

        TestLogHandler::new().exists_log_containing(&format!(
            "ERROR: {test_name}: Called scan_finished() for Receivables scanner but timestamp was not found"
        ));
    }

    fn assert_elapsed_time_in_mark_as_ended<S: Message, T: Message>(
        subject: &mut dyn Scanner<S, T>,
        scanner_name: &str,
        test_name: &str,
        logger: &Logger,
        log_handler: &TestLogHandler,
    ) {
        let before = SystemTime::now();
        subject.mark_as_started(before);

        subject.mark_as_ended(&logger);

        let after = SystemTime::now();
        let idx = log_handler.exists_log_containing(&format!(
            "INFO: {}: The {} scan ended in ",
            test_name, scanner_name
        ));
        let our_log_msg = log_handler.get_log_at(idx);
        let captures = Regex::new(r#"scan ended in (\d*)ms"#)
            .unwrap()
            .captures(&our_log_msg)
            .unwrap();
        let millis_str = captures.get(1).unwrap().as_str();
        let actual_millis = millis_str.parse::<u128>().unwrap();
        let max_millis_elapsed = after.duration_since(before).unwrap().as_millis();
        assert!(
            actual_millis <= max_millis_elapsed,
            "We expected the time elapsed ({}) to be equal or shorter to {}",
            actual_millis,
            max_millis_elapsed
        )
    }

    #[test]
    fn mark_as_ended_computes_elapsed_time_properly_in_each_scanner() {
        init_test_logging();
        let test_name = "mark_as_ended_computes_elapsed_time_properly_in_each_scanner";
        let logger = Logger::new(test_name);
        let log_handler = TestLogHandler::new();

        assert_elapsed_time_in_mark_as_ended::<QualifiedPayablesMessage, SentPayables>(
            &mut PayableScannerBuilder::new().build(),
            "Payables",
            test_name,
            &logger,
            &log_handler,
        );
        assert_elapsed_time_in_mark_as_ended::<RequestTransactionReceipts, ReportTransactionReceipts>(
            &mut PendingPayableScannerBuilder::new().build(),
            "PendingPayables",
            test_name,
            &logger,
            &log_handler,
        );
        assert_elapsed_time_in_mark_as_ended::<RetrieveTransactions, ReceivedPayments>(
            &mut ReceivableScannerBuilder::new().build(),
            "Receivables",
            test_name,
            &logger,
            &log_handler,
        );
    }

    #[test]
    fn scan_schedulers_can_be_properly_initialized() {
        let scan_intervals = ScanIntervals {
            payable_scan_interval: Duration::from_secs(240),
            pending_payable_scan_interval: Duration::from_secs(300),
            receivable_scan_interval: Duration::from_secs(360),
        };

        let result = ScanSchedulers::new(scan_intervals);

        assert_eq!(
            result
                .schedulers
                .get(&ScanType::Payables)
                .unwrap()
                .interval(),
            scan_intervals.payable_scan_interval
        );
        assert_eq!(
            result
                .schedulers
                .get(&ScanType::PendingPayables)
                .unwrap()
                .interval(),
            scan_intervals.pending_payable_scan_interval
        );
        assert_eq!(
            result
                .schedulers
                .get(&ScanType::Receivables)
                .unwrap()
                .interval(),
            scan_intervals.receivable_scan_interval
        );
    }
}<|MERGE_RESOLUTION|>--- conflicted
+++ resolved
@@ -11,16 +11,12 @@
 use crate::accountant::scanners::scanners_utils::payable_scanner_utils::PayableTransactingErrorEnum::{
     LocallyCausedError, RemotelyCausedErrors,
 };
-<<<<<<< HEAD
-use crate::accountant::scanners::scanners_utils::payable_scanner_utils::{debugging_summary_after_error_separation, err_msg_if_failed_without_existing_fingerprints, investigate_debt_extremes, mark_pending_payable_fatal_error, payables_debug_summary, separate_errors, separate_rowids_and_hashes, PayableThresholdsGaugeReal, PayableTransactingErrorEnum, PendingPayableMetadata, VecOfRowidOptAndHash, PayableInspector};
-=======
 use crate::accountant::scanners::scanners_utils::payable_scanner_utils::{
     debugging_summary_after_error_separation, err_msg_for_failure_with_expected_but_missing_fingerprints,
-    investigate_debt_extremes, mark_pending_payable_fatal_error, payables_debug_summary,
-    separate_errors, separate_rowids_and_hashes, PayableThresholdsGauge,
-    PayableThresholdsGaugeReal, PayableTransactingErrorEnum, PendingPayableMetadata,
+    investigate_debt_extremes, mark_pending_payable_fatal_error, payables_debug_summary, separate_errors,
+    separate_rowids_and_hashes, PayableThresholdsGaugeReal, PayableTransactingErrorEnum,
+    PendingPayableMetadata, PayableInspector
 };
->>>>>>> 6047a132
 use crate::accountant::scanners::scanners_utils::pending_payable_scanner_utils::{
     elapsed_in_ms, handle_none_status, handle_status_with_failure, handle_status_with_success,
     PendingPayableScanReport,
@@ -80,6 +76,7 @@
             dao_factories.payable_dao_factory.make(),
             dao_factories.pending_payable_dao_factory.make(),
             Rc::clone(&payment_thresholds),
+            PayableInspector::new(Box::new(PayableThresholdsGaugeReal::default())),
             Box::new(PaymentAdjusterReal::new()),
         ));
 
@@ -103,33 +100,9 @@
         ));
 
         Scanners {
-<<<<<<< HEAD
-            payable: Box::new(PayableScanner::new(
-                dao_factories.payable_dao_factory.make(),
-                dao_factories.pending_payable_dao_factory.make(),
-                Rc::clone(&payment_thresholds),
-                PayableInspector::new(Box::new(PayableThresholdsGaugeReal::default())),
-                Box::new(PaymentAdjusterReal::new()),
-            )),
-            pending_payable: Box::new(PendingPayableScanner::new(
-                dao_factories.payable_dao_factory.make(),
-                dao_factories.pending_payable_dao_factory.make(),
-                Rc::clone(&payment_thresholds),
-                when_pending_too_long_sec,
-                Rc::clone(&financial_statistics),
-            )),
-            receivable: Box::new(ReceivableScanner::new(
-                dao_factories.receivable_dao_factory.make(),
-                dao_factories.banned_dao_factory.make(),
-                Rc::clone(&payment_thresholds),
-                earning_wallet,
-                financial_statistics,
-            )),
-=======
             payable,
             pending_payable,
             receivable,
->>>>>>> 6047a132
         }
     }
 }
@@ -1173,21 +1146,12 @@
         Scanner, ScannerCommon, Scanners,
     };
     use crate::accountant::test_utils::{
-<<<<<<< HEAD
         make_custom_payment_thresholds, make_payable_account, make_pending_payable_fingerprint,
         make_receivable_account, make_unqualified_and_qualified_payables, BannedDaoFactoryMock,
-        BannedDaoMock, PayableDaoFactoryMock, PayableDaoMock, PayableScannerBuilder,
-        PayableThresholdsGaugeMock, PendingPayableDaoFactoryMock, PendingPayableDaoMock,
-        PendingPayableScannerBuilder, ReceivableDaoFactoryMock, ReceivableDaoMock,
-        ReceivableScannerBuilder,
-=======
-        make_custom_payment_thresholds, make_payable_account, make_payables,
-        make_pending_payable_fingerprint, make_receivable_account, BannedDaoFactoryMock,
         BannedDaoMock, ConfigDaoFactoryMock, PayableDaoFactoryMock, PayableDaoMock,
         PayableScannerBuilder, PayableThresholdsGaugeMock, PendingPayableDaoFactoryMock,
         PendingPayableDaoMock, PendingPayableScannerBuilder, ReceivableDaoFactoryMock,
         ReceivableDaoMock, ReceivableScannerBuilder,
->>>>>>> 6047a132
     };
     use crate::accountant::{
         gwei_to_wei, CreditorThresholds, PendingPayableId, QualifiedPayableAccount,
