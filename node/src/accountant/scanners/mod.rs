// Copyright (c) 2019, MASQ (https://masq.ai) and/or its affiliates. All rights reserved.

pub mod mid_scan_msg_handling;
pub mod scanners_utils;
pub mod test_utils;

use crate::accountant::db_access_objects::payable_dao::{PayableAccount, PayableDao};
use crate::accountant::db_access_objects::pending_payable_dao::{PendingPayable, PendingPayableDao};
use crate::accountant::db_access_objects::receivable_dao::ReceivableDao;
use crate::accountant::payment_adjuster::{PaymentAdjuster, PaymentAdjusterReal};
use crate::accountant::scanners::scanners_utils::payable_scanner_utils::PayableTransactingErrorEnum::{
    LocallyCausedError, RemotelyCausedErrors,
};
use crate::accountant::scanners::scanners_utils::payable_scanner_utils::{
    debugging_summary_after_error_separation, err_msg_for_failure_with_expected_but_missing_fingerprints,
    investigate_debt_extremes, mark_pending_payable_fatal_error, payables_debug_summary,
    separate_errors, separate_rowids_and_hashes, PayableThresholdsGauge,
    PayableThresholdsGaugeReal, PayableTransactingErrorEnum, PendingPayableMetadata,
};
use crate::accountant::scanners::scanners_utils::pending_payable_scanner_utils::{handle_none_receipt, handle_status_with_failure, handle_status_with_success, PendingPayableScanReport};
use crate::accountant::scanners::scanners_utils::receivable_scanner_utils::balance_and_age;
use crate::accountant::PendingPayableId;
use crate::accountant::{
    comma_joined_stringifiable, gwei_to_wei, Accountant, ReceivedPayments,
    ReportTransactionReceipts, RequestTransactionReceipts, ResponseSkeleton, ScanForPayables,
    ScanForPendingPayables, ScanForReceivables, SentPayables,
};
use crate::accountant::db_access_objects::banned_dao::BannedDao;
use crate::blockchain::blockchain_bridge::{PendingPayableFingerprint, RetrieveTransactions};
use crate::sub_lib::accountant::{
    DaoFactories, FinancialStatistics, PaymentThresholds, ScanIntervals,
};
use crate::sub_lib::blockchain_bridge::{
    OutboundPaymentsInstructions,
};
use crate::sub_lib::utils::{NotifyLaterHandle, NotifyLaterHandleReal};
use crate::sub_lib::wallet::Wallet;
use actix::{Context, Message};
use itertools::{Either, Itertools};
use masq_lib::logger::Logger;
use masq_lib::logger::TIME_FORMATTING_STRING;
use masq_lib::messages::{ScanType, ToMessageBody, UiScanResponse};
use masq_lib::ui_gateway::{MessageTarget, NodeToUiMessage};
use masq_lib::utils::ExpectValue;
use std::cell::RefCell;
use std::collections::{HashMap, HashSet};
use std::rc::Rc;
use std::time::{Duration, SystemTime};
use time::format_description::parse;
use time::OffsetDateTime;
use web3::types::H256;
use masq_lib::type_obfuscation::Obfuscated;
use crate::accountant::scanners::mid_scan_msg_handling::payable_scanner::{PreparedAdjustment, MultistagePayableScanner, SolvencySensitivePaymentInstructor};
use crate::accountant::scanners::mid_scan_msg_handling::payable_scanner::msgs::{BlockchainAgentWithContextMessage, QualifiedPayablesMessage};
use crate::blockchain::blockchain_interface::blockchain_interface_web3::lower_level_interface_web3::{TransactionReceiptResult, TxStatus};
use crate::blockchain::blockchain_interface::data_structures::errors::PayableTransactionError;
use crate::db_config::persistent_configuration::{PersistentConfiguration, PersistentConfigurationReal};

pub struct Scanners {
    pub payable: Box<dyn MultistagePayableScanner<QualifiedPayablesMessage, SentPayables>>,
    pub pending_payable: Box<dyn Scanner<RequestTransactionReceipts, ReportTransactionReceipts>>,
    pub receivable: Box<dyn Scanner<RetrieveTransactions, ReceivedPayments>>,
}

impl Scanners {
    pub fn new(
        dao_factories: DaoFactories,
        payment_thresholds: Rc<PaymentThresholds>,
        when_pending_too_long_sec: u64,
        financial_statistics: Rc<RefCell<FinancialStatistics>>,
    ) -> Self {
        let payable = Box::new(PayableScanner::new(
            dao_factories.payable_dao_factory.make(),
            dao_factories.pending_payable_dao_factory.make(),
            Rc::clone(&payment_thresholds),
            Box::new(PaymentAdjusterReal::new()),
        ));

        let pending_payable = Box::new(PendingPayableScanner::new(
            dao_factories.payable_dao_factory.make(),
            dao_factories.pending_payable_dao_factory.make(),
            Rc::clone(&payment_thresholds),
            when_pending_too_long_sec,
            Rc::clone(&financial_statistics),
        ));

        let persistent_configuration =
            PersistentConfigurationReal::from(dao_factories.config_dao_factory.make());
        let receivable = Box::new(ReceivableScanner::new(
            dao_factories.receivable_dao_factory.make(),
            dao_factories.banned_dao_factory.make(),
            Box::new(persistent_configuration),
            Rc::clone(&payment_thresholds),
            financial_statistics,
        ));

        Scanners {
            payable,
            pending_payable,
            receivable,
        }
    }
}

pub trait Scanner<BeginMessage, EndMessage>
where
    BeginMessage: Message,
    EndMessage: Message,
{
    fn begin_scan(
        &mut self,
        wallet: Wallet,
        timestamp: SystemTime,
        response_skeleton_opt: Option<ResponseSkeleton>,
        logger: &Logger,
    ) -> Result<BeginMessage, BeginScanError>;
    fn finish_scan(&mut self, message: EndMessage, logger: &Logger) -> Option<NodeToUiMessage>;
    fn scan_started_at(&self) -> Option<SystemTime>;
    fn mark_as_started(&mut self, timestamp: SystemTime);
    fn mark_as_ended(&mut self, logger: &Logger);

    as_any_ref_in_trait!();
    as_any_mut_in_trait!();
}

pub struct ScannerCommon {
    initiated_at_opt: Option<SystemTime>,
    pub payment_thresholds: Rc<PaymentThresholds>,
}

impl ScannerCommon {
    fn new(payment_thresholds: Rc<PaymentThresholds>) -> Self {
        Self {
            initiated_at_opt: None,
            payment_thresholds,
        }
    }

    fn signal_scanner_completion(&mut self, scan_type: ScanType, now: SystemTime, logger: &Logger) {
        match self.initiated_at_opt.take() {
            Some(timestamp) => {
                let elapsed_time = now
                    .duration_since(timestamp)
                    .expect("Unable to calculate elapsed time for the scan.")
                    .as_millis();
                info!(
                    logger,
                    "The {:?} scan ended in {}ms.", scan_type, elapsed_time
                );
            }
            None => {
                error!(
                    logger,
                    "Called scan_finished() for {:?} scanner but timestamp was not found",
                    scan_type
                );
            }
        };
    }
}

macro_rules! time_marking_methods {
    ($scan_type_variant: ident) => {
        fn scan_started_at(&self) -> Option<SystemTime> {
            self.common.initiated_at_opt
        }

        fn mark_as_started(&mut self, timestamp: SystemTime) {
            self.common.initiated_at_opt = Some(timestamp);
        }

        fn mark_as_ended(&mut self, logger: &Logger) {
            self.common.signal_scanner_completion(
                ScanType::$scan_type_variant,
                SystemTime::now(),
                logger,
            );
        }
    };
}

pub struct PayableScanner {
    pub common: ScannerCommon,
    pub payable_dao: Box<dyn PayableDao>,
    pub pending_payable_dao: Box<dyn PendingPayableDao>,
    pub payable_threshold_gauge: Box<dyn PayableThresholdsGauge>,
    pub payment_adjuster: Box<dyn PaymentAdjuster>,
}

impl Scanner<QualifiedPayablesMessage, SentPayables> for PayableScanner {
    fn begin_scan(
        &mut self,
        consuming_wallet: Wallet,
        timestamp: SystemTime,
        response_skeleton_opt: Option<ResponseSkeleton>,
        logger: &Logger,
    ) -> Result<QualifiedPayablesMessage, BeginScanError> {
        if let Some(timestamp) = self.scan_started_at() {
            return Err(BeginScanError::ScanAlreadyRunning(timestamp));
        }
        self.mark_as_started(timestamp);
        info!(logger, "Scanning for payables");
        let all_non_pending_payables = self.payable_dao.non_pending_payables();

        debug!(
            logger,
            "{}",
            investigate_debt_extremes(timestamp, &all_non_pending_payables)
        );

        let qualified_payables =
            self.sniff_out_alarming_payables_and_maybe_log_them(all_non_pending_payables, logger);

        match qualified_payables.is_empty() {
            true => {
                self.mark_as_ended(logger);
                Err(BeginScanError::NothingToProcess)
            }
            false => {
                info!(
                    logger,
                    "Chose {} qualified debts to pay",
                    qualified_payables.len()
                );
                let protected_payables = self.protect_payables(qualified_payables);
                let outgoing_msg = QualifiedPayablesMessage::new(
                    protected_payables,
                    consuming_wallet,
                    response_skeleton_opt,
                );
                Ok(outgoing_msg)
            }
        }
    }

    fn finish_scan(&mut self, message: SentPayables, logger: &Logger) -> Option<NodeToUiMessage> {
        let (sent_payables, err_opt) = separate_errors(&message, logger);
        debug!(
            logger,
            "{}",
            debugging_summary_after_error_separation(&sent_payables, &err_opt)
        );

        if !sent_payables.is_empty() {
            self.mark_pending_payable(&sent_payables, logger);
        }
        self.handle_sent_payable_errors(err_opt, logger);

        self.mark_as_ended(logger);
        message
            .response_skeleton_opt
            .map(|response_skeleton| NodeToUiMessage {
                target: MessageTarget::ClientId(response_skeleton.client_id),
                body: UiScanResponse {}.tmb(response_skeleton.context_id),
            })
    }

    time_marking_methods!(Payables);

    as_any_ref_in_trait_impl!();
}

impl SolvencySensitivePaymentInstructor for PayableScanner {
    fn try_skipping_payment_adjustment(
        &self,
        msg: BlockchainAgentWithContextMessage,
        logger: &Logger,
    ) -> Result<Either<OutboundPaymentsInstructions, PreparedAdjustment>, String> {
        match self
            .payment_adjuster
            .search_for_indispensable_adjustment(&msg, logger)
        {
            Ok(None) => {
                let protected = msg.protected_qualified_payables;
                let unprotected = self.expose_payables(protected);
                Ok(Either::Left(OutboundPaymentsInstructions::new(
                    unprotected,
                    msg.agent,
                    msg.response_skeleton_opt,
                )))
            }
            Ok(Some(adjustment)) => Ok(Either::Right(PreparedAdjustment::new(msg, adjustment))),
            Err(_e) => todo!("be implemented with GH-711"),
        }
    }

    fn perform_payment_adjustment(
        &self,
        setup: PreparedAdjustment,
        logger: &Logger,
    ) -> OutboundPaymentsInstructions {
        let now = SystemTime::now();
        self.payment_adjuster.adjust_payments(setup, now, logger)
    }
}

impl MultistagePayableScanner<QualifiedPayablesMessage, SentPayables> for PayableScanner {}

impl PayableScanner {
    pub fn new(
        payable_dao: Box<dyn PayableDao>,
        pending_payable_dao: Box<dyn PendingPayableDao>,
        payment_thresholds: Rc<PaymentThresholds>,
        payment_adjuster: Box<dyn PaymentAdjuster>,
    ) -> Self {
        Self {
            common: ScannerCommon::new(payment_thresholds),
            payable_dao,
            pending_payable_dao,
            payable_threshold_gauge: Box::new(PayableThresholdsGaugeReal::default()),
            payment_adjuster,
        }
    }

    fn sniff_out_alarming_payables_and_maybe_log_them(
        &self,
        non_pending_payables: Vec<PayableAccount>,
        logger: &Logger,
    ) -> Vec<PayableAccount> {
        fn pass_payables_and_drop_points(
            qp_tp: impl Iterator<Item = (PayableAccount, u128)>,
        ) -> Vec<PayableAccount> {
            let (payables, _) = qp_tp.unzip::<_, _, Vec<PayableAccount>, Vec<_>>();
            payables
        }

        let qualified_payables_and_points_uncollected =
            non_pending_payables.into_iter().flat_map(|account| {
                self.payable_exceeded_threshold(&account, SystemTime::now())
                    .map(|threshold_point| (account, threshold_point))
            });
        match logger.debug_enabled() {
            false => pass_payables_and_drop_points(qualified_payables_and_points_uncollected),
            true => {
                let qualified_and_points_collected =
                    qualified_payables_and_points_uncollected.collect_vec();
                payables_debug_summary(&qualified_and_points_collected, logger);
                pass_payables_and_drop_points(qualified_and_points_collected.into_iter())
            }
        }
    }

    fn payable_exceeded_threshold(
        &self,
        payable: &PayableAccount,
        now: SystemTime,
    ) -> Option<u128> {
        let debt_age = now
            .duration_since(payable.last_paid_timestamp)
            .expect("Internal error")
            .as_secs();

        if self.payable_threshold_gauge.is_innocent_age(
            debt_age,
            self.common.payment_thresholds.maturity_threshold_sec,
        ) {
            return None;
        }

        if self.payable_threshold_gauge.is_innocent_balance(
            payable.balance_wei,
            gwei_to_wei(self.common.payment_thresholds.permanent_debt_allowed_gwei),
        ) {
            return None;
        }

        let threshold = self
            .payable_threshold_gauge
            .calculate_payout_threshold_in_gwei(&self.common.payment_thresholds, debt_age);
        if payable.balance_wei > threshold {
            Some(threshold)
        } else {
            None
        }
    }

    fn separate_existent_and_nonexistent_fingerprints<'a>(
        &'a self,
        sent_payables: &[&'a PendingPayable],
    ) -> (Vec<PendingPayableMetadata>, Vec<PendingPayableMetadata>) {
        let hashes = sent_payables
            .iter()
            .map(|pending_payable| pending_payable.hash)
            .collect::<Vec<H256>>();
        let mut sent_payables_hashmap = sent_payables
            .iter()
            .map(|payable| (payable.hash, &payable.recipient_wallet))
            .collect::<HashMap<H256, &Wallet>>();

        let transaction_hashes = self.pending_payable_dao.fingerprints_rowids(&hashes);
        let mut hashes_from_db = transaction_hashes
            .rowid_results
            .iter()
            .map(|(_rowid, hash)| *hash)
            .collect::<HashSet<H256>>();
        for hash in &transaction_hashes.no_rowid_results {
            hashes_from_db.insert(*hash);
        }
        let sent_payables_hashes = hashes.iter().copied().collect::<HashSet<H256>>();

        if !PayableScanner::is_symmetrical(sent_payables_hashes, hashes_from_db) {
            panic!(
                "Inconsistency in two maps, they cannot be matched by hashes. Data set directly \
                sent from BlockchainBridge: {:?}, set derived from the DB: {:?}",
                sent_payables, transaction_hashes
            )
        }

        let pending_payables_with_rowid = transaction_hashes
            .rowid_results
            .into_iter()
            .map(|(rowid, hash)| {
                let wallet = sent_payables_hashmap
                    .remove(&hash)
                    .expect("expect transaction hash, but it disappear");
                PendingPayableMetadata::new(wallet, hash, Some(rowid))
            })
            .collect_vec();
        let pending_payables_without_rowid = transaction_hashes
            .no_rowid_results
            .into_iter()
            .map(|hash| {
                let wallet = sent_payables_hashmap
                    .remove(&hash)
                    .expect("expect transaction hash, but it disappear");
                PendingPayableMetadata::new(wallet, hash, None)
            })
            .collect_vec();

        (pending_payables_with_rowid, pending_payables_without_rowid)
    }

    fn is_symmetrical(
        sent_payables_hashes: HashSet<H256>,
        fingerptint_hashes: HashSet<H256>,
    ) -> bool {
        sent_payables_hashes == fingerptint_hashes
    }

    fn mark_pending_payable(&self, sent_payments: &[&PendingPayable], logger: &Logger) {
        fn missing_fingerprints_msg(nonexistent: &[PendingPayableMetadata]) -> String {
            format!(
                "Expected pending payable fingerprints for {} were not found; system unreliable",
                comma_joined_stringifiable(nonexistent, |pp_triple| format!(
                    "(tx: {:?}, to wallet: {})",
                    pp_triple.hash, pp_triple.recipient
                ))
            )
        }
        fn ready_data_for_supply<'a>(
            existent: &'a [PendingPayableMetadata],
        ) -> Vec<(&'a Wallet, u64)> {
            existent
                .iter()
                .map(|pp_triple| (pp_triple.recipient, pp_triple.rowid_opt.expectv("rowid")))
                .collect()
        }

        let (existent, nonexistent) =
            self.separate_existent_and_nonexistent_fingerprints(sent_payments);
        let mark_pp_input_data = ready_data_for_supply(&existent);
        if !mark_pp_input_data.is_empty() {
            if let Err(e) = self
                .payable_dao
                .as_ref()
                .mark_pending_payables_rowids(&mark_pp_input_data)
            {
                mark_pending_payable_fatal_error(
                    sent_payments,
                    &nonexistent,
                    e,
                    missing_fingerprints_msg,
                    logger,
                )
            }
            debug!(
                logger,
                "Payables {} marked as pending in the payable table",
                comma_joined_stringifiable(sent_payments, |pending_p| format!(
                    "{:?}",
                    pending_p.hash
                ))
            )
        }
        if !nonexistent.is_empty() {
            panic!("{}", missing_fingerprints_msg(&nonexistent))
        }
    }

    fn handle_sent_payable_errors(
        &self,
        err_opt: Option<PayableTransactingErrorEnum>,
        logger: &Logger,
    ) {
        if let Some(err) = err_opt {
            match err {
                LocallyCausedError(PayableTransactionError::Sending { hashes, .. })
                | RemotelyCausedErrors(hashes) => {
                    self.discard_failed_transactions_with_possible_fingerprints(hashes, logger)
                }
                non_fatal =>
                    debug!(
                        logger,
                        "Ignoring a non-fatal error on our end from before the transactions are hashed: {:?}",
                        non_fatal
                    )
            }
        }
    }

    fn discard_failed_transactions_with_possible_fingerprints(
        &self,
        hashes_of_failed: Vec<H256>,
        logger: &Logger,
    ) {
        fn serialize_hashes(hashes: &[H256]) -> String {
            comma_joined_stringifiable(hashes, |hash| format!("{:?}", hash))
        }
        let existent_and_nonexistent = self
            .pending_payable_dao
            .fingerprints_rowids(&hashes_of_failed);
        let missing_fgp_err_msg_opt = err_msg_for_failure_with_expected_but_missing_fingerprints(
            existent_and_nonexistent.no_rowid_results,
            serialize_hashes,
        );
        if !existent_and_nonexistent.rowid_results.is_empty() {
            let (ids, hashes) = separate_rowids_and_hashes(existent_and_nonexistent.rowid_results);
            warning!(
                logger,
                "Deleting fingerprints for failed transactions {}",
                serialize_hashes(&hashes)
            );
            if let Err(e) = self.pending_payable_dao.delete_fingerprints(&ids) {
                if let Some(msg) = missing_fgp_err_msg_opt {
                    error!(logger, "{}", msg)
                };
                panic!(
                    "Database corrupt: payable fingerprint deletion for transactions {} \
                    failed due to {:?}",
                    serialize_hashes(&hashes),
                    e
                )
            }
        }
        if let Some(msg) = missing_fgp_err_msg_opt {
            panic!("{}", msg)
        };
    }

    fn protect_payables(&self, payables: Vec<PayableAccount>) -> Obfuscated {
        Obfuscated::obfuscate_vector(payables)
    }

    fn expose_payables(&self, obfuscated: Obfuscated) -> Vec<PayableAccount> {
        obfuscated.expose_vector()
    }
}

pub struct PendingPayableScanner {
    pub common: ScannerCommon,
    pub payable_dao: Box<dyn PayableDao>,
    pub pending_payable_dao: Box<dyn PendingPayableDao>,
    pub when_pending_too_long_sec: u64,
    pub financial_statistics: Rc<RefCell<FinancialStatistics>>,
}

impl Scanner<RequestTransactionReceipts, ReportTransactionReceipts> for PendingPayableScanner {
    fn begin_scan(
        &mut self,
        _irrelevant_wallet: Wallet,
        timestamp: SystemTime,
        response_skeleton_opt: Option<ResponseSkeleton>,
        logger: &Logger,
    ) -> Result<RequestTransactionReceipts, BeginScanError> {
        if let Some(timestamp) = self.scan_started_at() {
            return Err(BeginScanError::ScanAlreadyRunning(timestamp));
        }
        self.mark_as_started(timestamp);
        info!(logger, "Scanning for pending payable");
        let filtered_pending_payable = self.pending_payable_dao.return_all_errorless_fingerprints();
        match filtered_pending_payable.is_empty() {
            true => {
                self.mark_as_ended(logger);
                Err(BeginScanError::NothingToProcess)
            }
            false => {
                debug!(
                    logger,
                    "Found {} pending payables to process",
                    filtered_pending_payable.len()
                );
                Ok(RequestTransactionReceipts {
                    pending_payable: filtered_pending_payable,
                    response_skeleton_opt,
                })
            }
        }
    }

    fn finish_scan(
        &mut self,
        message: ReportTransactionReceipts,
        logger: &Logger,
    ) -> Option<NodeToUiMessage> {
        let response_skeleton_opt = message.response_skeleton_opt;

        match message.fingerprints_with_receipts.is_empty() {
            true => debug!(logger, "No transaction receipts found."),
            false => {
                debug!(
                    logger,
                    "Processing receipts for {} transactions",
                    message.fingerprints_with_receipts.len()
                );
                let scan_report = self.handle_receipts_for_pending_transactions(message, logger);
                self.process_transactions_by_reported_state(scan_report, logger);
            }
        }

        self.mark_as_ended(logger);
        response_skeleton_opt.map(|response_skeleton| NodeToUiMessage {
            target: MessageTarget::ClientId(response_skeleton.client_id),
            body: UiScanResponse {}.tmb(response_skeleton.context_id),
        })
    }

    time_marking_methods!(PendingPayables);

    as_any_ref_in_trait_impl!();
}

impl PendingPayableScanner {
    pub fn new(
        payable_dao: Box<dyn PayableDao>,
        pending_payable_dao: Box<dyn PendingPayableDao>,
        payment_thresholds: Rc<PaymentThresholds>,
        when_pending_too_long_sec: u64,
        financial_statistics: Rc<RefCell<FinancialStatistics>>,
    ) -> Self {
        Self {
            common: ScannerCommon::new(payment_thresholds),
            payable_dao,
            pending_payable_dao,
            when_pending_too_long_sec,
            financial_statistics,
        }
    }

    fn handle_receipts_for_pending_transactions(
        &self,
        msg: ReportTransactionReceipts,
        logger: &Logger,
    ) -> PendingPayableScanReport {
        let scan_report = PendingPayableScanReport::default();
        msg.fingerprints_with_receipts.into_iter().fold(
            scan_report,
            |scan_report_so_far, (receipt_result, fingerprint)| match receipt_result {
                TransactionReceiptResult::RpcResponse(tx_receipt) => match tx_receipt.status {
                    TxStatus::Pending => handle_none_receipt(
                        scan_report_so_far,
                        fingerprint,
                        "none was given",
                        logger,
                    ),
                    TxStatus::Failed => {
                        handle_status_with_failure(scan_report_so_far, fingerprint, logger)
                    }
                    TxStatus::Succeeded(_) => {
                        handle_status_with_success(scan_report_so_far, fingerprint, logger)
                    }
                },
                TransactionReceiptResult::LocalError(e) => handle_none_receipt(
                    scan_report_so_far,
                    fingerprint,
                    &format!("failed due to {}", e),
                    logger,
                ),
            },
        )
    }

    fn process_transactions_by_reported_state(
        &mut self,
        scan_report: PendingPayableScanReport,
        logger: &Logger,
    ) {
        self.confirm_transactions(scan_report.confirmed, logger);
        self.cancel_failed_transactions(scan_report.failures, logger);
        self.update_remaining_fingerprints(scan_report.still_pending, logger)
    }

    fn update_remaining_fingerprints(&self, ids: Vec<PendingPayableId>, logger: &Logger) {
        if !ids.is_empty() {
            let rowids = PendingPayableId::rowids(&ids);
            match self.pending_payable_dao.increment_scan_attempts(&rowids) {
                Ok(_) => trace!(
                    logger,
                    "Updated records for rowids: {} ",
                    comma_joined_stringifiable(&rowids, |id| id.to_string())
                ),
                Err(e) => panic!(
                    "Failure on incrementing scan attempts for fingerprints of {} due to {:?}",
                    PendingPayableId::serialize_hashes_to_string(&ids),
                    e
                ),
            }
        }
    }

    fn cancel_failed_transactions(&self, ids: Vec<PendingPayableId>, logger: &Logger) {
        if !ids.is_empty() {
            //TODO this function is imperfect. It waits for GH-663
            let rowids = PendingPayableId::rowids(&ids);
            match self.pending_payable_dao.mark_failures(&rowids) {
                Ok(_) => warning!(
                    logger,
                    "Broken transactions {} marked as an error. You should take over the care \
                 of those to make sure your debts are going to be settled properly. At the moment, \
                 there is no automated process fixing that without your assistance",
                    PendingPayableId::serialize_hashes_to_string(&ids)
                ),
                Err(e) => panic!(
                    "Unsuccessful attempt for transactions {} \
                    to mark fatal error at payable fingerprint due to {:?}; database unreliable",
                    PendingPayableId::serialize_hashes_to_string(&ids),
                    e
                ),
            }
        }
    }

    fn confirm_transactions(
        &mut self,
        fingerprints: Vec<PendingPayableFingerprint>,
        logger: &Logger,
    ) {
        fn serialize_hashes(fingerprints: &[PendingPayableFingerprint]) -> String {
            comma_joined_stringifiable(fingerprints, |fgp| format!("{:?}", fgp.hash))
        }

        if !fingerprints.is_empty() {
            if let Err(e) = self.payable_dao.transactions_confirmed(&fingerprints) {
                panic!(
                    "Unable to cast confirmed pending payables {} into adjustment in the corresponding payable \
                     records due to {:?}", serialize_hashes(&fingerprints), e
                )
            } else {
                self.add_to_the_total_of_paid_payable(&fingerprints, serialize_hashes, logger);
                let rowids = fingerprints
                    .iter()
                    .map(|fingerprint| fingerprint.rowid)
                    .collect::<Vec<u64>>();
                if let Err(e) = self.pending_payable_dao.delete_fingerprints(&rowids) {
                    panic!("Unable to delete payable fingerprints {} of verified transactions due to {:?}",
                           serialize_hashes(&fingerprints), e)
                } else {
                    info!(
                        logger,
                        "Transactions {} completed their confirmation process succeeding",
                        serialize_hashes(&fingerprints)
                    )
                }
            }
        }
    }

    fn add_to_the_total_of_paid_payable(
        &mut self,
        fingerprints: &[PendingPayableFingerprint],
        serialize_hashes: fn(&[PendingPayableFingerprint]) -> String,
        logger: &Logger,
    ) {
        fingerprints.iter().for_each(|fingerprint| {
            self.financial_statistics
                .borrow_mut()
                .total_paid_payable_wei += fingerprint.amount
        });
        debug!(
            logger,
            "Confirmation of transactions {}; record for total paid payable was modified",
            serialize_hashes(fingerprints)
        );
    }
}

pub struct ReceivableScanner {
    pub common: ScannerCommon,
    pub receivable_dao: Box<dyn ReceivableDao>,
    pub banned_dao: Box<dyn BannedDao>,
    pub persistent_configuration: Box<dyn PersistentConfiguration>,
    pub financial_statistics: Rc<RefCell<FinancialStatistics>>,
}

impl Scanner<RetrieveTransactions, ReceivedPayments> for ReceivableScanner {
    fn begin_scan(
        &mut self,
        earning_wallet: Wallet,
        timestamp: SystemTime,
        response_skeleton_opt: Option<ResponseSkeleton>,
        logger: &Logger,
    ) -> Result<RetrieveTransactions, BeginScanError> {
        if let Some(timestamp) = self.scan_started_at() {
            return Err(BeginScanError::ScanAlreadyRunning(timestamp));
        }
        self.mark_as_started(timestamp);
        info!(logger, "Scanning for receivables to {}", earning_wallet);
        self.scan_for_delinquencies(timestamp, logger);

        Ok(RetrieveTransactions {
            recipient: earning_wallet,
            response_skeleton_opt,
        })
    }

    fn finish_scan(&mut self, msg: ReceivedPayments, logger: &Logger) -> Option<NodeToUiMessage> {
<<<<<<< HEAD
        self.handle_new_received_payments(&msg, logger);
=======
        if msg.payments.is_empty() {
            info!(
                logger,
                "No newly received payments were detected during the scanning process."
            );

            match self
                .persistent_configuration
                .set_start_block(Some(msg.new_start_block))
            {
                Ok(()) => debug!(logger, "Start block updated to {}", msg.new_start_block),
                Err(e) => panic!(
                    "Attempt to set new start block to {} failed due to: {:?}",
                    msg.new_start_block, e
                ),
            }
        } else {
            self.handle_new_received_payments(&msg, logger)
        }

>>>>>>> 051c0cd9
        self.mark_as_ended(logger);
        msg.response_skeleton_opt
            .map(|response_skeleton| NodeToUiMessage {
                target: MessageTarget::ClientId(response_skeleton.client_id),
                body: UiScanResponse {}.tmb(response_skeleton.context_id),
            })
    }

    time_marking_methods!(Receivables);

    as_any_ref_in_trait_impl!();
    as_any_mut_in_trait_impl!();
}

impl ReceivableScanner {
    pub fn new(
        receivable_dao: Box<dyn ReceivableDao>,
        banned_dao: Box<dyn BannedDao>,
        persistent_configuration: Box<dyn PersistentConfiguration>,
        payment_thresholds: Rc<PaymentThresholds>,
        financial_statistics: Rc<RefCell<FinancialStatistics>>,
    ) -> Self {
        Self {
            common: ScannerCommon::new(payment_thresholds),
            receivable_dao,
            banned_dao,
            persistent_configuration,
            financial_statistics,
        }
    }

<<<<<<< HEAD
    fn handle_new_received_payments(
        &mut self,
        received_payments_msg: &ReceivedPayments,
        logger: &Logger,
    ) {
        if received_payments_msg.transactions.is_empty() {
            info!(
                logger,
                "No newly received payments were detected during the scanning process."
            );
            let new_start_block = received_payments_msg.new_start_block;
            match self
                .persistent_configuration
                .set_start_block(Some(new_start_block))
            {
                Ok(()) => debug!(logger, "Start block updated to {}", new_start_block),
                Err(e) => panic!(
                    "Attempt to set new start block to {} failed due to: {:?}",
                    new_start_block, e
                ),
            }
        } else {
            let mut txn = self.receivable_dao.as_mut().more_money_received(
                received_payments_msg.timestamp,
                &received_payments_msg.transactions,
            );
            let new_start_block = received_payments_msg.new_start_block;
            match self
                .persistent_configuration
                .set_start_block_from_txn(Some(new_start_block), &mut txn)
            {
                Ok(()) => (),
                Err(e) => panic!(
                    "Attempt to set new start block to {} failed due to: {:?}",
                    new_start_block, e
                ),
            }
=======
    fn handle_new_received_payments(&mut self, msg: &ReceivedPayments, logger: &Logger) {
        let mut txn = self
            .receivable_dao
            .as_mut()
            .more_money_received(msg.timestamp, &msg.payments);

        let new_start_block = msg.new_start_block;
        match self
            .persistent_configuration
            .set_start_block_from_txn(Some(new_start_block), &mut txn)
        {
            Ok(()) => (),
            Err(e) => panic!(
                "Attempt to set new start block to {} failed due to: {:?}",
                new_start_block, e
            ),
        }
>>>>>>> 051c0cd9

            match txn.commit() {
                Ok(_) => {
                    debug!(logger, "Updated start block to: {}", new_start_block)
                }
                Err(e) => panic!("Commit of received transactions failed: {:?}", e),
            }

            let total_newly_paid_receivable = received_payments_msg
                .transactions
                .iter()
                .fold(0, |so_far, now| so_far + now.wei_amount);

            self.financial_statistics
                .borrow_mut()
                .total_paid_receivable_wei += total_newly_paid_receivable;
        }
    }

    pub fn scan_for_delinquencies(&self, timestamp: SystemTime, logger: &Logger) {
        info!(logger, "Scanning for delinquencies");
        self.find_and_ban_delinquents(timestamp, logger);
        self.find_and_unban_reformed_nodes(timestamp, logger);
    }

    fn find_and_ban_delinquents(&self, timestamp: SystemTime, logger: &Logger) {
        self.receivable_dao
            .new_delinquencies(timestamp, self.common.payment_thresholds.as_ref())
            .into_iter()
            .for_each(|account| {
                self.banned_dao.ban(&account.wallet);
                let (balance_str_wei, age) = balance_and_age(timestamp, &account);
                info!(
                    logger,
                    "Wallet {} (balance: {} gwei, age: {} sec) banned for delinquency",
                    account.wallet,
                    balance_str_wei,
                    age.as_secs()
                )
            });
    }

    fn find_and_unban_reformed_nodes(&self, timestamp: SystemTime, logger: &Logger) {
        self.receivable_dao
            .paid_delinquencies(self.common.payment_thresholds.as_ref())
            .into_iter()
            .for_each(|account| {
                self.banned_dao.unban(&account.wallet);
                let (balance_str_wei, age) = balance_and_age(timestamp, &account);
                info!(
                    logger,
                    "Wallet {} (balance: {} gwei, age: {} sec) is no longer delinquent: unbanned",
                    account.wallet,
                    balance_str_wei,
                    age.as_secs()
                )
            });
    }
}

#[derive(Debug, PartialEq, Eq)]
pub enum BeginScanError {
    NothingToProcess,
    NoConsumingWalletFound,
    ScanAlreadyRunning(SystemTime),
    CalledFromNullScanner, // Exclusive for tests
}

impl BeginScanError {
    pub fn handle_error(
        &self,
        logger: &Logger,
        scan_type: ScanType,
        is_externally_triggered: bool,
    ) {
        let log_message_opt = match self {
            BeginScanError::NothingToProcess => Some(format!(
                "There was nothing to process during {:?} scan.",
                scan_type
            )),
            BeginScanError::ScanAlreadyRunning(timestamp) => Some(format!(
                "{:?} scan was already initiated at {}. \
                 Hence, this scan request will be ignored.",
                scan_type,
                BeginScanError::timestamp_as_string(timestamp)
            )),
            BeginScanError::NoConsumingWalletFound => Some(format!(
                "Cannot initiate {:?} scan because no consuming wallet was found.",
                scan_type
            )),
            BeginScanError::CalledFromNullScanner => match cfg!(test) {
                true => None,
                false => panic!("Null Scanner shouldn't be running inside production code."),
            },
        };

        if let Some(log_message) = log_message_opt {
            match is_externally_triggered {
                true => info!(logger, "{}", log_message),
                false => debug!(logger, "{}", log_message),
            }
        }
    }

    fn timestamp_as_string(timestamp: &SystemTime) -> String {
        let offset_date_time = OffsetDateTime::from(*timestamp);
        offset_date_time
            .format(
                &parse(TIME_FORMATTING_STRING)
                    .expect("Error while parsing the time formatting string."),
            )
            .expect("Error while formatting timestamp as string.")
    }
}

pub struct ScanSchedulers {
    pub schedulers: HashMap<ScanType, Box<dyn ScanScheduler>>,
}

impl ScanSchedulers {
    pub fn new(scan_intervals: ScanIntervals) -> Self {
        let schedulers = HashMap::from_iter([
            (
                ScanType::Payables,
                Box::new(PeriodicalScanScheduler::<ScanForPayables> {
                    handle: Box::new(NotifyLaterHandleReal::default()),
                    interval: scan_intervals.payable_scan_interval,
                }) as Box<dyn ScanScheduler>,
            ),
            (
                ScanType::PendingPayables,
                Box::new(PeriodicalScanScheduler::<ScanForPendingPayables> {
                    handle: Box::new(NotifyLaterHandleReal::default()),
                    interval: scan_intervals.pending_payable_scan_interval,
                }),
            ),
            (
                ScanType::Receivables,
                Box::new(PeriodicalScanScheduler::<ScanForReceivables> {
                    handle: Box::new(NotifyLaterHandleReal::default()),
                    interval: scan_intervals.receivable_scan_interval,
                }),
            ),
        ]);
        ScanSchedulers { schedulers }
    }
}

pub struct PeriodicalScanScheduler<T: Default> {
    pub handle: Box<dyn NotifyLaterHandle<T, Accountant>>,
    pub interval: Duration,
}

pub trait ScanScheduler {
    fn schedule(&self, ctx: &mut Context<Accountant>);
    fn interval(&self) -> Duration {
        intentionally_blank!()
    }

    as_any_ref_in_trait!();
    as_any_mut_in_trait!();
}

impl<T: Default + 'static> ScanScheduler for PeriodicalScanScheduler<T> {
    fn schedule(&self, ctx: &mut Context<Accountant>) {
        // the default of the message implies response_skeleton_opt to be None
        // because scheduled scans don't respond
        let _ = self.handle.notify_later(T::default(), self.interval, ctx);
    }
    fn interval(&self) -> Duration {
        self.interval
    }

    as_any_ref_in_trait_impl!();
    as_any_mut_in_trait_impl!();
}
#[cfg(test)]
mod tests {
    use crate::accountant::db_access_objects::payable_dao::{PayableAccount, PayableDaoError};
    use crate::accountant::db_access_objects::pending_payable_dao::{
        PendingPayable, PendingPayableDaoError, TransactionHashes,
    };
    use crate::accountant::db_access_objects::utils::{from_time_t, to_time_t};
    use crate::accountant::scanners::mid_scan_msg_handling::payable_scanner::msgs::QualifiedPayablesMessage;
    use crate::accountant::scanners::scanners_utils::payable_scanner_utils::PendingPayableMetadata;
    use crate::accountant::scanners::scanners_utils::pending_payable_scanner_utils::{handle_none_status, handle_status_with_failure, PendingPayableScanReport};
    use crate::accountant::scanners::test_utils::protect_payables_in_test;
    use crate::accountant::scanners::{
        BeginScanError, PayableScanner, PendingPayableScanner, ReceivableScanner, ScanSchedulers,
        Scanner, ScannerCommon, Scanners,
    };
    use crate::accountant::test_utils::{
        make_custom_payment_thresholds, make_payable_account, make_payables,
        make_pending_payable_fingerprint, make_receivable_account, BannedDaoFactoryMock,
        BannedDaoMock, ConfigDaoFactoryMock, PayableDaoFactoryMock, PayableDaoMock,
        PayableScannerBuilder, PayableThresholdsGaugeMock, PendingPayableDaoFactoryMock,
        PendingPayableDaoMock, PendingPayableScannerBuilder, ReceivableDaoFactoryMock,
        ReceivableDaoMock, ReceivableScannerBuilder,
    };
    use crate::accountant::{gwei_to_wei, PendingPayableId, ReceivedPayments, ReportTransactionReceipts, RequestTransactionReceipts, SentPayables, DEFAULT_PENDING_TOO_LONG_SEC};
    use crate::blockchain::blockchain_bridge::{PendingPayableFingerprint, RetrieveTransactions};
    use crate::blockchain::blockchain_interface::data_structures::errors::PayableTransactionError;
    use crate::blockchain::blockchain_interface::data_structures::{
        BlockchainTransaction, ProcessedPayableFallible, RpcPayableFailure,
    };
    use crate::blockchain::test_utils::make_tx_hash;
    use crate::database::rusqlite_wrappers::TransactionSafeWrapper;
    use crate::database::test_utils::transaction_wrapper_mock::TransactionInnerWrapperMockBuilder;
    use crate::db_config::mocks::ConfigDaoMock;
    use crate::db_config::persistent_configuration::{PersistentConfigError};
    use crate::sub_lib::accountant::{
        DaoFactories, FinancialStatistics, PaymentThresholds, ScanIntervals,
        DEFAULT_PAYMENT_THRESHOLDS,
    };
    use crate::test_utils::persistent_configuration_mock::PersistentConfigurationMock;
    use crate::test_utils::unshared_test_utils::arbitrary_id_stamp::ArbitraryIdStamp;
    use crate::test_utils::{make_paying_wallet, make_wallet};
    use actix::{Message, System};
    use ethereum_types::U64;
    use masq_lib::logger::Logger;
    use masq_lib::messages::ScanType;
    use masq_lib::test_utils::logging::{init_test_logging, TestLogHandler};
    use regex::Regex;
    use rusqlite::{ffi, ErrorCode};
    use std::cell::RefCell;
    use std::collections::HashSet;
    use std::ops::Sub;
    use std::panic::{catch_unwind, AssertUnwindSafe};
    use std::rc::Rc;
    use std::sync::{Arc, Mutex};
    use std::time::{Duration, SystemTime};
    use web3::types::{TransactionReceipt, H256};
    use web3::Error;
    use crate::blockchain::blockchain_interface::blockchain_interface_web3::lower_level_interface_web3::{TransactionBlock, TransactionReceiptResult, TxReceipt, TxStatus};

    #[test]
    fn scanners_struct_can_be_constructed_with_the_respective_scanners() {
        let payable_dao_factory = PayableDaoFactoryMock::new()
            .make_result(PayableDaoMock::new())
            .make_result(PayableDaoMock::new());
        let pending_payable_dao_factory = PendingPayableDaoFactoryMock::new()
            .make_result(PendingPayableDaoMock::new())
            .make_result(PendingPayableDaoMock::new());
        let receivable_dao = ReceivableDaoMock::new();
        let receivable_dao_factory = ReceivableDaoFactoryMock::new().make_result(receivable_dao);
        let banned_dao_factory = BannedDaoFactoryMock::new().make_result(BannedDaoMock::new());
        let set_params_arc = Arc::new(Mutex::new(vec![]));
        let config_dao_mock = ConfigDaoMock::new()
            .set_params(&set_params_arc)
            .set_result(Ok(()));
        let config_dao_factory = ConfigDaoFactoryMock::new().make_result(config_dao_mock);
        let when_pending_too_long_sec = 1234;
        let financial_statistics = FinancialStatistics {
            total_paid_payable_wei: 1,
            total_paid_receivable_wei: 2,
        };
        let payment_thresholds = make_custom_payment_thresholds();
        let payment_thresholds_rc = Rc::new(payment_thresholds);
        let initial_rc_count = Rc::strong_count(&payment_thresholds_rc);

        let mut scanners = Scanners::new(
            DaoFactories {
                payable_dao_factory: Box::new(payable_dao_factory),
                pending_payable_dao_factory: Box::new(pending_payable_dao_factory),
                receivable_dao_factory: Box::new(receivable_dao_factory),
                banned_dao_factory: Box::new(banned_dao_factory),
                config_dao_factory: Box::new(config_dao_factory),
            },
            Rc::clone(&payment_thresholds_rc),
            when_pending_too_long_sec,
            Rc::new(RefCell::new(financial_statistics.clone())),
        );

        let payable_scanner = scanners
            .payable
            .as_any()
            .downcast_ref::<PayableScanner>()
            .unwrap();
        let pending_payable_scanner = scanners
            .pending_payable
            .as_any()
            .downcast_ref::<PendingPayableScanner>()
            .unwrap();
        let receivable_scanner = scanners
            .receivable
            .as_any_mut()
            .downcast_mut::<ReceivableScanner>()
            .unwrap();
        assert_eq!(
            payable_scanner.common.payment_thresholds.as_ref(),
            &payment_thresholds
        );
        assert_eq!(payable_scanner.common.initiated_at_opt.is_some(), false);
        assert_eq!(
            pending_payable_scanner.when_pending_too_long_sec,
            when_pending_too_long_sec
        );
        assert_eq!(
            *pending_payable_scanner.financial_statistics.borrow(),
            financial_statistics
        );
        assert_eq!(
            pending_payable_scanner.common.payment_thresholds.as_ref(),
            &payment_thresholds
        );
        assert_eq!(
            pending_payable_scanner.common.initiated_at_opt.is_some(),
            false
        );
        assert_eq!(
            *receivable_scanner.financial_statistics.borrow(),
            financial_statistics
        );
        assert_eq!(
            receivable_scanner.common.payment_thresholds.as_ref(),
            &payment_thresholds
        );
        assert_eq!(receivable_scanner.common.initiated_at_opt.is_some(), false);
        receivable_scanner
            .persistent_configuration
            .set_start_block(Some(136890))
            .unwrap();
        let set_params = set_params_arc.lock().unwrap();
        assert_eq!(
            *set_params,
            vec![("start_block".to_string(), Some("136890".to_string()))]
        );
        assert_eq!(
            Rc::strong_count(&payment_thresholds_rc),
            initial_rc_count + 3
        );
    }

    #[test]
    fn protected_payables_can_be_cast_from_and_back_to_vec_of_payable_accounts_by_payable_scanner()
    {
        let initial_unprotected = vec![make_payable_account(123), make_payable_account(456)];
        let subject = PayableScannerBuilder::new().build();

        let protected = subject.protect_payables(initial_unprotected.clone());
        let again_unprotected: Vec<PayableAccount> = subject.expose_payables(protected);

        assert_eq!(initial_unprotected, again_unprotected)
    }

    #[test]
    fn payable_scanner_can_initiate_a_scan() {
        init_test_logging();
        let test_name = "payable_scanner_can_initiate_a_scan";
        let consuming_wallet = make_paying_wallet(b"consuming wallet");
        let now = SystemTime::now();
        let (qualified_payable_accounts, _, all_non_pending_payables) =
            make_payables(now, &PaymentThresholds::default());
        let payable_dao =
            PayableDaoMock::new().non_pending_payables_result(all_non_pending_payables);
        let mut subject = PayableScannerBuilder::new()
            .payable_dao(payable_dao)
            .build();

        let result =
            subject.begin_scan(consuming_wallet.clone(), now, None, &Logger::new(test_name));

        let timestamp = subject.scan_started_at();
        assert_eq!(timestamp, Some(now));
        assert_eq!(
            result,
            Ok(QualifiedPayablesMessage {
                protected_qualified_payables: protect_payables_in_test(
                    qualified_payable_accounts.clone()
                ),
                consuming_wallet,
                response_skeleton_opt: None,
            })
        );
        TestLogHandler::new().assert_logs_match_in_order(vec![
            &format!("INFO: {test_name}: Scanning for payables"),
            &format!(
                "INFO: {test_name}: Chose {} qualified debts to pay",
                qualified_payable_accounts.len()
            ),
        ])
    }

    #[test]
    fn payable_scanner_throws_error_when_a_scan_is_already_running() {
        let consuming_wallet = make_paying_wallet(b"consuming wallet");
        let now = SystemTime::now();
        let (_, _, all_non_pending_payables) = make_payables(now, &PaymentThresholds::default());
        let payable_dao =
            PayableDaoMock::new().non_pending_payables_result(all_non_pending_payables);
        let mut subject = PayableScannerBuilder::new()
            .payable_dao(payable_dao)
            .build();
        let _result = subject.begin_scan(consuming_wallet.clone(), now, None, &Logger::new("test"));

        let run_again_result = subject.begin_scan(
            consuming_wallet,
            SystemTime::now(),
            None,
            &Logger::new("test"),
        );

        let is_scan_running = subject.scan_started_at().is_some();
        assert_eq!(is_scan_running, true);
        assert_eq!(
            run_again_result,
            Err(BeginScanError::ScanAlreadyRunning(now))
        );
    }

    #[test]
    fn payable_scanner_throws_error_in_case_no_qualified_payable_is_found() {
        let consuming_wallet = make_paying_wallet(b"consuming wallet");
        let now = SystemTime::now();
        let (_, unqualified_payable_accounts, _) =
            make_payables(now, &PaymentThresholds::default());
        let payable_dao =
            PayableDaoMock::new().non_pending_payables_result(unqualified_payable_accounts);
        let mut subject = PayableScannerBuilder::new()
            .payable_dao(payable_dao)
            .build();

        let result = subject.begin_scan(consuming_wallet, now, None, &Logger::new("test"));

        let is_scan_running = subject.scan_started_at().is_some();
        assert_eq!(is_scan_running, false);
        assert_eq!(result, Err(BeginScanError::NothingToProcess));
    }

    #[test]
    fn payable_scanner_handles_sent_payable_message() {
        init_test_logging();
        let test_name = "payable_scanner_handles_sent_payable_message";
        let fingerprints_rowids_params_arc = Arc::new(Mutex::new(vec![]));
        let mark_pending_payables_params_arc = Arc::new(Mutex::new(vec![]));
        let delete_fingerprints_params_arc = Arc::new(Mutex::new(vec![]));
        let correct_payable_hash_1 = make_tx_hash(0x6f);
        let correct_payable_rowid_1 = 125;
        let correct_payable_wallet_1 = make_wallet("tralala");
        let correct_pending_payable_1 =
            PendingPayable::new(correct_payable_wallet_1.clone(), correct_payable_hash_1);
        let failure_payable_hash_2 = make_tx_hash(0xde);
        let failure_payable_rowid_2 = 126;
        let failure_payable_wallet_2 = make_wallet("hihihi");
        let failure_payable_2 = RpcPayableFailure {
            rpc_error: Error::InvalidResponse(
                "Learn how to write before you send your garbage!".to_string(),
            ),
            recipient_wallet: failure_payable_wallet_2,
            hash: failure_payable_hash_2,
        };
        let correct_payable_hash_3 = make_tx_hash(0x14d);
        let correct_payable_rowid_3 = 127;
        let correct_payable_wallet_3 = make_wallet("booga");
        let correct_pending_payable_3 =
            PendingPayable::new(correct_payable_wallet_3.clone(), correct_payable_hash_3);
        let pending_payable_dao = PendingPayableDaoMock::default()
            .fingerprints_rowids_params(&fingerprints_rowids_params_arc)
            .fingerprints_rowids_result(TransactionHashes {
                rowid_results: vec![
                    (correct_payable_rowid_3, correct_payable_hash_3),
                    (correct_payable_rowid_1, correct_payable_hash_1),
                ],
                no_rowid_results: vec![],
            })
            .fingerprints_rowids_result(TransactionHashes {
                rowid_results: vec![(failure_payable_rowid_2, failure_payable_hash_2)],
                no_rowid_results: vec![],
            })
            .delete_fingerprints_params(&delete_fingerprints_params_arc)
            .delete_fingerprints_result(Ok(()));
        let payable_dao = PayableDaoMock::new()
            .mark_pending_payables_rowids_params(&mark_pending_payables_params_arc)
            .mark_pending_payables_rowids_result(Ok(()))
            .mark_pending_payables_rowids_result(Ok(()));
        let mut subject = PayableScannerBuilder::new()
            .payable_dao(payable_dao)
            .pending_payable_dao(pending_payable_dao)
            .build();
        let logger = Logger::new(test_name);
        let sent_payable = SentPayables {
            payment_procedure_result: Ok(vec![
                ProcessedPayableFallible::Correct(correct_pending_payable_1),
                ProcessedPayableFallible::Failed(failure_payable_2),
                ProcessedPayableFallible::Correct(correct_pending_payable_3),
            ]),
            response_skeleton_opt: None,
        };
        subject.mark_as_started(SystemTime::now());

        let message_opt = subject.finish_scan(sent_payable, &logger);

        let is_scan_running = subject.scan_started_at().is_some();
        assert_eq!(message_opt, None);
        assert_eq!(is_scan_running, false);
        let fingerprints_rowids_params = fingerprints_rowids_params_arc.lock().unwrap();
        assert_eq!(
            *fingerprints_rowids_params,
            vec![
                vec![correct_payable_hash_1, correct_payable_hash_3],
                vec![failure_payable_hash_2]
            ]
        );
        let mark_pending_payables_params = mark_pending_payables_params_arc.lock().unwrap();
        assert_eq!(
            *mark_pending_payables_params,
            vec![vec![
                (correct_payable_wallet_3, correct_payable_rowid_3),
                (correct_payable_wallet_1, correct_payable_rowid_1),
            ]]
        );
        let delete_fingerprints_params = delete_fingerprints_params_arc.lock().unwrap();
        assert_eq!(
            *delete_fingerprints_params,
            vec![vec![failure_payable_rowid_2]]
        );
        let log_handler = TestLogHandler::new();
        log_handler.assert_logs_contain_in_order(vec![
            &format!(
                "WARN: {test_name}: Remote transaction failure: 'Got invalid response: Learn how to write before you send your garbage!' \
                for payment to 0x0000000000000000000000000000686968696869 and transaction hash \
                0x00000000000000000000000000000000000000000000000000000000000000de. Please check your blockchain service URL configuration"
            ),
            &format!("DEBUG: {test_name}: Got 2 properly sent payables of 3 attempts"),
            &format!(
                "DEBUG: {test_name}: Payables 0x000000000000000000000000000000000000000000000000000000000000006f, \
                 0x000000000000000000000000000000000000000000000000000000000000014d marked as pending in the payable table"
            ),
            &format!(
                "WARN: {test_name}: Deleting fingerprints for failed transactions \
                 0x00000000000000000000000000000000000000000000000000000000000000de"
            ),
        ]);
        log_handler.exists_log_matching(&format!(
            "INFO: {test_name}: The Payables scan ended in \\d+ms."
        ));
    }

    #[test]
    fn entries_must_be_kept_consistent_and_aligned() {
        let wallet_1 = make_wallet("abc");
        let hash_1 = make_tx_hash(123);
        let wallet_2 = make_wallet("def");
        let hash_2 = make_tx_hash(345);
        let wallet_3 = make_wallet("ghi");
        let hash_3 = make_tx_hash(546);
        let wallet_4 = make_wallet("jkl");
        let hash_4 = make_tx_hash(678);
        let pending_payables_owned = vec![
            PendingPayable::new(wallet_1.clone(), hash_1),
            PendingPayable::new(wallet_2.clone(), hash_2),
            PendingPayable::new(wallet_3.clone(), hash_3),
            PendingPayable::new(wallet_4.clone(), hash_4),
        ];
        let pending_payables_ref = pending_payables_owned
            .iter()
            .collect::<Vec<&PendingPayable>>();
        let pending_payable_dao =
            PendingPayableDaoMock::new().fingerprints_rowids_result(TransactionHashes {
                rowid_results: vec![(4, hash_4), (1, hash_1), (3, hash_3), (2, hash_2)],
                no_rowid_results: vec![],
            });
        let subject = PayableScannerBuilder::new()
            .pending_payable_dao(pending_payable_dao)
            .build();

        let (existent, nonexistent) =
            subject.separate_existent_and_nonexistent_fingerprints(&pending_payables_ref);

        assert_eq!(
            existent,
            vec![
                PendingPayableMetadata::new(&wallet_4, hash_4, Some(4)),
                PendingPayableMetadata::new(&wallet_1, hash_1, Some(1)),
                PendingPayableMetadata::new(&wallet_3, hash_3, Some(3)),
                PendingPayableMetadata::new(&wallet_2, hash_2, Some(2)),
            ]
        );
        assert!(nonexistent.is_empty())
    }

    struct TestingMismatchedDataAboutPendingPayables {
        pending_payables: Vec<PendingPayable>,
        common_hash_1: H256,
        common_hash_3: H256,
        intruder_for_hash_2: H256,
    }

    fn prepare_values_for_mismatched_setting() -> TestingMismatchedDataAboutPendingPayables {
        let hash_1 = make_tx_hash(123);
        let hash_2 = make_tx_hash(456);
        let hash_3 = make_tx_hash(789);
        let intruder = make_tx_hash(567);
        let pending_payables = vec![
            PendingPayable::new(make_wallet("abc"), hash_1),
            PendingPayable::new(make_wallet("def"), hash_2),
            PendingPayable::new(make_wallet("ghi"), hash_3),
        ];
        TestingMismatchedDataAboutPendingPayables {
            pending_payables,
            common_hash_1: hash_1,
            common_hash_3: hash_3,
            intruder_for_hash_2: intruder,
        }
    }

    #[test]
    #[should_panic(
        expected = "Inconsistency in two maps, they cannot be matched by hashes. \
    Data set directly sent from BlockchainBridge: \
    [PendingPayable { recipient_wallet: Wallet { kind: Address(0x0000000000000000000000000000000000616263) }, \
    hash: 0x000000000000000000000000000000000000000000000000000000000000007b }, \
    PendingPayable { recipient_wallet: Wallet { kind: Address(0x0000000000000000000000000000000000646566) }, \
    hash: 0x00000000000000000000000000000000000000000000000000000000000001c8 }, \
    PendingPayable { recipient_wallet: Wallet { kind: Address(0x0000000000000000000000000000000000676869) }, \
    hash: 0x0000000000000000000000000000000000000000000000000000000000000315 }], \
    set derived from the DB: \
    TransactionHashes { rowid_results: \
    [(4, 0x000000000000000000000000000000000000000000000000000000000000007b), \
    (1, 0x0000000000000000000000000000000000000000000000000000000000000237), \
    (3, 0x0000000000000000000000000000000000000000000000000000000000000315)], \
    no_rowid_results: [] }"
    )]
    fn two_sourced_information_of_new_pending_payables_and_their_fingerprints_is_not_symmetrical() {
        let vals = prepare_values_for_mismatched_setting();
        let pending_payables_ref = vals
            .pending_payables
            .iter()
            .collect::<Vec<&PendingPayable>>();
        let pending_payable_dao =
            PendingPayableDaoMock::new().fingerprints_rowids_result(TransactionHashes {
                rowid_results: vec![
                    (4, vals.common_hash_1),
                    (1, vals.intruder_for_hash_2),
                    (3, vals.common_hash_3),
                ],
                no_rowid_results: vec![],
            });
        let subject = PayableScannerBuilder::new()
            .pending_payable_dao(pending_payable_dao)
            .build();

        subject.separate_existent_and_nonexistent_fingerprints(&pending_payables_ref);
    }

    #[test]
    fn symmetry_check_happy_path() {
        let hash_1 = make_tx_hash(123);
        let hash_2 = make_tx_hash(456);
        let hash_3 = make_tx_hash(789);
        let pending_payables_sent_from_blockchain_bridge = vec![
            PendingPayable::new(make_wallet("abc"), hash_1),
            PendingPayable::new(make_wallet("def"), hash_2),
            PendingPayable::new(make_wallet("ghi"), hash_3),
        ];
        let pending_payables_ref = pending_payables_sent_from_blockchain_bridge
            .iter()
            .map(|ppayable| ppayable.hash)
            .collect::<HashSet<H256>>();
        let hashes_from_fingerprints = vec![(hash_1, 3), (hash_2, 5), (hash_3, 6)]
            .iter()
            .map(|(hash, _id)| *hash)
            .collect::<HashSet<H256>>();

        let result = PayableScanner::is_symmetrical(pending_payables_ref, hashes_from_fingerprints);

        assert_eq!(result, true)
    }

    #[test]
    fn symmetry_check_sad_path_for_intruder() {
        let vals = prepare_values_for_mismatched_setting();
        let pending_payables_ref_from_blockchain_bridge = vals
            .pending_payables
            .iter()
            .map(|ppayable| ppayable.hash)
            .collect::<HashSet<H256>>();
        let rowids_and_hashes_from_fingerprints = vec![
            (vals.common_hash_1, 3),
            (vals.intruder_for_hash_2, 5),
            (vals.common_hash_3, 6),
        ]
        .iter()
        .map(|(hash, _rowid)| *hash)
        .collect::<HashSet<H256>>();

        let result = PayableScanner::is_symmetrical(
            pending_payables_ref_from_blockchain_bridge,
            rowids_and_hashes_from_fingerprints,
        );

        assert_eq!(result, false)
    }

    #[test]
    fn symmetry_check_indifferent_to_wrong_order_on_the_input() {
        let hash_1 = make_tx_hash(123);
        let hash_2 = make_tx_hash(456);
        let hash_3 = make_tx_hash(789);
        let pending_payables_sent_from_blockchain_bridge = vec![
            PendingPayable::new(make_wallet("abc"), hash_1),
            PendingPayable::new(make_wallet("def"), hash_2),
            PendingPayable::new(make_wallet("ghi"), hash_3),
        ];
        let bb_returned_p_payables_ref = pending_payables_sent_from_blockchain_bridge
            .iter()
            .map(|ppayable| ppayable.hash)
            .collect::<HashSet<H256>>();
        // Not in ascending order
        let rowids_and_hashes_from_fingerprints = vec![(hash_1, 3), (hash_3, 5), (hash_2, 6)]
            .iter()
            .map(|(hash, _id)| *hash)
            .collect::<HashSet<H256>>();

        let result = PayableScanner::is_symmetrical(
            bb_returned_p_payables_ref,
            rowids_and_hashes_from_fingerprints,
        );

        assert_eq!(result, true)
    }

    #[test]
    #[should_panic(
        expected = "Expected pending payable fingerprints for (tx: 0x0000000000000000000000000000000000000000000000000000000000000315, \
     to wallet: 0x000000000000000000000000000000626f6f6761), (tx: 0x000000000000000000000000000000000000000000000000000000000000007b, \
     to wallet: 0x00000000000000000000000000000061676f6f62) were not found; system unreliable"
    )]
    fn payable_scanner_panics_when_fingerprints_for_correct_payments_not_found() {
        let hash_1 = make_tx_hash(0x315);
        let payment_1 = PendingPayable::new(make_wallet("booga"), hash_1);
        let hash_2 = make_tx_hash(0x7b);
        let payment_2 = PendingPayable::new(make_wallet("agoob"), hash_2);
        let pending_payable_dao =
            PendingPayableDaoMock::default().fingerprints_rowids_result(TransactionHashes {
                rowid_results: vec![],
                no_rowid_results: vec![hash_1, hash_2],
            });
        let payable_dao = PayableDaoMock::new();
        let mut subject = PayableScannerBuilder::new()
            .payable_dao(payable_dao)
            .pending_payable_dao(pending_payable_dao)
            .build();
        let sent_payable = SentPayables {
            payment_procedure_result: Ok(vec![
                ProcessedPayableFallible::Correct(payment_1),
                ProcessedPayableFallible::Correct(payment_2),
            ]),
            response_skeleton_opt: None,
        };

        let _ = subject.finish_scan(sent_payable, &Logger::new("test"));
    }

    fn assert_panic_from_failing_to_mark_pending_payable_rowid(
        test_name: &str,
        pending_payable_dao: PendingPayableDaoMock,
        hash_1: H256,
        hash_2: H256,
    ) {
        let payable_1 = PendingPayable::new(make_wallet("blah111"), hash_1);
        let payable_2 = PendingPayable::new(make_wallet("blah222"), hash_2);
        let payable_dao = PayableDaoMock::new().mark_pending_payables_rowids_result(Err(
            PayableDaoError::SignConversion(9999999999999),
        ));
        let mut subject = PayableScannerBuilder::new()
            .payable_dao(payable_dao)
            .pending_payable_dao(pending_payable_dao)
            .build();
        let sent_payables = SentPayables {
            payment_procedure_result: Ok(vec![
                ProcessedPayableFallible::Correct(payable_1),
                ProcessedPayableFallible::Correct(payable_2),
            ]),
            response_skeleton_opt: None,
        };

        let caught_panic_in_err = catch_unwind(AssertUnwindSafe(|| {
            subject.finish_scan(sent_payables, &Logger::new(test_name))
        }));

        let caught_panic = caught_panic_in_err.unwrap_err();
        let panic_msg = caught_panic.downcast_ref::<String>().unwrap();
        assert_eq!(
            panic_msg,
            "Unable to create a mark in the payable table for wallets 0x00000000000\
        000000000000000626c6168313131, 0x00000000000000000000000000626c6168323232 due to \
         SignConversion(9999999999999)"
        );
    }

    #[test]
    fn payable_scanner_mark_pending_payable_only_panics_all_fingerprints_found() {
        init_test_logging();
        let test_name = "payable_scanner_mark_pending_payable_only_panics_all_fingerprints_found";
        let hash_1 = make_tx_hash(248);
        let hash_2 = make_tx_hash(139);
        let pending_payable_dao =
            PendingPayableDaoMock::default().fingerprints_rowids_result(TransactionHashes {
                rowid_results: vec![(7879, hash_1), (7881, hash_2)],
                no_rowid_results: vec![],
            });

        assert_panic_from_failing_to_mark_pending_payable_rowid(
            test_name,
            pending_payable_dao,
            hash_1,
            hash_2,
        );

        // Missing fingerprints, being an additional issue, would provoke an error log, but not here.
        TestLogHandler::new().exists_no_log_containing(&format!("ERROR: {test_name}:"));
    }

    #[test]
    fn payable_scanner_mark_pending_payable_panics_nonexistent_fingerprints_also_found() {
        init_test_logging();
        let test_name =
            "payable_scanner_mark_pending_payable_panics_nonexistent_fingerprints_also_found";
        let hash_1 = make_tx_hash(0xff);
        let hash_2 = make_tx_hash(0xf8);
        let pending_payable_dao =
            PendingPayableDaoMock::default().fingerprints_rowids_result(TransactionHashes {
                rowid_results: vec![(7881, hash_1)],
                no_rowid_results: vec![hash_2],
            });

        assert_panic_from_failing_to_mark_pending_payable_rowid(
            test_name,
            pending_payable_dao,
            hash_1,
            hash_2,
        );

        TestLogHandler::new().exists_log_containing(&format!("ERROR: {test_name}: Expected pending payable \
         fingerprints for (tx: 0x00000000000000000000000000000000000000000000000000000000000000f8, to wallet: \
          0x00000000000000000000000000626c6168323232) were not found; system unreliable"));
    }

    #[test]
    fn payable_scanner_is_facing_failed_transactions_and_their_fingerprints_exist() {
        init_test_logging();
        let test_name =
            "payable_scanner_is_facing_failed_transactions_and_their_fingerprints_exist";
        let fingerprints_rowids_params_arc = Arc::new(Mutex::new(vec![]));
        let delete_fingerprints_params_arc = Arc::new(Mutex::new(vec![]));
        let hash_tx_1 = make_tx_hash(0x15b3);
        let hash_tx_2 = make_tx_hash(0x3039);
        let first_fingerprint_rowid = 3;
        let second_fingerprint_rowid = 5;
        let system = System::new(test_name);
        let pending_payable_dao = PendingPayableDaoMock::default()
            .fingerprints_rowids_params(&fingerprints_rowids_params_arc)
            .fingerprints_rowids_result(TransactionHashes {
                rowid_results: vec![
                    (first_fingerprint_rowid, hash_tx_1),
                    (second_fingerprint_rowid, hash_tx_2),
                ],
                no_rowid_results: vec![],
            })
            .delete_fingerprints_params(&delete_fingerprints_params_arc)
            .delete_fingerprints_result(Ok(()));
        let mut subject = PayableScannerBuilder::new()
            .pending_payable_dao(pending_payable_dao)
            .build();
        let logger = Logger::new(test_name);
        let sent_payable = SentPayables {
            payment_procedure_result: Err(PayableTransactionError::Sending {
                msg: "Attempt failed".to_string(),
                hashes: vec![hash_tx_1, hash_tx_2],
            }),
            response_skeleton_opt: None,
        };

        let result = subject.finish_scan(sent_payable, &logger);

        System::current().stop();
        system.run();
        assert_eq!(result, None);
        let fingerprints_rowids_params = fingerprints_rowids_params_arc.lock().unwrap();
        assert_eq!(
            *fingerprints_rowids_params,
            vec![vec![hash_tx_1, hash_tx_2]]
        );
        let delete_fingerprints_params = delete_fingerprints_params_arc.lock().unwrap();
        assert_eq!(
            *delete_fingerprints_params,
            vec![vec![first_fingerprint_rowid, second_fingerprint_rowid]]
        );
        let log_handler = TestLogHandler::new();
        log_handler.exists_log_containing(&format!("WARN: {test_name}: \
         Any persisted data from failed process will be deleted. Caused by: Sending phase: \"Attempt failed\". \
         Signed and hashed transactions: 0x000000000000000000000000000000000000000000000000000\
         00000000015b3, 0x0000000000000000000000000000000000000000000000000000000000003039"));
        log_handler.exists_log_containing(
            &format!("WARN: {test_name}: \
            Deleting fingerprints for failed transactions 0x00000000000000000000000000000000000000000000000000000000000015b3, \
            0x0000000000000000000000000000000000000000000000000000000000003039",
            ));
        // we haven't supplied any result for mark_pending_payable() and so it's proved uncalled
    }

    #[test]
    fn payable_scanner_handles_error_born_too_early_to_see_transaction_hash() {
        init_test_logging();
        let test_name = "payable_scanner_handles_error_born_too_early_to_see_transaction_hash";
        let sent_payable = SentPayables {
            payment_procedure_result: Err(PayableTransactionError::Signing(
                "Some error".to_string(),
            )),
            response_skeleton_opt: None,
        };
        let mut subject = PayableScannerBuilder::new().build();

        subject.finish_scan(sent_payable, &Logger::new(test_name));

        let log_handler = TestLogHandler::new();
        log_handler.exists_log_containing(&format!(
            "DEBUG: {test_name}: Got 0 properly sent payables of an unknown number of attempts"
        ));
        log_handler.exists_log_containing(&format!(
            "DEBUG: {test_name}: Ignoring a non-fatal error on our end from before \
            the transactions are hashed: LocallyCausedError(Signing(\"Some error\"))"
        ));
    }

    #[test]
    fn payable_scanner_finds_fingerprints_for_failed_payments_but_panics_at_their_deletion() {
        let test_name =
            "payable_scanner_finds_fingerprints_for_failed_payments_but_panics_at_their_deletion";
        let rowid_1 = 4;
        let hash_1 = make_tx_hash(0x7b);
        let rowid_2 = 6;
        let hash_2 = make_tx_hash(0x315);
        let sent_payable = SentPayables {
            payment_procedure_result: Err(PayableTransactionError::Sending {
                msg: "blah".to_string(),
                hashes: vec![hash_1, hash_2],
            }),
            response_skeleton_opt: None,
        };
        let pending_payable_dao = PendingPayableDaoMock::default()
            .fingerprints_rowids_result(TransactionHashes {
                rowid_results: vec![(rowid_1, hash_1), (rowid_2, hash_2)],
                no_rowid_results: vec![],
            })
            .delete_fingerprints_result(Err(PendingPayableDaoError::RecordDeletion(
                "Gosh, I overslept without an alarm set".to_string(),
            )));
        let mut subject = PayableScannerBuilder::new()
            .pending_payable_dao(pending_payable_dao)
            .build();

        let caught_panic_in_err = catch_unwind(AssertUnwindSafe(|| {
            subject.finish_scan(sent_payable, &Logger::new(test_name))
        }));

        let caught_panic = caught_panic_in_err.unwrap_err();
        let panic_msg = caught_panic.downcast_ref::<String>().unwrap();
        assert_eq!(
            panic_msg,
            "Database corrupt: payable fingerprint deletion for transactions \
        0x000000000000000000000000000000000000000000000000000000000000007b, 0x00000000000000000000\
        00000000000000000000000000000000000000000315 failed due to RecordDeletion(\"Gosh, I overslept \
        without an alarm set\")");
        let log_handler = TestLogHandler::new();
        // There is a possible situation when we stumble over missing fingerprints, so we log it.
        // Here we don't and so any ERROR log shouldn't turn up
        log_handler.exists_no_log_containing(&format!("ERROR: {}", test_name))
    }

    #[test]
    fn payable_scanner_panics_for_missing_fingerprints_but_deletion_of_some_works() {
        init_test_logging();
        let test_name =
            "payable_scanner_panics_for_missing_fingerprints_but_deletion_of_some_works";
        let hash_1 = make_tx_hash(0x1b669);
        let hash_2 = make_tx_hash(0x3039);
        let hash_3 = make_tx_hash(0x223d);
        let pending_payable_dao = PendingPayableDaoMock::default()
            .fingerprints_rowids_result(TransactionHashes {
                rowid_results: vec![(333, hash_1)],
                no_rowid_results: vec![hash_2, hash_3],
            })
            .delete_fingerprints_result(Ok(()));
        let mut subject = PayableScannerBuilder::new()
            .pending_payable_dao(pending_payable_dao)
            .build();
        let sent_payable = SentPayables {
            payment_procedure_result: Err(PayableTransactionError::Sending {
                msg: "SQLite migraine".to_string(),
                hashes: vec![hash_1, hash_2, hash_3],
            }),
            response_skeleton_opt: None,
        };

        let caught_panic_in_err = catch_unwind(AssertUnwindSafe(|| {
            subject.finish_scan(sent_payable, &Logger::new(test_name))
        }));

        let caught_panic = caught_panic_in_err.unwrap_err();
        let panic_msg = caught_panic.downcast_ref::<String>().unwrap();
        assert_eq!(panic_msg, "Ran into failed transactions 0x0000000000000000000000000000000000\
        000000000000000000000000003039, 0x000000000000000000000000000000000000000000000000000000000000223d \
        with missing fingerprints. System no longer reliable");
        let log_handler = TestLogHandler::new();
        log_handler.exists_log_containing(
            &format!("WARN: {test_name}: Any persisted data from failed process will be deleted. Caused by: \
             Sending phase: \"SQLite migraine\". Signed and hashed transactions: \
               0x000000000000000000000000000000000000000000000000000000000001b669, \
              0x0000000000000000000000000000000000000000000000000000000000003039, \
               0x000000000000000000000000000000000000000000000000000000000000223d"));
        log_handler.exists_log_containing(&format!(
            "WARN: {test_name}: Deleting fingerprints for failed transactions {:?}",
            hash_1
        ));
    }

    #[test]
    fn payable_scanner_for_failed_rpcs_one_fingerprint_missing_and_deletion_of_the_other_one_fails()
    {
        // Two fatal failures at once, missing fingerprints and fingerprint deletion error are both
        // legitimate reasons for panic
        init_test_logging();
        let test_name = "payable_scanner_for_failed_rpcs_one_fingerprint_missing_and_deletion_of_the_other_one_fails";
        let existent_record_hash = make_tx_hash(0xb26e);
        let nonexistent_record_hash = make_tx_hash(0x4d2);
        let pending_payable_dao = PendingPayableDaoMock::default()
            .fingerprints_rowids_result(TransactionHashes {
                rowid_results: vec![(45, existent_record_hash)],
                no_rowid_results: vec![nonexistent_record_hash],
            })
            .delete_fingerprints_result(Err(PendingPayableDaoError::RecordDeletion(
                "Another failure. Really???".to_string(),
            )));
        let mut subject = PayableScannerBuilder::new()
            .pending_payable_dao(pending_payable_dao)
            .build();
        let failed_payment_1 = RpcPayableFailure {
            rpc_error: Error::Unreachable,
            recipient_wallet: make_wallet("abc"),
            hash: existent_record_hash,
        };
        let failed_payment_2 = RpcPayableFailure {
            rpc_error: Error::Internal,
            recipient_wallet: make_wallet("def"),
            hash: nonexistent_record_hash,
        };
        let sent_payable = SentPayables {
            payment_procedure_result: Ok(vec![
                ProcessedPayableFallible::Failed(failed_payment_1),
                ProcessedPayableFallible::Failed(failed_payment_2),
            ]),
            response_skeleton_opt: None,
        };

        let caught_panic_in_err = catch_unwind(AssertUnwindSafe(|| {
            subject.finish_scan(sent_payable, &Logger::new(test_name))
        }));

        let caught_panic = caught_panic_in_err.unwrap_err();
        let panic_msg = caught_panic.downcast_ref::<String>().unwrap();
        assert_eq!(
            panic_msg,
            "Database corrupt: payable fingerprint deletion for transactions 0x00000000000000000000000\
         0000000000000000000000000000000000000b26e failed due to RecordDeletion(\"Another failure. Really???\")");
        let log_handler = TestLogHandler::new();
        log_handler.exists_log_containing(&format!("WARN: {test_name}: Remote transaction failure: 'Server is unreachable' \
         for payment to 0x0000000000000000000000000000000000616263 and transaction hash 0x00000000000000000000000\
         0000000000000000000000000000000000000b26e. Please check your blockchain service URL configuration."));
        log_handler.exists_log_containing(&format!("WARN: {test_name}: Remote transaction failure: 'Internal Web3 error' \
        for payment to 0x0000000000000000000000000000000000646566 and transaction hash 0x000000000000000000000000\
        00000000000000000000000000000000000004d2. Please check your blockchain service URL configuration."));
        log_handler.exists_log_containing(&format!(
            "DEBUG: {test_name}: Got 0 properly sent payables of 2 attempts"
        ));
        log_handler.exists_log_containing(&format!("ERROR: {test_name}: Ran into failed transactions 0x0000000000000000\
        0000000000000000000000000000000000000000000004d2 with missing fingerprints. System no longer reliable"));
    }

    #[test]
    fn payable_is_found_innocent_by_age_and_returns() {
        let is_innocent_age_params_arc = Arc::new(Mutex::new(vec![]));
        let payable_thresholds_gauge = PayableThresholdsGaugeMock::default()
            .is_innocent_age_params(&is_innocent_age_params_arc)
            .is_innocent_age_result(true);
        let mut subject = PayableScannerBuilder::new().build();
        subject.payable_threshold_gauge = Box::new(payable_thresholds_gauge);
        let now = SystemTime::now();
        let debt_age_s = 111_222;
        let last_paid_timestamp = now.checked_sub(Duration::from_secs(debt_age_s)).unwrap();
        let mut payable = make_payable_account(111);
        payable.last_paid_timestamp = last_paid_timestamp;

        let result = subject.payable_exceeded_threshold(&payable, now);

        assert_eq!(result, None);
        let mut is_innocent_age_params = is_innocent_age_params_arc.lock().unwrap();
        let (debt_age_returned, threshold_value) = is_innocent_age_params.remove(0);
        assert!(is_innocent_age_params.is_empty());
        assert_eq!(debt_age_returned, debt_age_s);
        assert_eq!(
            threshold_value,
            DEFAULT_PAYMENT_THRESHOLDS.maturity_threshold_sec
        )
        // No panic and so no other method was called, which means an early return
    }

    #[test]
    fn payable_is_found_innocent_by_balance_and_returns() {
        let is_innocent_age_params_arc = Arc::new(Mutex::new(vec![]));
        let is_innocent_balance_params_arc = Arc::new(Mutex::new(vec![]));
        let payable_thresholds_gauge = PayableThresholdsGaugeMock::default()
            .is_innocent_age_params(&is_innocent_age_params_arc)
            .is_innocent_age_result(false)
            .is_innocent_balance_params(&is_innocent_balance_params_arc)
            .is_innocent_balance_result(true);
        let mut subject = PayableScannerBuilder::new().build();
        subject.payable_threshold_gauge = Box::new(payable_thresholds_gauge);
        let now = SystemTime::now();
        let debt_age_s = 3_456;
        let last_paid_timestamp = now.checked_sub(Duration::from_secs(debt_age_s)).unwrap();
        let mut payable = make_payable_account(222);
        payable.last_paid_timestamp = last_paid_timestamp;
        payable.balance_wei = 123456;

        let result = subject.payable_exceeded_threshold(&payable, now);

        assert_eq!(result, None);
        let mut is_innocent_age_params = is_innocent_age_params_arc.lock().unwrap();
        let (debt_age_returned, _) = is_innocent_age_params.remove(0);
        assert!(is_innocent_age_params.is_empty());
        assert_eq!(debt_age_returned, debt_age_s);
        let is_innocent_balance_params = is_innocent_balance_params_arc.lock().unwrap();
        assert_eq!(
            *is_innocent_balance_params,
            vec![(
                123456_u128,
                gwei_to_wei(DEFAULT_PAYMENT_THRESHOLDS.permanent_debt_allowed_gwei)
            )]
        )
        //no other method was called (absence of panic) and that means we returned early
    }

    #[test]
    fn threshold_calculation_depends_on_user_defined_payment_thresholds() {
        let is_innocent_age_params_arc = Arc::new(Mutex::new(vec![]));
        let is_innocent_balance_params_arc = Arc::new(Mutex::new(vec![]));
        let calculate_payable_threshold_params_arc = Arc::new(Mutex::new(vec![]));
        let balance = gwei_to_wei(5555_u64);
        let now = SystemTime::now();
        let debt_age_s = 1111 + 1;
        let last_paid_timestamp = now.checked_sub(Duration::from_secs(debt_age_s)).unwrap();
        let payable_account = PayableAccount {
            wallet: make_wallet("hi"),
            balance_wei: balance,
            last_paid_timestamp,
            pending_payable_opt: None,
        };
        let custom_payment_thresholds = PaymentThresholds {
            maturity_threshold_sec: 1111,
            payment_grace_period_sec: 2222,
            permanent_debt_allowed_gwei: 3333,
            debt_threshold_gwei: 4444,
            threshold_interval_sec: 5555,
            unban_below_gwei: 5555,
        };
        let payable_thresholds_gauge = PayableThresholdsGaugeMock::default()
            .is_innocent_age_params(&is_innocent_age_params_arc)
            .is_innocent_age_result(
                debt_age_s <= custom_payment_thresholds.maturity_threshold_sec as u64,
            )
            .is_innocent_balance_params(&is_innocent_balance_params_arc)
            .is_innocent_balance_result(
                balance <= gwei_to_wei(custom_payment_thresholds.permanent_debt_allowed_gwei),
            )
            .calculate_payout_threshold_in_gwei_params(&calculate_payable_threshold_params_arc)
            .calculate_payout_threshold_in_gwei_result(4567898); //made up value
        let mut subject = PayableScannerBuilder::new()
            .payment_thresholds(custom_payment_thresholds)
            .build();
        subject.payable_threshold_gauge = Box::new(payable_thresholds_gauge);

        let result = subject.payable_exceeded_threshold(&payable_account, now);

        assert_eq!(result, Some(4567898));
        let mut is_innocent_age_params = is_innocent_age_params_arc.lock().unwrap();
        let (debt_age_returned_innocent, curve_derived_time) = is_innocent_age_params.remove(0);
        assert_eq!(*is_innocent_age_params, vec![]);
        assert_eq!(debt_age_returned_innocent, debt_age_s);
        assert_eq!(
            curve_derived_time,
            custom_payment_thresholds.maturity_threshold_sec as u64
        );
        let is_innocent_balance_params = is_innocent_balance_params_arc.lock().unwrap();
        assert_eq!(
            *is_innocent_balance_params,
            vec![(
                payable_account.balance_wei,
                gwei_to_wei(custom_payment_thresholds.permanent_debt_allowed_gwei)
            )]
        );
        let mut calculate_payable_curves_params =
            calculate_payable_threshold_params_arc.lock().unwrap();
        let (payment_thresholds, debt_age_returned_curves) =
            calculate_payable_curves_params.remove(0);
        assert_eq!(*calculate_payable_curves_params, vec![]);
        assert_eq!(debt_age_returned_curves, debt_age_s);
        assert_eq!(payment_thresholds, custom_payment_thresholds)
    }

    #[test]
    fn payable_with_debt_under_the_slope_is_marked_unqualified() {
        init_test_logging();
        let now = SystemTime::now();
        let payment_thresholds = PaymentThresholds::default();
        let debt = gwei_to_wei(payment_thresholds.permanent_debt_allowed_gwei + 1);
        let time = to_time_t(now) - payment_thresholds.maturity_threshold_sec as i64 - 1;
        let unqualified_payable_account = vec![PayableAccount {
            wallet: make_wallet("wallet0"),
            balance_wei: debt,
            last_paid_timestamp: from_time_t(time),
            pending_payable_opt: None,
        }];
        let subject = PayableScannerBuilder::new()
            .payment_thresholds(payment_thresholds)
            .build();
        let test_name =
            "payable_with_debt_above_the_slope_is_qualified_and_the_threshold_value_is_returned";
        let logger = Logger::new(test_name);

        let result = subject
            .sniff_out_alarming_payables_and_maybe_log_them(unqualified_payable_account, &logger);

        assert_eq!(result, vec![]);
        TestLogHandler::new()
            .exists_no_log_containing(&format!("DEBUG: {}: Paying qualified debts", test_name));
    }

    #[test]
    fn payable_with_debt_above_the_slope_is_qualified() {
        init_test_logging();
        let payment_thresholds = PaymentThresholds::default();
        let debt = gwei_to_wei(payment_thresholds.debt_threshold_gwei - 1);
        let time = (payment_thresholds.maturity_threshold_sec
            + payment_thresholds.threshold_interval_sec
            - 1) as i64;
        let qualified_payable = PayableAccount {
            wallet: make_wallet("wallet0"),
            balance_wei: debt,
            last_paid_timestamp: from_time_t(time),
            pending_payable_opt: None,
        };
        let subject = PayableScannerBuilder::new()
            .payment_thresholds(payment_thresholds)
            .build();
        let test_name = "payable_with_debt_above_the_slope_is_qualified";
        let logger = Logger::new(test_name);

        let result = subject.sniff_out_alarming_payables_and_maybe_log_them(
            vec![qualified_payable.clone()],
            &logger,
        );

        assert_eq!(result, vec![qualified_payable]);
        TestLogHandler::new().exists_log_matching(&format!(
            "DEBUG: {}: Paying qualified debts:\n999,999,999,000,000,\
            000 wei owed for \\d+ sec exceeds threshold: 500,000,000,000,000,000 wei; creditor: \
             0x0000000000000000000000000077616c6c657430",
            test_name
        ));
    }

    #[test]
    fn non_pending_payables_turn_into_an_empty_vector_if_all_unqualified() {
        init_test_logging();
        let test_name = "non_pending_payables_turn_into_an_empty_vector_if_all_unqualified";
        let now = SystemTime::now();
        let payment_thresholds = PaymentThresholds::default();
        let unqualified_payable_account = vec![PayableAccount {
            wallet: make_wallet("wallet1"),
            balance_wei: gwei_to_wei(payment_thresholds.permanent_debt_allowed_gwei + 1),
            last_paid_timestamp: from_time_t(
                to_time_t(now) - payment_thresholds.maturity_threshold_sec as i64 + 1,
            ),
            pending_payable_opt: None,
        }];
        let subject = PayableScannerBuilder::new()
            .payment_thresholds(payment_thresholds)
            .build();
        let logger = Logger::new(test_name);

        let result = subject
            .sniff_out_alarming_payables_and_maybe_log_them(unqualified_payable_account, &logger);

        assert_eq!(result, vec![]);
        TestLogHandler::new()
            .exists_no_log_containing(&format!("DEBUG: {test_name}: Paying qualified debts"));
    }

    #[test]
    fn pending_payable_scanner_can_initiate_a_scan() {
        init_test_logging();
        let test_name = "pending_payable_scanner_can_initiate_a_scan";
        let consuming_wallet = make_paying_wallet(b"consuming wallet");
        let now = SystemTime::now();
        let payable_fingerprint_1 = PendingPayableFingerprint {
            rowid: 555,
            timestamp: from_time_t(210_000_000),
            hash: make_tx_hash(45678),
            attempt: 1,
            amount: 4444,
            process_error: None,
        };
        let payable_fingerprint_2 = PendingPayableFingerprint {
            rowid: 550,
            timestamp: from_time_t(210_000_100),
            hash: make_tx_hash(112233),
            attempt: 1,
            amount: 7999,
            process_error: None,
        };
        let fingerprints = vec![payable_fingerprint_1, payable_fingerprint_2];
        let pending_payable_dao = PendingPayableDaoMock::new()
            .return_all_errorless_fingerprints_result(fingerprints.clone());
        let mut pending_payable_scanner = PendingPayableScannerBuilder::new()
            .pending_payable_dao(pending_payable_dao)
            .build();

        let result = pending_payable_scanner.begin_scan(
            consuming_wallet,
            now,
            None,
            &Logger::new(test_name),
        );

        let no_of_pending_payables = fingerprints.len();
        let is_scan_running = pending_payable_scanner.scan_started_at().is_some();
        assert_eq!(is_scan_running, true);
        assert_eq!(
            result,
            Ok(RequestTransactionReceipts {
                pending_payable: fingerprints,
                response_skeleton_opt: None
            })
        );
        TestLogHandler::new().assert_logs_match_in_order(vec![
            &format!("INFO: {test_name}: Scanning for pending payable"),
            &format!(
                "DEBUG: {test_name}: Found {no_of_pending_payables} pending payables to process"
            ),
        ])
    }

    #[test]
    fn pending_payable_scanner_throws_error_in_case_scan_is_already_running() {
        let now = SystemTime::now();
        let consuming_wallet = make_paying_wallet(b"consuming");
        let pending_payable_dao = PendingPayableDaoMock::new()
            .return_all_errorless_fingerprints_result(vec![PendingPayableFingerprint {
                rowid: 1234,
                timestamp: SystemTime::now(),
                hash: make_tx_hash(1),
                attempt: 1,
                amount: 1_000_000,
                process_error: None,
            }]);
        let mut subject = PendingPayableScannerBuilder::new()
            .pending_payable_dao(pending_payable_dao)
            .build();
        let logger = Logger::new("test");
        let _ = subject.begin_scan(consuming_wallet.clone(), now, None, &logger);

        let result = subject.begin_scan(consuming_wallet, SystemTime::now(), None, &logger);

        let is_scan_running = subject.scan_started_at().is_some();
        assert_eq!(is_scan_running, true);
        assert_eq!(result, Err(BeginScanError::ScanAlreadyRunning(now)));
    }

    #[test]
    fn pending_payable_scanner_throws_an_error_when_no_fingerprint_is_found() {
        let now = SystemTime::now();
        let consuming_wallet = make_paying_wallet(b"consuming_wallet");
        let pending_payable_dao =
            PendingPayableDaoMock::new().return_all_errorless_fingerprints_result(vec![]);
        let mut pending_payable_scanner = PendingPayableScannerBuilder::new()
            .pending_payable_dao(pending_payable_dao)
            .build();

        let result =
            pending_payable_scanner.begin_scan(consuming_wallet, now, None, &Logger::new("test"));

        let is_scan_running = pending_payable_scanner.scan_started_at().is_some();
        assert_eq!(result, Err(BeginScanError::NothingToProcess));
        assert_eq!(is_scan_running, false);
    }

    fn assert_interpreting_none_status_for_pending_payable(
        test_name: &str,
        when_pending_too_long_sec: u64,
        pending_payable_age_sec: u64,
        rowid: u64,
        hash: H256,
    ) -> PendingPayableScanReport {
        init_test_logging();
        let when_sent = SystemTime::now().sub(Duration::from_secs(pending_payable_age_sec));
        let fingerprint = PendingPayableFingerprint {
            rowid,
            timestamp: when_sent,
            hash,
            attempt: 1,
            amount: 123,
            process_error: None,
        };
        let logger = Logger::new(test_name);
        let scan_report = PendingPayableScanReport::default();

        handle_none_status(scan_report, fingerprint, when_pending_too_long_sec, &logger)
    }

    fn assert_log_msg_and_elapsed_time_in_log_makes_sense(
        expected_msg: &str,
        elapsed_after: u64,
        capture_regex: &str,
    ) {
        let log_handler = TestLogHandler::default();
        let log_idx = log_handler.exists_log_matching(expected_msg);
        let log = log_handler.get_log_at(log_idx);
        let capture = captures_for_regex_time_in_sec(&log, capture_regex);
        assert!(capture <= elapsed_after)
    }

    fn captures_for_regex_time_in_sec(stack: &str, capture_regex: &str) -> u64 {
        let capture_regex = Regex::new(capture_regex).unwrap();
        let time_str = capture_regex
            .captures(stack)
            .unwrap()
            .get(1)
            .unwrap()
            .as_str();
        time_str.parse().unwrap()
    }

    fn elapsed_since_secs_back(sec: u64) -> u64 {
        SystemTime::now()
            .sub(Duration::from_secs(sec))
            .elapsed()
            .unwrap()
            .as_secs()
    }

    #[test]
    fn interpret_transaction_receipt_when_transaction_status_is_none_and_outside_waiting_interval()
    {
        let test_name = "interpret_transaction_receipt_when_transaction_status_is_none_and_outside_waiting_interval";
        let hash = make_tx_hash(0x237);
        let rowid = 466;

        let result = assert_interpreting_none_status_for_pending_payable(
            test_name,
            DEFAULT_PENDING_TOO_LONG_SEC,
            DEFAULT_PENDING_TOO_LONG_SEC + 1,
            rowid,
            hash,
        );

        let elapsed_after = elapsed_since_secs_back(DEFAULT_PENDING_TOO_LONG_SEC + 1);
        assert_eq!(
            result,
            PendingPayableScanReport {
                still_pending: vec![],
                failures: vec![PendingPayableId::new(rowid, hash)],
                confirmed: vec![]
            }
        );
        let capture_regex = "(\\d+){2}sec";
        assert_log_msg_and_elapsed_time_in_log_makes_sense(&format!(
            "ERROR: {}: Pending transaction 0x00000000000000000000000000000000000000\
            00000000000000000000000237 has exceeded the maximum pending time \\({}sec\\) with the age \
            \\d+sec and the confirmation process is going to be aborted now at the final attempt 1; manual \
            resolution is required from the user to complete the transaction"
            , test_name, DEFAULT_PENDING_TOO_LONG_SEC, ), elapsed_after, capture_regex)
    }

    #[test]
    fn interpret_transaction_receipt_when_transaction_status_is_none_and_within_waiting_interval() {
        let test_name = "interpret_transaction_receipt_when_transaction_status_is_none_and_within_waiting_interval";
        let hash = make_tx_hash(0x7b);
        let rowid = 333;
        let pending_payable_age = DEFAULT_PENDING_TOO_LONG_SEC - 1;

        let result = assert_interpreting_none_status_for_pending_payable(
            test_name,
            DEFAULT_PENDING_TOO_LONG_SEC,
            pending_payable_age,
            rowid,
            hash,
        );

        let elapsed_after_ms = elapsed_since_secs_back(pending_payable_age) * 1000;
        assert_eq!(
            result,
            PendingPayableScanReport {
                still_pending: vec![PendingPayableId::new(rowid, hash)],
                failures: vec![],
                confirmed: vec![]
            }
        );
        let capture_regex = r#"\s(\d+)ms"#;
        assert_log_msg_and_elapsed_time_in_log_makes_sense(&format!(
            "INFO: {test_name}: Pending transaction 0x0000000000000000000000000000000000000000000000000\
            00000000000007b couldn't be confirmed at attempt 1 at \\d+ms after its sending"), elapsed_after_ms, capture_regex);
    }

    #[test]
    fn interpret_transaction_receipt_when_transaction_status_is_none_and_time_equals_the_limit() {
        let test_name = "interpret_transaction_receipt_when_transaction_status_is_none_and_time_equals_the_limit";
        let hash = make_tx_hash(0x237);
        let rowid = 466;
        let pending_payable_age = DEFAULT_PENDING_TOO_LONG_SEC;

        let result = assert_interpreting_none_status_for_pending_payable(
            test_name,
            DEFAULT_PENDING_TOO_LONG_SEC,
            pending_payable_age,
            rowid,
            hash,
        );

        let elapsed_after_ms = elapsed_since_secs_back(pending_payable_age) * 1000;
        assert_eq!(
            result,
            PendingPayableScanReport {
                still_pending: vec![PendingPayableId::new(rowid, hash)],
                failures: vec![],
                confirmed: vec![]
            }
        );
        let capture_regex = r#"\s(\d+)ms"#;
        assert_log_msg_and_elapsed_time_in_log_makes_sense(&format!(
            "INFO: {test_name}: Pending transaction 0x0000000000000000000000000000000000000000000000000\
            000000000000237 couldn't be confirmed at attempt 1 at \\d+ms after its sending",
        ), elapsed_after_ms, capture_regex);
    }

    #[test]
    fn interpret_transaction_receipt_when_transaction_status_is_a_failure() {
        init_test_logging();
        let test_name = "interpret_transaction_receipt_when_transaction_status_is_a_failure";
        let mut tx_receipt = TransactionReceipt::default();
        tx_receipt.status = Some(U64::from(0)); //failure
        let hash = make_tx_hash(0xd7);
        let fingerprint = PendingPayableFingerprint {
            rowid: 777777,
            timestamp: SystemTime::now().sub(Duration::from_millis(150000)),
            hash,
            attempt: 5,
            amount: 2222,
            process_error: None,
        };
        let logger = Logger::new(test_name);
        let scan_report = PendingPayableScanReport::default();

        let result = handle_status_with_failure(scan_report, fingerprint, &logger);

        assert_eq!(
            result,
            PendingPayableScanReport {
                still_pending: vec![],
                failures: vec![PendingPayableId::new(777777, hash,)],
                confirmed: vec![]
            }
        );
        TestLogHandler::new().exists_log_matching(&format!(
            "ERROR: {test_name}: Pending transaction 0x0000000000000000000000000000000000000000\
            0000000000000000000000d7 announced as a failure, interpreting attempt 5 after \
            1500\\d\\dms from the sending"
        ));
    }

    #[test]
    fn handle_pending_txs_with_receipts_handles_none_for_receipt() {
        init_test_logging();
        let test_name = "handle_pending_txs_with_receipts_handles_none_for_receipt";
        let subject = PendingPayableScannerBuilder::new().build();
        let rowid = 455;
        let hash = make_tx_hash(0x913);
        let fingerprint = PendingPayableFingerprint {
            rowid,
            timestamp: SystemTime::now().sub(Duration::from_millis(10000)),
            hash,
            attempt: 3,
            amount: 111,
            process_error: None,
        };
        let msg = ReportTransactionReceipts {
            fingerprints_with_receipts: vec![(
                TransactionReceiptResult::RpcResponse(TxReceipt {
                    transaction_hash: hash,
                    status: TxStatus::Pending,
                }),
                fingerprint.clone(),
            )],
            response_skeleton_opt: None,
        };

        let result = subject.handle_receipts_for_pending_transactions(msg, &Logger::new(test_name));

        assert_eq!(
            result,
            PendingPayableScanReport {
                still_pending: vec![PendingPayableId::new(rowid, hash)],
                failures: vec![],
                confirmed: vec![]
            }
        );
        TestLogHandler::new().exists_log_matching(&format!(
            "DEBUG: {test_name}: Interpreting a receipt for transaction \
            0x0000000000000000000000000000000000000000000000000000000000000913 \
            but none was given; attempt 3, 100\\d\\dms since sending"
        ));
    }

    #[test]
    fn increment_scan_attempts_happy_path() {
        let update_remaining_fingerprints_params_arc = Arc::new(Mutex::new(vec![]));
        let hash_1 = make_tx_hash(444888);
        let rowid_1 = 3456;
        let hash_2 = make_tx_hash(444888);
        let rowid_2 = 3456;
        let pending_payable_dao = PendingPayableDaoMock::default()
            .increment_scan_attempts_params(&update_remaining_fingerprints_params_arc)
            .increment_scan_attempts_result(Ok(()));
        let subject = PendingPayableScannerBuilder::new()
            .pending_payable_dao(pending_payable_dao)
            .build();
        let transaction_id_1 = PendingPayableId::new(rowid_1, hash_1);
        let transaction_id_2 = PendingPayableId::new(rowid_2, hash_2);

        let _ = subject.update_remaining_fingerprints(
            vec![transaction_id_1, transaction_id_2],
            &Logger::new("test"),
        );

        let update_remaining_fingerprints_params =
            update_remaining_fingerprints_params_arc.lock().unwrap();
        assert_eq!(
            *update_remaining_fingerprints_params,
            vec![vec![rowid_1, rowid_2]]
        )
    }

    #[test]
    #[should_panic(
        expected = "Failure on incrementing scan attempts for fingerprints of \
                0x000000000000000000000000000000000000000000000000000000000006c9d8 \
                due to UpdateFailed(\"yeah, bad\")"
    )]
    fn increment_scan_attempts_sad_path() {
        let hash = make_tx_hash(0x6c9d8);
        let rowid = 3456;
        let pending_payable_dao =
            PendingPayableDaoMock::default().increment_scan_attempts_result(Err(
                PendingPayableDaoError::UpdateFailed("yeah, bad".to_string()),
            ));
        let subject = PendingPayableScannerBuilder::new()
            .pending_payable_dao(pending_payable_dao)
            .build();
        let logger = Logger::new("test");
        let transaction_id = PendingPayableId::new(rowid, hash);

        let _ = subject.update_remaining_fingerprints(vec![transaction_id], &logger);
    }

    #[test]
    fn update_remaining_fingerprints_does_nothing_if_no_still_pending_transactions_remain() {
        let subject = PendingPayableScannerBuilder::new().build();

        subject.update_remaining_fingerprints(vec![], &Logger::new("test"))

        //mocked pending payable DAO didn't panic which means we skipped the actual process
    }

    #[test]
    fn cancel_failed_transactions_works() {
        init_test_logging();
        let test_name = "cancel_failed_transactions_works";
        let mark_failures_params_arc = Arc::new(Mutex::new(vec![]));
        let pending_payable_dao = PendingPayableDaoMock::default()
            .mark_failures_params(&mark_failures_params_arc)
            .mark_failures_result(Ok(()));
        let subject = PendingPayableScannerBuilder::new()
            .pending_payable_dao(pending_payable_dao)
            .build();
        let id_1 = PendingPayableId::new(2, make_tx_hash(0x7b));
        let id_2 = PendingPayableId::new(3, make_tx_hash(0x1c8));

        subject.cancel_failed_transactions(vec![id_1, id_2], &Logger::new(test_name));

        let mark_failures_params = mark_failures_params_arc.lock().unwrap();
        assert_eq!(*mark_failures_params, vec![vec![2, 3]]);
        TestLogHandler::new().exists_log_containing(&format!(
            "WARN: {test_name}: Broken transactions 0x000000000000000000000000000000000000000000000000000000000000007b, \
            0x00000000000000000000000000000000000000000000000000000000000001c8 marked as an error. You should take over \
            the care of those to make sure your debts are going to be settled properly. At the moment, there is no automated \
            process fixing that without your assistance",
        ));
    }

    #[test]
    #[should_panic(
        expected = "Unsuccessful attempt for transactions 0x00000000000000000000000000000000000\
        0000000000000000000000000014d, 0x000000000000000000000000000000000000000000000000000000\
        00000001bc to mark fatal error at payable fingerprint due to UpdateFailed(\"no no no\"); \
        database unreliable"
    )]
    fn cancel_failed_transactions_panics_when_it_fails_to_mark_failure() {
        let pending_payable_dao = PendingPayableDaoMock::default().mark_failures_result(Err(
            PendingPayableDaoError::UpdateFailed("no no no".to_string()),
        ));
        let subject = PendingPayableScannerBuilder::new()
            .pending_payable_dao(pending_payable_dao)
            .build();
        let transaction_id_1 = PendingPayableId::new(2, make_tx_hash(333));
        let transaction_id_2 = PendingPayableId::new(3, make_tx_hash(444));
        let transaction_ids = vec![transaction_id_1, transaction_id_2];

        subject.cancel_failed_transactions(transaction_ids, &Logger::new("test"));
    }

    #[test]
    fn cancel_failed_transactions_does_nothing_if_no_tx_failures_detected() {
        let subject = PendingPayableScannerBuilder::new().build();

        subject.cancel_failed_transactions(vec![], &Logger::new("test"))

        //mocked pending payable DAO didn't panic which means we skipped the actual process
    }

    #[test]
    #[should_panic(
        expected = "Unable to delete payable fingerprints 0x000000000000000000000000000000000\
        0000000000000000000000000000315, 0x00000000000000000000000000000000000000000000000000\
        0000000000021a of verified transactions due to RecordDeletion(\"the database \
        is fooling around with us\")"
    )]
    fn confirm_transactions_panics_while_deleting_pending_payable_fingerprint() {
        let payable_dao = PayableDaoMock::new().transactions_confirmed_result(Ok(()));
        let pending_payable_dao = PendingPayableDaoMock::default().delete_fingerprints_result(Err(
            PendingPayableDaoError::RecordDeletion(
                "the database is fooling around with us".to_string(),
            ),
        ));
        let mut subject = PendingPayableScannerBuilder::new()
            .payable_dao(payable_dao)
            .pending_payable_dao(pending_payable_dao)
            .build();
        let mut fingerprint_1 = make_pending_payable_fingerprint();
        fingerprint_1.rowid = 1;
        fingerprint_1.hash = make_tx_hash(0x315);
        let mut fingerprint_2 = make_pending_payable_fingerprint();
        fingerprint_2.rowid = 1;
        fingerprint_2.hash = make_tx_hash(0x21a);

        subject.confirm_transactions(vec![fingerprint_1, fingerprint_2], &Logger::new("test"));
    }

    #[test]
    fn confirm_transactions_does_nothing_if_none_found_on_the_blockchain() {
        let mut subject = PendingPayableScannerBuilder::new().build();

        subject.confirm_transactions(vec![], &Logger::new("test"))

        //mocked payable DAO didn't panic which means we skipped the actual process
    }

    #[test]
    fn confirm_transactions_works() {
        init_test_logging();
        let transactions_confirmed_params_arc = Arc::new(Mutex::new(vec![]));
        let delete_fingerprints_params_arc = Arc::new(Mutex::new(vec![]));
        let payable_dao = PayableDaoMock::default()
            .transactions_confirmed_params(&transactions_confirmed_params_arc)
            .transactions_confirmed_result(Ok(()));
        let pending_payable_dao = PendingPayableDaoMock::default()
            .delete_fingerprints_params(&delete_fingerprints_params_arc)
            .delete_fingerprints_result(Ok(()));
        let mut subject = PendingPayableScannerBuilder::new()
            .payable_dao(payable_dao)
            .pending_payable_dao(pending_payable_dao)
            .build();
        let rowid_1 = 2;
        let rowid_2 = 5;
        let pending_payable_fingerprint_1 = PendingPayableFingerprint {
            rowid: rowid_1,
            timestamp: from_time_t(199_000_000),
            hash: make_tx_hash(0x123),
            attempt: 1,
            amount: 4567,
            process_error: None,
        };
        let pending_payable_fingerprint_2 = PendingPayableFingerprint {
            rowid: rowid_2,
            timestamp: from_time_t(200_000_000),
            hash: make_tx_hash(0x567),
            attempt: 1,
            amount: 5555,
            process_error: None,
        };

        subject.confirm_transactions(
            vec![
                pending_payable_fingerprint_1.clone(),
                pending_payable_fingerprint_2.clone(),
            ],
            &Logger::new("confirm_transactions_works"),
        );

        let confirm_transactions_params = transactions_confirmed_params_arc.lock().unwrap();
        assert_eq!(
            *confirm_transactions_params,
            vec![vec![
                pending_payable_fingerprint_1,
                pending_payable_fingerprint_2
            ]]
        );
        let delete_fingerprints_params = delete_fingerprints_params_arc.lock().unwrap();
        assert_eq!(*delete_fingerprints_params, vec![vec![rowid_1, rowid_2]]);
        let log_handler = TestLogHandler::new();
        log_handler.exists_log_containing(
            "DEBUG: confirm_transactions_works: \
         Confirmation of transactions \
         0x0000000000000000000000000000000000000000000000000000000000000123, \
         0x0000000000000000000000000000000000000000000000000000000000000567; \
         record for total paid payable was modified",
        );
        log_handler.exists_log_containing(
            "INFO: confirm_transactions_works: \
         Transactions \
         0x0000000000000000000000000000000000000000000000000000000000000123, \
         0x0000000000000000000000000000000000000000000000000000000000000567 \
         completed their confirmation process succeeding",
        );
    }

    #[test]
    #[should_panic(
        expected = "Unable to cast confirmed pending payables 0x0000000000000000000000000000000000000000000\
    000000000000000000315 into adjustment in the corresponding payable records due to RusqliteError\
    (\"record change not successful\")"
    )]
    fn confirm_transactions_panics_on_unchecking_payable_table() {
        let hash = make_tx_hash(0x315);
        let rowid = 3;
        let payable_dao = PayableDaoMock::new().transactions_confirmed_result(Err(
            PayableDaoError::RusqliteError("record change not successful".to_string()),
        ));
        let mut subject = PendingPayableScannerBuilder::new()
            .payable_dao(payable_dao)
            .build();
        let mut fingerprint = make_pending_payable_fingerprint();
        fingerprint.rowid = rowid;
        fingerprint.hash = hash;

        subject.confirm_transactions(vec![fingerprint], &Logger::new("test"));
    }

    #[test]
    fn total_paid_payable_rises_with_each_bill_paid() {
        let test_name = "total_paid_payable_rises_with_each_bill_paid";
        let fingerprint_1 = PendingPayableFingerprint {
            rowid: 5,
            timestamp: from_time_t(189_999_888),
            hash: make_tx_hash(56789),
            attempt: 1,
            amount: 5478,
            process_error: None,
        };
        let fingerprint_2 = PendingPayableFingerprint {
            rowid: 6,
            timestamp: from_time_t(200_000_011),
            hash: make_tx_hash(33333),
            attempt: 1,
            amount: 6543,
            process_error: None,
        };
        let payable_dao = PayableDaoMock::default().transactions_confirmed_result(Ok(()));
        let pending_payable_dao =
            PendingPayableDaoMock::default().delete_fingerprints_result(Ok(()));
        let mut subject = PendingPayableScannerBuilder::new()
            .payable_dao(payable_dao)
            .pending_payable_dao(pending_payable_dao)
            .build();
        let mut financial_statistics = subject.financial_statistics.borrow().clone();
        financial_statistics.total_paid_payable_wei += 1111;
        subject.financial_statistics.replace(financial_statistics);

        subject.confirm_transactions(
            vec![fingerprint_1.clone(), fingerprint_2.clone()],
            &Logger::new(test_name),
        );

        let total_paid_payable = subject.financial_statistics.borrow().total_paid_payable_wei;
        assert_eq!(total_paid_payable, 1111 + 5478 + 6543);
    }

    #[test]
    fn pending_payable_scanner_handles_report_transaction_receipts_message() {
        init_test_logging();
        let test_name = "pending_payable_scanner_handles_report_transaction_receipts_message";
        let transactions_confirmed_params_arc = Arc::new(Mutex::new(vec![]));
        let payable_dao = PayableDaoMock::new()
            .transactions_confirmed_params(&transactions_confirmed_params_arc)
            .transactions_confirmed_result(Ok(()));
        let pending_payable_dao = PendingPayableDaoMock::new().delete_fingerprints_result(Ok(()));
        let mut subject = PendingPayableScannerBuilder::new()
            .payable_dao(payable_dao)
            .pending_payable_dao(pending_payable_dao)
            .build();
        let transaction_hash_1 = make_tx_hash(4545);
        let transaction_receipt_1 = TxReceipt {
            transaction_hash: transaction_hash_1,
            status: TxStatus::Succeeded(TransactionBlock {
                block_hash: Default::default(),
                block_number: U64::from(1234),
            }),
        };
        let fingerprint_1 = PendingPayableFingerprint {
            rowid: 5,
            timestamp: from_time_t(200_000_000),
            hash: transaction_hash_1,
            attempt: 2,
            amount: 444,
            process_error: None,
        };
        let transaction_hash_2 = make_tx_hash(1234);
        let transaction_receipt_2 = TxReceipt {
            transaction_hash: transaction_hash_2,
            status: TxStatus::Succeeded(TransactionBlock {
                block_hash: Default::default(),
                block_number: U64::from(2345),
            }),
        };
        let fingerprint_2 = PendingPayableFingerprint {
            rowid: 10,
            timestamp: from_time_t(199_780_000),
            hash: transaction_hash_2,
            attempt: 15,
            amount: 1212,
            process_error: None,
        };
        let msg = ReportTransactionReceipts {
            fingerprints_with_receipts: vec![
                (
                    TransactionReceiptResult::RpcResponse(transaction_receipt_1),
                    fingerprint_1.clone(),
                ),
                (
                    TransactionReceiptResult::RpcResponse(transaction_receipt_2),
                    fingerprint_2.clone(),
                ),
            ],
            response_skeleton_opt: None,
        };
        subject.mark_as_started(SystemTime::now());

        let message_opt = subject.finish_scan(msg, &Logger::new(test_name));

        let transactions_confirmed_params = transactions_confirmed_params_arc.lock().unwrap();
        assert_eq!(message_opt, None);
        assert_eq!(
            *transactions_confirmed_params,
            vec![vec![fingerprint_1, fingerprint_2]]
        );
        assert_eq!(subject.scan_started_at(), None);
        TestLogHandler::new().assert_logs_match_in_order(vec![
            &format!(
                "INFO: {}: Transactions {:?}, {:?} completed their confirmation process succeeding",
                test_name, transaction_hash_1, transaction_hash_2
            ),
            &format!("INFO: {test_name}: The PendingPayables scan ended in \\d+ms."),
        ]);
    }

    #[test]
    fn pending_payable_scanner_handles_empty_report_transaction_receipts_message() {
        init_test_logging();
        let test_name =
            "pending_payable_scanner_handles_report_transaction_receipts_message_with_empty_vector";
        let mut subject = PendingPayableScannerBuilder::new().build();
        let msg = ReportTransactionReceipts {
            fingerprints_with_receipts: vec![],
            response_skeleton_opt: None,
        };
        subject.mark_as_started(SystemTime::now());

        let message_opt = subject.finish_scan(msg, &Logger::new(test_name));

        let is_scan_running = subject.scan_started_at().is_some();
        assert_eq!(message_opt, None);
        assert_eq!(is_scan_running, false);
        let tlh = TestLogHandler::new();
        tlh.exists_log_containing(&format!(
            "DEBUG: {test_name}: No transaction receipts found."
        ));
        tlh.exists_log_matching(&format!(
            "INFO: {test_name}: The PendingPayables scan ended in \\d+ms."
        ));
    }

    #[test]
    fn receivable_scanner_can_initiate_a_scan() {
        init_test_logging();
        let test_name = "receivable_scanner_can_initiate_a_scan";
        let now = SystemTime::now();
        let receivable_dao = ReceivableDaoMock::new()
            .new_delinquencies_result(vec![])
            .paid_delinquencies_result(vec![]);
        let earning_wallet = make_wallet("earning");
        let mut receivable_scanner = ReceivableScannerBuilder::new()
            .receivable_dao(receivable_dao)
            .build();

        let result = receivable_scanner.begin_scan(
            earning_wallet.clone(),
            now,
            None,
            &Logger::new(test_name),
        );

        let is_scan_running = receivable_scanner.scan_started_at().is_some();
        assert_eq!(is_scan_running, true);
        assert_eq!(
            result,
            Ok(RetrieveTransactions {
                recipient: earning_wallet.clone(),
                response_skeleton_opt: None
            })
        );
        TestLogHandler::new().exists_log_containing(&format!(
            "INFO: {test_name}: Scanning for receivables to {earning_wallet}"
        ));
    }

    #[test]
    fn receivable_scanner_throws_error_in_case_scan_is_already_running() {
        let now = SystemTime::now();
        let receivable_dao = ReceivableDaoMock::new()
            .new_delinquencies_result(vec![])
            .paid_delinquencies_result(vec![]);
        let earning_wallet = make_wallet("earning");
        let mut receivable_scanner = ReceivableScannerBuilder::new()
            .receivable_dao(receivable_dao)
            .build();
        let _ =
            receivable_scanner.begin_scan(earning_wallet.clone(), now, None, &Logger::new("test"));

        let result = receivable_scanner.begin_scan(
            earning_wallet,
            SystemTime::now(),
            None,
            &Logger::new("test"),
        );

        let is_scan_running = receivable_scanner.scan_started_at().is_some();
        assert_eq!(is_scan_running, true);
        assert_eq!(result, Err(BeginScanError::ScanAlreadyRunning(now)));
    }

    #[test]
    fn receivable_scanner_scans_for_delinquencies() {
        init_test_logging();
        let newly_banned_1 = make_receivable_account(1234, true);
        let newly_banned_2 = make_receivable_account(2345, true);
        let newly_unbanned_1 = make_receivable_account(3456, false);
        let newly_unbanned_2 = make_receivable_account(4567, false);
        let new_delinquencies_parameters_arc = Arc::new(Mutex::new(vec![]));
        let paid_delinquencies_parameters_arc = Arc::new(Mutex::new(vec![]));
        let receivable_dao = ReceivableDaoMock::new()
            .new_delinquencies_parameters(&new_delinquencies_parameters_arc)
            .new_delinquencies_result(vec![newly_banned_1.clone(), newly_banned_2.clone()])
            .paid_delinquencies_parameters(&paid_delinquencies_parameters_arc)
            .paid_delinquencies_result(vec![newly_unbanned_1.clone(), newly_unbanned_2.clone()]);
        let ban_parameters_arc = Arc::new(Mutex::new(vec![]));
        let unban_parameters_arc = Arc::new(Mutex::new(vec![]));
        let payment_thresholds = make_custom_payment_thresholds();
        let earning_wallet = make_wallet("earning");
        let banned_dao = BannedDaoMock::new()
            .ban_list_result(vec![])
            .ban_parameters(&ban_parameters_arc)
            .unban_parameters(&unban_parameters_arc);
        let mut receivable_scanner = ReceivableScannerBuilder::new()
            .receivable_dao(receivable_dao)
            .banned_dao(banned_dao)
            .payment_thresholds(payment_thresholds)
            .build();
        let logger = Logger::new("DELINQUENCY_TEST");
        let now = SystemTime::now();

        let result = receivable_scanner.begin_scan(earning_wallet.clone(), now, None, &logger);

        assert_eq!(
            result,
            Ok(RetrieveTransactions {
                recipient: earning_wallet,
                response_skeleton_opt: None
            })
        );
        let new_delinquencies_parameters = new_delinquencies_parameters_arc.lock().unwrap();
        assert_eq!(new_delinquencies_parameters.len(), 1);
        let (timestamp_actual, payment_thresholds_actual) = new_delinquencies_parameters[0];
        assert_eq!(timestamp_actual, now);
        assert_eq!(payment_thresholds_actual, payment_thresholds);
        let paid_delinquencies_parameters = paid_delinquencies_parameters_arc.lock().unwrap();
        assert_eq!(paid_delinquencies_parameters.len(), 1);
        assert_eq!(payment_thresholds, paid_delinquencies_parameters[0]);
        let ban_parameters = ban_parameters_arc.lock().unwrap();
        assert!(ban_parameters.contains(&newly_banned_1.wallet));
        assert!(ban_parameters.contains(&newly_banned_2.wallet));
        assert_eq!(2, ban_parameters.len());
        let unban_parameters = unban_parameters_arc.lock().unwrap();
        assert!(unban_parameters.contains(&newly_unbanned_1.wallet));
        assert!(unban_parameters.contains(&newly_unbanned_2.wallet));
        assert_eq!(2, unban_parameters.len());
        let tlh = TestLogHandler::new();
        tlh.exists_log_matching(
            "INFO: DELINQUENCY_TEST: Wallet 0x00000000000000000077616c6c65743132333464 \
            \\(balance: 1,234 gwei, age: \\d+ sec\\) banned for delinquency",
        );
        tlh.exists_log_matching(
            "INFO: DELINQUENCY_TEST: Wallet 0x00000000000000000077616c6c65743233343564 \
            \\(balance: 2,345 gwei, age: \\d+ sec\\) banned for delinquency",
        );
        tlh.exists_log_matching(
            "INFO: DELINQUENCY_TEST: Wallet 0x00000000000000000077616c6c6574333435366e \
            \\(balance: 3,456 gwei, age: \\d+ sec\\) is no longer delinquent: unbanned",
        );
        tlh.exists_log_matching(
            "INFO: DELINQUENCY_TEST: Wallet 0x00000000000000000077616c6c6574343536376e \
            \\(balance: 4,567 gwei, age: \\d+ sec\\) is no longer delinquent: unbanned",
        );
    }

    #[test]
    fn receivable_scanner_handles_no_new_payments_found() {
        init_test_logging();
        let test_name = "receivable_scanner_handles_no_new_payments_found";
        let set_start_block_params_arc = Arc::new(Mutex::new(vec![]));
        let new_start_block = 4321;
        let persistent_config = PersistentConfigurationMock::new()
            .start_block_result(Ok(None))
            .set_start_block_params(&set_start_block_params_arc)
            .set_start_block_result(Ok(()));
        let mut subject = ReceivableScannerBuilder::new()
            .persistent_configuration(persistent_config)
            .build();
        let msg = ReceivedPayments {
            timestamp: SystemTime::now(),
            new_start_block,
            response_skeleton_opt: None,
            transactions: vec![],
        };

        let message_opt = subject.finish_scan(msg, &Logger::new(test_name));

        assert_eq!(message_opt, None);
        let set_start_block_params = set_start_block_params_arc.lock().unwrap();
        assert_eq!(*set_start_block_params, vec![Some(4321)]);
        TestLogHandler::new().exists_log_containing(&format!(
            "INFO: {test_name}: No newly received payments were detected during the scanning process."
        ));
    }

    #[test]
    #[should_panic(expected = "Attempt to set new start block to 6709 failed due to: \
    UninterpretableValue(\"Illiterate database manager\")")]
    fn no_transactions_received_but_start_block_setting_fails() {
        init_test_logging();
        let test_name = "no_transactions_received_but_start_block_setting_fails";
        let now = SystemTime::now();
        let set_start_block_params_arc = Arc::new(Mutex::new(vec![]));
<<<<<<< HEAD
=======
        let new_start_block = 6709u64;
>>>>>>> 051c0cd9
        let persistent_config = PersistentConfigurationMock::new()
            .start_block_result(Ok(None))
            .set_start_block_params(&set_start_block_params_arc)
            .set_start_block_result(Err(PersistentConfigError::UninterpretableValue(
                "Illiterate database manager".to_string(),
            )));
        let mut subject = ReceivableScannerBuilder::new()
            .persistent_configuration(persistent_config)
            .build();
        let msg = ReceivedPayments {
            timestamp: now,
<<<<<<< HEAD
            new_start_block: 6709,
=======
            payments: vec![],
            new_start_block,
>>>>>>> 051c0cd9
            response_skeleton_opt: None,
            transactions: vec![],
        };

        // Not necessary, rather for preciseness
        subject.mark_as_started(SystemTime::now());

        subject.finish_scan(msg, &Logger::new(test_name));
    }

    #[test]
    fn receivable_scanner_handles_received_payments_message() {
        init_test_logging();
        let test_name = "receivable_scanner_handles_received_payments_message";
        let now = SystemTime::now();
        let more_money_received_params_arc = Arc::new(Mutex::new(vec![]));
        let set_start_block_from_txn_params_arc = Arc::new(Mutex::new(vec![]));
        let commit_params_arc = Arc::new(Mutex::new(vec![]));
        let transaction_id = ArbitraryIdStamp::new();
        let txn_inner_builder = TransactionInnerWrapperMockBuilder::default()
            .commit_params(&commit_params_arc)
            .commit_result(Ok(()))
            .set_arbitrary_id_stamp(transaction_id);
        let transaction = TransactionSafeWrapper::new_with_builder(txn_inner_builder);
        let persistent_config = PersistentConfigurationMock::new()
            .start_block_result(Ok(None))
            .set_start_block_from_txn_params(&set_start_block_from_txn_params_arc)
            .set_start_block_from_txn_result(Ok(()));
        let receivable_dao = ReceivableDaoMock::new()
            .more_money_received_params(&more_money_received_params_arc)
            .more_money_received_result(transaction);
        let mut subject = ReceivableScannerBuilder::new()
            .receivable_dao(receivable_dao)
            .persistent_configuration(persistent_config)
            .build();
        let mut financial_statistics = subject.financial_statistics.borrow().clone();
        financial_statistics.total_paid_receivable_wei += 2_222_123_123;
        subject.financial_statistics.replace(financial_statistics);
        let receivables = vec![
            BlockchainTransaction {
                block_number: 4578910,
                from: make_wallet("wallet_1"),
                wei_amount: 45_780,
            },
            BlockchainTransaction {
                block_number: 4569898,
                from: make_wallet("wallet_2"),
                wei_amount: 3_333_345,
            },
        ];
        let msg = ReceivedPayments {
            timestamp: now,
            new_start_block: 7890123,
            response_skeleton_opt: None,
            transactions: receivables.clone(),
        };
        subject.mark_as_started(SystemTime::now());

        let message_opt = subject.finish_scan(msg, &Logger::new(test_name));

        let total_paid_receivable = subject
            .financial_statistics
            .borrow()
            .total_paid_receivable_wei;
        assert_eq!(message_opt, None);
        assert_eq!(subject.scan_started_at(), None);
        assert_eq!(total_paid_receivable, 2_222_123_123 + 45_780 + 3_333_345);
        let more_money_received_params = more_money_received_params_arc.lock().unwrap();
        assert_eq!(*more_money_received_params, vec![(now, receivables)]);
        let set_by_guest_transaction_params = set_start_block_from_txn_params_arc.lock().unwrap();
        assert_eq!(
            *set_by_guest_transaction_params,
            vec![(Some(7890123u64), transaction_id)]
        );
        let commit_params = commit_params_arc.lock().unwrap();
        assert_eq!(*commit_params, vec![()]);
        TestLogHandler::new().exists_log_matching(
            "INFO: receivable_scanner_handles_received_payments_message: The Receivables scan ended in \\d+ms.",
        );
    }

    #[test]
    #[should_panic(expected = "Attempt to set new start block to 7890123 failed due to: \
    DatabaseError(\"Fatigue\")")]
    fn received_transactions_processed_but_start_block_setting_fails() {
        init_test_logging();
        let test_name = "received_transactions_processed_but_start_block_setting_fails";
        let now = SystemTime::now();
        let txn_inner_builder = TransactionInnerWrapperMockBuilder::default();
        let transaction = TransactionSafeWrapper::new_with_builder(txn_inner_builder);
        let persistent_config = PersistentConfigurationMock::new()
            .start_block_result(Ok(None))
            .set_start_block_from_txn_result(Err(PersistentConfigError::DatabaseError(
                "Fatigue".to_string(),
            )));
        let receivable_dao = ReceivableDaoMock::new().more_money_received_result(transaction);
        let mut subject = ReceivableScannerBuilder::new()
            .receivable_dao(receivable_dao)
            .persistent_configuration(persistent_config)
            .build();
        let receivables = vec![BlockchainTransaction {
            block_number: 4578910,
            from: make_wallet("abc"),
            wei_amount: 45_780,
        }];
        let msg = ReceivedPayments {
            timestamp: now,
            new_start_block: 7890123,
            response_skeleton_opt: None,
            transactions: receivables,
        };
        // Not necessary, rather for preciseness
        subject.mark_as_started(SystemTime::now());

        subject.finish_scan(msg, &Logger::new(test_name));
    }

    #[test]
    #[should_panic(
        expected = "Commit of received transactions failed: SqliteFailure(Error { code: \
    InternalMalfunction, extended_code: 0 }, Some(\"blah\"))"
    )]
    fn transaction_for_balance_start_block_updates_fails_on_its_commit() {
        init_test_logging();
        let test_name = "transaction_for_balance_start_block_updates_fails_on_its_commit";
        let now = SystemTime::now();
        let commit_err = Err(rusqlite::Error::SqliteFailure(
            ffi::Error {
                code: ErrorCode::InternalMalfunction,
                extended_code: 0,
            },
            Some("blah".to_string()),
        ));
        let txn_inner_builder =
            TransactionInnerWrapperMockBuilder::default().commit_result(commit_err);
        let transaction = TransactionSafeWrapper::new_with_builder(txn_inner_builder);
        let persistent_config = PersistentConfigurationMock::new()
            .start_block_result(Ok(None))
            .set_start_block_from_txn_result(Ok(()));
        let receivable_dao = ReceivableDaoMock::new().more_money_received_result(transaction);
        let mut subject = ReceivableScannerBuilder::new()
            .receivable_dao(receivable_dao)
            .persistent_configuration(persistent_config)
            .build();
        let receivables = vec![BlockchainTransaction {
            block_number: 4578910,
            from: make_wallet("abc"),
            wei_amount: 45_780,
        }];
        let msg = ReceivedPayments {
            timestamp: now,
            new_start_block: 0,
            response_skeleton_opt: None,
            transactions: receivables,
        };
        // Not necessary, rather for preciseness
        subject.mark_as_started(SystemTime::now());

        subject.finish_scan(msg, &Logger::new(test_name));
    }

    #[test]
    fn signal_scanner_completion_and_log_if_timestamp_is_correct() {
        init_test_logging();
        let test_name = "signal_scanner_completion_and_log_if_timestamp_is_correct";
        let logger = Logger::new(test_name);
        let mut subject = ScannerCommon::new(Rc::new(make_custom_payment_thresholds()));
        let start = from_time_t(1_000_000_000);
        let end = start.checked_add(Duration::from_millis(145)).unwrap();
        subject.initiated_at_opt = Some(start);

        subject.signal_scanner_completion(ScanType::Payables, end, &logger);

        TestLogHandler::new().exists_log_containing(&format!(
            "INFO: {test_name}: The Payables scan ended in 145ms."
        ));
    }

    #[test]
    fn signal_scanner_completion_and_log_if_timestamp_is_not_found() {
        init_test_logging();
        let test_name = "signal_scanner_completion_and_log_if_timestamp_is_not_found";
        let logger = Logger::new(test_name);
        let mut subject = ScannerCommon::new(Rc::new(make_custom_payment_thresholds()));
        subject.initiated_at_opt = None;

        subject.signal_scanner_completion(ScanType::Receivables, SystemTime::now(), &logger);

        TestLogHandler::new().exists_log_containing(&format!(
            "ERROR: {test_name}: Called scan_finished() for Receivables scanner but timestamp was not found"
        ));
    }

    fn assert_elapsed_time_in_mark_as_ended<S: Message, T: Message>(
        subject: &mut dyn Scanner<S, T>,
        scanner_name: &str,
        test_name: &str,
        logger: &Logger,
        log_handler: &TestLogHandler,
    ) {
        let before = SystemTime::now();
        subject.mark_as_started(before);

        subject.mark_as_ended(&logger);

        let after = SystemTime::now();
        let idx = log_handler.exists_log_containing(&format!(
            "INFO: {}: The {} scan ended in ",
            test_name, scanner_name
        ));
        let our_log_msg = log_handler.get_log_at(idx);
        let captures = Regex::new(r#"scan ended in (\d*)ms"#)
            .unwrap()
            .captures(&our_log_msg)
            .unwrap();
        let millis_str = captures.get(1).unwrap().as_str();
        let actual_millis = millis_str.parse::<u128>().unwrap();
        let max_millis_elapsed = after.duration_since(before).unwrap().as_millis();
        assert!(
            actual_millis <= max_millis_elapsed,
            "We expected the time elapsed ({}) to be equal or shorter to {}",
            actual_millis,
            max_millis_elapsed
        )
    }

    #[test]
    fn mark_as_ended_computes_elapsed_time_properly_in_each_scanner() {
        init_test_logging();
        let test_name = "mark_as_ended_computes_elapsed_time_properly_in_each_scanner";
        let logger = Logger::new(test_name);
        let log_handler = TestLogHandler::new();

        assert_elapsed_time_in_mark_as_ended::<QualifiedPayablesMessage, SentPayables>(
            &mut PayableScannerBuilder::new().build(),
            "Payables",
            test_name,
            &logger,
            &log_handler,
        );
        assert_elapsed_time_in_mark_as_ended::<RequestTransactionReceipts, ReportTransactionReceipts>(
            &mut PendingPayableScannerBuilder::new().build(),
            "PendingPayables",
            test_name,
            &logger,
            &log_handler,
        );
        assert_elapsed_time_in_mark_as_ended::<RetrieveTransactions, ReceivedPayments>(
            &mut ReceivableScannerBuilder::new().build(),
            "Receivables",
            test_name,
            &logger,
            &log_handler,
        );
    }

    #[test]
    fn scan_schedulers_can_be_properly_initialized() {
        let scan_intervals = ScanIntervals {
            payable_scan_interval: Duration::from_secs(240),
            pending_payable_scan_interval: Duration::from_secs(300),
            receivable_scan_interval: Duration::from_secs(360),
        };

        let result = ScanSchedulers::new(scan_intervals);

        assert_eq!(
            result
                .schedulers
                .get(&ScanType::Payables)
                .unwrap()
                .interval(),
            scan_intervals.payable_scan_interval
        );
        assert_eq!(
            result
                .schedulers
                .get(&ScanType::PendingPayables)
                .unwrap()
                .interval(),
            scan_intervals.pending_payable_scan_interval
        );
        assert_eq!(
            result
                .schedulers
                .get(&ScanType::Receivables)
                .unwrap()
                .interval(),
            scan_intervals.receivable_scan_interval
        );
    }
}<|MERGE_RESOLUTION|>--- conflicted
+++ resolved
@@ -813,30 +813,7 @@
     }
 
     fn finish_scan(&mut self, msg: ReceivedPayments, logger: &Logger) -> Option<NodeToUiMessage> {
-<<<<<<< HEAD
         self.handle_new_received_payments(&msg, logger);
-=======
-        if msg.payments.is_empty() {
-            info!(
-                logger,
-                "No newly received payments were detected during the scanning process."
-            );
-
-            match self
-                .persistent_configuration
-                .set_start_block(Some(msg.new_start_block))
-            {
-                Ok(()) => debug!(logger, "Start block updated to {}", msg.new_start_block),
-                Err(e) => panic!(
-                    "Attempt to set new start block to {} failed due to: {:?}",
-                    msg.new_start_block, e
-                ),
-            }
-        } else {
-            self.handle_new_received_payments(&msg, logger)
-        }
-
->>>>>>> 051c0cd9
         self.mark_as_ended(logger);
         msg.response_skeleton_opt
             .map(|response_skeleton| NodeToUiMessage {
@@ -868,7 +845,6 @@
         }
     }
 
-<<<<<<< HEAD
     fn handle_new_received_payments(
         &mut self,
         received_payments_msg: &ReceivedPayments,
@@ -906,25 +882,6 @@
                     new_start_block, e
                 ),
             }
-=======
-    fn handle_new_received_payments(&mut self, msg: &ReceivedPayments, logger: &Logger) {
-        let mut txn = self
-            .receivable_dao
-            .as_mut()
-            .more_money_received(msg.timestamp, &msg.payments);
-
-        let new_start_block = msg.new_start_block;
-        match self
-            .persistent_configuration
-            .set_start_block_from_txn(Some(new_start_block), &mut txn)
-        {
-            Ok(()) => (),
-            Err(e) => panic!(
-                "Attempt to set new start block to {} failed due to: {:?}",
-                new_start_block, e
-            ),
-        }
->>>>>>> 051c0cd9
 
             match txn.commit() {
                 Ok(_) => {
@@ -3107,10 +3064,7 @@
         let test_name = "no_transactions_received_but_start_block_setting_fails";
         let now = SystemTime::now();
         let set_start_block_params_arc = Arc::new(Mutex::new(vec![]));
-<<<<<<< HEAD
-=======
         let new_start_block = 6709u64;
->>>>>>> 051c0cd9
         let persistent_config = PersistentConfigurationMock::new()
             .start_block_result(Ok(None))
             .set_start_block_params(&set_start_block_params_arc)
@@ -3122,12 +3076,7 @@
             .build();
         let msg = ReceivedPayments {
             timestamp: now,
-<<<<<<< HEAD
-            new_start_block: 6709,
-=======
-            payments: vec![],
             new_start_block,
->>>>>>> 051c0cd9
             response_skeleton_opt: None,
             transactions: vec![],
         };
