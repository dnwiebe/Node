// Copyright (c) 2019, MASQ (https://masq.ai) and/or its affiliates. All rights reserved.

pub mod payable_scanner_utils {
    use crate::accountant::db_access_objects::utils::ThresholdUtils;
    use crate::accountant::db_access_objects::payable_dao::{PayableAccount, PayableDaoError};
    use crate::accountant::scanners::scanners_utils::payable_scanner_utils::PayableTransactingErrorEnum::{
        LocallyCausedError, RemotelyCausedErrors,
    };
<<<<<<< HEAD
    use crate::accountant::{comma_joined_stringifiable, SentPayables};
    use crate::masq_lib::utils::ExpectValue;
=======
    use crate::accountant::{comma_joined_stringifiable, ProcessedPayableFallible, SentPayables};
>>>>>>> 25e9a4f3
    use crate::sub_lib::accountant::PaymentThresholds;
    use crate::sub_lib::wallet::Wallet;
    use itertools::Itertools;
    use masq_lib::logger::Logger;
    use std::cmp::Ordering;
    use std::ops::Not;
    use std::time::SystemTime;
    use thousands::Separable;
    use web3::types::H256;
    use crate::accountant::db_access_objects::pending_payable_dao::PendingPayable;
    use crate::blockchain::blockchain_interface::data_structures::errors::PayableTransactionError;
<<<<<<< HEAD
    use crate::blockchain::blockchain_interface::data_structures::{ProcessedPayableFallible, RpcPayableFailure};
    pub type VecOfRowidOptAndHash = Vec<(Option<u64>, H256)>;
=======
    use crate::blockchain::blockchain_interface::data_structures::{RpcPayablesFailure};
>>>>>>> 25e9a4f3

    #[derive(Debug, PartialEq, Eq)]
    pub enum PayableTransactingErrorEnum {
        LocallyCausedError(PayableTransactionError),
        RemotelyCausedErrors(Vec<H256>),
    }

    //debugging purposes only
    pub fn investigate_debt_extremes(
        timestamp: SystemTime,
        all_non_pending_payables: &[PayableAccount],
    ) -> String {
        #[derive(Clone, Copy, Default)]
        struct PayableInfo {
            balance_wei: u128,
            age: u64,
        }
        fn bigger(payable_1: PayableInfo, payable_2: PayableInfo) -> PayableInfo {
            match payable_1.balance_wei.cmp(&payable_2.balance_wei) {
                Ordering::Greater => payable_1,
                Ordering::Less => payable_2,
                Ordering::Equal => {
                    if payable_1.age == payable_2.age {
                        payable_1
                    } else {
                        older(payable_1, payable_2)
                    }
                }
            }
        }
        fn older(payable_1: PayableInfo, payable_2: PayableInfo) -> PayableInfo {
            match payable_1.age.cmp(&payable_2.age) {
                Ordering::Greater => payable_1,
                Ordering::Less => payable_2,
                Ordering::Equal => {
                    if payable_1.balance_wei == payable_2.balance_wei {
                        payable_1
                    } else {
                        bigger(payable_1, payable_2)
                    }
                }
            }
        }

        if all_non_pending_payables.is_empty() {
            return "Payable scan found no debts".to_string();
        }
        let (biggest, oldest) = all_non_pending_payables
            .iter()
            .map(|payable| PayableInfo {
                balance_wei: payable.balance_wei,
                age: timestamp
                    .duration_since(payable.last_paid_timestamp)
                    .expect("Payable time is corrupt")
                    .as_secs(),
            })
            .fold(
                Default::default(),
                |(so_far_biggest, so_far_oldest): (PayableInfo, PayableInfo), payable| {
                    (
                        bigger(so_far_biggest, payable),
                        older(so_far_oldest, payable),
                    )
                },
            );
        format!("Payable scan found {} debts; the biggest is {} owed for {}sec, the oldest is {} owed for {}sec",
                all_non_pending_payables.len(), biggest.balance_wei, biggest.age,
                oldest.balance_wei, oldest.age)
    }

    pub fn separate_errors<'a, 'b>(
        sent_payables: &'a SentPayables,
        logger: &'b Logger,
    ) -> (Vec<&'a PendingPayable>, Option<PayableTransactingErrorEnum>) {
        match &sent_payables.payment_procedure_result {
            Ok(individual_batch_responses) => {
                if individual_batch_responses.is_empty() {
                    panic!("Broken code: An empty vector of processed payments claiming to be an Ok value")
                }
                let (oks, err_hashes_opt) =
                    separate_rpc_results(individual_batch_responses, logger);
                let remote_errs_opt = err_hashes_opt.map(RemotelyCausedErrors);
                (oks, remote_errs_opt)
            }
            Err(e) => {
                warning!(
                    logger,
                    "Any persisted data from failed process will be deleted. Caused by: {}",
                    e
                );

                (vec![], Some(LocallyCausedError(e.clone())))
            }
        }
    }

    fn separate_rpc_results<'a, 'b>(
        batch_request_responses: &'a [ProcessedPayableFallible],
        logger: &'b Logger,
    ) -> (Vec<&'a PendingPayable>, Option<Vec<H256>>) {
        //TODO maybe we can return not tuple but struct with remote_errors_opt member
        let (oks, errs) = batch_request_responses
            .iter()
            .fold((vec![], vec![]), |acc, rpc_result| {
                fold_guts(acc, rpc_result, logger)
            });

        let errs_opt = if !errs.is_empty() { Some(errs) } else { None };

        (oks, errs_opt)
    }

    fn add_pending_payable<'a>(
        (mut oks, errs): (Vec<&'a PendingPayable>, Vec<H256>),
        pending_payable: &'a PendingPayable,
    ) -> SeparateTxsByResult<'a> {
        oks.push(pending_payable);
        (oks, errs)
    }

    fn add_rpc_failure((oks, mut errs): SeparateTxsByResult, hash: H256) -> SeparateTxsByResult {
        errs.push(hash);
        (oks, errs)
    }

    type SeparateTxsByResult<'a> = (Vec<&'a PendingPayable>, Vec<H256>);

    fn fold_guts<'a, 'b>(
        acc: SeparateTxsByResult<'a>,
        rpc_result: &'a ProcessedPayableFallible,
        logger: &'b Logger,
    ) -> SeparateTxsByResult<'a> {
        match rpc_result {
            ProcessedPayableFallible::Correct(pending_payable) => {
                add_pending_payable(acc, pending_payable)
            }
            ProcessedPayableFallible::Failed(RpcPayableFailure {
                rpc_error,
                recipient_wallet,
                hash,
            }) => {
                warning!(logger, "Remote transaction failure: '{}' for payment to {} and transaction hash {:?}. \
                      Please check your blockchain service URL configuration.", rpc_error, recipient_wallet, hash
                );
                add_rpc_failure(acc, *hash)
            }
        }
    }

    pub fn payables_debug_summary(qualified_accounts: &[(PayableAccount, u128)], logger: &Logger) {
        if qualified_accounts.is_empty() {
            return;
        }
        debug!(logger, "Paying qualified debts:\n{}", {
            let now = SystemTime::now();
            qualified_accounts
                .iter()
                .map(|(payable, threshold_point)| {
                    let p_age = now
                        .duration_since(payable.last_paid_timestamp)
                        .expect("Payable time is corrupt");
                    format!(
                        "{} wei owed for {} sec exceeds threshold: {} wei; creditor: {}",
                        payable.balance_wei.separate_with_commas(),
                        p_age.as_secs(),
                        threshold_point.separate_with_commas(),
                        payable.wallet
                    )
                })
                .join("\n")
        })
    }

    pub fn debugging_summary_after_error_separation(
        oks: &[&PendingPayable],
        errs_opt: &Option<PayableTransactingErrorEnum>,
    ) -> String {
        format!(
            "Got {} properly sent payables of {} attempts",
            oks.len(),
            count_total_errors(errs_opt)
                .map(|err_count| (err_count + oks.len()).to_string())
                .unwrap_or_else(|| "an unknown number of".to_string())
        )
    }

    pub(super) fn count_total_errors(
        full_set_of_errors: &Option<PayableTransactingErrorEnum>,
    ) -> Option<usize> {
        match full_set_of_errors {
            Some(errors) => match errors {
                LocallyCausedError(blockchain_error) => match blockchain_error {
                    PayableTransactionError::Sending { hashes, .. } => Some(hashes.len()),
                    _ => None,
                },
                RemotelyCausedErrors(hashes) => Some(hashes.len()),
            },
            None => Some(0),
        }
    }

    #[derive(Debug, PartialEq, Eq)]
    pub struct PendingPayableMetadata<'a> {
        pub recipient: &'a Wallet,
        pub hash: H256,
        pub rowid_opt: Option<u64>,
    }

    impl<'a> PendingPayableMetadata<'a> {
        pub fn new(
            recipient: &'a Wallet,
            hash: H256,
            rowid_opt: Option<u64>,
        ) -> PendingPayableMetadata<'a> {
            PendingPayableMetadata {
                recipient,
                hash,
                rowid_opt,
            }
        }
    }

    pub fn mark_pending_payable_fatal_error(
        sent_payments: &[&PendingPayable],
        nonexistent: &[PendingPayableMetadata],
        error: PayableDaoError,
        missing_fingerprints_msg_maker: fn(&[PendingPayableMetadata]) -> String,
        logger: &Logger,
    ) {
        if !nonexistent.is_empty() {
            error!(logger, "{}", missing_fingerprints_msg_maker(nonexistent))
        };
        panic!(
            "Unable to create a mark in the payable table for wallets {} due to {:?}",
            comma_joined_stringifiable(sent_payments, |pending_p| pending_p
                .recipient_wallet
                .to_string()),
            error
        )
    }

    pub fn err_msg_for_failure_with_expected_but_missing_fingerprints(
        nonexistent: Vec<H256>,
        serialize_hashes: fn(&[H256]) -> String,
    ) -> Option<String> {
        nonexistent.is_empty().not().then_some(format!(
            "Ran into failed transactions {} with missing fingerprints. System no longer reliable",
            serialize_hashes(&nonexistent),
        ))
    }

    pub fn separate_rowids_and_hashes(ids_of_payments: Vec<(u64, H256)>) -> (Vec<u64>, Vec<H256>) {
        ids_of_payments.into_iter().unzip()
    }

    pub trait PayableThresholdsGauge {
        fn is_innocent_age(&self, age: u64, limit: u64) -> bool;
        fn is_innocent_balance(&self, balance: u128, limit: u128) -> bool;
        fn calculate_payout_threshold_in_gwei(
            &self,
            payment_thresholds: &PaymentThresholds,
            x: u64,
        ) -> u128;
        as_any_ref_in_trait!();
    }

    #[derive(Default)]
    pub struct PayableThresholdsGaugeReal {}

    impl PayableThresholdsGauge for PayableThresholdsGaugeReal {
        fn is_innocent_age(&self, age: u64, limit: u64) -> bool {
            age <= limit
        }

        fn is_innocent_balance(&self, balance: u128, limit: u128) -> bool {
            balance <= limit
        }

        fn calculate_payout_threshold_in_gwei(
            &self,
            payment_thresholds: &PaymentThresholds,
            debt_age: u64,
        ) -> u128 {
            ThresholdUtils::calculate_finite_debt_limit_by_age(payment_thresholds, debt_age)
        }
        as_any_ref_in_trait_impl!();
    }
}

pub mod pending_payable_scanner_utils {
    use crate::accountant::PendingPayableId;
    use crate::blockchain::blockchain_bridge::PendingPayableFingerprint;
    use masq_lib::logger::Logger;
    use std::time::SystemTime;

    #[derive(Debug, Default, PartialEq, Eq, Clone)]
    pub struct PendingPayableScanReport {
        pub still_pending: Vec<PendingPayableId>,
        pub failures: Vec<PendingPayableId>,
        pub confirmed: Vec<PendingPayableFingerprint>,
    }

    pub fn elapsed_in_ms(timestamp: SystemTime) -> u128 {
        timestamp
            .elapsed()
            .expect("time calculation for elapsed failed")
            .as_millis()
    }

    pub fn handle_none_status(
        mut scan_report: PendingPayableScanReport,
        fingerprint: PendingPayableFingerprint,
        max_pending_interval: u64,
        logger: &Logger,
    ) -> PendingPayableScanReport {
        info!(
            logger,
            "Pending transaction {:?} couldn't be confirmed at attempt \
            {} at {}ms after its sending",
            fingerprint.hash,
            fingerprint.attempt,
            elapsed_in_ms(fingerprint.timestamp)
        );
        let elapsed = fingerprint
            .timestamp
            .elapsed()
            .expect("we should be older now");
        let elapsed = elapsed.as_secs();
        if elapsed > max_pending_interval {
            error!(
                logger,
                "Pending transaction {:?} has exceeded the maximum pending time \
                ({}sec) with the age {}sec and the confirmation process is going to be aborted now \
                at the final attempt {}; manual resolution is required from the \
                user to complete the transaction.",
                fingerprint.hash,
                max_pending_interval,
                elapsed,
                fingerprint.attempt
            );
            scan_report.failures.push(fingerprint.into())
        } else {
            scan_report.still_pending.push(fingerprint.into())
        }
        scan_report
    }

    pub fn handle_status_with_success(
        mut scan_report: PendingPayableScanReport,
        fingerprint: PendingPayableFingerprint,
        logger: &Logger,
    ) -> PendingPayableScanReport {
        info!(
            logger,
            "Transaction {:?} has been added to the blockchain; detected locally at attempt \
            {} at {}ms after its sending",
            fingerprint.hash,
            fingerprint.attempt,
            elapsed_in_ms(fingerprint.timestamp)
        );
        scan_report.confirmed.push(fingerprint);
        scan_report
    }

    pub fn handle_status_with_failure(
        mut scan_report: PendingPayableScanReport,
        fingerprint: PendingPayableFingerprint,
        logger: &Logger,
    ) -> PendingPayableScanReport {
        error!(
            logger,
            "Pending transaction {:?} announced as a failure, interpreting attempt \
            {} after {}ms from the sending",
            fingerprint.hash,
            fingerprint.attempt,
            elapsed_in_ms(fingerprint.timestamp)
        );
        scan_report.failures.push(fingerprint.into());
        scan_report
    }
}

pub mod receivable_scanner_utils {
    use crate::accountant::db_access_objects::receivable_dao::ReceivableAccount;
    use crate::accountant::wei_to_gwei;
    use std::time::{Duration, SystemTime};
    use thousands::Separable;

    pub fn balance_and_age(time: SystemTime, account: &ReceivableAccount) -> (String, Duration) {
        let balance = wei_to_gwei::<i64, i128>(account.balance_wei).separate_with_commas();
        let age = time
            .duration_since(account.last_received_timestamp)
            .unwrap_or_else(|_| Duration::new(0, 0));
        (balance, age)
    }
}

#[cfg(test)]
mod tests {
    use crate::accountant::db_access_objects::utils::{from_time_t, to_time_t};
    use crate::accountant::db_access_objects::payable_dao::{PayableAccount};
    use crate::accountant::db_access_objects::receivable_dao::ReceivableAccount;
    use crate::accountant::scanners::scanners_utils::payable_scanner_utils::PayableTransactingErrorEnum::{
        LocallyCausedError, RemotelyCausedErrors,
    };
    use crate::accountant::scanners::scanners_utils::payable_scanner_utils::{
        count_total_errors, debugging_summary_after_error_separation, investigate_debt_extremes,
        payables_debug_summary, separate_errors, PayableThresholdsGauge,
        PayableThresholdsGaugeReal,
    };
    use crate::accountant::scanners::scanners_utils::receivable_scanner_utils::balance_and_age;
    use crate::accountant::{checked_conversion, gwei_to_wei, SentPayables};
    use crate::blockchain::test_utils::make_tx_hash;
    use crate::sub_lib::accountant::PaymentThresholds;
    use crate::test_utils::make_wallet;
    use masq_lib::constants::WEIS_IN_GWEI;
    use masq_lib::logger::Logger;
    use masq_lib::test_utils::logging::{init_test_logging, TestLogHandler};
    use std::time::SystemTime;
    use crate::accountant::db_access_objects::pending_payable_dao::PendingPayable;
    use crate::blockchain::blockchain_interface::data_structures::errors::{BlockchainError, PayableTransactionError};
    use crate::blockchain::blockchain_interface::data_structures::{ProcessedPayableFallible, RpcPayableFailure};

    #[test]
    fn investigate_debt_extremes_picks_the_most_relevant_records() {
        let now = SystemTime::now();
        let now_t = to_time_t(now);
        let same_amount_significance = 2_000_000;
        let same_age_significance = from_time_t(now_t - 30000);
        let payables = &[
            PayableAccount {
                wallet: make_wallet("wallet0"),
                balance_wei: same_amount_significance,
                last_paid_timestamp: from_time_t(now_t - 5000),
                pending_payable_opt: None,
            },
            //this debt is more significant because beside being high in amount it's also older, so should be prioritized and picked
            PayableAccount {
                wallet: make_wallet("wallet1"),
                balance_wei: same_amount_significance,
                last_paid_timestamp: from_time_t(now_t - 10000),
                pending_payable_opt: None,
            },
            //similarly these two wallets have debts equally old but the second has a bigger balance and should be chosen
            PayableAccount {
                wallet: make_wallet("wallet3"),
                balance_wei: 100,
                last_paid_timestamp: same_age_significance,
                pending_payable_opt: None,
            },
            PayableAccount {
                wallet: make_wallet("wallet2"),
                balance_wei: 330,
                last_paid_timestamp: same_age_significance,
                pending_payable_opt: None,
            },
        ];

        let result = investigate_debt_extremes(now, payables);

        assert_eq!(result, "Payable scan found 4 debts; the biggest is 2000000 owed for 10000sec, the oldest is 330 owed for 30000sec")
    }

    #[test]
    fn balance_and_age_is_calculated_as_expected() {
        let now = SystemTime::now();
        let offset = 1000;
        let receivable_account = ReceivableAccount {
            wallet: make_wallet("wallet0"),
            balance_wei: 10_000_000_000,
            last_received_timestamp: from_time_t(to_time_t(now) - offset),
        };

        let (balance, age) = balance_and_age(now, &receivable_account);

        assert_eq!(balance, "10");
        assert_eq!(age.as_secs(), offset as u64);
    }

    #[test]
    fn separate_errors_works_for_no_errs_just_oks() {
        let correct_payment_1 = PendingPayable {
            recipient_wallet: make_wallet("blah"),
            hash: make_tx_hash(123),
        };
        let correct_payment_2 = PendingPayable {
            recipient_wallet: make_wallet("howgh"),
            hash: make_tx_hash(456),
        };
        let sent_payable = SentPayables {
            payment_procedure_result: Ok(vec![
                ProcessedPayableFallible::Correct(correct_payment_1.clone()),
                ProcessedPayableFallible::Correct(correct_payment_2.clone()),
            ]),
            response_skeleton_opt: None,
        };

        let (oks, errs) = separate_errors(&sent_payable, &Logger::new("test"));

        assert_eq!(oks, vec![&correct_payment_1, &correct_payment_2]);
        assert_eq!(errs, None)
    }

    #[test]
    fn separate_errors_works_for_local_error() {
        init_test_logging();
        let error = PayableTransactionError::Sending {
            msg: "Bad luck".to_string(),
            hashes: vec![make_tx_hash(0x7b)],
        };
        let sent_payable = SentPayables {
            payment_procedure_result: Err(error.clone()),
            response_skeleton_opt: None,
        };

        let (oks, errs) = separate_errors(&sent_payable, &Logger::new("test_logger"));

        assert!(oks.is_empty());
        assert_eq!(errs, Some(LocallyCausedError(error)));
        TestLogHandler::new().exists_log_containing(
            "WARN: test_logger: Any persisted data from \
        failed process will be deleted. Caused by: Sending phase: \"Bad luck\". Signed and hashed \
        transactions: 0x000000000000000000000000000000000000000000000000000000000000007b",
        );
    }

    #[test]
    fn separate_errors_works_for_their_errors() {
        init_test_logging();
        let payable_ok = PendingPayable {
            recipient_wallet: make_wallet("blah"),
            hash: make_tx_hash(123),
        };
        let bad_rpc_call = RpcPayableFailure {
            rpc_error: web3::Error::InvalidResponse("That jackass screwed it up".to_string()),
            recipient_wallet: make_wallet("whooa"),
            hash: make_tx_hash(0x315),
        };
        let sent_payable = SentPayables {
            payment_procedure_result: Ok(vec![
                ProcessedPayableFallible::Correct(payable_ok.clone()),
                ProcessedPayableFallible::Failed(bad_rpc_call.clone()),
            ]),
            response_skeleton_opt: None,
        };

        let (oks, errs) = separate_errors(&sent_payable, &Logger::new("test_logger"));

        assert_eq!(oks, vec![&payable_ok]);
        assert_eq!(errs, Some(RemotelyCausedErrors(vec![make_tx_hash(0x315)])));
        TestLogHandler::new().exists_log_containing("WARN: test_logger: Remote transaction failure: \
        'Got invalid response: That jackass screwed it up' for payment to 0x000000000000000000000000\
        00000077686f6f61 and transaction hash 0x0000000000000000000000000000000000000000000000000000\
        000000000315. Please check your blockchain service URL configuration.");
    }

    #[test]
    fn payables_debug_summary_displays_nothing_for_no_qualified_payments() {
        init_test_logging();
        let logger =
            Logger::new("payables_debug_summary_displays_nothing_for_no_qualified_payments");

        payables_debug_summary(&vec![], &logger);

        TestLogHandler::new().exists_no_log_containing(
            "DEBUG: payables_debug_summary_stays_\
        inert_if_no_qualified_payments: Paying qualified debts:",
        );
    }

    #[test]
    fn payables_debug_summary_prints_pretty_summary() {
        init_test_logging();
        let now = to_time_t(SystemTime::now());
        let payment_thresholds = PaymentThresholds {
            threshold_interval_sec: 2_592_000,
            debt_threshold_gwei: 1_000_000_000,
            payment_grace_period_sec: 86_400,
            maturity_threshold_sec: 86_400,
            permanent_debt_allowed_gwei: 10_000_000,
            unban_below_gwei: 10_000_000,
        };
        let qualified_payables_and_threshold_points = vec![
            (
                PayableAccount {
                    wallet: make_wallet("wallet0"),
                    balance_wei: gwei_to_wei(payment_thresholds.permanent_debt_allowed_gwei + 2000),
                    last_paid_timestamp: from_time_t(
                        now - checked_conversion::<u64, i64>(
                            payment_thresholds.maturity_threshold_sec
                                + payment_thresholds.threshold_interval_sec,
                        ),
                    ),
                    pending_payable_opt: None,
                },
                10_000_000_001_152_000_u128,
            ),
            (
                PayableAccount {
                    wallet: make_wallet("wallet1"),
                    balance_wei: gwei_to_wei(payment_thresholds.debt_threshold_gwei - 1),
                    last_paid_timestamp: from_time_t(
                        now - checked_conversion::<u64, i64>(
                            payment_thresholds.maturity_threshold_sec + 55,
                        ),
                    ),
                    pending_payable_opt: None,
                },
                999_978_993_055_555_580,
            ),
        ];
        let logger = Logger::new("test");

        payables_debug_summary(&qualified_payables_and_threshold_points, &logger);

        TestLogHandler::new().exists_log_containing("Paying qualified debts:\n\
                   10,002,000,000,000,000 wei owed for 2678400 sec exceeds threshold: \
                   10,000,000,001,152,000 wei; creditor: 0x0000000000000000000000000077616c6c657430\n\
                   999,999,999,000,000,000 wei owed for 86455 sec exceeds threshold: \
                   999,978,993,055,555,580 wei; creditor: 0x0000000000000000000000000077616c6c657431");
    }

    #[test]
    fn payout_sloped_segment_in_payment_thresholds_goes_along_proper_line() {
        let payment_thresholds = PaymentThresholds {
            maturity_threshold_sec: 333,
            payment_grace_period_sec: 444,
            permanent_debt_allowed_gwei: 4444,
            debt_threshold_gwei: 8888,
            threshold_interval_sec: 1111111,
            unban_below_gwei: 0,
        };
        let higher_corner_timestamp = payment_thresholds.maturity_threshold_sec;
        let middle_point_timestamp = payment_thresholds.maturity_threshold_sec
            + payment_thresholds.threshold_interval_sec / 2;
        let lower_corner_timestamp =
            payment_thresholds.maturity_threshold_sec + payment_thresholds.threshold_interval_sec;
        let tested_fn = |payment_thresholds: &PaymentThresholds, time| {
            PayableThresholdsGaugeReal {}
                .calculate_payout_threshold_in_gwei(payment_thresholds, time) as i128
        };

        let higher_corner_point = tested_fn(&payment_thresholds, higher_corner_timestamp);
        let middle_point = tested_fn(&payment_thresholds, middle_point_timestamp);
        let lower_corner_point = tested_fn(&payment_thresholds, lower_corner_timestamp);

        let allowed_imprecision = WEIS_IN_GWEI;
        let ideal_template_higher: i128 = gwei_to_wei(payment_thresholds.debt_threshold_gwei);
        let ideal_template_middle: i128 = gwei_to_wei(
            (payment_thresholds.debt_threshold_gwei
                - payment_thresholds.permanent_debt_allowed_gwei)
                / 2
                + payment_thresholds.permanent_debt_allowed_gwei,
        );
        let ideal_template_lower: i128 =
            gwei_to_wei(payment_thresholds.permanent_debt_allowed_gwei);
        assert!(
            higher_corner_point <= ideal_template_higher + allowed_imprecision
                && ideal_template_higher - allowed_imprecision <= higher_corner_point,
            "ideal: {}, real: {}",
            ideal_template_higher,
            higher_corner_point
        );
        assert!(
            middle_point <= ideal_template_middle + allowed_imprecision
                && ideal_template_middle - allowed_imprecision <= middle_point,
            "ideal: {}, real: {}",
            ideal_template_middle,
            middle_point
        );
        assert!(
            lower_corner_point <= ideal_template_lower + allowed_imprecision
                && ideal_template_lower - allowed_imprecision <= lower_corner_point,
            "ideal: {}, real: {}",
            ideal_template_lower,
            lower_corner_point
        )
    }

    #[test]
    fn is_innocent_age_works_for_age_smaller_than_innocent_age() {
        let payable_age = 999;

        let result = PayableThresholdsGaugeReal::default().is_innocent_age(payable_age, 1000);

        assert_eq!(result, true)
    }

    #[test]
    fn is_innocent_age_works_for_age_equal_to_innocent_age() {
        let payable_age = 1000;

        let result = PayableThresholdsGaugeReal::default().is_innocent_age(payable_age, 1000);

        assert_eq!(result, true)
    }

    #[test]
    fn is_innocent_age_works_for_excessive_age() {
        let payable_age = 1001;

        let result = PayableThresholdsGaugeReal::default().is_innocent_age(payable_age, 1000);

        assert_eq!(result, false)
    }

    #[test]
    fn is_innocent_balance_works_for_balance_smaller_than_innocent_balance() {
        let payable_balance = 999;

        let result =
            PayableThresholdsGaugeReal::default().is_innocent_balance(payable_balance, 1000);

        assert_eq!(result, true)
    }

    #[test]
    fn is_innocent_balance_works_for_balance_equal_to_innocent_balance() {
        let payable_balance = 1000;

        let result =
            PayableThresholdsGaugeReal::default().is_innocent_balance(payable_balance, 1000);

        assert_eq!(result, true)
    }

    #[test]
    fn is_innocent_balance_works_for_excessive_balance() {
        let payable_balance = 1001;

        let result =
            PayableThresholdsGaugeReal::default().is_innocent_balance(payable_balance, 1000);

        assert_eq!(result, false)
    }

    #[test]
    fn count_total_errors_says_unknown_number_for_early_local_errors() {
        let early_local_errors = [
            PayableTransactionError::TransactionID(BlockchainError::QueryFailed(
                "blah".to_string(),
            )),
            PayableTransactionError::MissingConsumingWallet,
            PayableTransactionError::GasPriceQueryFailed(BlockchainError::QueryFailed("ouch".to_string())),
            PayableTransactionError::UnusableWallet("fooo".to_string()),
            PayableTransactionError::Signing("tsss".to_string()),
        ];

        early_local_errors
            .into_iter()
            .for_each(|err| assert_eq!(count_total_errors(&Some(LocallyCausedError(err))), None))
    }

    #[test]
    fn count_total_errors_works_correctly_for_local_error_after_signing() {
        let error = PayableTransactionError::Sending {
            msg: "Ouuuups".to_string(),
            hashes: vec![make_tx_hash(333), make_tx_hash(666)],
        };
        let sent_payable = Some(LocallyCausedError(error));

        let result = count_total_errors(&sent_payable);

        assert_eq!(result, Some(2))
    }

    #[test]
    fn count_total_errors_works_correctly_for_remote_errors() {
        let sent_payable = Some(RemotelyCausedErrors(vec![
            make_tx_hash(123),
            make_tx_hash(456),
        ]));

        let result = count_total_errors(&sent_payable);

        assert_eq!(result, Some(2))
    }

    #[test]
    fn count_total_errors_works_correctly_if_no_errors_found_at_all() {
        let sent_payable = None;

        let result = count_total_errors(&sent_payable);

        assert_eq!(result, Some(0))
    }

    #[test]
    fn debug_summary_after_error_separation_says_the_count_cannot_be_known() {
        let oks = vec![];
        let error = PayableTransactionError::MissingConsumingWallet;
        let errs = Some(LocallyCausedError(error));

        let result = debugging_summary_after_error_separation(&oks, &errs);

        assert_eq!(
            result,
            "Got 0 properly sent payables of an unknown number of attempts"
        )
    }
}<|MERGE_RESOLUTION|>--- conflicted
+++ resolved
@@ -6,12 +6,7 @@
     use crate::accountant::scanners::scanners_utils::payable_scanner_utils::PayableTransactingErrorEnum::{
         LocallyCausedError, RemotelyCausedErrors,
     };
-<<<<<<< HEAD
     use crate::accountant::{comma_joined_stringifiable, SentPayables};
-    use crate::masq_lib::utils::ExpectValue;
-=======
-    use crate::accountant::{comma_joined_stringifiable, ProcessedPayableFallible, SentPayables};
->>>>>>> 25e9a4f3
     use crate::sub_lib::accountant::PaymentThresholds;
     use crate::sub_lib::wallet::Wallet;
     use itertools::Itertools;
@@ -23,12 +18,7 @@
     use web3::types::H256;
     use crate::accountant::db_access_objects::pending_payable_dao::PendingPayable;
     use crate::blockchain::blockchain_interface::data_structures::errors::PayableTransactionError;
-<<<<<<< HEAD
     use crate::blockchain::blockchain_interface::data_structures::{ProcessedPayableFallible, RpcPayableFailure};
-    pub type VecOfRowidOptAndHash = Vec<(Option<u64>, H256)>;
-=======
-    use crate::blockchain::blockchain_interface::data_structures::{RpcPayablesFailure};
->>>>>>> 25e9a4f3
 
     #[derive(Debug, PartialEq, Eq)]
     pub enum PayableTransactingErrorEnum {
