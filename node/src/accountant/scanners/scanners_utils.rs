// Copyright (c) 2019, MASQ (https://masq.ai) and/or its affiliates. All rights reserved.

pub mod payable_scanner_utils {
    use crate::accountant::db_access_objects::utils::ThresholdUtils;
    use crate::accountant::db_access_objects::payable_dao::{PayableAccount, PayableDaoError};
    use crate::accountant::scanners::scanners_utils::payable_scanner_utils::PayableTransactingErrorEnum::{
        LocallyCausedError, RemotelyCausedErrors,
    };
    use crate::accountant::{comma_joined_stringifiable, ProcessedPayableFallible, SentPayables};
    use crate::masq_lib::utils::ExpectValue;
    use crate::sub_lib::accountant::PaymentThresholds;
    use crate::sub_lib::wallet::Wallet;
    use itertools::Itertools;
    use masq_lib::logger::Logger;
    use std::cmp::Ordering;
    use std::ops::Not;
    use std::time::SystemTime;
    use thousands::Separable;
    use web3::types::H256;
    use crate::accountant::db_access_objects::pending_payable_dao::PendingPayable;
    use crate::blockchain::blockchain_interface::data_structures::errors::PayableTransactionError;
    use crate::blockchain::blockchain_interface::data_structures::{RpcPayablesFailure};

    pub type VecOfRowidOptAndHash = Vec<(Option<u64>, H256)>;

    #[derive(Debug, PartialEq, Eq)]
    pub enum PayableTransactingErrorEnum {
        LocallyCausedError(PayableTransactionError),
        RemotelyCausedErrors(Vec<H256>),
    }

    //debugging purposes only
    pub fn investigate_debt_extremes(
        timestamp: SystemTime,
        all_non_pending_payables: &[PayableAccount],
    ) -> String {
        #[derive(Clone, Copy, Default)]
        struct PayableInfo {
            balance_wei: u128,
            age: u64,
        }
        fn bigger(payable_1: PayableInfo, payable_2: PayableInfo) -> PayableInfo {
            match payable_1.balance_wei.cmp(&payable_2.balance_wei) {
                Ordering::Greater => payable_1,
                Ordering::Less => payable_2,
                Ordering::Equal => {
                    if payable_1.age == payable_2.age {
                        payable_1
                    } else {
                        older(payable_1, payable_2)
                    }
                }
            }
        }
        fn older(payable_1: PayableInfo, payable_2: PayableInfo) -> PayableInfo {
            match payable_1.age.cmp(&payable_2.age) {
                Ordering::Greater => payable_1,
                Ordering::Less => payable_2,
                Ordering::Equal => {
                    if payable_1.balance_wei == payable_2.balance_wei {
                        payable_1
                    } else {
                        bigger(payable_1, payable_2)
                    }
                }
            }
        }

        if all_non_pending_payables.is_empty() {
            return "Payable scan found no debts".to_string();
        }
        let (biggest, oldest) = all_non_pending_payables
            .iter()
            .map(|payable| PayableInfo {
                balance_wei: payable.balance_wei,
                age: timestamp
                    .duration_since(payable.last_paid_timestamp)
                    .expect("Payable time is corrupt")
                    .as_secs(),
            })
            .fold(
                Default::default(),
                |(so_far_biggest, so_far_oldest): (PayableInfo, PayableInfo), payable| {
                    (
                        bigger(so_far_biggest, payable),
                        older(so_far_oldest, payable),
                    )
                },
            );
        format!("Payable scan found {} debts; the biggest is {} owed for {}sec, the oldest is {} owed for {}sec",
                all_non_pending_payables.len(), biggest.balance_wei, biggest.age,
                oldest.balance_wei, oldest.age)
    }

    pub fn separate_errors<'a, 'b>(
        sent_payables: &'a SentPayables,
        logger: &'b Logger,
    ) -> (Vec<&'a PendingPayable>, Option<PayableTransactingErrorEnum>) {
        match &sent_payables.payment_procedure_result {
            Ok(individual_batch_responses) => {
                if individual_batch_responses.is_empty() {
                    panic!("Broken code: An empty vector of processed payments claiming to be an Ok value")
                }
                let (oks, err_hashes_opt) =
                    separate_rpc_results(individual_batch_responses, logger);
                let remote_errs_opt = err_hashes_opt.map(RemotelyCausedErrors);
                (oks, remote_errs_opt)
            }
            Err(e) => {
                warning!(
                    logger,
                    "Any persisted data from failed process will be deleted. Caused by: {}",
                    e
                );

                (vec![], Some(LocallyCausedError(e.clone())))
            }
        }
    }

    fn separate_rpc_results<'a, 'b>(
        batch_request_responses: &'a [ProcessedPayableFallible],
        logger: &'b Logger,
    ) -> (Vec<&'a PendingPayable>, Option<Vec<H256>>) {
        let (oks, errs) = batch_request_responses
            .iter()
            .fold((vec![], vec![]), |acc, rpc_result| {
                fold_guts(acc, rpc_result, logger)
            });

        let errs_opt = if !errs.is_empty() { Some(errs) } else { None };

        (oks, errs_opt)
    }

    fn add_pending_payable<'a>(
        (mut oks, errs): (Vec<&'a PendingPayable>, Vec<H256>),
        pending_payable: &'a PendingPayable,
    ) -> SeparateTxsByResult<'a> {
        oks.push(pending_payable);
        (oks, errs)
    }

    fn add_rpc_failure((oks, mut errs): SeparateTxsByResult, hash: H256) -> SeparateTxsByResult {
        errs.push(hash);
        (oks, errs)
    }

    type SeparateTxsByResult<'a> = (Vec<&'a PendingPayable>, Vec<H256>);

    fn fold_guts<'a, 'b>(
        acc: SeparateTxsByResult<'a>,
        rpc_result: &'a ProcessedPayableFallible,
        logger: &'b Logger,
    ) -> SeparateTxsByResult<'a> {
        match rpc_result {
            Ok(pending_payable) => add_pending_payable(acc, pending_payable),
            Err(RpcPayablesFailure {
                rpc_error,
                recipient_wallet,
                hash,
            }) => {
                warning!(logger, "Remote transaction failure: '{}' for payment to {} and transaction hash {:?}. \
                      Please check your blockchain service URL configuration.", rpc_error, recipient_wallet, hash
                );
                add_rpc_failure(acc, *hash)
            }
        }
    }

    pub fn payables_debug_summary(qualified_accounts: &[(PayableAccount, u128)], logger: &Logger) {
        if qualified_accounts.is_empty() {
            return;
        }
        debug!(logger, "Paying qualified debts:\n{}", {
            let now = SystemTime::now();
            qualified_accounts
                .iter()
                .map(|(payable, threshold_point)| {
                    let p_age = now
                        .duration_since(payable.last_paid_timestamp)
                        .expect("Payable time is corrupt");
                    format!(
                        "{} wei owed for {} sec exceeds threshold: {} wei; creditor: {}",
                        payable.balance_wei.separate_with_commas(),
                        p_age.as_secs(),
                        threshold_point.separate_with_commas(),
                        payable.wallet
                    )
                })
                .join("\n")
        })
    }

    pub fn debugging_summary_after_error_separation(
        oks: &[&PendingPayable],
        errs_opt: &Option<PayableTransactingErrorEnum>,
    ) -> String {
        format!(
            "Got {} properly sent payables of {} attempts",
            oks.len(),
            count_total_errors(errs_opt)
                .map(|err_count| (err_count + oks.len()).to_string())
                .unwrap_or_else(|| "an unknown number of".to_string())
        )
    }

    pub(super) fn count_total_errors(
        full_set_of_errors: &Option<PayableTransactingErrorEnum>,
    ) -> Option<usize> {
        match full_set_of_errors {
            Some(errors) => match errors {
                LocallyCausedError(blockchain_error) => match blockchain_error {
                    PayableTransactionError::Sending { hashes, .. } => Some(hashes.len()),
                    _ => None,
                },
                RemotelyCausedErrors(hashes) => Some(hashes.len()),
            },
            None => Some(0),
        }
    }

    #[derive(Debug, PartialEq, Eq)]
<<<<<<< HEAD
    pub struct PendingPayableTriple<'a> {
=======
    pub struct PendingPayableMetadata<'a> {
>>>>>>> b2d0b07b
        pub recipient: &'a Wallet,
        pub hash: H256,
        pub rowid_opt: Option<u64>,
    }

<<<<<<< HEAD
    impl<'a> PendingPayableTriple<'a> {
=======
    impl<'a> PendingPayableMetadata<'a> {
>>>>>>> b2d0b07b
        pub fn new(
            recipient: &'a Wallet,
            hash: H256,
            rowid_opt: Option<u64>,
<<<<<<< HEAD
        ) -> PendingPayableTriple<'a> {
            PendingPayableTriple {
=======
        ) -> PendingPayableMetadata<'a> {
            PendingPayableMetadata {
>>>>>>> b2d0b07b
                recipient,
                hash,
                rowid_opt,
            }
        }
    }

    pub fn mark_pending_payable_fatal_error(
        sent_payments: &[&PendingPayable],
        nonexistent: &[PendingPayableMetadata],
        error: PayableDaoError,
        missing_fingerprints_msg_maker: fn(&[PendingPayableMetadata]) -> String,
        logger: &Logger,
    ) {
        if !nonexistent.is_empty() {
            error!(logger, "{}", missing_fingerprints_msg_maker(nonexistent))
        };
        panic!(
            "Unable to create a mark in the payable table for wallets {} due to {:?}",
            comma_joined_stringifiable(sent_payments, |pending_p| pending_p
                .recipient_wallet
                .to_string()),
            error
        )
    }

    pub fn err_msg_if_failed_without_existing_fingerprints(
        nonexistent: VecOfRowidOptAndHash,
        serialize_hashes: fn(&[H256]) -> String,
    ) -> Option<String> {
        let hashes_of_nonexistent = nonexistent
            .iter()
            .map(|(_, hash)| *hash)
            .collect::<Vec<H256>>();
        nonexistent.is_empty().not().then_some(format!(
            "Ran into failed transactions {} with missing fingerprints. System no longer reliable",
            serialize_hashes(&hashes_of_nonexistent),
        ))
    }

    pub fn separate_rowids_and_hashes(
        ids_of_payments: VecOfRowidOptAndHash,
    ) -> (Vec<u64>, Vec<H256>) {
        ids_of_payments
            .into_iter()
            .map(|(checked_rowid, hash)| (checked_rowid.expectv("validated rowid"), hash))
            .unzip()
    }

    pub trait PayableThresholdsGauge {
        fn is_innocent_age(&self, age: u64, limit: u64) -> bool;
        fn is_innocent_balance(&self, balance: u128, limit: u128) -> bool;
        fn calculate_payout_threshold_in_gwei(
            &self,
            payment_thresholds: &PaymentThresholds,
            x: u64,
        ) -> u128;
        as_any_in_trait!();
    }

    #[derive(Default)]
    pub struct PayableThresholdsGaugeReal {}

    impl PayableThresholdsGauge for PayableThresholdsGaugeReal {
        fn is_innocent_age(&self, age: u64, limit: u64) -> bool {
            age <= limit
        }

        fn is_innocent_balance(&self, balance: u128, limit: u128) -> bool {
            balance <= limit
        }

        fn calculate_payout_threshold_in_gwei(
            &self,
            payment_thresholds: &PaymentThresholds,
            debt_age: u64,
        ) -> u128 {
            ThresholdUtils::calculate_finite_debt_limit_by_age(payment_thresholds, debt_age)
        }
        as_any_in_trait_impl!();
    }
}

pub mod pending_payable_scanner_utils {
    use crate::accountant::PendingPayableId;
    use crate::blockchain::blockchain_bridge::PendingPayableFingerprint;
    use masq_lib::logger::Logger;
    use std::time::SystemTime;

    #[derive(Debug, Default, PartialEq, Eq, Clone)]
    pub struct PendingPayableScanReport {
        pub still_pending: Vec<PendingPayableId>,
        pub failures: Vec<PendingPayableId>,
        pub confirmed: Vec<PendingPayableFingerprint>,
    }

    pub fn elapsed_in_ms(timestamp: SystemTime) -> u128 {
        timestamp
            .elapsed()
            .expect("time calculation for elapsed failed")
            .as_millis()
    }

    pub fn handle_none_status(
        mut scan_report: PendingPayableScanReport,
        fingerprint: PendingPayableFingerprint,
        max_pending_interval: u64,
        logger: &Logger,
    ) -> PendingPayableScanReport {
        info!(
            logger,
            "Pending transaction {:?} couldn't be confirmed at attempt \
            {} at {}ms after its sending",
            fingerprint.hash,
            fingerprint.attempt,
            elapsed_in_ms(fingerprint.timestamp)
        );
        let elapsed = fingerprint
            .timestamp
            .elapsed()
            .expect("we should be older now");
        let elapsed = elapsed.as_secs();
        if elapsed > max_pending_interval {
            error!(
                logger,
                "Pending transaction {:?} has exceeded the maximum pending time \
                ({}sec) with the age {}sec and the confirmation process is going to be aborted now \
                at the final attempt {}; manual resolution is required from the \
                user to complete the transaction.",
                fingerprint.hash,
                max_pending_interval,
                elapsed,
                fingerprint.attempt
            );
            scan_report.failures.push(fingerprint.into())
        } else {
            scan_report.still_pending.push(fingerprint.into())
        }
        scan_report
    }

    pub fn handle_status_with_success(
        mut scan_report: PendingPayableScanReport,
        fingerprint: PendingPayableFingerprint,
        logger: &Logger,
    ) -> PendingPayableScanReport {
        info!(
            logger,
            "Transaction {:?} has been added to the blockchain; detected locally at attempt \
            {} at {}ms after its sending",
            fingerprint.hash,
            fingerprint.attempt,
            elapsed_in_ms(fingerprint.timestamp)
        );
        scan_report.confirmed.push(fingerprint);
        scan_report
    }

    pub fn handle_status_with_failure(
        mut scan_report: PendingPayableScanReport,
        fingerprint: PendingPayableFingerprint,
        logger: &Logger,
    ) -> PendingPayableScanReport {
        error!(
            logger,
            "Pending transaction {:?} announced as a failure, interpreting attempt \
            {} after {}ms from the sending",
            fingerprint.hash,
            fingerprint.attempt,
            elapsed_in_ms(fingerprint.timestamp)
        );
        scan_report.failures.push(fingerprint.into());
        scan_report
    }
}

pub mod receivable_scanner_utils {
    use crate::accountant::db_access_objects::receivable_dao::ReceivableAccount;
    use crate::accountant::wei_to_gwei;
    use std::time::{Duration, SystemTime};
    use thousands::Separable;

    pub fn balance_and_age(time: SystemTime, account: &ReceivableAccount) -> (String, Duration) {
        let balance = wei_to_gwei::<i64, i128>(account.balance_wei).separate_with_commas();
        let age = time
            .duration_since(account.last_received_timestamp)
            .unwrap_or_else(|_| Duration::new(0, 0));
        (balance, age)
    }
}

#[cfg(test)]
mod tests {
    use crate::accountant::db_access_objects::utils::{from_time_t, to_time_t};
    use crate::accountant::db_access_objects::payable_dao::{PayableAccount};
    use crate::accountant::db_access_objects::receivable_dao::ReceivableAccount;
    use crate::accountant::scanners::scanners_utils::payable_scanner_utils::PayableTransactingErrorEnum::{
        LocallyCausedError, RemotelyCausedErrors,
    };
    use crate::accountant::scanners::scanners_utils::payable_scanner_utils::{
        count_total_errors, debugging_summary_after_error_separation, investigate_debt_extremes,
        payables_debug_summary, separate_errors, PayableThresholdsGauge,
        PayableThresholdsGaugeReal,
    };
    use crate::accountant::scanners::scanners_utils::receivable_scanner_utils::balance_and_age;
    use crate::accountant::{checked_conversion, gwei_to_wei, SentPayables};
    use crate::blockchain::test_utils::make_tx_hash;
    use crate::sub_lib::accountant::PaymentThresholds;
    use crate::test_utils::make_wallet;
    use masq_lib::constants::WEIS_IN_GWEI;
    use masq_lib::logger::Logger;
    use masq_lib::test_utils::logging::{init_test_logging, TestLogHandler};
    use std::time::SystemTime;
    use crate::accountant::db_access_objects::pending_payable_dao::PendingPayable;
    use crate::blockchain::blockchain_interface::data_structures::errors::{BlockchainError, PayableTransactionError};
    use crate::blockchain::blockchain_interface::data_structures::{RpcPayablesFailure};

    #[test]
    fn investigate_debt_extremes_picks_the_most_relevant_records() {
        let now = SystemTime::now();
        let now_t = to_time_t(now);
        let same_amount_significance = 2_000_000;
        let same_age_significance = from_time_t(now_t - 30000);
        let payables = &[
            PayableAccount {
                wallet: make_wallet("wallet0"),
                balance_wei: same_amount_significance,
                last_paid_timestamp: from_time_t(now_t - 5000),
                pending_payable_opt: None,
            },
            //this debt is more significant because beside being high in amount it's also older, so should be prioritized and picked
            PayableAccount {
                wallet: make_wallet("wallet1"),
                balance_wei: same_amount_significance,
                last_paid_timestamp: from_time_t(now_t - 10000),
                pending_payable_opt: None,
            },
            //similarly these two wallets have debts equally old but the second has a bigger balance and should be chosen
            PayableAccount {
                wallet: make_wallet("wallet3"),
                balance_wei: 100,
                last_paid_timestamp: same_age_significance,
                pending_payable_opt: None,
            },
            PayableAccount {
                wallet: make_wallet("wallet2"),
                balance_wei: 330,
                last_paid_timestamp: same_age_significance,
                pending_payable_opt: None,
            },
        ];

        let result = investigate_debt_extremes(now, payables);

        assert_eq!(result, "Payable scan found 4 debts; the biggest is 2000000 owed for 10000sec, the oldest is 330 owed for 30000sec")
    }

    #[test]
    fn balance_and_age_is_calculated_as_expected() {
        let now = SystemTime::now();
        let offset = 1000;
        let receivable_account = ReceivableAccount {
            wallet: make_wallet("wallet0"),
            balance_wei: 10_000_000_000,
            last_received_timestamp: from_time_t(to_time_t(now) - offset),
        };

        let (balance, age) = balance_and_age(now, &receivable_account);

        assert_eq!(balance, "10");
        assert_eq!(age.as_secs(), offset as u64);
    }

    #[test]
    fn separate_errors_works_for_no_errs_just_oks() {
        let correct_payment_1 = PendingPayable {
            recipient_wallet: make_wallet("blah"),
            hash: make_tx_hash(123),
        };
        let correct_payment_2 = PendingPayable {
            recipient_wallet: make_wallet("howgh"),
            hash: make_tx_hash(456),
        };
        let sent_payable = SentPayables {
            payment_procedure_result: Ok(vec![
                Ok(correct_payment_1.clone()),
                Ok(correct_payment_2.clone()),
            ]),
            response_skeleton_opt: None,
        };

        let (oks, errs) = separate_errors(&sent_payable, &Logger::new("test"));

        assert_eq!(oks, vec![&correct_payment_1, &correct_payment_2]);
        assert_eq!(errs, None)
    }

    #[test]
    fn separate_errors_works_for_local_error() {
        init_test_logging();
        let error = PayableTransactionError::Sending {
            msg: "Bad luck".to_string(),
            hashes: vec![make_tx_hash(0x7b)],
        };
        let sent_payable = SentPayables {
            payment_procedure_result: Err(error.clone()),
            response_skeleton_opt: None,
        };

        let (oks, errs) = separate_errors(&sent_payable, &Logger::new("test_logger"));

        assert!(oks.is_empty());
        assert_eq!(errs, Some(LocallyCausedError(error)));
        TestLogHandler::new().exists_log_containing(
            "WARN: test_logger: Any persisted data from \
        failed process will be deleted. Caused by: Sending phase: \"Bad luck\". Signed and hashed \
        transactions: 0x000000000000000000000000000000000000000000000000000000000000007b",
        );
    }

    #[test]
    fn separate_errors_works_for_their_errors() {
        init_test_logging();
        let payable_ok = PendingPayable {
            recipient_wallet: make_wallet("blah"),
            hash: make_tx_hash(123),
        };
        let bad_rpc_call = RpcPayablesFailure {
            rpc_error: web3::Error::InvalidResponse("That jackass screwed it up".to_string()),
            recipient_wallet: make_wallet("whooa"),
            hash: make_tx_hash(0x315),
        };
        let sent_payable = SentPayables {
            payment_procedure_result: Ok(vec![Ok(payable_ok.clone()), Err(bad_rpc_call.clone())]),
            response_skeleton_opt: None,
        };

        let (oks, errs) = separate_errors(&sent_payable, &Logger::new("test_logger"));

        assert_eq!(oks, vec![&payable_ok]);
        assert_eq!(errs, Some(RemotelyCausedErrors(vec![make_tx_hash(0x315)])));
        TestLogHandler::new().exists_log_containing("WARN: test_logger: Remote transaction failure: \
        'Got invalid response: That jackass screwed it up' for payment to 0x000000000000000000000000\
        00000077686f6f61 and transaction hash 0x0000000000000000000000000000000000000000000000000000\
        000000000315. Please check your blockchain service URL configuration.");
    }

    #[test]
    fn payables_debug_summary_displays_nothing_for_no_qualified_payments() {
        init_test_logging();
        let logger =
            Logger::new("payables_debug_summary_displays_nothing_for_no_qualified_payments");

        payables_debug_summary(&vec![], &logger);

        TestLogHandler::new().exists_no_log_containing(
            "DEBUG: payables_debug_summary_stays_\
        inert_if_no_qualified_payments: Paying qualified debts:",
        );
    }

    #[test]
    fn payables_debug_summary_prints_pretty_summary() {
        init_test_logging();
        let now = to_time_t(SystemTime::now());
        let payment_thresholds = PaymentThresholds {
            threshold_interval_sec: 2_592_000,
            debt_threshold_gwei: 1_000_000_000,
            payment_grace_period_sec: 86_400,
            maturity_threshold_sec: 86_400,
            permanent_debt_allowed_gwei: 10_000_000,
            unban_below_gwei: 10_000_000,
        };
        let qualified_payables_and_threshold_points = vec![
            (
                PayableAccount {
                    wallet: make_wallet("wallet0"),
                    balance_wei: gwei_to_wei(payment_thresholds.permanent_debt_allowed_gwei + 2000),
                    last_paid_timestamp: from_time_t(
                        now - checked_conversion::<u64, i64>(
                            payment_thresholds.maturity_threshold_sec
                                + payment_thresholds.threshold_interval_sec,
                        ),
                    ),
                    pending_payable_opt: None,
                },
                10_000_000_001_152_000_u128,
            ),
            (
                PayableAccount {
                    wallet: make_wallet("wallet1"),
                    balance_wei: gwei_to_wei(payment_thresholds.debt_threshold_gwei - 1),
                    last_paid_timestamp: from_time_t(
                        now - checked_conversion::<u64, i64>(
                            payment_thresholds.maturity_threshold_sec + 55,
                        ),
                    ),
                    pending_payable_opt: None,
                },
                999_978_993_055_555_580,
            ),
        ];
        let logger = Logger::new("test");

        payables_debug_summary(&qualified_payables_and_threshold_points, &logger);

        TestLogHandler::new().exists_log_containing("Paying qualified debts:\n\
                   10,002,000,000,000,000 wei owed for 2678400 sec exceeds threshold: \
                   10,000,000,001,152,000 wei; creditor: 0x0000000000000000000000000077616c6c657430\n\
                   999,999,999,000,000,000 wei owed for 86455 sec exceeds threshold: \
                   999,978,993,055,555,580 wei; creditor: 0x0000000000000000000000000077616c6c657431");
    }

    #[test]
    fn payout_sloped_segment_in_payment_thresholds_goes_along_proper_line() {
        let payment_thresholds = PaymentThresholds {
            maturity_threshold_sec: 333,
            payment_grace_period_sec: 444,
            permanent_debt_allowed_gwei: 4444,
            debt_threshold_gwei: 8888,
            threshold_interval_sec: 1111111,
            unban_below_gwei: 0,
        };
        let higher_corner_timestamp = payment_thresholds.maturity_threshold_sec;
        let middle_point_timestamp = payment_thresholds.maturity_threshold_sec
            + payment_thresholds.threshold_interval_sec / 2;
        let lower_corner_timestamp =
            payment_thresholds.maturity_threshold_sec + payment_thresholds.threshold_interval_sec;
        let tested_fn = |payment_thresholds: &PaymentThresholds, time| {
            PayableThresholdsGaugeReal {}
                .calculate_payout_threshold_in_gwei(payment_thresholds, time) as i128
        };

        let higher_corner_point = tested_fn(&payment_thresholds, higher_corner_timestamp);
        let middle_point = tested_fn(&payment_thresholds, middle_point_timestamp);
        let lower_corner_point = tested_fn(&payment_thresholds, lower_corner_timestamp);

        let allowed_imprecision = WEIS_IN_GWEI;
        let ideal_template_higher: i128 = gwei_to_wei(payment_thresholds.debt_threshold_gwei);
        let ideal_template_middle: i128 = gwei_to_wei(
            (payment_thresholds.debt_threshold_gwei
                - payment_thresholds.permanent_debt_allowed_gwei)
                / 2
                + payment_thresholds.permanent_debt_allowed_gwei,
        );
        let ideal_template_lower: i128 =
            gwei_to_wei(payment_thresholds.permanent_debt_allowed_gwei);
        assert!(
            higher_corner_point <= ideal_template_higher + allowed_imprecision
                && ideal_template_higher - allowed_imprecision <= higher_corner_point,
            "ideal: {}, real: {}",
            ideal_template_higher,
            higher_corner_point
        );
        assert!(
            middle_point <= ideal_template_middle + allowed_imprecision
                && ideal_template_middle - allowed_imprecision <= middle_point,
            "ideal: {}, real: {}",
            ideal_template_middle,
            middle_point
        );
        assert!(
            lower_corner_point <= ideal_template_lower + allowed_imprecision
                && ideal_template_lower - allowed_imprecision <= lower_corner_point,
            "ideal: {}, real: {}",
            ideal_template_lower,
            lower_corner_point
        )
    }

    #[test]
    fn is_innocent_age_works_for_age_smaller_than_innocent_age() {
        let payable_age = 999;

        let result = PayableThresholdsGaugeReal::default().is_innocent_age(payable_age, 1000);

        assert_eq!(result, true)
    }

    #[test]
    fn is_innocent_age_works_for_age_equal_to_innocent_age() {
        let payable_age = 1000;

        let result = PayableThresholdsGaugeReal::default().is_innocent_age(payable_age, 1000);

        assert_eq!(result, true)
    }

    #[test]
    fn is_innocent_age_works_for_excessive_age() {
        let payable_age = 1001;

        let result = PayableThresholdsGaugeReal::default().is_innocent_age(payable_age, 1000);

        assert_eq!(result, false)
    }

    #[test]
    fn is_innocent_balance_works_for_balance_smaller_than_innocent_balance() {
        let payable_balance = 999;

        let result =
            PayableThresholdsGaugeReal::default().is_innocent_balance(payable_balance, 1000);

        assert_eq!(result, true)
    }

    #[test]
    fn is_innocent_balance_works_for_balance_equal_to_innocent_balance() {
        let payable_balance = 1000;

        let result =
            PayableThresholdsGaugeReal::default().is_innocent_balance(payable_balance, 1000);

        assert_eq!(result, true)
    }

    #[test]
    fn is_innocent_balance_works_for_excessive_balance() {
        let payable_balance = 1001;

        let result =
            PayableThresholdsGaugeReal::default().is_innocent_balance(payable_balance, 1000);

        assert_eq!(result, false)
    }

    #[test]
    fn count_total_errors_says_unknown_number_for_early_local_errors() {
        let early_local_errors = [
            PayableTransactionError::TransactionID(BlockchainError::QueryFailed(
                "blah".to_string(),
            )),
            PayableTransactionError::MissingConsumingWallet,
            PayableTransactionError::GasPriceQueryFailed("ouch".to_string()),
            PayableTransactionError::UnusableWallet("fooo".to_string()),
            PayableTransactionError::Signing("tsss".to_string()),
        ];

        early_local_errors
            .into_iter()
            .for_each(|err| assert_eq!(count_total_errors(&Some(LocallyCausedError(err))), None))
    }

    #[test]
    fn count_total_errors_works_correctly_for_local_error_after_signing() {
        let error = PayableTransactionError::Sending {
            msg: "Ouuuups".to_string(),
            hashes: vec![make_tx_hash(333), make_tx_hash(666)],
        };
        let sent_payable = Some(LocallyCausedError(error));

        let result = count_total_errors(&sent_payable);

        assert_eq!(result, Some(2))
    }

    #[test]
    fn count_total_errors_works_correctly_for_remote_errors() {
        let sent_payable = Some(RemotelyCausedErrors(vec![
            make_tx_hash(123),
            make_tx_hash(456),
        ]));

        let result = count_total_errors(&sent_payable);

        assert_eq!(result, Some(2))
    }

    #[test]
    fn count_total_errors_works_correctly_if_no_errors_found_at_all() {
        let sent_payable = None;

        let result = count_total_errors(&sent_payable);

        assert_eq!(result, Some(0))
    }

    #[test]
    fn debug_summary_after_error_separation_says_the_count_cannot_be_known() {
        let oks = vec![];
        let error = PayableTransactionError::MissingConsumingWallet;
        let errs = Some(LocallyCausedError(error));

        let result = debugging_summary_after_error_separation(&oks, &errs);

        assert_eq!(
            result,
            "Got 0 properly sent payables of an unknown number of attempts"
        )
    }
}<|MERGE_RESOLUTION|>--- conflicted
+++ resolved
@@ -221,32 +221,19 @@
     }
 
     #[derive(Debug, PartialEq, Eq)]
-<<<<<<< HEAD
-    pub struct PendingPayableTriple<'a> {
-=======
     pub struct PendingPayableMetadata<'a> {
->>>>>>> b2d0b07b
         pub recipient: &'a Wallet,
         pub hash: H256,
         pub rowid_opt: Option<u64>,
     }
 
-<<<<<<< HEAD
-    impl<'a> PendingPayableTriple<'a> {
-=======
     impl<'a> PendingPayableMetadata<'a> {
->>>>>>> b2d0b07b
         pub fn new(
             recipient: &'a Wallet,
             hash: H256,
             rowid_opt: Option<u64>,
-<<<<<<< HEAD
-        ) -> PendingPayableTriple<'a> {
-            PendingPayableTriple {
-=======
         ) -> PendingPayableMetadata<'a> {
             PendingPayableMetadata {
->>>>>>> b2d0b07b
                 recipient,
                 hash,
                 rowid_opt,
