// Copyright (c) 2019, MASQ (https://masq.ai) and/or its affiliates. All rights reserved.
use crate::accountant::{jackass_unsigned_to_signed, DebtRecordingError, PaymentCurves};
use crate::blockchain::blockchain_interface::Transaction;
use crate::database::connection_wrapper::ConnectionWrapper;
use crate::database::dao_utils;
use crate::database::dao_utils::{to_time_t, DaoFactoryReal};
use crate::db_config::config_dao::{ConfigDaoWrite, ConfigDaoWriteableReal};
use crate::db_config::persistent_configuration::PersistentConfigError;
use crate::sub_lib::logger::Logger;
use crate::sub_lib::wallet::Wallet;
use indoc::indoc;
use rusqlite::named_params;
use rusqlite::types::{ToSql, Type};
use rusqlite::{OptionalExtension, Row};
use std::time::SystemTime;

#[derive(Debug, PartialEq)]
pub enum ReceivableDaoError {
    ConfigurationError(String),
    Other(String),
}

impl From<PersistentConfigError> for ReceivableDaoError {
    fn from(input: PersistentConfigError) -> Self {
        ReceivableDaoError::ConfigurationError(format!("{:?}", input))
    }
}

impl From<String> for ReceivableDaoError {
    fn from(input: String) -> Self {
        ReceivableDaoError::Other(input)
    }
}

#[derive(Debug, Clone, PartialEq)]
pub struct ReceivableAccount {
    pub wallet: Wallet,
    pub balance: i64,
    pub last_received_timestamp: SystemTime,
}

pub trait ReceivableDao: Send {
    fn more_money_receivable(&self, wallet: &Wallet, amount: u64)
        -> Result<(), DebtRecordingError>;

    fn more_money_received(&mut self, transactions: Vec<Transaction>);

    fn account_status(&self, wallet: &Wallet) -> Option<ReceivableAccount>;

    fn receivables(&self) -> Vec<ReceivableAccount>;

    fn new_delinquencies(
        &self,
        now: SystemTime,
        payment_curves: &PaymentCurves,
    ) -> Vec<ReceivableAccount>;

    fn paid_delinquencies(&self, payment_curves: &PaymentCurves) -> Vec<ReceivableAccount>;

    fn top_records(&self, minimum_amount: u64, maximum_age: u64) -> Vec<ReceivableAccount>;

    fn total(&self) -> u64;
}

pub trait ReceivableDaoFactory {
    fn make(&self) -> Box<dyn ReceivableDao>;
}

impl ReceivableDaoFactory for DaoFactoryReal {
    fn make(&self) -> Box<dyn ReceivableDao> {
        Box::new(ReceivableDaoReal::new(self.make_connection()))
    }
}

pub struct ReceivableDaoReal {
    conn: Box<dyn ConnectionWrapper>,
    logger: Logger,
}

impl ReceivableDao for ReceivableDaoReal {
    fn more_money_receivable(
        &self,
        wallet: &Wallet,
        amount: u64,
    ) -> Result<(), DebtRecordingError> {
        let signed_amount =
            jackass_unsigned_to_signed(amount).map_err(DebtRecordingError::SignConversion)?;
        match self.try_update(wallet, signed_amount) {
            Ok(true) => Ok(()),
            Ok(false) => match self.try_insert(wallet, signed_amount) {
                Ok(_) => Ok(()),
                Err(e) => {
                    fatal!(self.logger, "Couldn't insert; database is corrupt: {}", e);
                }
            },
            Err(e) => {
                fatal!(self.logger, "Couldn't update: database is corrupt: {}", e);
            }
        }
    }

    fn more_money_received(&mut self, payments: Vec<Transaction>) {
        self.try_multi_insert_payment(&payments)
            .unwrap_or_else(|e| {
                let mut report_lines =
                    vec![format!("{:10} {:42} {:18}", "Block #", "Wallet", "Amount")];
                let mut sum = 0u64;
                payments.iter().for_each(|t| {
                    report_lines.push(format!(
                        "{:10} {:42} {:18}",
                        t.block_number, t.from, t.gwei_amount
                    ));
                    sum += t.gwei_amount;
                });
                report_lines.push(format!("{:10} {:42} {:18}", "TOTAL", "", sum));
                let report = report_lines.join("\n");
                error!(
                    self.logger,
                    "Payment reception failed, rolling back: {:?}\n{}", e, report
                );
            })
    }

    fn account_status(&self, wallet: &Wallet) -> Option<ReceivableAccount> {
        let mut stmt = self
            .conn
            .prepare(
                "select wallet_address, balance, last_received_timestamp from receivable where wallet_address = ?",
            )
            .expect("Internal error");
        match stmt.query_row(&[&wallet], Self::row_to_account).optional() {
            Ok(value) => value,
            Err(e) => panic!("Database is corrupt: {:?}", e),
        }
    }

    fn receivables(&self) -> Vec<ReceivableAccount> {
        let mut stmt = self
            .conn
            .prepare("select balance, last_received_timestamp, wallet_address from receivable")
            .expect("Internal error");

        stmt.query_map([], |row| {
            let balance_result = row.get(0);
            let last_received_timestamp_result = row.get(1);
            let wallet: Result<Wallet, rusqlite::Error> = row.get(2);
            match (balance_result, last_received_timestamp_result, wallet) {
                (Ok(balance), Ok(last_received_timestamp), Ok(wallet)) => Ok(ReceivableAccount {
                    wallet,
                    balance,
                    last_received_timestamp: dao_utils::from_time_t(last_received_timestamp),
                }),
                _ => panic!("Database is corrupt: RECEIVABLE table columns and/or types"),
            }
        })
        .expect("Database is corrupt")
        .flatten()
        .collect()
    }

    fn new_delinquencies(
        &self,
        system_now: SystemTime,
        payment_curves: &PaymentCurves,
    ) -> Vec<ReceivableAccount> {
        let now = to_time_t(system_now);
        let slope = (payment_curves.permanent_debt_allowed_gwub as f64
            - payment_curves.balance_to_decrease_from_gwub as f64)
            / (payment_curves.balance_decreases_for_sec as f64);
        let sql = indoc!(
            r"
            select r.wallet_address, r.balance, r.last_received_timestamp
            from receivable r left outer join banned b on r.wallet_address = b.wallet_address
            where
                r.last_received_timestamp < :sugg_and_grace
                and r.balance > :balance_to_decrease_from + :slope * (:sugg_and_grace - r.last_received_timestamp)
                and r.balance > :permanent_debt
                and b.wallet_address is null
        "
        );
        let mut stmt = self.conn.prepare(sql).expect("Couldn't prepare statement");
        stmt.query_map(
            named_params! {
                ":slope": slope,
                ":sugg_and_grace": payment_curves.sugg_and_grace(now),
                ":balance_to_decrease_from": payment_curves.balance_to_decrease_from_gwub,
                ":permanent_debt": payment_curves.permanent_debt_allowed_gwub,
            },
            Self::row_to_account,
        )
        .expect("Couldn't retrieve new delinquencies: database corruption")
        .flatten()
        .collect()
    }

    fn paid_delinquencies(&self, payment_curves: &PaymentCurves) -> Vec<ReceivableAccount> {
        let sql = indoc!(
            r"
            select r.wallet_address, r.balance, r.last_received_timestamp
            from receivable r inner join banned b on r.wallet_address = b.wallet_address
            where
                r.balance <= :unban_balance
        "
        );
        let mut stmt = self.conn.prepare(sql).expect("Couldn't prepare statement");
        stmt.query_map(
            named_params! {
                ":unban_balance": payment_curves.unban_when_balance_below_gwub,
            },
            Self::row_to_account,
        )
        .expect("Couldn't retrieve new delinquencies: database corruption")
        .flatten()
        .collect()
    }

    fn top_records(&self, minimum_amount: u64, maximum_age: u64) -> Vec<ReceivableAccount> {
        let min_amt = jackass_unsigned_to_signed(minimum_amount).unwrap_or(0x7FFF_FFFF_FFFF_FFFF);
        let max_age = jackass_unsigned_to_signed(maximum_age).unwrap_or(0x7FFF_FFFF_FFFF_FFFF);
        let min_timestamp = dao_utils::now_time_t() - max_age;
        let mut stmt = self
            .conn
            .prepare(
                r#"
                select
                    balance,
                    last_received_timestamp,
                    wallet_address
                from
                    receivable
                where
                    balance >= ? and
                    last_received_timestamp >= ?
                order by
                    balance desc,
                    last_received_timestamp desc
            "#,
            )
            .expect("Internal error");
        let params: &[&dyn ToSql] = &[&min_amt, &min_timestamp];
        stmt.query_map(params, |row| {
            let balance_result = row.get(0);
            let last_paid_timestamp_result = row.get(1);
            let wallet_result: Result<Wallet, rusqlite::Error> = row.get(2);
            match (balance_result, last_paid_timestamp_result, wallet_result) {
                (Ok(balance), Ok(last_paid_timestamp), Ok(wallet)) => Ok(ReceivableAccount {
                    wallet,
                    balance,
                    last_received_timestamp: dao_utils::from_time_t(last_paid_timestamp),
                }),
                _ => panic!("Database is corrupt: RECEIVABLE table columns and/or types"),
            }
        })
        .expect("Database is corrupt")
        .flatten()
        .collect()
    }

    fn total(&self) -> u64 {
        let mut stmt = self
            .conn
            .prepare("select sum(balance) from receivable")
            .expect("Internal error");
        match stmt.query_row([], |row| {
            let total_balance_result: Result<i64, rusqlite::Error> = row.get(0);
            match total_balance_result {
                Ok(total_balance) => Ok(total_balance as u64),
                Err(e)
                    if e == rusqlite::Error::InvalidColumnType(
                        0,
                        "sum(balance)".to_string(),
                        Type::Null,
                    ) =>
                {
                    Ok(0u64)
                }
                Err(e) => panic!(
                    "Database is corrupt: RECEIVABLE table columns and/or types: {:?}",
                    e
                ),
            }
        }) {
            Ok(value) => value,
            Err(e) => panic!("Database is corrupt: {:?}", e),
        }
    }
}

impl ReceivableDaoReal {
    pub fn new(conn: Box<dyn ConnectionWrapper>) -> ReceivableDaoReal {
        ReceivableDaoReal {
            conn,
            logger: Logger::new("ReceivableDaoReal"),
        }
    }

    fn try_update(&self, wallet: &Wallet, amount: i64) -> Result<bool, String> {
        let mut stmt = self
            .conn
            .prepare("update receivable set balance = balance + ? where wallet_address = ?")
            .expect("Internal error");
        let params: &[&dyn ToSql] = &[&amount, &wallet];
        match stmt.execute(params) {
            Ok(0) => Ok(false),
            Ok(_) => Ok(true),
            Err(e) => Err(format!("{}", e)),
        }
    }

    fn try_insert(&self, wallet: &Wallet, amount: i64) -> Result<(), String> {
        let timestamp = dao_utils::to_time_t(SystemTime::now());
        let mut stmt = self.conn.prepare("insert into receivable (wallet_address, balance, last_received_timestamp) values (?, ?, ?)").expect("Internal error");
        let params: &[&dyn ToSql] = &[&wallet, &amount, &(timestamp as i64)];
        match stmt.execute(params) {
            Ok(_) => Ok(()),
            Err(e) => Err(format!("{}", e)),
        }
    }

    fn try_multi_insert_payment(
        &mut self,
        payments: &[Transaction],
    ) -> Result<(), ReceivableDaoError> {
        let tx = match self.conn.transaction() {
            Ok(t) => t,
            Err(e) => return Err(ReceivableDaoError::Other(e.to_string())),
        };

        let block_number = payments
            .iter()
            .map(|t| t.block_number)
            .max()
            .ok_or_else(|| "no payments given".to_string())?;

        let mut writer = ConfigDaoWriteableReal::new(tx);
        match writer.set("start_block", Some(block_number.to_string())) {
            Ok(_) => (),
            Err(e) => return Err(ReceivableDaoError::Other(format!("{:?}", e))),
        }
        let tx = writer
            .extract()
            .expect("Transaction disappeared from writer");

        {
            let mut stmt = tx.prepare("update receivable set balance = balance - ?, last_received_timestamp = ? where wallet_address = ?")
                .expect ("Internal SQL error");
            for transaction in payments {
                let timestamp = dao_utils::now_time_t();
                let gwei_amount = match jackass_unsigned_to_signed(transaction.gwei_amount) {
                    Ok(amount) => amount,
                    Err(e) => {
                        return Err(ReceivableDaoError::Other(format!(
                            "Amount too large: {:?}",
                            e
                        )))
                    }
                };
                let params: &[&dyn ToSql] = &[&gwei_amount, &timestamp, &transaction.from];
                stmt.execute(params).map_err(|e| e.to_string())?;
            }
        }
        match tx.commit() {
            // Error response is untested here, because without a mockable Transaction, it's untestable.
            Err(e) => Err(ReceivableDaoError::Other(format!("{:?}", e))),
            Ok(_) => Ok(()),
        }
    }

    fn row_to_account(row: &Row) -> rusqlite::Result<ReceivableAccount> {
        let wallet: Result<Wallet, rusqlite::Error> = row.get(0);
        let balance_result = row.get(1);
        let last_received_timestamp_result = row.get(2);
        match (wallet, balance_result, last_received_timestamp_result) {
            (Ok(wallet), Ok(balance), Ok(last_received_timestamp)) => Ok(ReceivableAccount {
                wallet,
                balance,
                last_received_timestamp: dao_utils::from_time_t(last_received_timestamp),
            }),
            _ => panic!("Database is corrupt: RECEIVABLE table columns and/or types"),
        }
    }
}

#[cfg(test)]
mod tests {
    use super::*;
    use crate::accountant::test_utils::make_receivable_account;
    use crate::database::dao_utils::{from_time_t, now_time_t, to_time_t};
    use crate::database::db_initializer;
    use crate::database::db_initializer::test_utils::ConnectionWrapperMock;
    use crate::database::db_initializer::DbInitializer;
    use crate::database::db_initializer::DbInitializerReal;
    use crate::database::db_migrations::MigratorConfig;
    use crate::db_config::config_dao::ConfigDaoReal;
    use crate::db_config::persistent_configuration::{
        PersistentConfigError, PersistentConfiguration, PersistentConfigurationReal,
    };
    use crate::test_utils::assert_contains;
    use crate::test_utils::logging;
    use crate::test_utils::logging::TestLogHandler;
    use crate::test_utils::make_wallet;
    use masq_lib::test_utils::utils::ensure_node_home_directory_exists;
    use rusqlite::{Connection, Error, OpenFlags};

    #[test]
    fn conversion_from_pce_works() {
        let pce = PersistentConfigError::BadHexFormat("booga".to_string());

        let subject = ReceivableDaoError::from(pce);

        assert_eq!(
            subject,
            ReceivableDaoError::ConfigurationError("BadHexFormat(\"booga\")".to_string())
        );
    }

    #[test]
    fn conversion_from_string_works() {
        let subject = ReceivableDaoError::from("booga".to_string());

        assert_eq!(subject, ReceivableDaoError::Other("booga".to_string()));
    }

    #[test]
    fn try_multi_insert_payment_handles_error_of_number_sign_check() {
        let home_dir = ensure_node_home_directory_exists(
            "receivable_dao",
            "try_multi_insert_payment_handles_error_of_number_sign_check",
        );
        let mut subject = ReceivableDaoReal::new(
            DbInitializerReal::default()
                .initialize(&home_dir, true, MigratorConfig::test_default())
                .unwrap(),
        );
        let payments = vec![Transaction {
            block_number: 42u64,
            from: make_wallet("some_address"),
            gwei_amount: 18446744073709551615,
        }];

        let result = subject.try_multi_insert_payment(&payments.as_slice());

        assert_eq!(
            result,
            Err(ReceivableDaoError::Other(
                "Amount too large: 18446744073709551615".to_string()
            ))
        )
    }

    #[test]
    fn try_multi_insert_payment_handles_error_setting_start_block() {
        let home_dir = ensure_node_home_directory_exists(
            "receivable_dao",
            "try_multi_insert_payment_handles_error_setting_start_block",
        );
        let conn = DbInitializerReal::default()
            .initialize(&home_dir, true, MigratorConfig::test_default())
            .unwrap();
        {
            let mut stmt = conn.prepare("drop table config").unwrap();
            stmt.execute([]).unwrap();
        }
        let mut subject = ReceivableDaoReal::new(conn);

        let payments = vec![Transaction {
            block_number: 42u64,
            from: make_wallet("some_address"),
            gwei_amount: 18446744073709551615,
        }];

        let result = subject.try_multi_insert_payment(&payments.as_slice());

        assert_eq!(
            result,
            Err(ReceivableDaoError::Other(
                "DatabaseError(\"no such table: config\")".to_string()
            ))
        )
    }

    #[test]
    #[should_panic(expected = "no such table: receivable")]
    fn try_multi_insert_payment_handles_error_adding_receivables() {
        let home_dir = ensure_node_home_directory_exists(
            "receivable_dao",
            "try_multi_insert_payment_handles_error_adding_receivables",
        );
        let conn = DbInitializerReal::default()
            .initialize(&home_dir, true, MigratorConfig::test_default())
            .unwrap();
        {
            let mut stmt = conn.prepare("drop table receivable").unwrap();
            stmt.execute([]).unwrap();
        }
        let mut subject = ReceivableDaoReal::new(conn);

        let payments = vec![Transaction {
            block_number: 42u64,
            from: make_wallet("some_address"),
            gwei_amount: 18446744073709551615,
        }];

        let _ = subject.try_multi_insert_payment(payments.as_slice());
    }

    #[test]
    fn more_money_receivable_works_for_new_address() {
        let home_dir = ensure_node_home_directory_exists(
            "receivable_dao",
            "more_money_receivable_works_for_new_address",
        );
        let before = dao_utils::to_time_t(SystemTime::now());
        let wallet = make_wallet("booga");
        let status = {
            let subject = ReceivableDaoReal::new(
                DbInitializerReal::default()
                    .initialize(&home_dir, true, MigratorConfig::test_default())
                    .unwrap(),
            );

            subject.more_money_receivable(&wallet, 1234).unwrap();
            subject.account_status(&wallet).unwrap()
        };

        let after = dao_utils::to_time_t(SystemTime::now());
        assert_eq!(status.wallet, wallet);
        assert_eq!(status.balance, 1234);
        let timestamp = dao_utils::to_time_t(status.last_received_timestamp);
        assert!(
            timestamp >= before,
            "{:?} should be on or after {:?}",
            timestamp,
            before
        );
        assert!(
            timestamp <= after,
            "{:?} should be on or before {:?}",
            timestamp,
            after
        );
    }

    #[test]
    fn more_money_receivable_works_for_existing_address() {
        let home_dir = ensure_node_home_directory_exists(
            "receivable_dao",
            "more_money_receivable_works_for_existing_address",
        );
        let wallet = make_wallet("booga");
        let subject = {
            let subject = ReceivableDaoReal::new(
                DbInitializerReal::default()
                    .initialize(&home_dir, true, MigratorConfig::test_default())
                    .unwrap(),
            );
            subject.more_money_receivable(&wallet, 1234).unwrap();
            let mut flags = OpenFlags::empty();
            flags.insert(OpenFlags::SQLITE_OPEN_READ_WRITE);
            let conn =
                Connection::open_with_flags(&home_dir.join(db_initializer::DATABASE_FILE), flags)
                    .unwrap();
            conn.execute(
                "update receivable set last_received_timestamp = 0 where wallet_address = '0x000000000000000000000000000000626f6f6761'",
                [],
            )
            .unwrap();
            subject
        };

        let status = {
            subject.more_money_receivable(&wallet, 2345).unwrap();
            subject.account_status(&wallet).unwrap()
        };

        assert_eq!(status.wallet, wallet);
        assert_eq!(status.balance, 3579);
        assert_eq!(status.last_received_timestamp, SystemTime::UNIX_EPOCH);
    }

    #[test]
    fn more_money_receivable_works_for_overflow() {
        let home_dir = ensure_node_home_directory_exists(
            "receivable_dao",
            "more_money_receivable_works_for_overflow",
        );
        let subject = ReceivableDaoReal::new(
            DbInitializerReal::default()
                .initialize(&home_dir, true, MigratorConfig::test_default())
                .unwrap(),
        );

        let result = subject.more_money_receivable(&make_wallet("booga"), u64::MAX);

<<<<<<< HEAD
        assert_eq!(result, Err(DebtRecordingError::SignConversion(u64::MAX)))
=======
        assert_eq!(result, Err(PaymentError::SignConversion(u64::MAX)))
>>>>>>> 2bc36c98
    }

    #[test]
    fn more_money_received_works_for_existing_addresses() {
        let before = dao_utils::to_time_t(SystemTime::now());
        let home_dir = ensure_node_home_directory_exists(
            "receivable_dao",
            "more_money_received_works_for_existing_address",
        );
        let debtor1 = make_wallet("debtor1");
        let debtor2 = make_wallet("debtor2");
        let mut subject = {
            let subject = ReceivableDaoReal::new(
                DbInitializerReal::default()
                    .initialize(&home_dir, true, MigratorConfig::test_default())
                    .unwrap(),
            );
            subject.more_money_receivable(&debtor1, 1234).unwrap();
            subject.more_money_receivable(&debtor2, 2345).unwrap();
            let mut flags = OpenFlags::empty();
            flags.insert(OpenFlags::SQLITE_OPEN_READ_WRITE);
            subject
        };

        let (status1, status2) = {
            let transactions = vec![
                Transaction {
                    from: debtor1.clone(),
                    gwei_amount: 1200u64,
                    block_number: 35u64,
                },
                Transaction {
                    from: debtor2.clone(),
                    gwei_amount: 2300u64,
                    block_number: 57u64,
                },
            ];

            subject.more_money_received(transactions);
            (
                subject.account_status(&debtor1).unwrap(),
                subject.account_status(&debtor2).unwrap(),
            )
        };

        assert_eq!(status1.wallet, debtor1);
        assert_eq!(status1.balance, 34);
        let timestamp1 = dao_utils::to_time_t(status1.last_received_timestamp);
        assert!(timestamp1 >= before);
        assert!(timestamp1 <= dao_utils::to_time_t(SystemTime::now()));

        assert_eq!(status2.wallet, debtor2);
        assert_eq!(status2.balance, 45);
        let timestamp2 = dao_utils::to_time_t(status2.last_received_timestamp);
        assert!(timestamp2 >= before);
        assert!(timestamp2 <= dao_utils::to_time_t(SystemTime::now()));

        let config_dao = ConfigDaoReal::new(
            DbInitializerReal::default()
                .initialize(&home_dir, true, MigratorConfig::test_default())
                .unwrap(),
        );
        let persistent_config = PersistentConfigurationReal::new(Box::new(config_dao));
        let start_block = persistent_config.start_block().unwrap();
        assert_eq!(57u64, start_block);
    }

    #[test]
    fn more_money_received_throws_away_payments_from_unknown_addresses() {
        let home_dir = ensure_node_home_directory_exists(
            "receivable_dao",
            "more_money_received_throws_away_payments_from_unknown_addresses",
        );
        let debtor = make_wallet("unknown_wallet");
        let mut subject = ReceivableDaoReal::new(
            DbInitializerReal::default()
                .initialize(&home_dir, true, MigratorConfig::test_default())
                .unwrap(),
        );

        let status = {
            let transactions = vec![Transaction {
                from: debtor.clone(),
                gwei_amount: 2300u64,
                block_number: 33u64,
            }];
            subject.more_money_received(transactions);
            subject.account_status(&debtor)
        };

        assert!(status.is_none());
    }

    #[test]
    fn more_money_received_logs_when_transaction_fails() {
        logging::init_test_logging();

        let conn_mock =
            ConnectionWrapperMock::default().transaction_result(Err(Error::InvalidQuery));
        let mut receivable_dao = ReceivableDaoReal::new(Box::new(conn_mock));
        let payments = vec![
            Transaction {
                block_number: 1234567890,
                from: Wallet::new("0xAAAAAAAAAAAAAAAAAAAAAAAAAAAAAAAAAAAAAAAA"),
                gwei_amount: 123456789123456789,
            },
            Transaction {
                block_number: 2345678901,
                from: Wallet::new("0xBBBBBBBBBBBBBBBBBBBBBBBBBBBBBBBBBBBBBBBB"),
                gwei_amount: 234567891234567891,
            },
            Transaction {
                block_number: 3456789012,
                from: Wallet::new("0xCCCCCCCCCCCCCCCCCCCCCCCCCCCCCCCCCCCCCCCC"),
                gwei_amount: 345678912345678912,
            },
        ];

        receivable_dao.more_money_received(payments);

        TestLogHandler::new().exists_log_containing(&format!(
            "ERROR: ReceivableDaoReal: Payment reception failed, rolling back: Other(\"Query is not read-only\")\n\
            Block #    Wallet                                     Amount            \n\
            1234567890 0xaaaaaaaaaaaaaaaaaaaaaaaaaaaaaaaaaaaaaaaa 123456789123456789\n\
            2345678901 0xbbbbbbbbbbbbbbbbbbbbbbbbbbbbbbbbbbbbbbbb 234567891234567891\n\
            3456789012 0xcccccccccccccccccccccccccccccccccccccccc 345678912345678912\n\
            TOTAL                                                 703703592703703592"
        ));
    }

    #[test]
    fn more_money_received_logs_when_no_payment_are_given() {
        logging::init_test_logging();

        let home_dir = ensure_node_home_directory_exists(
            "receivable_dao",
            "more_money_received_logs_when_no_payment_are_given",
        );

        let mut receivable_dao = ReceivableDaoReal::new(
            DbInitializerReal::default()
                .initialize(&home_dir, true, MigratorConfig::test_default())
                .unwrap(),
        );

        receivable_dao.more_money_received(vec![]);

        TestLogHandler::new().exists_log_containing(
            "ERROR: ReceivableDaoReal: Payment reception failed, rolling back: Other(\"no payments given\")",
        );
    }

    #[test]
    fn receivable_account_status_works_when_account_doesnt_exist() {
        let home_dir = ensure_node_home_directory_exists(
            "receivable_dao",
            "receivable_account_status_works_when_account_doesnt_exist",
        );
        let wallet = make_wallet("booga");
        let subject = ReceivableDaoReal::new(
            DbInitializerReal::default()
                .initialize(&home_dir, true, MigratorConfig::test_default())
                .unwrap(),
        );

        let result = subject.account_status(&wallet);

        assert_eq!(result, None);
    }

    #[test]
    fn receivables_fetches_all_receivable_accounts() {
        let home_dir = ensure_node_home_directory_exists(
            "receivable_dao",
            "receivables_fetches_all_receivable_accounts",
        );
        let wallet1 = make_wallet("wallet1");
        let wallet2 = make_wallet("wallet2");
        let time_stub = SystemTime::now();

        let subject = ReceivableDaoReal::new(
            DbInitializerReal::default()
                .initialize(&home_dir, true, MigratorConfig::test_default())
                .unwrap(),
        );

        subject.more_money_receivable(&wallet1, 1234).unwrap();
        subject.more_money_receivable(&wallet2, 2345).unwrap();

        let accounts = subject
            .receivables()
            .into_iter()
            .map(|r| ReceivableAccount {
                last_received_timestamp: time_stub,
                ..r
            })
            .collect::<Vec<ReceivableAccount>>();

        assert_eq!(
            vec![
                ReceivableAccount {
                    wallet: wallet1,
                    balance: 1234,
                    last_received_timestamp: time_stub
                },
                ReceivableAccount {
                    wallet: wallet2,
                    balance: 2345,
                    last_received_timestamp: time_stub
                },
            ],
            accounts
        )
    }

    #[test]
    fn new_delinquencies_unit_slope() {
        let pcs = PaymentCurves {
            payment_suggested_after_sec: 25,
            payment_grace_before_ban_sec: 50,
            permanent_debt_allowed_gwub: 100,
            balance_to_decrease_from_gwub: 200,
            balance_decreases_for_sec: 100,
            unban_when_balance_below_gwub: 0, // doesn't matter for this test
        };
        let now = now_time_t();
        let mut not_delinquent_inside_grace_period = make_receivable_account(1234, false);
        not_delinquent_inside_grace_period.balance = pcs.balance_to_decrease_from_gwub + 1;
        not_delinquent_inside_grace_period.last_received_timestamp =
            from_time_t(pcs.sugg_and_grace(now) + 2);
        let mut not_delinquent_after_grace_below_slope = make_receivable_account(2345, false);
        not_delinquent_after_grace_below_slope.balance = pcs.balance_to_decrease_from_gwub - 2;
        not_delinquent_after_grace_below_slope.last_received_timestamp =
            from_time_t(pcs.sugg_and_grace(now) - 1);
        let mut delinquent_above_slope_after_grace = make_receivable_account(3456, true);
        delinquent_above_slope_after_grace.balance = pcs.balance_to_decrease_from_gwub - 1;
        delinquent_above_slope_after_grace.last_received_timestamp =
            from_time_t(pcs.sugg_and_grace(now) - 2);
        let mut not_delinquent_below_slope_before_stop = make_receivable_account(4567, false);
        not_delinquent_below_slope_before_stop.balance = pcs.permanent_debt_allowed_gwub + 1;
        not_delinquent_below_slope_before_stop.last_received_timestamp =
            from_time_t(pcs.sugg_thru_decreasing(now) + 2);
        let mut delinquent_above_slope_before_stop = make_receivable_account(5678, true);
        delinquent_above_slope_before_stop.balance = pcs.permanent_debt_allowed_gwub + 2;
        delinquent_above_slope_before_stop.last_received_timestamp =
            from_time_t(pcs.sugg_thru_decreasing(now) + 1);
        let mut not_delinquent_above_slope_after_stop = make_receivable_account(6789, false);
        not_delinquent_above_slope_after_stop.balance = pcs.permanent_debt_allowed_gwub - 1;
        not_delinquent_above_slope_after_stop.last_received_timestamp =
            from_time_t(pcs.sugg_thru_decreasing(now) - 2);
        let home_dir = ensure_node_home_directory_exists("accountant", "new_delinquencies");
        let db_initializer = DbInitializerReal::default();
        let conn = db_initializer
            .initialize(&home_dir, true, MigratorConfig::test_default())
            .unwrap();
        add_receivable_account(&conn, &not_delinquent_inside_grace_period);
        add_receivable_account(&conn, &not_delinquent_after_grace_below_slope);
        add_receivable_account(&conn, &delinquent_above_slope_after_grace);
        add_receivable_account(&conn, &not_delinquent_below_slope_before_stop);
        add_receivable_account(&conn, &delinquent_above_slope_before_stop);
        add_receivable_account(&conn, &not_delinquent_above_slope_after_stop);
        let subject = ReceivableDaoReal::new(conn);

        let result = subject.new_delinquencies(from_time_t(now), &pcs);

        assert_contains(&result, &delinquent_above_slope_after_grace);
        assert_contains(&result, &delinquent_above_slope_before_stop);
        assert_eq!(2, result.len());
    }

    #[test]
    fn new_delinquencies_shallow_slope() {
        let pcs = PaymentCurves {
            payment_suggested_after_sec: 100,
            payment_grace_before_ban_sec: 100,
            permanent_debt_allowed_gwub: 100,
            balance_to_decrease_from_gwub: 110,
            balance_decreases_for_sec: 100,
            unban_when_balance_below_gwub: 0, // doesn't matter for this test
        };
        let now = now_time_t();
        let mut not_delinquent = make_receivable_account(1234, false);
        not_delinquent.balance = 105;
        not_delinquent.last_received_timestamp = from_time_t(pcs.sugg_and_grace(now) - 25);
        let mut delinquent = make_receivable_account(2345, true);
        delinquent.balance = 105;
        delinquent.last_received_timestamp = from_time_t(pcs.sugg_and_grace(now) - 75);
        let home_dir =
            ensure_node_home_directory_exists("accountant", "new_delinquencies_shallow_slope");
        let db_initializer = DbInitializerReal::default();
        let conn = db_initializer
            .initialize(&home_dir, true, MigratorConfig::test_default())
            .unwrap();
        add_receivable_account(&conn, &not_delinquent);
        add_receivable_account(&conn, &delinquent);
        let subject = ReceivableDaoReal::new(conn);

        let result = subject.new_delinquencies(from_time_t(now), &pcs);

        assert_contains(&result, &delinquent);
        assert_eq!(1, result.len());
    }

    #[test]
    fn new_delinquencies_steep_slope() {
        let pcs = PaymentCurves {
            payment_suggested_after_sec: 100,
            payment_grace_before_ban_sec: 100,
            permanent_debt_allowed_gwub: 100,
            balance_to_decrease_from_gwub: 1100,
            balance_decreases_for_sec: 100,
            unban_when_balance_below_gwub: 0, // doesn't matter for this test
        };
        let now = now_time_t();
        let mut not_delinquent = make_receivable_account(1234, false);
        not_delinquent.balance = 600;
        not_delinquent.last_received_timestamp = from_time_t(pcs.sugg_and_grace(now) - 25);
        let mut delinquent = make_receivable_account(2345, true);
        delinquent.balance = 600;
        delinquent.last_received_timestamp = from_time_t(pcs.sugg_and_grace(now) - 75);
        let home_dir =
            ensure_node_home_directory_exists("accountant", "new_delinquencies_steep_slope");
        let db_initializer = DbInitializerReal::default();
        let conn = db_initializer
            .initialize(&home_dir, true, MigratorConfig::test_default())
            .unwrap();
        add_receivable_account(&conn, &not_delinquent);
        add_receivable_account(&conn, &delinquent);
        let subject = ReceivableDaoReal::new(conn);

        let result = subject.new_delinquencies(from_time_t(now), &pcs);

        assert_contains(&result, &delinquent);
        assert_eq!(1, result.len());
    }

    #[test]
    fn new_delinquencies_does_not_find_existing_delinquencies() {
        let pcs = PaymentCurves {
            payment_suggested_after_sec: 25,
            payment_grace_before_ban_sec: 50,
            permanent_debt_allowed_gwub: 100,
            balance_to_decrease_from_gwub: 200,
            balance_decreases_for_sec: 100,
            unban_when_balance_below_gwub: 0, // doesn't matter for this test
        };
        let now = now_time_t();
        let mut existing_delinquency = make_receivable_account(1234, true);
        existing_delinquency.balance = 250;
        existing_delinquency.last_received_timestamp = from_time_t(pcs.sugg_and_grace(now) - 1);
        let mut new_delinquency = make_receivable_account(2345, true);
        new_delinquency.balance = 250;
        new_delinquency.last_received_timestamp = from_time_t(pcs.sugg_and_grace(now) - 1);

        let home_dir = ensure_node_home_directory_exists(
            "receivable_dao",
            "new_delinquencies_does_not_find_existing_delinquencies",
        );
        let db_initializer = DbInitializerReal::default();
        let conn = db_initializer
            .initialize(&home_dir, true, MigratorConfig::test_default())
            .unwrap();
        add_receivable_account(&conn, &existing_delinquency);
        add_receivable_account(&conn, &new_delinquency);
        add_banned_account(&conn, &existing_delinquency);
        let subject = ReceivableDaoReal::new(conn);

        let result = subject.new_delinquencies(from_time_t(now), &pcs);

        assert_contains(&result, &new_delinquency);
        assert_eq!(1, result.len());
    }

    #[test]
    fn paid_delinquencies() {
        let pcs = PaymentCurves {
            payment_suggested_after_sec: 0,   // doesn't matter for this test
            payment_grace_before_ban_sec: 0,  // doesn't matter for this test
            permanent_debt_allowed_gwub: 0,   // doesn't matter for this test
            balance_to_decrease_from_gwub: 0, // doesn't matter for this test
            balance_decreases_for_sec: 0,     // doesn't matter for this test
            unban_when_balance_below_gwub: 50,
        };
        let mut paid_delinquent = make_receivable_account(1234, true);
        paid_delinquent.balance = 50;
        let mut unpaid_delinquent = make_receivable_account(2345, true);
        unpaid_delinquent.balance = 51;
        let home_dir = ensure_node_home_directory_exists("accountant", "paid_delinquencies");
        let db_initializer = DbInitializerReal::default();
        let conn = db_initializer
            .initialize(&home_dir, true, MigratorConfig::test_default())
            .unwrap();
        add_receivable_account(&conn, &paid_delinquent);
        add_receivable_account(&conn, &unpaid_delinquent);
        add_banned_account(&conn, &paid_delinquent);
        add_banned_account(&conn, &unpaid_delinquent);
        let subject = ReceivableDaoReal::new(conn);

        let result = subject.paid_delinquencies(&pcs);

        assert_contains(&result, &paid_delinquent);
        assert_eq!(1, result.len());
    }

    #[test]
    fn paid_delinquencies_does_not_find_existing_nondelinquencies() {
        let pcs = PaymentCurves {
            payment_suggested_after_sec: 0,   // doesn't matter for this test
            payment_grace_before_ban_sec: 0,  // doesn't matter for this test
            permanent_debt_allowed_gwub: 0,   // doesn't matter for this test
            balance_to_decrease_from_gwub: 0, // doesn't matter for this test
            balance_decreases_for_sec: 0,     // doesn't matter for this test
            unban_when_balance_below_gwub: 50,
        };
        let mut newly_non_delinquent = make_receivable_account(1234, false);
        newly_non_delinquent.balance = 25;
        let mut old_non_delinquent = make_receivable_account(2345, false);
        old_non_delinquent.balance = 25;

        let home_dir = ensure_node_home_directory_exists(
            "receivable_dao",
            "paid_delinquencies_does_not_find_existing_nondelinquencies",
        );
        let db_initializer = DbInitializerReal::default();
        let conn = db_initializer
            .initialize(&home_dir, true, MigratorConfig::test_default())
            .unwrap();
        add_receivable_account(&conn, &newly_non_delinquent);
        add_receivable_account(&conn, &old_non_delinquent);
        add_banned_account(&conn, &newly_non_delinquent);
        let subject = ReceivableDaoReal::new(conn);

        let result = subject.paid_delinquencies(&pcs);

        assert_contains(&result, &newly_non_delinquent);
        assert_eq!(1, result.len());
    }

    #[test]
    fn top_records_and_total() {
        let home_dir = ensure_node_home_directory_exists("receivable_dao", "top_records_and_total");
        let conn = DbInitializerReal::default()
            .initialize(&home_dir, true, MigratorConfig::test_default())
            .unwrap();
        let insert = |wallet: &str, balance: i64, timestamp: i64| {
            let params: &[&dyn ToSql] = &[&wallet, &balance, &timestamp];
            conn
                .prepare("insert into receivable (wallet_address, balance, last_received_timestamp) values (?, ?, ?)")
                .unwrap()
                .execute(params)
                .unwrap();
        };
        let timestamp1 = dao_utils::now_time_t() - 80_000;
        let timestamp2 = dao_utils::now_time_t() - 86_401;
        let timestamp3 = dao_utils::now_time_t() - 86_000;
        let timestamp4 = dao_utils::now_time_t() - 86_001;
        insert(
            "0x1111111111111111111111111111111111111111",
            999_999_999, // below minimum amount - reject
            timestamp1,  // below maximum age
        );
        insert(
            "0x2222222222222222222222222222222222222222",
            1_000_000_000, // minimum amount
            timestamp2,    // above maximum age - reject
        );
        insert(
            "0x3333333333333333333333333333333333333333",
            1_000_000_000, // minimum amount
            timestamp3,    // below maximum age
        );
        insert(
            "0x4444444444444444444444444444444444444444",
            1_000_000_001, // above minimum amount
            timestamp4,    // below maximum age
        );

        let subject = ReceivableDaoReal::new(conn);

        let top_records = subject.top_records(1_000_000_000, 86400);
        let total = subject.total();

        assert_eq!(
            top_records,
            vec![
                ReceivableAccount {
                    wallet: Wallet::new("0x4444444444444444444444444444444444444444"),
                    balance: 1_000_000_001,
                    last_received_timestamp: dao_utils::from_time_t(timestamp4),
                },
                ReceivableAccount {
                    wallet: Wallet::new("0x3333333333333333333333333333333333333333"),
                    balance: 1_000_000_000,
                    last_received_timestamp: dao_utils::from_time_t(timestamp3),
                },
            ]
        );
        assert_eq!(total, 4_000_000_000)
    }

    #[test]
    fn correctly_totals_zero_records() {
        let home_dir =
            ensure_node_home_directory_exists("receivable_dao", "correctly_totals_zero_records");
        let conn = DbInitializerReal::default()
            .initialize(&home_dir, true, MigratorConfig::test_default())
            .unwrap();
        let subject = ReceivableDaoReal::new(conn);

        let result = subject.total();

        assert_eq!(result, 0)
    }

    fn add_receivable_account(conn: &Box<dyn ConnectionWrapper>, account: &ReceivableAccount) {
        let mut stmt = conn.prepare ("insert into receivable (wallet_address, balance, last_received_timestamp) values (?, ?, ?)").unwrap();
        let params: &[&dyn ToSql] = &[
            &account.wallet,
            &account.balance,
            &to_time_t(account.last_received_timestamp),
        ];
        stmt.execute(params).unwrap();
    }

    fn add_banned_account(conn: &Box<dyn ConnectionWrapper>, account: &ReceivableAccount) {
        let mut stmt = conn
            .prepare("insert into banned (wallet_address) values (?)")
            .unwrap();
        stmt.execute(&[&account.wallet]).unwrap();
    }
}<|MERGE_RESOLUTION|>--- conflicted
+++ resolved
@@ -592,11 +592,7 @@
 
         let result = subject.more_money_receivable(&make_wallet("booga"), u64::MAX);
 
-<<<<<<< HEAD
         assert_eq!(result, Err(DebtRecordingError::SignConversion(u64::MAX)))
-=======
-        assert_eq!(result, Err(PaymentError::SignConversion(u64::MAX)))
->>>>>>> 2bc36c98
     }
 
     #[test]
