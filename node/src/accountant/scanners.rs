// Copyright (c) 2019, MASQ (https://masq.ai) and/or its affiliates. All rights reserved.

use crate::accountant::payable_dao::{PayableAccount, PayableDao, PendingPayable};
use crate::accountant::pending_payable_dao::PendingPayableDao;
use crate::accountant::receivable_dao::ReceivableDao;
use crate::accountant::scanners_utils::payable_scanner_utils::PayableTransactingErrorEnum::{
    LocallyCausedError, RemotelyCausedErrors,
};
use crate::accountant::scanners_utils::payable_scanner_utils::{
    debugging_summary_after_error_separation, fatal_database_mark_pending_payable_error,
    investigate_debt_extremes, log_failed_payments_having_fingerprints_and_return_ids,
    panic_for_failed_payments_lacking_fingerprints, payables_debug_summary, separate_errors,
    PayableThresholdsGauge, PayableThresholdsGaugeReal, PayableTransactingErrorEnum,
    RefWalletAndRowidOptCoupledWithHash, VecOfRowidOptAndHash,
};
use crate::accountant::scanners_utils::pending_payable_scanner_utils::{
    elapsed_in_ms, handle_none_status, handle_status_with_failure, handle_status_with_success,
    PendingPayableScanReport,
};
use crate::accountant::scanners_utils::receivable_scanner_utils::balance_and_age;
use crate::accountant::{
    gwei_to_wei, Accountant, ReceivedPayments, ReportTransactionReceipts,
    RequestTransactionReceipts, ResponseSkeleton, ScanForPayables, ScanForPendingPayables,
    ScanForReceivables, SentPayables, COMMA_SEPARATOR,
};
use crate::accountant::{PendingPayableId, ReportAccountsPayable};
use crate::banned_dao::BannedDao;
use crate::blockchain::blockchain_bridge::{PendingPayableFingerprint, RetrieveTransactions};
<<<<<<< HEAD
use crate::blockchain::blockchain_interface::BlockchainError::PayableTransactionFailed;
use crate::sub_lib::accountant::{DaoFactories, FinancialStatistics, PaymentThresholds};
use crate::sub_lib::utils::NotifyLaterHandle;
=======
use crate::blockchain::blockchain_interface::BlockchainError;
use crate::sub_lib::accountant::{
    DaoFactories, FinancialStatistics, PaymentThresholds, ScanIntervals,
};
use crate::sub_lib::utils::{NotifyLaterHandle, NotifyLaterHandleReal};
>>>>>>> 646eac20
use crate::sub_lib::wallet::Wallet;
use actix::{Context, Message, System};
use itertools::Itertools;
use masq_lib::logger::Logger;
use masq_lib::logger::TIME_FORMATTING_STRING;
use masq_lib::messages::{ScanType, ToMessageBody, UiScanResponse};
use masq_lib::ui_gateway::{MessageTarget, NodeToUiMessage};
use masq_lib::utils::ExpectValue;
#[cfg(test)]
use std::any::Any;
use std::cell::RefCell;
use std::rc::Rc;
use std::sync::{Arc, Mutex};
use std::time::{Duration, SystemTime};
use time::format_description::parse;
use time::OffsetDateTime;
use web3::types::{TransactionReceipt, H256};

pub struct Scanners {
    pub payable: Box<dyn Scanner<ReportAccountsPayable, SentPayables>>,
    pub pending_payable: Box<dyn Scanner<RequestTransactionReceipts, ReportTransactionReceipts>>,
    pub receivable: Box<dyn Scanner<RetrieveTransactions, ReceivedPayments>>,
}

impl Scanners {
    pub fn new(
        dao_factories: DaoFactories,
        payment_thresholds: Rc<PaymentThresholds>,
        earning_wallet: Rc<Wallet>,
        when_pending_too_long_sec: u64,
        financial_statistics: Rc<RefCell<FinancialStatistics>>,
    ) -> Self {
        Scanners {
            payable: Box::new(PayableScanner::new(
                dao_factories.payable_dao_factory.make(),
                dao_factories.pending_payable_dao_factory.make(),
                Rc::clone(&payment_thresholds),
            )),
            pending_payable: Box::new(PendingPayableScanner::new(
                dao_factories.payable_dao_factory.make(),
                dao_factories.pending_payable_dao_factory.make(),
                Rc::clone(&payment_thresholds),
                when_pending_too_long_sec,
                Rc::clone(&financial_statistics),
            )),
            receivable: Box::new(ReceivableScanner::new(
                dao_factories.receivable_dao_factory.make(),
                dao_factories.banned_dao_factory.make(),
                Rc::clone(&payment_thresholds),
                earning_wallet,
                financial_statistics,
            )),
        }
    }
}

pub trait Scanner<BeginMessage, EndMessage>
where
    BeginMessage: Message,
    EndMessage: Message,
{
    fn begin_scan(
        &mut self,
        timestamp: SystemTime,
        response_skeleton_opt: Option<ResponseSkeleton>,
        logger: &Logger,
    ) -> Result<BeginMessage, BeginScanError>;
    fn finish_scan(&mut self, message: EndMessage, logger: &Logger) -> Option<NodeToUiMessage>;
    fn scan_started_at(&self) -> Option<SystemTime>;
    fn mark_as_started(&mut self, timestamp: SystemTime);
    fn mark_as_ended(&mut self, logger: &Logger);
    declare_as_any!();
}

pub struct ScannerCommon {
    initiated_at_opt: Option<SystemTime>,
    pub payment_thresholds: Rc<PaymentThresholds>,
}

impl ScannerCommon {
    fn new(payment_thresholds: Rc<PaymentThresholds>) -> Self {
        Self {
            initiated_at_opt: None,
            payment_thresholds,
        }
    }

    fn remove_timestamp(&mut self, scan_type: ScanType, now: SystemTime, logger: &Logger) {
        match self.initiated_at_opt.take() {
            Some(timestamp) => {
                let elapsed_time = now
                    .duration_since(timestamp)
                    .expect("Unable to calculate elapsed time for the scan.")
                    .as_millis();
                info!(
                    logger,
                    "The {:?} scan ended in {}ms.",
                    scan_type,
                    match elapsed_time {
                        0 => 1,
                        x => x,
                    }
                );
            }
            None => {
                error!(
                    logger,
                    "Called scan_finished() for {:?} scanner but timestamp was not found",
                    scan_type
                );
            }
        };
    }
}

macro_rules! time_marking_methods {
    ($scan_type_variant: ident) => {
        fn scan_started_at(&self) -> Option<SystemTime> {
            self.common.initiated_at_opt
        }

        fn mark_as_started(&mut self, timestamp: SystemTime) {
            self.common.initiated_at_opt = Some(timestamp);
        }

        fn mark_as_ended(&mut self, logger: &Logger) {
            self.common
                .remove_timestamp(ScanType::$scan_type_variant, SystemTime::now(), logger);
        }
    };
}

pub struct PayableScanner {
    pub common: ScannerCommon,
    pub payable_dao: Box<dyn PayableDao>,
    pub pending_payable_dao: Box<dyn PendingPayableDao>,
    pub payable_threshold_gauge: Box<dyn PayableThresholdsGauge>,
}

impl Scanner<ReportAccountsPayable, SentPayables> for PayableScanner {
    fn begin_scan(
        &mut self,
        timestamp: SystemTime,
        response_skeleton_opt: Option<ResponseSkeleton>,
        logger: &Logger,
    ) -> Result<ReportAccountsPayable, BeginScanError> {
        if let Some(timestamp) = self.scan_started_at() {
            return Err(BeginScanError::ScanAlreadyRunning(timestamp));
        }
        self.mark_as_started(timestamp);
        info!(logger, "Scanning for payables");
        let all_non_pending_payables = self.payable_dao.non_pending_payables();

        debug!(
            logger,
            "{}",
            investigate_debt_extremes(timestamp, &all_non_pending_payables)
        );

        let qualified_payable =
            self.sniff_out_alarming_payables_and_maybe_log_them(all_non_pending_payables, logger);

        match qualified_payable.is_empty() {
            true => {
                self.mark_as_ended(logger);
                Err(BeginScanError::NothingToProcess)
            }
            false => {
                info!(
                    logger,
                    "Chose {} qualified debts to pay",
                    qualified_payable.len()
                );
                Ok(ReportAccountsPayable {
                    accounts: qualified_payable,
                    response_skeleton_opt,
                })
            }
        }
    }

    fn finish_scan(&mut self, message: SentPayables, logger: &Logger) -> Option<NodeToUiMessage> {
        let (sent_payables, err_opt) = separate_errors(&message, logger);

        debug!(
            logger,
            "{}",
            debugging_summary_after_error_separation(&sent_payables, &err_opt)
        );

        if !sent_payables.is_empty() {
            self.mark_pending_payable(&sent_payables, logger);
        }
        self.handle_sent_payable_errors(err_opt, logger);

        self.mark_as_ended(logger);
        message
            .response_skeleton_opt
            .map(|response_skeleton| NodeToUiMessage {
                target: MessageTarget::ClientId(response_skeleton.client_id),
                body: UiScanResponse {}.tmb(response_skeleton.context_id),
            })
    }

    time_marking_methods!(Payables);

    implement_as_any!();
}

impl PayableScanner {
    pub fn new(
        payable_dao: Box<dyn PayableDao>,
        pending_payable_dao: Box<dyn PendingPayableDao>,
        payment_thresholds: Rc<PaymentThresholds>,
    ) -> Self {
        Self {
            common: ScannerCommon::new(payment_thresholds),
            payable_dao,
            pending_payable_dao,
            payable_threshold_gauge: Box::new(PayableThresholdsGaugeReal::default()),
        }
    }

    fn sniff_out_alarming_payables_and_maybe_log_them(
        &self,
        non_pending_payables: Vec<PayableAccount>,
        logger: &Logger,
    ) -> Vec<PayableAccount> {
        fn pass_payables_and_drop_points(
            qp_tp: impl Iterator<Item = (PayableAccount, u128)>,
        ) -> Vec<PayableAccount> {
            let (payables, _) = qp_tp.unzip::<_, _, Vec<PayableAccount>, Vec<_>>();
            payables
        }

        let qualified_payables_and_points_uncollected =
            non_pending_payables.into_iter().flat_map(|account| {
                self.payable_exceeded_threshold(&account, SystemTime::now())
                    .map(|threshold_point| (account, threshold_point))
            });
        match logger.debug_enabled() {
            false => pass_payables_and_drop_points(qualified_payables_and_points_uncollected),
            true => {
                let qualified_and_points_collected =
                    qualified_payables_and_points_uncollected.collect_vec();
                payables_debug_summary(&qualified_and_points_collected, logger);
                pass_payables_and_drop_points(qualified_and_points_collected.into_iter())
            }
        }
    }

    fn payable_exceeded_threshold(
        &self,
        payable: &PayableAccount,
        now: SystemTime,
    ) -> Option<u128> {
        let debt_age = now
            .duration_since(payable.last_paid_timestamp)
            .expect("Internal error")
            .as_secs();

        if self.payable_threshold_gauge.is_innocent_age(
            debt_age,
            self.common.payment_thresholds.maturity_threshold_sec,
        ) {
            return None;
        }

        if self.payable_threshold_gauge.is_innocent_balance(
            payable.balance_wei,
            gwei_to_wei(self.common.payment_thresholds.permanent_debt_allowed_gwei),
        ) {
            return None;
        }

        let threshold = self
            .payable_threshold_gauge
            .calculate_payout_threshold_in_gwei(&self.common.payment_thresholds, debt_age);
        if payable.balance_wei > threshold {
            Some(threshold)
        } else {
            None
        }
    }

    fn separate_id_triples_from_existent_and_nonexistent_fingerprints<'a>(
        &'a self,
        sent_payments: &'a [&'a PendingPayable],
    ) -> (
        Vec<RefWalletAndRowidOptCoupledWithHash>,
        Vec<RefWalletAndRowidOptCoupledWithHash>,
    ) {
        let hashes = sent_payments
            .iter()
            .map(|pending_payable| pending_payable.hash)
            .collect::<Vec<H256>>();
        self.pending_payable_dao
            .fingerprints_rowids(&hashes)
            .into_iter()
            .zip(sent_payments.iter())
            .map(|((rowid_opt, hash), pending_payable)| {
                ((&pending_payable.recipient_wallet, rowid_opt), hash)
            })
            .partition(|((_, rowid_opt), _)| rowid_opt.is_some())
    }

    fn mark_pending_payable(&self, sent_payments: &[&PendingPayable], logger: &Logger) {
        fn missing_fingerprints_msg(nonexistent: &[RefWalletAndRowidOptCoupledWithHash]) -> String {
            format!(
                "Expected pending payable fingerprints for {} were not found; system unreliable",
                join_displayable_items_by_commas(nonexistent, |((wallet, _), hash)| format!(
                    "(tx: {:?}, to wallet: {})",
                    hash, wallet
                ))
            )
        }
        fn ready_data_for_supply<'a>(
            existent: &'a [RefWalletAndRowidOptCoupledWithHash],
        ) -> Vec<(&'a Wallet, u64)> {
            existent
                .iter()
                .map(|((wallet, ever_some_rowid), _)| (*wallet, ever_some_rowid.expectv("rowid")))
                .collect()
        }

        let (existent, nonexistent) =
            self.separate_id_triples_from_existent_and_nonexistent_fingerprints(sent_payments);
        let mark_p_payables_input_data = ready_data_for_supply(&existent);
        if !mark_p_payables_input_data.is_empty() {
            if let Err(e) = self
                .payable_dao
                .as_ref()
                .mark_pending_payables_rowids(&mark_p_payables_input_data)
            {
                fatal_database_mark_pending_payable_error(
                    sent_payments,
                    &nonexistent,
                    e,
                    missing_fingerprints_msg,
                    logger,
                )
            }
            debug!(
                logger,
                "Payables {} marked as pending in the payable table",
                join_displayable_items_by_commas(sent_payments, |pending_p| format!(
                    "{:?}",
                    pending_p.hash
                ))
            )
        }
        if !nonexistent.is_empty() {
            panic!("{}", missing_fingerprints_msg(&nonexistent))
        }
    }

    fn handle_sent_payable_errors(
        &self,
        err_opt: Option<PayableTransactingErrorEnum>,
        logger: &Logger,
    ) {
        if let Some(err) = err_opt {
            match err {
                LocallyCausedError(PayableTransactionFailed {
                    signed_and_saved_txs_opt: Some(hashes),
                    ..
                })
                | RemotelyCausedErrors(hashes) => {
                    self.discard_failed_transactions_with_possible_fingerprints(hashes, logger)
                }
                e =>
                    debug!(
                        logger,
                        "Ignoring a non-fatal error on our end from before the transactions are hashed: {:?}",
                        e
                    )
            }
        }
    }

    fn discard_failed_transactions_with_possible_fingerprints(
        &self,
        hashes_of_the_failed: Vec<H256>,
        logger: &Logger,
    ) {
        fn serialize_hashes(hashes: &[H256]) -> String {
            join_displayable_items_by_commas(hashes, |hash| format!("{:?}", hash))
        }

        let (existent, nonexistent): (VecOfRowidOptAndHash, VecOfRowidOptAndHash) = self
            .pending_payable_dao
            .fingerprints_rowids(&hashes_of_the_failed)
            .into_iter()
            .partition(|(rowid_opt, _hash)| rowid_opt.is_some());

        if !nonexistent.is_empty() {
            panic_for_failed_payments_lacking_fingerprints(nonexistent, serialize_hashes)
        }

        if !existent.is_empty() {
            let ids = log_failed_payments_having_fingerprints_and_return_ids(
                existent,
                serialize_hashes,
                logger,
            );
            if let Err(e) = self.pending_payable_dao.delete_fingerprints(&ids) {
                panic!(
                    "Database corrupt: payable fingerprint deletion for transactions {} failed \
                 due to {:?}",
                    serialize_hashes(&hashes_of_the_failed),
                    e
                )
            }
        }
    }
}

pub struct PendingPayableScanner {
    pub common: ScannerCommon,
    pub payable_dao: Box<dyn PayableDao>,
    pub pending_payable_dao: Box<dyn PendingPayableDao>,
    pub when_pending_too_long_sec: u64,
    pub financial_statistics: Rc<RefCell<FinancialStatistics>>,
}

impl Scanner<RequestTransactionReceipts, ReportTransactionReceipts> for PendingPayableScanner {
    fn begin_scan(
        &mut self,
        timestamp: SystemTime,
        response_skeleton_opt: Option<ResponseSkeleton>,
        logger: &Logger,
    ) -> Result<RequestTransactionReceipts, BeginScanError> {
        if let Some(timestamp) = self.scan_started_at() {
            return Err(BeginScanError::ScanAlreadyRunning(timestamp));
        }
        self.mark_as_started(timestamp);
        info!(logger, "Scanning for pending payable");
        let filtered_pending_payable = self.pending_payable_dao.return_all_fingerprints();
        match filtered_pending_payable.is_empty() {
            true => {
                self.mark_as_ended(logger);
                Err(BeginScanError::NothingToProcess)
            }
            false => {
                debug!(
                    logger,
                    "Found {} pending payables to process",
                    filtered_pending_payable.len()
                );
                Ok(RequestTransactionReceipts {
                    pending_payable: filtered_pending_payable,
                    response_skeleton_opt,
                })
            }
        }
    }

    fn finish_scan(
        &mut self,
        message: ReportTransactionReceipts,
        logger: &Logger,
    ) -> Option<NodeToUiMessage> {
        let response_skeleton_opt = message.response_skeleton_opt;

        match message.fingerprints_with_receipts.is_empty() {
            true => debug!(logger, "No transaction receipts found."),
            false => {
                debug!(
                    logger,
                    "Processing receipts for {} transactions",
                    message.fingerprints_with_receipts.len()
                );
                let scan_report = self.handle_receipts_for_pending_transactions(message, logger);
                self.process_transactions_by_reported_state(scan_report, logger);
            }
        }

        self.mark_as_ended(logger);
        response_skeleton_opt.map(|response_skeleton| NodeToUiMessage {
            target: MessageTarget::ClientId(response_skeleton.client_id),
            body: UiScanResponse {}.tmb(response_skeleton.context_id),
        })
    }

    time_marking_methods!(PendingPayables);

    implement_as_any!();
}

impl PendingPayableScanner {
    pub fn new(
        payable_dao: Box<dyn PayableDao>,
        pending_payable_dao: Box<dyn PendingPayableDao>,
        payment_thresholds: Rc<PaymentThresholds>,
        when_pending_too_long_sec: u64,
        financial_statistics: Rc<RefCell<FinancialStatistics>>,
    ) -> Self {
        Self {
            common: ScannerCommon::new(payment_thresholds),
            payable_dao,
            pending_payable_dao,
            when_pending_too_long_sec,
            financial_statistics,
        }
    }

    fn handle_receipts_for_pending_transactions(
        &self,
        msg: ReportTransactionReceipts,
        logger: &Logger,
    ) -> PendingPayableScanReport {
        fn handle_none_receipt(
            mut scan_report: PendingPayableScanReport,
            payable: PendingPayableFingerprint,
            logger: &Logger,
        ) -> PendingPayableScanReport {
            debug!(logger,
                "Interpreting a receipt for transaction {:?} but none was given; attempt {}, {}ms since sending",
                payable.hash, payable.attempt,elapsed_in_ms(payable.timestamp)
            );

            scan_report
                .still_pending
                .push(PendingPayableId::new(payable.rowid, payable.hash));
            scan_report
        }

        let scan_report = PendingPayableScanReport::default();
        msg.fingerprints_with_receipts.into_iter().fold(
            scan_report,
            |scan_report_so_far, (receipt_opt, fingerprint)| match receipt_opt {
                Some(receipt) => self.interpret_transaction_receipt(
                    scan_report_so_far,
                    &receipt,
                    fingerprint,
                    logger,
                ),
                None => handle_none_receipt(scan_report_so_far, fingerprint, logger),
            },
        )
    }

    fn interpret_transaction_receipt(
        &self,
        scan_report: PendingPayableScanReport,
        receipt: &TransactionReceipt,
        fingerprint: PendingPayableFingerprint,
        logger: &Logger,
    ) -> PendingPayableScanReport {
        match receipt.status {
            None => handle_none_status(scan_report, fingerprint, self.when_pending_too_long_sec, logger),
            Some(status_code) => match status_code.as_u64() {
                0 => handle_status_with_failure(scan_report, fingerprint, logger),
                1 => handle_status_with_success(scan_report, fingerprint, logger),
                other => unreachable!(
                    "tx receipt for pending {:?}: status code other than 0 or 1 shouldn't be possible, but was {}",
                    fingerprint.hash, other
                ),
            },
        }
    }

    fn process_transactions_by_reported_state(
        &mut self,
        scan_report: PendingPayableScanReport,
        logger: &Logger,
    ) {
        self.confirm_transactions(scan_report.confirmed, logger);
        self.cancel_failed_transactions(scan_report.failures, logger);
        self.update_remaining_fingerprints(scan_report.still_pending, logger)
    }

    fn update_remaining_fingerprints(&self, ids: Vec<PendingPayableId>, logger: &Logger) {
        if !ids.is_empty() {
            let rowids = PendingPayableId::rowids(&ids);
            match self.pending_payable_dao.increment_scan_attempts(&rowids) {
                Ok(_) => trace!(
                    logger,
                    "Updated records for rowids: {} ",
                    join_displayable_items_by_commas(&rowids, |id| id.to_string())
                ),
                Err(e) => panic!(
                    "Failure on incrementing scan attempts for fingerprints of {} due to {:?}",
                    PendingPayableId::serialize_hashes_to_string(&ids),
                    e
                ),
            }
        }
    }

    fn cancel_failed_transactions(&self, ids: Vec<PendingPayableId>, logger: &Logger) {
        if !ids.is_empty() {
            //TODO this function is imperfect. It waits for GH-663
            let rowids = PendingPayableId::rowids(&ids);
            match self.pending_payable_dao.mark_failures(&rowids) {
                Ok(_) => warning!(
                    logger,
                    "Broken transactions {} marked as an error. You should take over the care \
                 of those to make sure your debts are going to be settled properly. At the moment, \
                 there is no automated process fixing that without your assistance",
                    PendingPayableId::serialize_hashes_to_string(&ids)
                ),
                Err(e) => panic!(
                    "Unsuccessful attempt for transactions {} \
                    to mark fatal error at payable fingerprint due to {:?}; database unreliable",
                    PendingPayableId::serialize_hashes_to_string(&ids),
                    e
                ),
            }
        }
    }

    fn confirm_transactions(
        &mut self,
        fingerprints: Vec<PendingPayableFingerprint>,
        logger: &Logger,
    ) {
        fn serialize_hashes(fingerprints: &[PendingPayableFingerprint]) -> String {
            join_displayable_items_by_commas(fingerprints, |fgp| format!("{:?}", fgp.hash))
        }

        if !fingerprints.is_empty() {
            if let Err(e) = self.payable_dao.transactions_confirmed(&fingerprints) {
                panic!(
                    "Unable to cast confirmed pending payables {} into adjustment in the corresponding payable \
                     records due to {:?}", serialize_hashes(&fingerprints), e
                )
            } else {
                self.add_to_the_total_of_paid_payable(&fingerprints, serialize_hashes, logger);
                let rowids = fingerprints
                    .iter()
                    .map(|fingerprint| fingerprint.rowid)
                    .collect::<Vec<u64>>();
                if let Err(e) = self.pending_payable_dao.delete_fingerprints(&rowids) {
                    panic!("Unable to delete payable fingerprints {} of verified transactions due to {:?}",
                           serialize_hashes(&fingerprints), e)
                } else {
                    info!(
                        logger,
                        "Transactions {} completed their confirmation process succeeding",
                        serialize_hashes(&fingerprints)
                    )
                }
            }
        }
    }

    fn add_to_the_total_of_paid_payable(
        &mut self,
        fingerprints: &[PendingPayableFingerprint],
        serialize_hashes: fn(&[PendingPayableFingerprint]) -> String,
        logger: &Logger,
    ) {
        fingerprints.iter().for_each(|fingerprint| {
            self.financial_statistics
                .borrow_mut()
                .total_paid_payable_wei += fingerprint.amount
        });
        debug!(
            logger,
            "Confirmation of transactions {}; record for total paid payable was modified",
            serialize_hashes(fingerprints)
        );
    }
}

pub struct ReceivableScanner {
    pub common: ScannerCommon,
    pub receivable_dao: Box<dyn ReceivableDao>,
    pub banned_dao: Box<dyn BannedDao>,
    pub earning_wallet: Rc<Wallet>,
    pub financial_statistics: Rc<RefCell<FinancialStatistics>>,
}

impl Scanner<RetrieveTransactions, ReceivedPayments> for ReceivableScanner {
    fn begin_scan(
        &mut self,
        timestamp: SystemTime,
        response_skeleton_opt: Option<ResponseSkeleton>,
        logger: &Logger,
    ) -> Result<RetrieveTransactions, BeginScanError> {
        if let Some(timestamp) = self.scan_started_at() {
            return Err(BeginScanError::ScanAlreadyRunning(timestamp));
        }
        self.mark_as_started(timestamp);
        info!(
            logger,
            "Scanning for receivables to {}", self.earning_wallet
        );
        self.scan_for_delinquencies(timestamp, logger);

        Ok(RetrieveTransactions {
            recipient: self.earning_wallet.as_ref().clone(),
            response_skeleton_opt,
        })
    }

    fn finish_scan(
        &mut self,
        message: ReceivedPayments,
        logger: &Logger,
    ) -> Option<NodeToUiMessage> {
        if message.payments.is_empty() {
            info!(
                logger,
                "No new received payments were detected during the scanning process."
            )
        } else {
            let total_newly_paid_receivable = message
                .payments
                .iter()
                .fold(0, |so_far, now| so_far + now.wei_amount);
            self.receivable_dao
                .as_mut()
                .more_money_received(message.timestamp, message.payments);
            self.financial_statistics
                .borrow_mut()
                .total_paid_receivable_wei += total_newly_paid_receivable;
        }

        self.mark_as_ended(logger);
        message
            .response_skeleton_opt
            .map(|response_skeleton| NodeToUiMessage {
                target: MessageTarget::ClientId(response_skeleton.client_id),
                body: UiScanResponse {}.tmb(response_skeleton.context_id),
            })
    }

    time_marking_methods!(Receivables);

    implement_as_any!();
}

impl ReceivableScanner {
    pub fn new(
        receivable_dao: Box<dyn ReceivableDao>,
        banned_dao: Box<dyn BannedDao>,
        payment_thresholds: Rc<PaymentThresholds>,
        earning_wallet: Rc<Wallet>,
        financial_statistics: Rc<RefCell<FinancialStatistics>>,
    ) -> Self {
        Self {
            common: ScannerCommon::new(payment_thresholds),
            earning_wallet,
            receivable_dao,
            banned_dao,
            financial_statistics,
        }
    }

    pub fn scan_for_delinquencies(&self, timestamp: SystemTime, logger: &Logger) {
        info!(logger, "Scanning for delinquencies");
        self.find_and_ban_delinquents(timestamp, logger);
        self.find_and_unban_reformed_nodes(timestamp, logger);
    }

    fn find_and_ban_delinquents(&self, timestamp: SystemTime, logger: &Logger) {
        self.receivable_dao
            .new_delinquencies(timestamp, self.common.payment_thresholds.as_ref())
            .into_iter()
            .for_each(|account| {
                self.banned_dao.ban(&account.wallet);
                let (balance_str_wei, age) = balance_and_age(timestamp, &account);
                info!(
                    logger,
                    "Wallet {} (balance: {} gwei, age: {} sec) banned for delinquency",
                    account.wallet,
                    balance_str_wei,
                    age.as_secs()
                )
            });
    }

    fn find_and_unban_reformed_nodes(&self, timestamp: SystemTime, logger: &Logger) {
        self.receivable_dao
            .paid_delinquencies(self.common.payment_thresholds.as_ref())
            .into_iter()
            .for_each(|account| {
                self.banned_dao.unban(&account.wallet);
                let (balance_str_wei, age) = balance_and_age(timestamp, &account);
                info!(
                    logger,
                    "Wallet {} (balance: {} gwei, age: {} sec) is no longer delinquent: unbanned",
                    account.wallet,
                    balance_str_wei,
                    age.as_secs()
                )
            });
    }
}

#[derive(Debug, PartialEq, Eq)]
pub enum BeginScanError {
    NothingToProcess,
    ScanAlreadyRunning(SystemTime),
    CalledFromNullScanner, // Exclusive for tests
}

impl BeginScanError {
    pub fn handle_error(
        &self,
        logger: &Logger,
        scan_type: ScanType,
        is_externally_triggered: bool,
    ) {
        let log_message_opt = match self {
            BeginScanError::NothingToProcess => Some(format!(
                "There was nothing to process during {:?} scan.",
                scan_type
            )),
            BeginScanError::ScanAlreadyRunning(timestamp) => Some(format!(
                "{:?} scan was already initiated at {}. \
                 Hence, this scan request will be ignored.",
                scan_type,
                BeginScanError::timestamp_as_string(timestamp)
            )),
            BeginScanError::CalledFromNullScanner => match cfg!(test) {
                true => None,
                false => panic!("Null Scanner shouldn't be running inside production code."),
            },
        };

        if let Some(log_message) = log_message_opt {
            match is_externally_triggered {
                true => info!(logger, "{}", log_message),
                false => debug!(logger, "{}", log_message),
            }
        }
    }

    fn timestamp_as_string(timestamp: &SystemTime) -> String {
        let offset_date_time = OffsetDateTime::from(*timestamp);
        offset_date_time
            .format(
                &parse(TIME_FORMATTING_STRING)
                    .expect("Error while parsing the time formatting string."),
            )
            .expect("Error while formatting timestamp as string.")
    }
}

pub struct NullScanner {}

impl<BeginMessage, EndMessage> Scanner<BeginMessage, EndMessage> for NullScanner
where
    BeginMessage: Message,
    EndMessage: Message,
{
    fn begin_scan(
        &mut self,
        _timestamp: SystemTime,
        _response_skeleton_opt: Option<ResponseSkeleton>,
        _logger: &Logger,
    ) -> Result<BeginMessage, BeginScanError> {
        Err(BeginScanError::CalledFromNullScanner)
    }

    fn finish_scan(&mut self, _message: EndMessage, _logger: &Logger) -> Option<NodeToUiMessage> {
        panic!("Called finish_scan() from NullScanner");
    }

    fn scan_started_at(&self) -> Option<SystemTime> {
        panic!("Called scan_started_at() from NullScanner");
    }

    fn mark_as_started(&mut self, _timestamp: SystemTime) {
        panic!("Called mark_as_started() from NullScanner");
    }

    fn mark_as_ended(&mut self, _logger: &Logger) {
        panic!("Called mark_as_ended() from NullScanner");
    }

    implement_as_any!();
}

impl Default for NullScanner {
    fn default() -> Self {
        Self::new()
    }
}

impl NullScanner {
    pub fn new() -> Self {
        Self {}
    }
}

pub struct ScannerMock<BeginMessage, EndMessage> {
    begin_scan_params: Arc<Mutex<Vec<()>>>,
    begin_scan_results: RefCell<Vec<Result<BeginMessage, BeginScanError>>>,
    end_scan_params: Arc<Mutex<Vec<EndMessage>>>,
    end_scan_results: RefCell<Vec<Option<NodeToUiMessage>>>,
    stop_system_after_last_message: RefCell<bool>,
}

impl<BeginMessage, EndMessage> Scanner<BeginMessage, EndMessage>
    for ScannerMock<BeginMessage, EndMessage>
where
    BeginMessage: Message,
    EndMessage: Message,
{
    fn begin_scan(
        &mut self,
        _timestamp: SystemTime,
        _response_skeleton_opt: Option<ResponseSkeleton>,
        _logger: &Logger,
    ) -> Result<BeginMessage, BeginScanError> {
        self.begin_scan_params.lock().unwrap().push(());
        if self.is_allowed_to_stop_the_system() && self.is_last_message() {
            System::current().stop();
        }
        self.begin_scan_results.borrow_mut().remove(0)
    }

    fn finish_scan(&mut self, message: EndMessage, _logger: &Logger) -> Option<NodeToUiMessage> {
        self.end_scan_params.lock().unwrap().push(message);
        if self.is_allowed_to_stop_the_system() && self.is_last_message() {
            System::current().stop();
        }
        self.end_scan_results.borrow_mut().remove(0)
    }

    fn scan_started_at(&self) -> Option<SystemTime> {
        intentionally_blank!()
    }

    fn mark_as_started(&mut self, _timestamp: SystemTime) {
        intentionally_blank!()
    }

    fn mark_as_ended(&mut self, _logger: &Logger) {
        intentionally_blank!()
    }
}

impl<BeginMessage, EndMessage> Default for ScannerMock<BeginMessage, EndMessage> {
    fn default() -> Self {
        Self::new()
    }
}

impl<BeginMessage, EndMessage> ScannerMock<BeginMessage, EndMessage> {
    pub fn new() -> Self {
        Self {
            begin_scan_params: Arc::new(Mutex::new(vec![])),
            begin_scan_results: RefCell::new(vec![]),
            end_scan_params: Arc::new(Mutex::new(vec![])),
            end_scan_results: RefCell::new(vec![]),
            stop_system_after_last_message: RefCell::new(false),
        }
    }

    pub fn begin_scan_params(mut self, params: &Arc<Mutex<Vec<()>>>) -> Self {
        self.begin_scan_params = params.clone();
        self
    }

    pub fn begin_scan_result(self, result: Result<BeginMessage, BeginScanError>) -> Self {
        self.begin_scan_results.borrow_mut().push(result);
        self
    }

    pub fn stop_the_system(self) -> Self {
        self.stop_system_after_last_message.replace(true);
        self
    }

    pub fn is_allowed_to_stop_the_system(&self) -> bool {
        *self.stop_system_after_last_message.borrow()
    }

    pub fn is_last_message(&self) -> bool {
        self.is_last_message_from_begin_scan() || self.is_last_message_from_end_scan()
    }

    pub fn is_last_message_from_begin_scan(&self) -> bool {
        self.begin_scan_results.borrow().len() == 1 && self.end_scan_results.borrow().is_empty()
    }

    pub fn is_last_message_from_end_scan(&self) -> bool {
        self.end_scan_results.borrow().len() == 1 && self.begin_scan_results.borrow().is_empty()
    }
}

pub struct ScanTimings {
    pub pending_payable: PeriodicalScanConfig<ScanForPendingPayables>,
    pub payable: PeriodicalScanConfig<ScanForPayables>,
    pub receivable: PeriodicalScanConfig<ScanForReceivables>,
}

impl ScanTimings {
    pub fn new(scan_intervals: ScanIntervals) -> Self {
        ScanTimings {
            pending_payable: PeriodicalScanConfig {
                handle: Box::new(NotifyLaterHandleReal::default()),
                interval: scan_intervals.pending_payable_scan_interval,
            },
            payable: PeriodicalScanConfig {
                handle: Box::new(NotifyLaterHandleReal::default()),
                interval: scan_intervals.payable_scan_interval,
            },
            receivable: PeriodicalScanConfig {
                handle: Box::new(NotifyLaterHandleReal::default()),
                interval: scan_intervals.receivable_scan_interval,
            },
        }
    }
}

pub struct PeriodicalScanConfig<T: Default> {
    pub handle: Box<dyn NotifyLaterHandle<T, Accountant>>,
    pub interval: Duration,
}

impl<T: Default> PeriodicalScanConfig<T> {
    pub fn schedule_another_periodic_scan(&self, ctx: &mut Context<Accountant>) {
        // the default of the message implies response_skeleton_opt to be None
        // because scheduled scans don't respond
        let _ = self.handle.notify_later(T::default(), self.interval, ctx);
    }
}

pub fn join_displayable_items_by_commas<T, F>(collection: &[T], stringify: F) -> String
where
    F: FnMut(&T) -> String,
{
    collection.iter().map(stringify).join(COMMA_SEPARATOR)
}

#[cfg(test)]
mod tests {
    use crate::accountant::scanners::{
        BeginScanError, PayableScanner, PendingPayableScanner, ReceivableScanner, Scanner,
        ScannerCommon, Scanners,
    };
    use crate::accountant::test_utils::{
        make_custom_payment_thresholds, make_payable_account, make_payables,
        make_pending_payable_fingerprint, make_receivable_account, BannedDaoFactoryMock,
        BannedDaoMock, PayableDaoFactoryMock, PayableDaoMock, PayableScannerBuilder,
        PayableThresholdsGaugeMock, PendingPayableDaoFactoryMock, PendingPayableDaoMock,
        PendingPayableScannerBuilder, ReceivableDaoFactoryMock, ReceivableDaoMock,
        ReceivableScannerBuilder,
    };
    use crate::accountant::{
        gwei_to_wei, PendingPayableId, ReceivedPayments, ReportTransactionReceipts,
        RequestTransactionReceipts, SentPayables, DEFAULT_PENDING_TOO_LONG_SEC,
    };
    use crate::blockchain::blockchain_bridge::{PendingPayableFingerprint, RetrieveTransactions};
    use std::cell::RefCell;
    use std::ops::Sub;
    use std::panic::{catch_unwind, AssertUnwindSafe};

    use crate::accountant::dao_utils::{from_time_t, to_time_t};
    use crate::accountant::payable_dao::{PayableAccount, PayableDaoError, PendingPayable};
    use crate::accountant::pending_payable_dao::PendingPayableDaoError;
    use crate::accountant::scanners_utils::payable_scanner_utils::PayableThresholdsGaugeReal;
    use crate::accountant::scanners_utils::pending_payable_scanner_utils::PendingPayableScanReport;
    use crate::blockchain::blockchain_interface::ProcessedPayableFallible::{Correct, Failed};
    use crate::blockchain::blockchain_interface::{
        BlockchainError, BlockchainTransaction, RpcPayableFailure,
    };
    use crate::blockchain::test_utils::make_tx_hash;
    use crate::sub_lib::accountant::{
        DaoFactories, FinancialStatistics, PaymentThresholds, DEFAULT_PAYMENT_THRESHOLDS,
    };
    use crate::sub_lib::blockchain_bridge::ReportAccountsPayable;
    use crate::test_utils::make_wallet;
    use actix::{Message, System};
    use ethereum_types::{BigEndianHash, U64};
    use ethsign_crypto::Keccak256;
    use masq_lib::logger::Logger;
    use masq_lib::messages::ScanType;
    use masq_lib::test_utils::logging::{init_test_logging, TestLogHandler};
    use regex::Regex;
    use std::rc::Rc;
    use std::sync::{Arc, Mutex};
    use std::time::{Duration, SystemTime};
    use web3::types::{TransactionReceipt, H256, U256};
    use web3::Error;

    #[test]
    fn scanners_struct_can_be_constructed_with_the_respective_scanners() {
        let payable_dao_factory = PayableDaoFactoryMock::new()
            .make_result(PayableDaoMock::new())
            .make_result(PayableDaoMock::new());
        let pending_payable_dao_factory = PendingPayableDaoFactoryMock::new()
            .make_result(PendingPayableDaoMock::new())
            .make_result(PendingPayableDaoMock::new());
        let receivable_dao_factory =
            ReceivableDaoFactoryMock::new().make_result(ReceivableDaoMock::new());
        let banned_dao_factory = BannedDaoFactoryMock::new().make_result(BannedDaoMock::new());
        let when_pending_too_long_sec = 1234;
        let financial_statistics = FinancialStatistics {
            total_paid_payable_wei: 1,
            total_paid_receivable_wei: 2,
        };
        let earning_wallet = make_wallet("unique_wallet");
        let payment_thresholds = make_custom_payment_thresholds();
        let payment_thresholds_rc = Rc::new(payment_thresholds);
        let initial_rc_count = Rc::strong_count(&payment_thresholds_rc);

        let scanners = Scanners::new(
            DaoFactories {
                payable_dao_factory: Box::new(payable_dao_factory),
                pending_payable_dao_factory: Box::new(pending_payable_dao_factory),
                receivable_dao_factory: Box::new(receivable_dao_factory),
                banned_dao_factory: Box::new(banned_dao_factory),
            },
            Rc::clone(&payment_thresholds_rc),
            Rc::new(earning_wallet.clone()),
            when_pending_too_long_sec,
            Rc::new(RefCell::new(financial_statistics.clone())),
        );

        let payable_scanner = scanners
            .payable
            .as_any()
            .downcast_ref::<PayableScanner>()
            .unwrap();
        let pending_payable_scanner = scanners
            .pending_payable
            .as_any()
            .downcast_ref::<PendingPayableScanner>()
            .unwrap();
        let receivable_scanner = scanners
            .receivable
            .as_any()
            .downcast_ref::<ReceivableScanner>()
            .unwrap();
        assert_eq!(
            payable_scanner.common.payment_thresholds.as_ref(),
            &payment_thresholds
        );
        assert_eq!(payable_scanner.common.initiated_at_opt.is_some(), false);
        payable_scanner
            .payable_threshold_gauge
            .as_any()
            .downcast_ref::<PayableThresholdsGaugeReal>()
            .unwrap();
        assert_eq!(
            pending_payable_scanner.when_pending_too_long_sec,
            when_pending_too_long_sec
        );
        assert_eq!(
            *pending_payable_scanner.financial_statistics.borrow(),
            financial_statistics
        );
        assert_eq!(
            pending_payable_scanner.common.payment_thresholds.as_ref(),
            &payment_thresholds
        );
        assert_eq!(
            pending_payable_scanner.common.initiated_at_opt.is_some(),
            false
        );
        assert_eq!(
            *receivable_scanner.financial_statistics.borrow(),
            financial_statistics
        );
        assert_eq!(
            receivable_scanner.earning_wallet.address(),
            earning_wallet.address()
        );
        assert_eq!(
            receivable_scanner.common.payment_thresholds.as_ref(),
            &payment_thresholds
        );
        assert_eq!(receivable_scanner.common.initiated_at_opt.is_some(), false);
        assert_eq!(
            Rc::strong_count(&payment_thresholds_rc),
            initial_rc_count + 3
        );
    }

    #[test]
    fn payable_scanner_can_initiate_a_scan() {
        init_test_logging();
        let test_name = "payable_scanner_can_initiate_a_scan";
        let now = SystemTime::now();
        let (qualified_payable_accounts, _, all_non_pending_payables) =
            make_payables(now, &PaymentThresholds::default());
        let payable_dao =
            PayableDaoMock::new().non_pending_payables_result(all_non_pending_payables);
        let mut subject = PayableScannerBuilder::new()
            .payable_dao(payable_dao)
            .build();

        let result = subject.begin_scan(now, None, &Logger::new(test_name));

        let timestamp = subject.scan_started_at();
        assert_eq!(timestamp, Some(now));
        assert_eq!(
            result,
            Ok(ReportAccountsPayable {
                accounts: qualified_payable_accounts.clone(),
                response_skeleton_opt: None,
            })
        );
        TestLogHandler::new().assert_logs_match_in_order(vec![
            &format!("INFO: {test_name}: Scanning for payables"),
            &format!(
                "INFO: {test_name}: Chose {} qualified debts to pay",
                qualified_payable_accounts.len()
            ),
        ])
    }

    #[test]
    fn payable_scanner_throws_error_when_a_scan_is_already_running() {
        let now = SystemTime::now();
        let (_, _, all_non_pending_payables) = make_payables(now, &PaymentThresholds::default());
        let payable_dao =
            PayableDaoMock::new().non_pending_payables_result(all_non_pending_payables);
        let mut subject = PayableScannerBuilder::new()
            .payable_dao(payable_dao)
            .build();
        let _result = subject.begin_scan(now, None, &Logger::new("test"));

        let run_again_result = subject.begin_scan(SystemTime::now(), None, &Logger::new("test"));

        let is_scan_running = subject.scan_started_at().is_some();
        assert_eq!(is_scan_running, true);
        assert_eq!(
            run_again_result,
            Err(BeginScanError::ScanAlreadyRunning(now))
        );
    }

    #[test]
    fn payable_scanner_throws_error_in_case_no_qualified_payable_is_found() {
        let now = SystemTime::now();
        let (_, unqualified_payable_accounts, _) =
            make_payables(now, &PaymentThresholds::default());
        let payable_dao =
            PayableDaoMock::new().non_pending_payables_result(unqualified_payable_accounts);
        let mut subject = PayableScannerBuilder::new()
            .payable_dao(payable_dao)
            .build();

        let result = subject.begin_scan(now, None, &Logger::new("test"));

        let is_scan_running = subject.scan_started_at().is_some();
        assert_eq!(is_scan_running, false);
        assert_eq!(result, Err(BeginScanError::NothingToProcess));
    }

    #[test]
    fn payable_scanner_handles_sent_payable_message() {
        init_test_logging();
        let test_name = "payable_scanner_handles_sent_payable_message";
        let fingerprints_rowids_params_arc = Arc::new(Mutex::new(vec![]));
        let mark_pending_payables_params_arc = Arc::new(Mutex::new(vec![]));
        let delete_fingerprint_params_arc = Arc::new(Mutex::new(vec![]));
        let correct_payable_hash_1 = make_tx_hash(111);
        let correct_payable_rowid_1 = 125;
        let correct_payable_wallet_1 = make_wallet("tralala");
        let correct_pending_payable_1 =
            PendingPayable::new(correct_payable_wallet_1.clone(), correct_payable_hash_1);
        let failure_payable_hash_2 = make_tx_hash(222);
        let failure_payable_rowid_2 = 126;
        let failure_payable_wallet_2 = make_wallet("hihihi");
        let failure_payable_2 = RpcPayableFailure {
            rpc_error: Error::InvalidResponse(
                "Learn how to write before you send your garbage!".to_string(),
            ),
            recipient_wallet: failure_payable_wallet_2,
            hash: failure_payable_hash_2,
        };
        let correct_payable_hash_3 = make_tx_hash(333);
        let correct_payable_rowid_3 = 127;
        let correct_payable_wallet_3 = make_wallet("booga");
        let correct_pending_payable_3 =
            PendingPayable::new(correct_payable_wallet_3.clone(), correct_payable_hash_3);
        let pending_payable_dao = PendingPayableDaoMock::default()
            .fingerprints_rowids_params(&fingerprints_rowids_params_arc)
            .fingerprints_rowids_result(vec![
                (Some(correct_payable_rowid_1), correct_payable_hash_1),
                (Some(correct_payable_rowid_3), correct_payable_hash_3),
            ])
            .fingerprints_rowids_result(vec![(
                Some(failure_payable_rowid_2),
                failure_payable_hash_2,
            )])
            .delete_fingerprints_params(&delete_fingerprint_params_arc)
            .delete_fingerprints_result(Ok(()));
        let payable_dao = PayableDaoMock::new()
            .mark_pending_payables_rowids_params(&mark_pending_payables_params_arc)
            .mark_pending_payables_rowids_result(Ok(()))
            .mark_pending_payables_rowids_result(Ok(()));
        let mut subject = PayableScannerBuilder::new()
            .payable_dao(payable_dao)
            .pending_payable_dao(pending_payable_dao)
            .build();
        let logger = Logger::new(test_name);
        let sent_payable = SentPayables {
            payment_procedure_result: Ok(vec![
                Correct(correct_pending_payable_1),
                Failed(failure_payable_2),
                Correct(correct_pending_payable_3),
            ]),
            response_skeleton_opt: None,
        };
        subject.mark_as_started(SystemTime::now());

        let message_opt = subject.finish_scan(sent_payable, &logger);

        let is_scan_running = subject.scan_started_at().is_some();
        assert_eq!(message_opt, None);
        assert_eq!(is_scan_running, false);
        let fingerprints_rowids_params = fingerprints_rowids_params_arc.lock().unwrap();
        assert_eq!(
            *fingerprints_rowids_params,
            vec![
                vec![correct_payable_hash_1, correct_payable_hash_3],
                vec![failure_payable_hash_2]
            ]
        );
        let mark_pending_payables_params = mark_pending_payables_params_arc.lock().unwrap();
        assert_eq!(
            *mark_pending_payables_params,
            vec![vec![
                (correct_payable_wallet_1, correct_payable_rowid_1),
                (correct_payable_wallet_3, correct_payable_rowid_3)
            ]]
        );
        let delete_fingerprint_params = delete_fingerprint_params_arc.lock().unwrap();
        assert_eq!(
            *delete_fingerprint_params,
            vec![vec![failure_payable_rowid_2]]
        );
        let log_handler = TestLogHandler::new();
        log_handler.assert_logs_contain_in_order(vec![
            &format!(
                "WARN: {test_name}: Remote transaction failure: 'Got invalid response: Learn how to write before you send your garbage!' \
                for payment to 0x0000000000000000000000000000686968696869 and transaction hash \
                0x00000000000000000000000000000000000000000000000000000000000000de. Please check your blockchain service URL configuration"
            ),
            &format!("DEBUG: {test_name}: Got 2 properly sent payables of 3 attempts"),
            &format!(
                "DEBUG: {test_name}: Payables 0x000000000000000000000000000000000000000000000000000000000000006f, \
                 0x000000000000000000000000000000000000000000000000000000000000014d marked as pending in the payable table"
            ),
            &format!(
                "WARN: {test_name}: Deleting fingerprints for failed transactions \
                 0x00000000000000000000000000000000000000000000000000000000000000de"
            ),
        ]);
        log_handler.exists_log_matching(&format!(
            "INFO: {test_name}: The Payables scan ended in \\d+ms."
        ));
    }

    #[test]
    fn payable_scanner_discovers_failed_transactions_and_pending_payable_fingerprints_been_really_created(
    ) {
        init_test_logging();
        let test_name = "payable_scanner_discovers_failed_transactions_and_pending_payable_fingerprints_been_really_created";
        let fingerprints_rowids_params_arc = Arc::new(Mutex::new(vec![]));
        let delete_fingerprint_params_arc = Arc::new(Mutex::new(vec![]));
        let hash_tx_1 = make_tx_hash(5555);
        let hash_tx_2 = make_tx_hash(12345);
        let first_fingerprint_rowid = 3;
        let second_fingerprint_rowid = 5;
        let system = System::new(test_name);
        let pending_payable_dao = PendingPayableDaoMock::default()
            .fingerprints_rowids_params(&fingerprints_rowids_params_arc)
            .fingerprints_rowids_result(vec![
                (Some(first_fingerprint_rowid), hash_tx_1),
                (Some(second_fingerprint_rowid), hash_tx_2),
            ])
            .delete_fingerprints_params(&delete_fingerprint_params_arc)
            .delete_fingerprints_result(Ok(()));
        let mut subject = PayableScannerBuilder::new()
            .pending_payable_dao(pending_payable_dao)
            .build();
        let logger = Logger::new(test_name);
        let sent_payable = SentPayables {
            payment_procedure_result: Err(BlockchainError::PayableTransactionFailed {
                msg: "Attempt failed".to_string(),
                signed_and_saved_txs_opt: Some(vec![hash_tx_1, hash_tx_2]),
            }),
            response_skeleton_opt: None,
        };

        let result = subject.finish_scan(sent_payable, &logger);

        System::current().stop();
        system.run();
        assert_eq!(result, None);
        let fingerprints_rowids_params = fingerprints_rowids_params_arc.lock().unwrap();
        assert_eq!(
            *fingerprints_rowids_params,
            vec![vec![hash_tx_1, hash_tx_2]]
        );
        let delete_fingerprints_params = delete_fingerprint_params_arc.lock().unwrap();
        assert_eq!(
            *delete_fingerprints_params,
            vec![vec![first_fingerprint_rowid, second_fingerprint_rowid]]
        );
        let log_handler = TestLogHandler::new();
        log_handler.exists_log_containing(&format!("WARN: {test_name}: \
         Failed process to be screened for persisted data. Caused by: Blockchain error: Occurred at the final batch processing: \"Attempt failed\". \
         Successfully signed and hashed these transactions: 0x00000000000000000000000000000000000000000000000000000000000015b3, \
         0x0000000000000000000000000000000000000000000000000000000000003039."));
        log_handler.exists_log_containing(
            &format!("WARN: {test_name}: \
            Deleting fingerprints for failed transactions 0x00000000000000000000000000000000000000000000000000000000000015b3, \
            0x0000000000000000000000000000000000000000000000000000000000003039",
        ));
        //we haven't supplied any result for mark_pending_payable() and so it's proved uncalled
    }

    #[test]
    fn payable_scanner_handles_error_born_too_early_to_see_transaction_hash() {
        init_test_logging();
        let test_name = "payable_scanner_handles_error_born_too_early_to_see_transaction_hash";
        let sent_payable = SentPayables {
            payment_procedure_result: Err(BlockchainError::PayableTransactionFailed {
                msg: "Some error".to_string(),
                signed_and_saved_txs_opt: None,
            }),
            response_skeleton_opt: None,
        };
        let mut subject = PayableScannerBuilder::new().build();

        subject.finish_scan(sent_payable, &Logger::new(test_name));

        let log_handler = TestLogHandler::new();
        log_handler.exists_log_containing(&format!(
            "DEBUG: {test_name}: Got 0 properly sent payables of not \
         determinable number of attempts"
        ));
        log_handler.exists_log_containing(&format!(
            "DEBUG: {test_name}: Ignoring a non-fatal error on our end from before \
            the transactions are hashed: LocallyCausedError(PayableTransactionFailed \
             {{ msg: \"Some error\", signed_and_saved_txs_opt: None }})"
        ));
    }

    #[test]
    #[should_panic(
        expected = "Expected pending payable fingerprints for (tx: 0x0000000000000000000000000000000000000000000000000000000000000315, \
     to wallet: 0x000000000000000000000000000000626f6f6761), (tx: 0x0000000000000000000000000000000000000000000000000000000000000315, \
     to wallet: 0x00000000000000000000000000000061676f6f62) were not found; system unreliable"
    )]
    fn payable_scanner_panics_when_fingerprint_is_not_found() {
        let hash_1 = make_tx_hash(789);
        let payment_1 = PendingPayable::new(make_wallet("booga"), hash_1);
        let hash_2 = make_tx_hash(789);
        let payment_2 = PendingPayable::new(make_wallet("agoob"), hash_2);
        let pending_payable_dao = PendingPayableDaoMock::default()
            .fingerprints_rowids_result(vec![(None, hash_1), (None, hash_2)]);
        let payable_dao = PayableDaoMock::new().mark_pending_payables_rowids_result(Ok(()));
        let mut subject = PayableScannerBuilder::new()
            .payable_dao(payable_dao)
            .pending_payable_dao(pending_payable_dao)
            .build();
        let sent_payable = SentPayables {
            payment_procedure_result: Ok(vec![Correct(payment_1), Correct(payment_2)]),
            response_skeleton_opt: None,
        };

        let _ = subject.finish_scan(sent_payable, &Logger::new("test"));
    }

    #[test]
    #[should_panic(
        expected = "Database corrupt: payable fingerprint deletion for transactions \
        0x000000000000000000000000000000000000000000000000000000000000007b, 0x00000000000000000000\
        00000000000000000000000000000000000000000315 failed due to RecordDeletion(\"Gosh, I overslept \
        without an alarm set\")"
    )]
    fn payable_scanner_panics_at_deletion_of_failed_payments_fingerprints() {
        let rowid_1 = 4;
        let hash_1 = make_tx_hash(123);
        let rowid_2 = 6;
        let hash_2 = make_tx_hash(789);
        let sent_payable = SentPayables {
            payment_procedure_result: Err(BlockchainError::PayableTransactionFailed {
                msg: "blah".to_string(),
                signed_and_saved_txs_opt: Some(vec![hash_1, hash_2]),
            }),
            response_skeleton_opt: None,
        };
        let pending_payable_dao = PendingPayableDaoMock::default()
            .fingerprints_rowids_result(vec![(Some(rowid_1), hash_1), (Some(rowid_2), hash_2)])
            .delete_fingerprints_result(Err(PendingPayableDaoError::RecordDeletion(
                "Gosh, I overslept without an alarm set".to_string(),
            )));
        let mut subject = PayableScannerBuilder::new()
            .pending_payable_dao(pending_payable_dao)
            .build();

        let _ = subject.finish_scan(sent_payable, &Logger::new("test"));
    }

    #[test]
    fn payable_scanner_finds_missing_fingerprints_before_it_deletes_fingerprints_of_failed_payments(
    ) {
        init_test_logging();
        let test_name = "payable_scanner_finds_missing_fingerprints_before_it_deletes_fingerprints_of_failed_payments";
        let existent_record_hash = make_tx_hash(45678);
        let nonexistent_record_hash = make_tx_hash(1234);
        let pending_payable_dao = PendingPayableDaoMock::default()
            .fingerprints_rowids_result(vec![
                (Some(45), existent_record_hash),
                (None, nonexistent_record_hash),
            ])
            .delete_fingerprints_result(Err(PendingPayableDaoError::RecordDeletion(
                "Another failure. Really ???".to_string(),
            )));
        let mut subject = PayableScannerBuilder::new()
            .pending_payable_dao(pending_payable_dao)
            .build();
        let failed_payment_1 = Failed(RpcPayableFailure {
            rpc_error: Error::Unreachable,
            recipient_wallet: make_wallet("abc"),
            hash: existent_record_hash,
        });
        let failed_payment_2 = Failed(RpcPayableFailure {
            rpc_error: Error::Unreachable,
            recipient_wallet: make_wallet("def"),
            hash: nonexistent_record_hash,
        });
        let sent_payable = SentPayables {
            payment_procedure_result: Ok(vec![failed_payment_1, failed_payment_2]),
            response_skeleton_opt: None,
        };

        let caught_panic = catch_unwind(AssertUnwindSafe(|| {
            subject.finish_scan(sent_payable, &Logger::new(test_name))
        }))
        .err()
        .unwrap();

        let panic_msg = caught_panic.downcast_ref::<String>().unwrap();
        assert_eq!(
            panic_msg,
            "Running into failed transactions 0x0000000000000000000000000\
        0000000000000000000000000000000000004d2 with missing fingerprints"
        );
        let log_handler = TestLogHandler::new();
        log_handler.exists_log_containing(&format!("WARN: {test_name}: Remote transaction failure: 'Server is unreachable' \
         for payment to 0x0000000000000000000000000000000000616263 and transaction hash 0x00000000000000000000000\
         0000000000000000000000000000000000000b26e. Please check your blockchain service URL configuration."));
        log_handler.exists_log_containing(&format!("WARN: {test_name}: Remote transaction failure: 'Server is unreachable' \
        for payment to 0x0000000000000000000000000000000000646566 and transaction hash 0x000000000000000000000000\
        00000000000000000000000000000000000004d2. Please check your blockchain service URL configuration."));
        log_handler.exists_log_containing(&format!(
            "DEBUG: {test_name}: Got 0 properly sent payables of 2 attempts"
        ));
    }

    #[test]
    fn payable_scanner_panics_when_errors_from_post_hash_time_are_found_and_fingerprints_do_not_exist(
    ) {
        init_test_logging();
        let test_name = "payable_scanner_panics_when_errors_from_post_hash_time_are_found_and_fingerprints_do_not_exist";
        let hash_1 = make_tx_hash(112233);
        let hash_2 = make_tx_hash(12345);
        let hash_3 = make_tx_hash(8765);
        let pending_payable_dao = PendingPayableDaoMock::default()
            .fingerprints_rowids_result(vec![(Some(333), hash_1), (None, hash_2), (None, hash_3)])
            .delete_fingerprints_result(Ok(()));
        let mut subject = PayableScannerBuilder::new()
            .pending_payable_dao(pending_payable_dao)
            .build();
        let sent_payable = SentPayables {
            payment_procedure_result: Err(BlockchainError::PayableTransactionFailed {
                msg: "SQLite migraine".to_string(),
                signed_and_saved_txs_opt: Some(vec![hash_1, hash_2, hash_3]),
            }),
            response_skeleton_opt: None,
        };

        let caught_panic = catch_unwind(AssertUnwindSafe(|| {
            subject.finish_scan(sent_payable, &Logger::new(test_name))
        }))
        .err()
        .unwrap();

        let panic_msg = caught_panic.downcast_ref::<String>().unwrap();
        assert_eq!(panic_msg, "Running into failed transactions 0x0000000000000000000000000000000000\
        000000000000000000000000003039, 0x000000000000000000000000000000000000000000000000000000000000223d \
        with missing fingerprints");
        let log_handler = TestLogHandler::new();
        log_handler.exists_log_containing(
            &format!("WARN: {test_name}: Failed process to be screened for persisted data. Caused by: \
             Blockchain error: Occurred at the final batch processing: \"SQLite migraine\". Successfully signed and hashed \
             these transactions: \
               0x000000000000000000000000000000000000000000000000000000000001b669, \
              0x0000000000000000000000000000000000000000000000000000000000003039, \
               0x000000000000000000000000000000000000000000000000000000000000223d."));
        log_handler.exists_no_log_containing(&format!(
            "DEBUG: {test_name}: Deleting an existing backup for a failed transaction {:?}",
            hash_1
        ));
    }

    fn common_body_for_failing_to_mark_rowids_tests(
        test_name: &str,
        pending_payable_dao: PendingPayableDaoMock,
        hash_1: H256,
        hash_2: H256,
    ) {
        let payable_1 = PendingPayable::new(make_wallet("blah111"), hash_1);
        let payable_2 = PendingPayable::new(make_wallet("blah222"), hash_2);
        let payable_dao = PayableDaoMock::new().mark_pending_payables_rowids_result(Err(
            PayableDaoError::SignConversion(9999999999999),
        ));
        let mut subject = PayableScannerBuilder::new()
            .payable_dao(payable_dao)
            .pending_payable_dao(pending_payable_dao)
            .build();
        let sent_payables = SentPayables {
            payment_procedure_result: Ok(vec![Correct(payable_1), Correct(payable_2)]),
            response_skeleton_opt: None,
        };

        let caught_panic = catch_unwind(AssertUnwindSafe(|| {
            subject.finish_scan(sent_payables, &Logger::new(test_name))
        }))
        .err()
        .unwrap();

        let panic_msg = caught_panic.downcast_ref::<String>().unwrap();
        assert_eq!(
            panic_msg,
            "Unable to create a mark in the payable table for wallets 0x00000000000\
        000000000000000626c6168313131, 0x00000000000000000000000000626c6168323232 due to \
         SignConversion(9999999999999)"
        );
    }

    #[test]
    fn payable_scanner_fails_on_marking_pending_payable_and_panics_clear_not_having_run_into_nonexistent_fingerprints(
    ) {
        init_test_logging();
        let test_name = "payable_scanner_fails_on_marking_pending_payable_and_panics_clear_not_having_run_into_nonexistent_fingerprints";
        let hash_1 = make_tx_hash(248);
        let hash_2 = make_tx_hash(139);
        let pending_payable_dao = PendingPayableDaoMock::default()
            .fingerprints_rowids_result(vec![(Some(7879), hash_1), (Some(7881), hash_2)]);

        common_body_for_failing_to_mark_rowids_tests(
            test_name,
            pending_payable_dao,
            hash_1,
            hash_2,
        );

        TestLogHandler::new().exists_no_log_matching(&format!(
            "ERROR: {test_name}: Payable fingerprints for (\
         .*) not found but should exist by now; system unreliable"
        ));
    }

    #[test]
    fn payable_scanner_fails_on_marking_pending_payable_and_panics_clear_while_also_having_run_into_nonexistent_fingerprints(
    ) {
        init_test_logging();
        let test_name = "payable_scanner_fails_on_marking_pending_payable_and_panics_clear_while_also_having_run_into_nonexistent_fingerprints";
        let hash_1 = make_tx_hash(248);
        let hash_2 = make_tx_hash(139);
        let pending_payable_dao = PendingPayableDaoMock::default()
            .fingerprints_rowids_result(vec![(None, hash_1), (Some(7881), hash_2)]);

        common_body_for_failing_to_mark_rowids_tests(
            test_name,
            pending_payable_dao,
            hash_1,
            hash_2,
        );

        TestLogHandler::new().exists_log_containing(&format!("ERROR: {test_name}: Expected pending payable \
         fingerprints for (tx: 0x00000000000000000000000000000000000000000000000000000000000000f8, to wallet: \
          0x00000000000000000000000000626c6168313131) were not found; system unreliable"));
    }

    #[test]
    fn payable_is_found_innocent_by_age_and_returns() {
        let is_innocent_age_params_arc = Arc::new(Mutex::new(vec![]));
        let payable_thresholds_gauge = PayableThresholdsGaugeMock::default()
            .is_innocent_age_params(&is_innocent_age_params_arc)
            .is_innocent_age_result(true);
        let mut subject = PayableScannerBuilder::new().build();
        subject.payable_threshold_gauge = Box::new(payable_thresholds_gauge);
        let now = SystemTime::now();
        let debt_age_s = 111_222;
        let last_paid_timestamp = now.checked_sub(Duration::from_secs(debt_age_s)).unwrap();
        let mut payable = make_payable_account(111);
        payable.last_paid_timestamp = last_paid_timestamp;

        let result = subject.payable_exceeded_threshold(&payable, now);

        assert_eq!(result, None);
        let mut is_innocent_age_params = is_innocent_age_params_arc.lock().unwrap();
        let (debt_age_returned, threshold_value) = is_innocent_age_params.remove(0);
        assert!(is_innocent_age_params.is_empty());
        assert_eq!(debt_age_returned, debt_age_s);
        assert_eq!(
            threshold_value,
            DEFAULT_PAYMENT_THRESHOLDS.maturity_threshold_sec
        )
        //no other method was called (absence of panic) and that means we returned early
    }

    #[test]
    fn payable_is_found_innocent_by_balance_and_returns() {
        let is_innocent_age_params_arc = Arc::new(Mutex::new(vec![]));
        let is_innocent_balance_params_arc = Arc::new(Mutex::new(vec![]));
        let payable_thresholds_gauge = PayableThresholdsGaugeMock::default()
            .is_innocent_age_params(&is_innocent_age_params_arc)
            .is_innocent_age_result(false)
            .is_innocent_balance_params(&is_innocent_balance_params_arc)
            .is_innocent_balance_result(true);
        let mut subject = PayableScannerBuilder::new().build();
        subject.payable_threshold_gauge = Box::new(payable_thresholds_gauge);
        let now = SystemTime::now();
        let debt_age_s = 3_456;
        let last_paid_timestamp = now.checked_sub(Duration::from_secs(debt_age_s)).unwrap();
        let mut payable = make_payable_account(222);
        payable.last_paid_timestamp = last_paid_timestamp;
        payable.balance_wei = 123456;

        let result = subject.payable_exceeded_threshold(&payable, now);

        assert_eq!(result, None);
        let mut is_innocent_age_params = is_innocent_age_params_arc.lock().unwrap();
        let (debt_age_returned, _) = is_innocent_age_params.remove(0);
        assert!(is_innocent_age_params.is_empty());
        assert_eq!(debt_age_returned, debt_age_s);
        let is_innocent_balance_params = is_innocent_balance_params_arc.lock().unwrap();
        assert_eq!(
            *is_innocent_balance_params,
            vec![(
                123456_u128,
                gwei_to_wei(DEFAULT_PAYMENT_THRESHOLDS.permanent_debt_allowed_gwei)
            )]
        )
        //no other method was called (absence of panic) and that means we returned early
    }

    #[test]
    fn threshold_calculation_depends_on_user_defined_payment_thresholds() {
        let is_innocent_age_params_arc = Arc::new(Mutex::new(vec![]));
        let is_innocent_balance_params_arc = Arc::new(Mutex::new(vec![]));
        let calculate_payable_threshold_params_arc = Arc::new(Mutex::new(vec![]));
        let balance = gwei_to_wei(5555_u64);
        let now = SystemTime::now();
        let debt_age_s = 1111 + 1;
        let last_paid_timestamp = now.checked_sub(Duration::from_secs(debt_age_s)).unwrap();
        let payable_account = PayableAccount {
            wallet: make_wallet("hi"),
            balance_wei: balance,
            last_paid_timestamp,
            pending_payable_opt: None,
        };
        let custom_payment_thresholds = PaymentThresholds {
            maturity_threshold_sec: 1111,
            payment_grace_period_sec: 2222,
            permanent_debt_allowed_gwei: 3333,
            debt_threshold_gwei: 4444,
            threshold_interval_sec: 5555,
            unban_below_gwei: 5555,
        };
        let payable_thresholds_gauge = PayableThresholdsGaugeMock::default()
            .is_innocent_age_params(&is_innocent_age_params_arc)
            .is_innocent_age_result(
                debt_age_s <= custom_payment_thresholds.maturity_threshold_sec as u64,
            )
            .is_innocent_balance_params(&is_innocent_balance_params_arc)
            .is_innocent_balance_result(
                balance <= gwei_to_wei(custom_payment_thresholds.permanent_debt_allowed_gwei),
            )
            .calculate_payout_threshold_in_gwei_params(&calculate_payable_threshold_params_arc)
            .calculate_payout_threshold_in_gwei_result(4567898); //made up value
        let mut subject = PayableScannerBuilder::new()
            .payment_thresholds(custom_payment_thresholds)
            .build();
        subject.payable_threshold_gauge = Box::new(payable_thresholds_gauge);

        let result = subject.payable_exceeded_threshold(&payable_account, now);

        assert_eq!(result, Some(4567898));
        let mut is_innocent_age_params = is_innocent_age_params_arc.lock().unwrap();
        let (debt_age_returned_innocent, curve_derived_time) = is_innocent_age_params.remove(0);
        assert_eq!(*is_innocent_age_params, vec![]);
        assert_eq!(debt_age_returned_innocent, debt_age_s);
        assert_eq!(
            curve_derived_time,
            custom_payment_thresholds.maturity_threshold_sec as u64
        );
        let is_innocent_balance_params = is_innocent_balance_params_arc.lock().unwrap();
        assert_eq!(
            *is_innocent_balance_params,
            vec![(
                payable_account.balance_wei,
                gwei_to_wei(custom_payment_thresholds.permanent_debt_allowed_gwei)
            )]
        );
        let mut calculate_payable_curves_params =
            calculate_payable_threshold_params_arc.lock().unwrap();
        let (payment_thresholds, debt_age_returned_curves) =
            calculate_payable_curves_params.remove(0);
        assert_eq!(*calculate_payable_curves_params, vec![]);
        assert_eq!(debt_age_returned_curves, debt_age_s);
        assert_eq!(payment_thresholds, custom_payment_thresholds)
    }

    #[test]
    fn payable_with_debt_under_the_slope_is_marked_unqualified() {
        init_test_logging();
        let now = SystemTime::now();
        let payment_thresholds = PaymentThresholds::default();
        let debt = gwei_to_wei(payment_thresholds.permanent_debt_allowed_gwei + 1);
        let time = to_time_t(now) - payment_thresholds.maturity_threshold_sec as i64 - 1;
        let unqualified_payable_account = vec![PayableAccount {
            wallet: make_wallet("wallet0"),
            balance_wei: debt,
            last_paid_timestamp: from_time_t(time),
            pending_payable_opt: None,
        }];
        let subject = PayableScannerBuilder::new()
            .payment_thresholds(payment_thresholds)
            .build();
        let test_name =
            "payable_with_debt_above_the_slope_is_qualified_and_the_threshold_value_is_returned";
        let logger = Logger::new(test_name);

        let result = subject
            .sniff_out_alarming_payables_and_maybe_log_them(unqualified_payable_account, &logger);

        assert_eq!(result, vec![]);
        TestLogHandler::new()
            .exists_no_log_containing(&format!("DEBUG: {}: Paying qualified debts", test_name));
    }

    #[test]
    fn payable_with_debt_above_the_slope_is_qualified() {
        init_test_logging();
        let payment_thresholds = PaymentThresholds::default();
        let debt = gwei_to_wei(payment_thresholds.debt_threshold_gwei - 1);
        let time = (payment_thresholds.maturity_threshold_sec
            + payment_thresholds.threshold_interval_sec
            - 1) as i64;
        let qualified_payable = PayableAccount {
            wallet: make_wallet("wallet0"),
            balance_wei: debt,
            last_paid_timestamp: from_time_t(time),
            pending_payable_opt: None,
        };
        let subject = PayableScannerBuilder::new()
            .payment_thresholds(payment_thresholds)
            .build();
        let test_name = "payable_with_debt_above_the_slope_is_qualified";
        let logger = Logger::new(test_name);

        let result = subject.sniff_out_alarming_payables_and_maybe_log_them(
            vec![qualified_payable.clone()],
            &logger,
        );

        assert_eq!(result, vec![qualified_payable]);
        TestLogHandler::new().exists_log_matching(&format!(
            "DEBUG: {}: Paying qualified debts:\n999,999,999,000,000,\
            000 wei owed for \\d+ sec exceeds threshold: 500,000,000,000,000,000 wei; creditor: \
             0x0000000000000000000000000077616c6c657430",
            test_name
        ));
    }

    #[test]
    fn non_pending_payables_turn_into_an_empty_vector_if_all_unqualified() {
        init_test_logging();
        let test_name = "non_pending_payables_turn_into_an_empty_vector_if_all_unqualified";
        let now = SystemTime::now();
        let payment_thresholds = PaymentThresholds::default();
        let unqualified_payable_account = vec![PayableAccount {
            wallet: make_wallet("wallet1"),
            balance_wei: gwei_to_wei(payment_thresholds.permanent_debt_allowed_gwei + 1),
            last_paid_timestamp: from_time_t(
                to_time_t(now) - payment_thresholds.maturity_threshold_sec as i64 + 1,
            ),
            pending_payable_opt: None,
        }];
        let subject = PayableScannerBuilder::new()
            .payment_thresholds(payment_thresholds)
            .build();
        let logger = Logger::new(test_name);

        let result = subject
            .sniff_out_alarming_payables_and_maybe_log_them(unqualified_payable_account, &logger);

        assert_eq!(result, vec![]);
        TestLogHandler::new()
            .exists_no_log_containing(&format!("DEBUG: {test_name}: Paying qualified debts"));
    }

    #[test]
    fn pending_payable_scanner_can_initiate_a_scan() {
        init_test_logging();
        let test_name = "pending_payable_scanner_can_initiate_a_scan";
        let now = SystemTime::now();
        let payable_fingerprint_1 = PendingPayableFingerprint {
            rowid: 555,
            timestamp: from_time_t(210_000_000),
            hash: make_tx_hash(45678),
            attempt: 1,
            amount: 4444,
            process_error: None,
        };
        let payable_fingerprint_2 = PendingPayableFingerprint {
            rowid: 550,
            timestamp: from_time_t(210_000_100),
            hash: make_tx_hash(112233),
            attempt: 1,
            amount: 7999,
            process_error: None,
        };
        let fingerprints = vec![payable_fingerprint_1, payable_fingerprint_2];
        let pending_payable_dao =
            PendingPayableDaoMock::new().return_all_fingerprints_result(fingerprints.clone());
        let mut pending_payable_scanner = PendingPayableScannerBuilder::new()
            .pending_payable_dao(pending_payable_dao)
            .build();

        let result = pending_payable_scanner.begin_scan(now, None, &Logger::new(test_name));

        let no_of_pending_payables = fingerprints.len();
        let is_scan_running = pending_payable_scanner.scan_started_at().is_some();
        assert_eq!(is_scan_running, true);
        assert_eq!(
            result,
            Ok(RequestTransactionReceipts {
                pending_payable: fingerprints,
                response_skeleton_opt: None
            })
        );
        TestLogHandler::new().assert_logs_match_in_order(vec![
            &format!("INFO: {test_name}: Scanning for pending payable"),
            &format!(
                "DEBUG: {test_name}: Found {no_of_pending_payables} pending payables to process"
            ),
        ])
    }

    #[test]
    fn pending_payable_scanner_throws_error_in_case_scan_is_already_running() {
        let now = SystemTime::now();
        let pending_payable_dao =
            PendingPayableDaoMock::new().return_all_fingerprints_result(vec![
                PendingPayableFingerprint {
                    rowid: 1234,
                    timestamp: SystemTime::now(),
                    hash: Default::default(),
                    attempt: 1,
                    amount: 1_000_000,
                    process_error: None,
                },
            ]);
        let mut subject = PendingPayableScannerBuilder::new()
            .pending_payable_dao(pending_payable_dao)
            .build();
        let logger = Logger::new("test");
        let _ = subject.begin_scan(now, None, &logger);

        let result = subject.begin_scan(SystemTime::now(), None, &logger);

        let is_scan_running = subject.scan_started_at().is_some();
        assert_eq!(is_scan_running, true);
        assert_eq!(result, Err(BeginScanError::ScanAlreadyRunning(now)));
    }

    #[test]
    fn pending_payable_scanner_throws_an_error_when_no_fingerprint_is_found() {
        let now = SystemTime::now();
        let pending_payable_dao =
            PendingPayableDaoMock::new().return_all_fingerprints_result(vec![]);
        let mut pending_payable_scanner = PendingPayableScannerBuilder::new()
            .pending_payable_dao(pending_payable_dao)
            .build();

        let result = pending_payable_scanner.begin_scan(now, None, &Logger::new("test"));

        let is_scan_running = pending_payable_scanner.scan_started_at().is_some();
        assert_eq!(result, Err(BeginScanError::NothingToProcess));
        assert_eq!(is_scan_running, false);
    }

    #[test]
    fn interpret_transaction_receipt_when_transaction_status_is_none_and_outside_waiting_interval()
    {
        init_test_logging();
        let test_name = "interpret_transaction_receipt_when_transaction_status_is_none_and_outside_waiting_interval";
        let hash = make_tx_hash(567);
        let rowid = 466;
        let tx_receipt = TransactionReceipt::default(); //status defaulted to None
        let when_sent =
            SystemTime::now().sub(Duration::from_secs(DEFAULT_PENDING_TOO_LONG_SEC + 5)); //old transaction
        let subject = PendingPayableScannerBuilder::new().build();
        let fingerprint = PendingPayableFingerprint {
            rowid,
            timestamp: when_sent,
            hash,
            attempt: 10,
            amount: 123,
            process_error: None,
        };
        let logger = Logger::new(test_name);
        let scan_report = PendingPayableScanReport::default();

        let result =
            subject.interpret_transaction_receipt(scan_report, &tx_receipt, fingerprint, &logger);

        assert_eq!(
            result,
            PendingPayableScanReport {
                still_pending: vec![],
                failures: vec![PendingPayableId::new(rowid, hash)],
                confirmed: vec![]
            }
        );
        TestLogHandler::new().exists_log_containing(&format!(
            "ERROR: {test_name}: Pending transaction 0x00000000000000000000000000000000000000\
            00000000000000000000000237 has exceeded the maximum pending time (21600sec) and the \
            confirmation process is going to be aborted now at the final attempt 10; manual \
            resolution is required from the user to complete the transaction"
        ));
    }

    #[test]
    fn interpret_transaction_receipt_when_transaction_status_is_none_and_within_waiting_interval() {
        init_test_logging();
        let test_name = "interpret_transaction_receipt_when_transaction_status_is_none_and_within_waiting_interval";
        let subject = PendingPayableScannerBuilder::new().build();
        let hash = H256::from_uint(&U256::from(567));
        let rowid = 466;
        let tx_receipt = TransactionReceipt::default(); //status defaulted to None
        let duration_in_ms = 100;
        let when_sent = SystemTime::now().sub(Duration::from_millis(duration_in_ms));
        let fingerprint = PendingPayableFingerprint {
            rowid,
            timestamp: when_sent,
            hash,
            attempt: 1,
            amount: 123,
            process_error: None,
        };
        let logger = Logger::new(test_name);
        let scan_report = PendingPayableScanReport::default();

        let result =
            subject.interpret_transaction_receipt(scan_report, &tx_receipt, fingerprint, &logger);

        assert_eq!(
            result,
            PendingPayableScanReport {
                still_pending: vec![PendingPayableId::new(rowid, hash)],
                failures: vec![],
                confirmed: vec![]
            }
        );
        TestLogHandler::new().exists_log_containing(&format!(
            "INFO: {test_name}: Pending transaction 0x0000000000000000000000000000000000000000000000000\
            000000000000237 couldn't be confirmed at attempt 1 at {duration_in_ms}ms after its sending",
        ));
    }

    #[test]
    #[should_panic(
        expected = "tx receipt for pending 0x000000000000000000000000000000000000000000000000000000000000007b: \
         status code other than 0 or 1 shouldn't be possible, but was 456"
    )]
    fn interpret_transaction_receipt_panics_at_undefined_status_code() {
        let mut tx_receipt = TransactionReceipt::default();
        tx_receipt.status = Some(U64::from(456));
        let mut fingerprint = make_pending_payable_fingerprint();
        fingerprint.hash = H256::from_uint(&U256::from(123));
        let subject = PendingPayableScannerBuilder::new().build();
        let scan_report = PendingPayableScanReport::default();
        let logger = Logger::new("test");

        let _ =
            subject.interpret_transaction_receipt(scan_report, &tx_receipt, fingerprint, &logger);
    }

    #[test]
    fn interpret_transaction_receipt_when_transaction_status_is_a_failure() {
        init_test_logging();
        let test_name = "interpret_transaction_receipt_when_transaction_status_is_a_failure";
        let subject = PendingPayableScannerBuilder::new().build();
        let mut tx_receipt = TransactionReceipt::default();
        tx_receipt.status = Some(U64::from(0)); //failure
        let hash = H256::from_uint(&U256::from(4567));
        let fingerprint = PendingPayableFingerprint {
            rowid: 777777,
            timestamp: SystemTime::now().sub(Duration::from_millis(150000)),
            hash,
            attempt: 5,
            amount: 2222,
            process_error: None,
        };
        let logger = Logger::new(test_name);
        let scan_report = PendingPayableScanReport::default();

        let result =
            subject.interpret_transaction_receipt(scan_report, &tx_receipt, fingerprint, &logger);

        assert_eq!(
            result,
            PendingPayableScanReport {
                still_pending: vec![],
                failures: vec![PendingPayableId::new(777777, hash,)],
                confirmed: vec![]
            }
        );
        TestLogHandler::new().exists_log_matching(&format!(
            "ERROR: {test_name}: Pending transaction 0x0000000000000000000000000000000000000000\
            0000000000000000000011d7 announced as a failure, interpreting attempt 5 after \
            1500\\d\\dms from the sending"
        ));
    }

    #[test]
    fn handle_pending_txs_with_receipts_handles_none_for_receipt() {
        init_test_logging();
        let test_name = "handle_pending_txs_with_receipts_handles_none_for_receipt";
        let subject = PendingPayableScannerBuilder::new().build();
        let tx_receipt_opt = None;
        let rowid = 455;
        let hash = H256::from_uint(&U256::from(2323));
        let fingerprint = PendingPayableFingerprint {
            rowid,
            timestamp: SystemTime::now().sub(Duration::from_millis(10000)),
            hash,
            attempt: 3,
            amount: 111,
            process_error: None,
        };
        let msg = ReportTransactionReceipts {
            fingerprints_with_receipts: vec![(tx_receipt_opt, fingerprint.clone())],
            response_skeleton_opt: None,
        };

        let result = subject.handle_receipts_for_pending_transactions(msg, &Logger::new(test_name));

        assert_eq!(
            result,
            PendingPayableScanReport {
                still_pending: vec![PendingPayableId::new(rowid, hash)],
                failures: vec![],
                confirmed: vec![]
            }
        );
        TestLogHandler::new().exists_log_matching(&format!(
            "DEBUG: {test_name}: Interpreting a receipt for transaction \
            0x0000000000000000000000000000000000000000000000000000000000000913 \
            but none was given; attempt 3, 100\\d\\dms since sending"
        ));
    }

    #[test]
    fn increment_scan_attempts_happy_path() {
        let update_after_cycle_params_arc = Arc::new(Mutex::new(vec![]));
        let hash_1 = make_tx_hash(444888);
        let rowid_1 = 3456;
        let hash_2 = make_tx_hash(444888);
        let rowid_2 = 3456;
        let pending_payable_dao = PendingPayableDaoMock::default()
            .increment_scan_attempts_params(&update_after_cycle_params_arc)
            .increment_scan_attempts_result(Ok(()));
        let subject = PendingPayableScannerBuilder::new()
            .pending_payable_dao(pending_payable_dao)
            .build();
        let transaction_id_1 = PendingPayableId::new(rowid_1, hash_1);
        let transaction_id_2 = PendingPayableId::new(rowid_2, hash_2);

        let _ = subject.update_remaining_fingerprints(
            vec![transaction_id_1, transaction_id_2],
            &Logger::new("test"),
        );

        let update_after_cycle_params = update_after_cycle_params_arc.lock().unwrap();
        assert_eq!(*update_after_cycle_params, vec![vec![rowid_1, rowid_2]])
    }

    #[test]
    #[should_panic(
        expected = "Failure on incrementing scan attempts for fingerprints of \
                0x000000000000000000000000000000000000000000000000000000000006c9d8 \
                due to UpdateFailed(\"yeah, bad\")"
    )]
    fn increment_scan_attempts_sad_path() {
        let hash = make_tx_hash(444888);
        let rowid = 3456;
        let pending_payable_dao =
            PendingPayableDaoMock::default().increment_scan_attempts_result(Err(
                PendingPayableDaoError::UpdateFailed("yeah, bad".to_string()),
            ));
        let subject = PendingPayableScannerBuilder::new()
            .pending_payable_dao(pending_payable_dao)
            .build();
        let logger = Logger::new("test");
        let transaction_id = PendingPayableId::new(rowid, hash);

        let _ = subject.update_remaining_fingerprints(vec![transaction_id], &logger);
    }

    #[test]
    fn update_remaining_fingerprints_does_nothing_if_no_still_pending_transactions_remain() {
        let subject = PendingPayableScannerBuilder::new().build();

        subject.update_remaining_fingerprints(vec![], &Logger::new("test"))

        //mocked pending payable DAO didn't panic which means we skipped the actual process
    }

    #[test]
    fn cancel_failed_transaction_works() {
        init_test_logging();
        let test_name = "cancel_pending_transaction_works";
        let mark_failures_params_arc = Arc::new(Mutex::new(vec![]));
        let pending_payable_dao = PendingPayableDaoMock::default()
            .mark_failures_params(&mark_failures_params_arc)
            .mark_failures_result(Ok(()));
        let subject = PendingPayableScannerBuilder::new()
            .pending_payable_dao(pending_payable_dao)
            .build();
        let id_1 = PendingPayableId::new(2, make_tx_hash(123));
        let id_2 = PendingPayableId::new(3, make_tx_hash(456));

        subject.cancel_failed_transactions(vec![id_1, id_2], &Logger::new(test_name));

        let mark_failures_params = mark_failures_params_arc.lock().unwrap();
        assert_eq!(*mark_failures_params, vec![vec![2, 3]]);
        TestLogHandler::new().exists_log_containing(&format!(
            "WARN: {test_name}: Broken transactions 0x000000000000000000000000000000000000000000000000000000000000007b, \
            0x00000000000000000000000000000000000000000000000000000000000001c8 marked as an error. You should take over \
            the care of those to make sure your debts are going to be settled properly. At the moment, there is no automated \
            process fixing that without your assistance",
        ));
    }

    #[test]
    #[should_panic(
        expected = "Unsuccessful attempt for transactions 0x00000000000000000000000000000000000\
        0000000000000000000000000014d, 0x000000000000000000000000000000000000000000000000000000\
        00000001bc to mark fatal error at payable fingerprint due to UpdateFailed(\"no no no\"); \
        database unreliable"
    )]
    fn cancel_tailed_transaction_panics_when_it_fails_to_mark_failure() {
        let pending_payable_dao = PendingPayableDaoMock::default().mark_failures_result(Err(
            PendingPayableDaoError::UpdateFailed("no no no".to_string()),
        ));
        let subject = PendingPayableScannerBuilder::new()
            .pending_payable_dao(pending_payable_dao)
            .build();
        let transaction_id_1 = PendingPayableId::new(2, make_tx_hash(333));
        let transaction_id_2 = PendingPayableId::new(3, make_tx_hash(444));
        let transaction_ids = vec![transaction_id_1, transaction_id_2];

        subject.cancel_failed_transactions(transaction_ids, &Logger::new("test"));
    }

    #[test]
    fn cancel_transactions_does_nothing_if_no_tx_failures_detected() {
        let subject = PendingPayableScannerBuilder::new().build();

        subject.cancel_failed_transactions(vec![], &Logger::new("test"))

        //mocked pending payable DAO didn't panic which means we skipped the actual process
    }

    #[test]
    #[should_panic(
        expected = "Unable to delete payable fingerprints 0x000000000000000000000000000000000\
        0000000000000000000000000000315 of verified transactions due to RecordDeletion(\"the database \
        is fooling around with us\")"
    )]
    fn confirm_transaction_panics_while_deleting_pending_payable_fingerprint() {
        let hash = H256::from_uint(&U256::from(789));
        let rowid = 3;
        let payable_dao = PayableDaoMock::new().transactions_confirmed_result(Ok(()));
        let pending_payable_dao = PendingPayableDaoMock::default().delete_fingerprints_result(Err(
            PendingPayableDaoError::RecordDeletion(
                "the database is fooling around with us".to_string(),
            ),
        ));
        let mut subject = PendingPayableScannerBuilder::new()
            .payable_dao(payable_dao)
            .pending_payable_dao(pending_payable_dao)
            .build();
        let mut pending_payable_fingerprint = make_pending_payable_fingerprint();
        pending_payable_fingerprint.rowid = rowid;
        pending_payable_fingerprint.hash = hash;

        subject.confirm_transactions(vec![pending_payable_fingerprint], &Logger::new("test"));
    }

    #[test]
    fn confirm_transactions_does_nothing_if_none_found_on_the_blockchain() {
        let mut subject = PendingPayableScannerBuilder::new().build();

        subject.confirm_transactions(vec![], &Logger::new("test"))

        //mocked payable DAO didn't panic which means we skipped the actual process
    }

    #[test]
    fn confirm_transactions_works() {
        init_test_logging();
        let transaction_confirmed_params_arc = Arc::new(Mutex::new(vec![]));
        let delete_pending_payable_fingerprint_params_arc = Arc::new(Mutex::new(vec![]));
        let payable_dao = PayableDaoMock::default()
            .transactions_confirmed_params(&transaction_confirmed_params_arc)
            .transactions_confirmed_result(Ok(()));
        let pending_payable_dao = PendingPayableDaoMock::default()
            .delete_fingerprints_params(&delete_pending_payable_fingerprint_params_arc)
            .delete_fingerprints_result(Ok(()));
        let mut subject = PendingPayableScannerBuilder::new()
            .payable_dao(payable_dao)
            .pending_payable_dao(pending_payable_dao)
            .build();
        let rowid_1 = 2;
        let rowid_2 = 5;
        let pending_payable_fingerprint_1 = PendingPayableFingerprint {
            rowid: rowid_1,
            timestamp: from_time_t(199_000_000),
            hash: H256::from("some_hash".keccak256()),
            attempt: 1,
            amount: 4567,
            process_error: None,
        };
        let pending_payable_fingerprint_2 = PendingPayableFingerprint {
            rowid: rowid_2,
            timestamp: from_time_t(200_000_000),
            hash: H256::from("different_hash".keccak256()),
            attempt: 1,
            amount: 5555,
            process_error: None,
        };

        subject.confirm_transactions(
            vec![
                pending_payable_fingerprint_1.clone(),
                pending_payable_fingerprint_2.clone(),
            ],
            &Logger::new("confirm_transactions_works"),
        );

        let transaction_confirmed_params = transaction_confirmed_params_arc.lock().unwrap();
        assert_eq!(
            *transaction_confirmed_params,
            vec![vec![
                pending_payable_fingerprint_1,
                pending_payable_fingerprint_2
            ]]
        );
        let delete_pending_payable_fingerprint_params =
            delete_pending_payable_fingerprint_params_arc
                .lock()
                .unwrap();
        assert_eq!(
            *delete_pending_payable_fingerprint_params,
            vec![vec![rowid_1, rowid_2]]
        );
        let log_handler = TestLogHandler::new();
        log_handler.exists_log_containing(
            "DEBUG: confirm_transactions_works: \
         Confirmation of transactions \
         0xf1b05f6ad99d9548555cfb6274489a8f021e10000e828d7e23cbc3e009ed5c7f, \
         0xd4089b39b14acdb44e7f85ce4fa40a47a50061dafb3190ff4ad206ffb64956a7; \
         record for total paid payable was modified",
        );
        log_handler.exists_log_containing(
            "INFO: confirm_transactions_works: \
         Transactions \
         0xf1b05f6ad99d9548555cfb6274489a8f021e10000e828d7e23cbc3e009ed5c7f, \
         0xd4089b39b14acdb44e7f85ce4fa40a47a50061dafb3190ff4ad206ffb64956a7 \
         completed their confirmation process succeeding",
        );
    }

    #[test]
    #[should_panic(
        expected = "Unable to cast confirmed pending payables 0x0000000000000000000000000000000000000000000\
    000000000000000000315 into adjustment in the corresponding payable records due to RusqliteError\
    (\"record change not successful\")"
    )]
    fn confirm_transaction_panics_on_unchecking_payable_table() {
        let hash = H256::from_uint(&U256::from(789));
        let rowid = 3;
        let payable_dao = PayableDaoMock::new().transactions_confirmed_result(Err(
            PayableDaoError::RusqliteError("record change not successful".to_string()),
        ));
        let mut subject = PendingPayableScannerBuilder::new()
            .payable_dao(payable_dao)
            .build();
        let mut fingerprint = make_pending_payable_fingerprint();
        fingerprint.rowid = rowid;
        fingerprint.hash = hash;

        subject.confirm_transactions(vec![fingerprint], &Logger::new("test"));
    }

    #[test]
    fn total_paid_payable_rises_with_each_bill_paid() {
        let test_name = "total_paid_payable_rises_with_each_bill_paid";
        let transactions_confirmed_params_arc = Arc::new(Mutex::new(vec![]));
        let fingerprint_1 = PendingPayableFingerprint {
            rowid: 5,
            timestamp: from_time_t(189_999_888),
            hash: make_tx_hash(56789),
            attempt: 1,
            amount: 5478,
            process_error: None,
        };
        let fingerprint_2 = PendingPayableFingerprint {
            rowid: 6,
            timestamp: from_time_t(200_000_011),
            hash: make_tx_hash(33333),
            attempt: 1,
            amount: 6543,
            process_error: None,
        };
        let payable_dao = PayableDaoMock::default()
            .transactions_confirmed_params(&transactions_confirmed_params_arc)
            .transactions_confirmed_result(Ok(()));
        let pending_payable_dao =
            PendingPayableDaoMock::default().delete_fingerprints_result(Ok(()));
        let mut subject = PendingPayableScannerBuilder::new()
            .payable_dao(payable_dao)
            .pending_payable_dao(pending_payable_dao)
            .build();
        let mut financial_statistics = subject.financial_statistics.borrow().clone();
        financial_statistics.total_paid_payable_wei += 1111;
        subject.financial_statistics.replace(financial_statistics);

        subject.confirm_transactions(
            vec![fingerprint_1.clone(), fingerprint_2.clone()],
            &Logger::new(test_name),
        );

        let total_paid_payable = subject.financial_statistics.borrow().total_paid_payable_wei;
        let transaction_confirmed_params = transactions_confirmed_params_arc.lock().unwrap();
        assert_eq!(total_paid_payable, 1111 + 5478 + 6543);
        assert_eq!(
            *transaction_confirmed_params,
            vec![vec![fingerprint_1, fingerprint_2]]
        )
    }

    #[test]
    fn pending_payable_scanner_handles_report_transaction_receipts_message() {
        init_test_logging();
        let test_name = "pending_payable_scanner_handles_report_transaction_receipts_message";
        let transactions_confirmed_params_arc = Arc::new(Mutex::new(vec![]));
        let payable_dao = PayableDaoMock::new()
            .transactions_confirmed_params(&transactions_confirmed_params_arc)
            .transactions_confirmed_result(Ok(()));
        let pending_payable_dao = PendingPayableDaoMock::new().delete_fingerprints_result(Ok(()));
        let mut subject = PendingPayableScannerBuilder::new()
            .payable_dao(payable_dao)
            .pending_payable_dao(pending_payable_dao)
            .build();
        let transaction_hash_1 = H256::from_uint(&U256::from(4545));
        let mut transaction_receipt_1 = TransactionReceipt::default();
        transaction_receipt_1.transaction_hash = transaction_hash_1;
        transaction_receipt_1.status = Some(U64::from(1)); //success
        let fingerprint_1 = PendingPayableFingerprint {
            rowid: 5,
            timestamp: from_time_t(200_000_000),
            hash: transaction_hash_1,
            attempt: 2,
            amount: 444,
            process_error: None,
        };
        let transaction_hash_2 = H256::from_uint(&U256::from(1234));
        let mut transaction_receipt_2 = TransactionReceipt::default();
        transaction_receipt_2.transaction_hash = transaction_hash_2;
        transaction_receipt_2.status = Some(U64::from(1)); //success
        let fingerprint_2 = PendingPayableFingerprint {
            rowid: 10,
            timestamp: from_time_t(199_780_000),
            hash: transaction_hash_2,
            attempt: 15,
            amount: 1212,
            process_error: None,
        };
        let msg = ReportTransactionReceipts {
            fingerprints_with_receipts: vec![
                (Some(transaction_receipt_1), fingerprint_1.clone()),
                (Some(transaction_receipt_2), fingerprint_2.clone()),
            ],
            response_skeleton_opt: None,
        };
        subject.mark_as_started(SystemTime::now());

        let message_opt = subject.finish_scan(msg, &Logger::new(test_name));

        let transaction_confirmed_params = transactions_confirmed_params_arc.lock().unwrap();
        assert_eq!(message_opt, None);
        assert_eq!(
            *transaction_confirmed_params,
            vec![vec![fingerprint_1, fingerprint_2]]
        );
        assert_eq!(subject.scan_started_at(), None);
        TestLogHandler::new().assert_logs_match_in_order(vec![
            &format!(
                "INFO: {}: Transactions {:?}, {:?} completed their confirmation process succeeding",
                test_name, transaction_hash_1, transaction_hash_2
            ),
            &format!("INFO: {test_name}: The PendingPayables scan ended in \\d+ms."),
        ]);
    }

    #[test]
    fn pending_payable_scanner_handles_empty_report_transaction_receipts_message() {
        init_test_logging();
        let test_name =
            "pending_payable_scanner_handles_report_transaction_receipts_message_with_empty_vector";
        let mut subject = PendingPayableScannerBuilder::new().build();
        let msg = ReportTransactionReceipts {
            fingerprints_with_receipts: vec![],
            response_skeleton_opt: None,
        };
        subject.mark_as_started(SystemTime::now());

        let message_opt = subject.finish_scan(msg, &Logger::new(test_name));

        let is_scan_running = subject.scan_started_at().is_some();
        assert_eq!(message_opt, None);
        assert_eq!(is_scan_running, false);
        let tlh = TestLogHandler::new();
        tlh.exists_log_containing(&format!(
            "DEBUG: {test_name}: No transaction receipts found."
        ));
        tlh.exists_log_matching(&format!(
            "INFO: {test_name}: The PendingPayables scan ended in \\d+ms."
        ));
    }

    #[test]
    fn receivable_scanner_can_initiate_a_scan() {
        init_test_logging();
        let test_name = "receivable_scanner_can_initiate_a_scan";
        let now = SystemTime::now();
        let receivable_dao = ReceivableDaoMock::new()
            .new_delinquencies_result(vec![])
            .paid_delinquencies_result(vec![]);
        let earning_wallet = make_wallet("earning");
        let mut receivable_scanner = ReceivableScannerBuilder::new()
            .receivable_dao(receivable_dao)
            .earning_wallet(earning_wallet.clone())
            .build();

        let result = receivable_scanner.begin_scan(now, None, &Logger::new(test_name));

        let is_scan_running = receivable_scanner.scan_started_at().is_some();
        assert_eq!(is_scan_running, true);
        assert_eq!(
            result,
            Ok(RetrieveTransactions {
                recipient: earning_wallet.clone(),
                response_skeleton_opt: None
            })
        );
        TestLogHandler::new().exists_log_containing(&format!(
            "INFO: {test_name}: Scanning for receivables to {earning_wallet}"
        ));
    }

    #[test]
    fn receivable_scanner_throws_error_in_case_scan_is_already_running() {
        let now = SystemTime::now();
        let receivable_dao = ReceivableDaoMock::new()
            .new_delinquencies_result(vec![])
            .paid_delinquencies_result(vec![]);
        let earning_wallet = make_wallet("earning");
        let mut receivable_scanner = ReceivableScannerBuilder::new()
            .receivable_dao(receivable_dao)
            .earning_wallet(earning_wallet)
            .build();
        let _ = receivable_scanner.begin_scan(now, None, &Logger::new("test"));

        let result = receivable_scanner.begin_scan(SystemTime::now(), None, &Logger::new("test"));

        let is_scan_running = receivable_scanner.scan_started_at().is_some();
        assert_eq!(is_scan_running, true);
        assert_eq!(result, Err(BeginScanError::ScanAlreadyRunning(now)));
    }

    #[test]
    fn receivable_scanner_scans_for_delinquencies() {
        init_test_logging();
        let newly_banned_1 = make_receivable_account(1234, true);
        let newly_banned_2 = make_receivable_account(2345, true);
        let newly_unbanned_1 = make_receivable_account(3456, false);
        let newly_unbanned_2 = make_receivable_account(4567, false);
        let new_delinquencies_parameters_arc = Arc::new(Mutex::new(vec![]));
        let paid_delinquencies_parameters_arc = Arc::new(Mutex::new(vec![]));
        let receivable_dao = ReceivableDaoMock::new()
            .new_delinquencies_parameters(&new_delinquencies_parameters_arc)
            .new_delinquencies_result(vec![newly_banned_1.clone(), newly_banned_2.clone()])
            .paid_delinquencies_parameters(&paid_delinquencies_parameters_arc)
            .paid_delinquencies_result(vec![newly_unbanned_1.clone(), newly_unbanned_2.clone()]);
        let ban_parameters_arc = Arc::new(Mutex::new(vec![]));
        let unban_parameters_arc = Arc::new(Mutex::new(vec![]));
        let payment_thresholds = make_custom_payment_thresholds();
        let earning_wallet = make_wallet("earning");
        let banned_dao = BannedDaoMock::new()
            .ban_list_result(vec![])
            .ban_parameters(&ban_parameters_arc)
            .unban_parameters(&unban_parameters_arc);
        let mut receivable_scanner = ReceivableScannerBuilder::new()
            .receivable_dao(receivable_dao)
            .banned_dao(banned_dao)
            .payment_thresholds(payment_thresholds)
            .earning_wallet(earning_wallet.clone())
            .build();
        let logger = Logger::new("DELINQUENCY_TEST");
        let now = SystemTime::now();

        let result = receivable_scanner.begin_scan(now, None, &logger);

        assert_eq!(
            result,
            Ok(RetrieveTransactions {
                recipient: earning_wallet,
                response_skeleton_opt: None
            })
        );
        let new_delinquencies_parameters = new_delinquencies_parameters_arc.lock().unwrap();
        assert_eq!(new_delinquencies_parameters.len(), 1);
        let (timestamp_actual, payment_thresholds_actual) = new_delinquencies_parameters[0];
        assert_eq!(timestamp_actual, now);
        assert_eq!(payment_thresholds_actual, payment_thresholds);
        let paid_delinquencies_parameters = paid_delinquencies_parameters_arc.lock().unwrap();
        assert_eq!(paid_delinquencies_parameters.len(), 1);
        assert_eq!(payment_thresholds, paid_delinquencies_parameters[0]);
        let ban_parameters = ban_parameters_arc.lock().unwrap();
        assert!(ban_parameters.contains(&newly_banned_1.wallet));
        assert!(ban_parameters.contains(&newly_banned_2.wallet));
        assert_eq!(2, ban_parameters.len());
        let unban_parameters = unban_parameters_arc.lock().unwrap();
        assert!(unban_parameters.contains(&newly_unbanned_1.wallet));
        assert!(unban_parameters.contains(&newly_unbanned_2.wallet));
        assert_eq!(2, unban_parameters.len());
        let tlh = TestLogHandler::new();
        tlh.exists_log_matching(
            "INFO: DELINQUENCY_TEST: Wallet 0x00000000000000000077616c6c65743132333464 \
            \\(balance: 1,234 gwei, age: \\d+ sec\\) banned for delinquency",
        );
        tlh.exists_log_matching(
            "INFO: DELINQUENCY_TEST: Wallet 0x00000000000000000077616c6c65743233343564 \
            \\(balance: 2,345 gwei, age: \\d+ sec\\) banned for delinquency",
        );
        tlh.exists_log_matching(
            "INFO: DELINQUENCY_TEST: Wallet 0x00000000000000000077616c6c6574333435366e \
            \\(balance: 3,456 gwei, age: \\d+ sec\\) is no longer delinquent: unbanned",
        );
        tlh.exists_log_matching(
            "INFO: DELINQUENCY_TEST: Wallet 0x00000000000000000077616c6c6574343536376e \
            \\(balance: 4,567 gwei, age: \\d+ sec\\) is no longer delinquent: unbanned",
        );
    }

    #[test]
    fn receivable_scanner_aborts_scan_if_no_payments_were_supplied() {
        init_test_logging();
        let test_name = "receivable_scanner_aborts_scan_if_no_payments_were_supplied";
        let mut subject = ReceivableScannerBuilder::new().build();
        let msg = ReceivedPayments {
            timestamp: SystemTime::now(),
            payments: vec![],
            response_skeleton_opt: None,
        };

        let message_opt = subject.finish_scan(msg, &Logger::new(test_name));

        assert_eq!(message_opt, None);
        TestLogHandler::new().exists_log_containing(&format!(
            "INFO: {test_name}: No new received payments were detected during the scanning process."
        ));
    }

    #[test]
    fn receivable_scanner_handles_received_payments_message() {
        init_test_logging();
        let test_name = "receivable_scanner_handles_received_payments_message";
        let now = SystemTime::now();
        let more_money_received_params_arc = Arc::new(Mutex::new(vec![]));
        let receivable_dao = ReceivableDaoMock::new()
            .more_money_received_parameters(&more_money_received_params_arc)
            .more_money_receivable_result(Ok(()));
        let mut subject = ReceivableScannerBuilder::new()
            .receivable_dao(receivable_dao)
            .build();
        let mut financial_statistics = subject.financial_statistics.borrow().clone();
        financial_statistics.total_paid_receivable_wei += 2_222_123_123;
        subject.financial_statistics.replace(financial_statistics);
        let receivables = vec![
            BlockchainTransaction {
                block_number: 4578910,
                from: make_wallet("wallet_1"),
                wei_amount: 45_780,
            },
            BlockchainTransaction {
                block_number: 4569898,
                from: make_wallet("wallet_2"),
                wei_amount: 3_333_345,
            },
        ];
        let msg = ReceivedPayments {
            timestamp: now,
            payments: receivables.clone(),
            response_skeleton_opt: None,
        };
        subject.mark_as_started(SystemTime::now());

        let message_opt = subject.finish_scan(msg, &Logger::new(test_name));

        let total_paid_receivable = subject
            .financial_statistics
            .borrow()
            .total_paid_receivable_wei;
        let more_money_received_params = more_money_received_params_arc.lock().unwrap();
        assert_eq!(message_opt, None);
        assert_eq!(subject.scan_started_at(), None);
        assert_eq!(total_paid_receivable, 2_222_123_123 + 45_780 + 3_333_345);
        assert_eq!(*more_money_received_params, vec![(now, receivables)]);
        TestLogHandler::new().exists_log_matching(
            "INFO: receivable_scanner_handles_received_payments_message: The Receivables scan ended in \\d+ms.",
        );
    }

    #[test]
    fn remove_timestamp_and_log_if_timestamp_is_correct() {
        init_test_logging();
        let test_name = "remove_timestamp_and_log_if_timestamp_is_correct";
        let logger = Logger::new(test_name);
        let mut subject = ScannerCommon::new(Rc::new(make_custom_payment_thresholds()));
        let now = SystemTime::now();
        let later_timestamp = now.checked_add(Duration::from_millis(3)).unwrap();
        subject.initiated_at_opt = Some(now);

        subject.remove_timestamp(ScanType::Payables, later_timestamp, &logger);

        TestLogHandler::new().exists_log_containing(&format!(
            "INFO: {test_name}: The Payables scan ended in 3ms."
        ));
    }

    #[test]
    fn remove_timestamp_and_log_if_timestamp_is_not_found() {
        init_test_logging();
        let test_name = "remove_timestamp_and_log_if_timestamp_is_not_found";
        let logger = Logger::new(test_name);
        let mut subject = ScannerCommon::new(Rc::new(make_custom_payment_thresholds()));
        subject.initiated_at_opt = None;

        subject.remove_timestamp(ScanType::Receivables, SystemTime::now(), &logger);

        TestLogHandler::new().exists_log_containing(&format!(
            "ERROR: {test_name}: Called scan_finished() for Receivables scanner but timestamp was not found"
        ));
    }

    #[test]
    fn remove_timestamp_refers_to_the_smallest_possible_duration_of_scan_as_1_ms() {
        init_test_logging();
        let test_name = "remove_timestamp_refers_to_the_smallest_possible_duration_of_scan_as_1_ms";
        let logger = Logger::new(test_name);
        let mut subject = ScannerCommon::new(Rc::new(make_custom_payment_thresholds()));
        let now = SystemTime::now();
        subject.initiated_at_opt = Some(now);

        subject.remove_timestamp(ScanType::Payables, now, &logger);

        TestLogHandler::new().exists_log_containing(&format!(
            "INFO: {test_name}: The Payables scan ended in 1ms."
        ));
    }

    fn assert_on_scanner<S: Message, T: Message>(
        scanner: &mut dyn Scanner<S, T>,
        scanner_name: &str,
        test_name: &str,
        logger: &Logger,
        log_handler: &TestLogHandler,
        digits_capturing_regex: &Regex,
    ) {
        fn flip_0_to_1_or_leave_it(num: u128) -> u128 {
            match num {
                0 => 1,
                x => x,
            }
        }
        let before = SystemTime::now();
        scanner.mark_as_started(before);

        scanner.mark_as_ended(&logger);

        let after = SystemTime::now();
        let idx = log_handler.exists_log_containing(&format!(
            "INFO: {}: The {} scan ended in ",
            test_name, scanner_name
        ));
        let particular_log_msg = log_handler.get_log_at(idx);
        let captures = digits_capturing_regex
            .captures(&particular_log_msg)
            .unwrap();
        let millis_str = captures.get(1).unwrap().as_str();
        let millis = millis_str.parse::<u128>().unwrap();
        let actual_millis = flip_0_to_1_or_leave_it(millis);
        let max_time_elapsed_uncorrected = after.duration_since(before).unwrap().as_millis();
        let max_time_elapsed = flip_0_to_1_or_leave_it(max_time_elapsed_uncorrected);
        assert!(
            actual_millis <= max_time_elapsed,
            "We expected the time elapsed ({}) to be equal or shorter to {}",
            actual_millis,
            max_time_elapsed
        )
    }

    #[test]
    fn mark_as_ended_uses_the_right_time_reference_for_each_scanner() {
        init_test_logging();
        let test_name = "mark_as_ended_uses_the_right_time_reference_for_each_scanner";
        let logger = Logger::new(test_name);
        let log_handler = TestLogHandler::new();
        let digits_capturing_regex = Regex::new(r#"scan ended in (\d*)ms"#).unwrap();

        assert_on_scanner::<ReportAccountsPayable, SentPayables>(
            &mut PayableScannerBuilder::new().build(),
            "Payables",
            test_name,
            &logger,
            &log_handler,
            &digits_capturing_regex,
        );
        assert_on_scanner::<RequestTransactionReceipts, ReportTransactionReceipts>(
            &mut PendingPayableScannerBuilder::new().build(),
            "PendingPayables",
            test_name,
            &logger,
            &log_handler,
            &digits_capturing_regex,
        );
        assert_on_scanner::<RetrieveTransactions, ReceivedPayments>(
            &mut ReceivableScannerBuilder::new().build(),
            "Receivables",
            test_name,
            &logger,
            &log_handler,
            &digits_capturing_regex,
        );
    }
}<|MERGE_RESOLUTION|>--- conflicted
+++ resolved
@@ -8,7 +8,7 @@
 };
 use crate::accountant::scanners_utils::payable_scanner_utils::{
     debugging_summary_after_error_separation, fatal_database_mark_pending_payable_error,
-    investigate_debt_extremes, log_failed_payments_having_fingerprints_and_return_ids,
+    investigate_debt_extremes, log_failed_payments_with_fingerprints_and_return_rowids,
     panic_for_failed_payments_lacking_fingerprints, payables_debug_summary, separate_errors,
     PayableThresholdsGauge, PayableThresholdsGaugeReal, PayableTransactingErrorEnum,
     RefWalletAndRowidOptCoupledWithHash, VecOfRowidOptAndHash,
@@ -26,17 +26,11 @@
 use crate::accountant::{PendingPayableId, ReportAccountsPayable};
 use crate::banned_dao::BannedDao;
 use crate::blockchain::blockchain_bridge::{PendingPayableFingerprint, RetrieveTransactions};
-<<<<<<< HEAD
 use crate::blockchain::blockchain_interface::BlockchainError::PayableTransactionFailed;
-use crate::sub_lib::accountant::{DaoFactories, FinancialStatistics, PaymentThresholds};
-use crate::sub_lib::utils::NotifyLaterHandle;
-=======
-use crate::blockchain::blockchain_interface::BlockchainError;
 use crate::sub_lib::accountant::{
     DaoFactories, FinancialStatistics, PaymentThresholds, ScanIntervals,
 };
 use crate::sub_lib::utils::{NotifyLaterHandle, NotifyLaterHandleReal};
->>>>>>> 646eac20
 use crate::sub_lib::wallet::Wallet;
 use actix::{Context, Message, System};
 use itertools::Itertools;
@@ -401,7 +395,7 @@
         if let Some(err) = err_opt {
             match err {
                 LocallyCausedError(PayableTransactionFailed {
-                    signed_and_saved_txs_opt: Some(hashes),
+                    signed_and_hashed_txs_opt: Some(hashes),
                     ..
                 })
                 | RemotelyCausedErrors(hashes) => {
@@ -437,7 +431,7 @@
         }
 
         if !existent.is_empty() {
-            let ids = log_failed_payments_having_fingerprints_and_return_ids(
+            let ids = log_failed_payments_with_fingerprints_and_return_rowids(
                 existent,
                 serialize_hashes,
                 logger,
@@ -1392,10 +1386,10 @@
     }
 
     #[test]
-    fn payable_scanner_discovers_failed_transactions_and_pending_payable_fingerprints_been_really_created(
-    ) {
+    fn payable_scanner_is_facing_failed_transactions_and_their_fingerprints_exist() {
         init_test_logging();
-        let test_name = "payable_scanner_discovers_failed_transactions_and_pending_payable_fingerprints_been_really_created";
+        let test_name =
+            "payable_scanner_is_facing_failed_transactions_and_their_fingerprints_exist";
         let fingerprints_rowids_params_arc = Arc::new(Mutex::new(vec![]));
         let delete_fingerprint_params_arc = Arc::new(Mutex::new(vec![]));
         let hash_tx_1 = make_tx_hash(5555);
@@ -1418,7 +1412,7 @@
         let sent_payable = SentPayables {
             payment_procedure_result: Err(BlockchainError::PayableTransactionFailed {
                 msg: "Attempt failed".to_string(),
-                signed_and_saved_txs_opt: Some(vec![hash_tx_1, hash_tx_2]),
+                signed_and_hashed_txs_opt: Some(vec![hash_tx_1, hash_tx_2]),
             }),
             response_skeleton_opt: None,
         };
@@ -1452,13 +1446,59 @@
     }
 
     #[test]
+    fn payable_scanner_panics_when_dealing_with_failed_payments_because_their_fingerprints_do_not_exist(
+    ) {
+        init_test_logging();
+        let test_name = "payable_scanner_panics_when_dealing_with_failed_payments_because_their_fingerprints_do_not_exist";
+        let hash_1 = make_tx_hash(112233);
+        let hash_2 = make_tx_hash(12345);
+        let hash_3 = make_tx_hash(8765);
+        let pending_payable_dao = PendingPayableDaoMock::default()
+            .fingerprints_rowids_result(vec![(Some(333), hash_1), (None, hash_2), (None, hash_3)])
+            .delete_fingerprints_result(Ok(()));
+        let mut subject = PayableScannerBuilder::new()
+            .pending_payable_dao(pending_payable_dao)
+            .build();
+        let sent_payable = SentPayables {
+            payment_procedure_result: Err(BlockchainError::PayableTransactionFailed {
+                msg: "SQLite migraine".to_string(),
+                signed_and_hashed_txs_opt: Some(vec![hash_1, hash_2, hash_3]),
+            }),
+            response_skeleton_opt: None,
+        };
+
+        let caught_panic = catch_unwind(AssertUnwindSafe(|| {
+            subject.finish_scan(sent_payable, &Logger::new(test_name))
+        }))
+        .err()
+        .unwrap();
+
+        let panic_msg = caught_panic.downcast_ref::<String>().unwrap();
+        assert_eq!(panic_msg, "Ran into failed transactions 0x0000000000000000000000000000000000\
+        000000000000000000000000003039, 0x000000000000000000000000000000000000000000000000000000000000223d \
+        with missing fingerprints. System no longer reliable");
+        let log_handler = TestLogHandler::new();
+        log_handler.exists_log_containing(
+            &format!("WARN: {test_name}: Failed process to be screened for persisted data. Caused by: \
+             Blockchain error: Occurred at the final batch processing: \"SQLite migraine\". Successfully signed and hashed \
+             these transactions: \
+               0x000000000000000000000000000000000000000000000000000000000001b669, \
+              0x0000000000000000000000000000000000000000000000000000000000003039, \
+               0x000000000000000000000000000000000000000000000000000000000000223d."));
+        log_handler.exists_no_log_containing(&format!(
+            "DEBUG: {test_name}: Deleting an existing backup for a failed transaction {:?}",
+            hash_1
+        ));
+    }
+
+    #[test]
     fn payable_scanner_handles_error_born_too_early_to_see_transaction_hash() {
         init_test_logging();
         let test_name = "payable_scanner_handles_error_born_too_early_to_see_transaction_hash";
         let sent_payable = SentPayables {
             payment_procedure_result: Err(BlockchainError::PayableTransactionFailed {
                 msg: "Some error".to_string(),
-                signed_and_saved_txs_opt: None,
+                signed_and_hashed_txs_opt: None,
             }),
             response_skeleton_opt: None,
         };
@@ -1474,7 +1514,7 @@
         log_handler.exists_log_containing(&format!(
             "DEBUG: {test_name}: Ignoring a non-fatal error on our end from before \
             the transactions are hashed: LocallyCausedError(PayableTransactionFailed \
-             {{ msg: \"Some error\", signed_and_saved_txs_opt: None }})"
+             {{ msg: \"Some error\", signed_and_hashed_txs_opt: None }})"
         ));
     }
 
@@ -1484,7 +1524,7 @@
      to wallet: 0x000000000000000000000000000000626f6f6761), (tx: 0x0000000000000000000000000000000000000000000000000000000000000315, \
      to wallet: 0x00000000000000000000000000000061676f6f62) were not found; system unreliable"
     )]
-    fn payable_scanner_panics_when_fingerprint_is_not_found() {
+    fn payable_scanner_panics_when_expected_fingerprint_is_not_found() {
         let hash_1 = make_tx_hash(789);
         let payment_1 = PendingPayable::new(make_wallet("booga"), hash_1);
         let hash_2 = make_tx_hash(789);
@@ -1511,7 +1551,7 @@
         00000000000000000000000000000000000000000315 failed due to RecordDeletion(\"Gosh, I overslept \
         without an alarm set\")"
     )]
-    fn payable_scanner_panics_at_deletion_of_failed_payments_fingerprints() {
+    fn payable_scanner_panics_at_deletion_of_fingerprints_of_failed_payments() {
         let rowid_1 = 4;
         let hash_1 = make_tx_hash(123);
         let rowid_2 = 6;
@@ -1519,7 +1559,7 @@
         let sent_payable = SentPayables {
             payment_procedure_result: Err(BlockchainError::PayableTransactionFailed {
                 msg: "blah".to_string(),
-                signed_and_saved_txs_opt: Some(vec![hash_1, hash_2]),
+                signed_and_hashed_txs_opt: Some(vec![hash_1, hash_2]),
             }),
             response_skeleton_opt: None,
         };
@@ -1536,10 +1576,10 @@
     }
 
     #[test]
-    fn payable_scanner_finds_missing_fingerprints_before_it_deletes_fingerprints_of_failed_payments(
+    fn payable_scanner_tries_to_handle_failed_transactions_but_discovers_missing_fingerprints_just_before_trying_to_delete_them(
     ) {
         init_test_logging();
-        let test_name = "payable_scanner_finds_missing_fingerprints_before_it_deletes_fingerprints_of_failed_payments";
+        let test_name = "payable_scanner_tries_to_handle_failed_transactions_but_discovers_missing_fingerprints_just_before_trying_to_delete_them";
         let existent_record_hash = make_tx_hash(45678);
         let nonexistent_record_hash = make_tx_hash(1234);
         let pending_payable_dao = PendingPayableDaoMock::default()
@@ -1559,7 +1599,7 @@
             hash: existent_record_hash,
         });
         let failed_payment_2 = Failed(RpcPayableFailure {
-            rpc_error: Error::Unreachable,
+            rpc_error: Error::Internal,
             recipient_wallet: make_wallet("def"),
             hash: nonexistent_record_hash,
         });
@@ -1577,64 +1617,18 @@
         let panic_msg = caught_panic.downcast_ref::<String>().unwrap();
         assert_eq!(
             panic_msg,
-            "Running into failed transactions 0x0000000000000000000000000\
-        0000000000000000000000000000000000004d2 with missing fingerprints"
+            "Ran into failed transactions 0x000000000000000000000000000000000000000000000000000\
+            00000000004d2 with missing fingerprints. System no longer reliable"
         );
         let log_handler = TestLogHandler::new();
         log_handler.exists_log_containing(&format!("WARN: {test_name}: Remote transaction failure: 'Server is unreachable' \
          for payment to 0x0000000000000000000000000000000000616263 and transaction hash 0x00000000000000000000000\
          0000000000000000000000000000000000000b26e. Please check your blockchain service URL configuration."));
-        log_handler.exists_log_containing(&format!("WARN: {test_name}: Remote transaction failure: 'Server is unreachable' \
+        log_handler.exists_log_containing(&format!("WARN: {test_name}: Remote transaction failure: 'Internal Web3 error' \
         for payment to 0x0000000000000000000000000000000000646566 and transaction hash 0x000000000000000000000000\
         00000000000000000000000000000000000004d2. Please check your blockchain service URL configuration."));
         log_handler.exists_log_containing(&format!(
             "DEBUG: {test_name}: Got 0 properly sent payables of 2 attempts"
-        ));
-    }
-
-    #[test]
-    fn payable_scanner_panics_when_errors_from_post_hash_time_are_found_and_fingerprints_do_not_exist(
-    ) {
-        init_test_logging();
-        let test_name = "payable_scanner_panics_when_errors_from_post_hash_time_are_found_and_fingerprints_do_not_exist";
-        let hash_1 = make_tx_hash(112233);
-        let hash_2 = make_tx_hash(12345);
-        let hash_3 = make_tx_hash(8765);
-        let pending_payable_dao = PendingPayableDaoMock::default()
-            .fingerprints_rowids_result(vec![(Some(333), hash_1), (None, hash_2), (None, hash_3)])
-            .delete_fingerprints_result(Ok(()));
-        let mut subject = PayableScannerBuilder::new()
-            .pending_payable_dao(pending_payable_dao)
-            .build();
-        let sent_payable = SentPayables {
-            payment_procedure_result: Err(BlockchainError::PayableTransactionFailed {
-                msg: "SQLite migraine".to_string(),
-                signed_and_saved_txs_opt: Some(vec![hash_1, hash_2, hash_3]),
-            }),
-            response_skeleton_opt: None,
-        };
-
-        let caught_panic = catch_unwind(AssertUnwindSafe(|| {
-            subject.finish_scan(sent_payable, &Logger::new(test_name))
-        }))
-        .err()
-        .unwrap();
-
-        let panic_msg = caught_panic.downcast_ref::<String>().unwrap();
-        assert_eq!(panic_msg, "Running into failed transactions 0x0000000000000000000000000000000000\
-        000000000000000000000000003039, 0x000000000000000000000000000000000000000000000000000000000000223d \
-        with missing fingerprints");
-        let log_handler = TestLogHandler::new();
-        log_handler.exists_log_containing(
-            &format!("WARN: {test_name}: Failed process to be screened for persisted data. Caused by: \
-             Blockchain error: Occurred at the final batch processing: \"SQLite migraine\". Successfully signed and hashed \
-             these transactions: \
-               0x000000000000000000000000000000000000000000000000000000000001b669, \
-              0x0000000000000000000000000000000000000000000000000000000000003039, \
-               0x000000000000000000000000000000000000000000000000000000000000223d."));
-        log_handler.exists_no_log_containing(&format!(
-            "DEBUG: {test_name}: Deleting an existing backup for a failed transaction {:?}",
-            hash_1
         ));
     }
 
@@ -1674,10 +1668,10 @@
     }
 
     #[test]
-    fn payable_scanner_fails_on_marking_pending_payable_and_panics_clear_not_having_run_into_nonexistent_fingerprints(
+    fn payable_scanner_fails_on_mark_pending_payable_and_panics_simply_not_finding_any_nonexistent_fingerprints(
     ) {
         init_test_logging();
-        let test_name = "payable_scanner_fails_on_marking_pending_payable_and_panics_clear_not_having_run_into_nonexistent_fingerprints";
+        let test_name = "payable_scanner_fails_on_mark_pending_payable_and_panics_simply_not_finding_any_nonexistent_fingerprints";
         let hash_1 = make_tx_hash(248);
         let hash_2 = make_tx_hash(139);
         let pending_payable_dao = PendingPayableDaoMock::default()
@@ -1697,10 +1691,10 @@
     }
 
     #[test]
-    fn payable_scanner_fails_on_marking_pending_payable_and_panics_clear_while_also_having_run_into_nonexistent_fingerprints(
+    fn payable_scanner_fails_on_mark_pending_payable_and_panics_after_also_discovering_nonexistent_fingerprints(
     ) {
         init_test_logging();
-        let test_name = "payable_scanner_fails_on_marking_pending_payable_and_panics_clear_while_also_having_run_into_nonexistent_fingerprints";
+        let test_name = "payable_scanner_fails_on_mark_pending_payable_and_panics_after_also_discovering_nonexistent_fingerprints";
         let hash_1 = make_tx_hash(248);
         let hash_2 = make_tx_hash(139);
         let pending_payable_dao = PendingPayableDaoMock::default()
