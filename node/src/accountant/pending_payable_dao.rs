// Copyright (c) 2019, MASQ (https://masq.ai) and/or its affiliates. All rights reserved.

<<<<<<< HEAD
use crate::blockchain::blockchain_bridge::PendingPayableFingerprint;
use crate::database::connection_wrapper::ConnectionWrapper;
use crate::database::dao_utils::{from_time_t, to_time_t, DaoFactoryReal};
use itertools::Itertools;
=======
use crate::accountant::big_int_processing::big_int_divider::BigIntDivider;
use crate::accountant::dao_utils::{
    from_time_t, to_time_t, DaoFactoryReal, VigilantRusqliteFlatten,
};
use crate::accountant::{checked_conversion, sign_conversion};
use crate::blockchain::blockchain_bridge::PendingPayableFingerprint;
use crate::database::connection_wrapper::ConnectionWrapper;
>>>>>>> 9328225f
use masq_lib::utils::ExpectValue;
use rusqlite::Row;
use std::collections::HashMap;
use std::str::FromStr;
use std::time::SystemTime;
use web3::types::H256;

#[derive(Debug, PartialEq, Eq)]
pub enum PendingPayableDaoError {
    InsertionFailed(String),
    UpdateFailed(String),
    SignConversionError(u64),
    RecordCannotBeRead,
    RecordDeletion(String),
    ErrorMarkFailed(String),
}

pub trait PendingPayableDao {
    fn fingerprints_rowids(&self, hashes: &[H256]) -> Vec<(Option<u64>, H256)>;
    fn return_all_fingerprints(&self) -> Vec<PendingPayableFingerprint>;
    fn insert_new_fingerprints(
        &self,
<<<<<<< HEAD
        hashes_and_amounts: &[(H256, u64)],
        batch_wide_timestamp: SystemTime,
=======
        transaction_hash: H256,
        amount: u128,
        timestamp: SystemTime,
>>>>>>> 9328225f
    ) -> Result<(), PendingPayableDaoError>;
    fn delete_fingerprints(&self, ids: &[u64]) -> Result<(), PendingPayableDaoError>;
    fn update_fingerprints(&self, ids: &[u64]) -> Result<(), PendingPayableDaoError>;
    fn mark_failures(&self, ids: &[u64]) -> Result<(), PendingPayableDaoError>;
}

impl PendingPayableDao for PendingPayableDaoReal<'_> {
    fn fingerprints_rowids(&self, hashes: &[H256]) -> Vec<(Option<u64>, H256)> {
        let sql = format!(
            "select transaction_hash, rowid from pending_payable where {}",
            hashes
                .iter()
                .map(|hash| format!("transaction_hash = '{:?}'", hash))
                .join(" or ")
        );
        let mut all_found_records = self
            .conn
            .prepare(&sql)
            .expect("Internal error")
            .query_map([], |row| {
                let str_hash: String = row.get(0).expectv("hash");
                let hash =
                    H256::from_str(&str_hash[2..]).expect("insert method ensures right results");
                let rowid: i64 = row.get(1).expectv("rowid");
                Ok((hash, rowid))
            })
            .expect("map query failed")
            .flatten()
            .collect::<HashMap<H256, i64>>();
        hashes
            .iter()
            .map(|hash| {
                (
                    all_found_records
                        .remove(hash)
                        .map(|rowid| u64::try_from(rowid).expect("SQlite counts up to i64:MAX")),
                    *hash,
                )
            })
            .collect()
    }

    fn return_all_fingerprints(&self) -> Vec<PendingPayableFingerprint> {
<<<<<<< HEAD
        let mut stm = self
            .conn
            .prepare(
                "select rowid, transaction_hash, amount, \
                 payable_timestamp, attempt from pending_payable where process_error is null",
            )
            .expect("Internal error");
=======
        let mut stm = self.conn.prepare("select rowid, transaction_hash, amount_high_b, amount_low_b, payable_timestamp, attempt from pending_payable where process_error is null").expect("Internal error");
>>>>>>> 9328225f
        stm.query_map([], |row| {
            let rowid: u64 = Self::get_with_expect(row, 0);
            let transaction_hash: String = Self::get_with_expect(row, 1);
            let amount_high_bytes: i64 = Self::get_with_expect(row, 2);
            let amount_low_bytes: i64 = Self::get_with_expect(row, 3);
            let timestamp: i64 = Self::get_with_expect(row, 4);
            let attempt: u16 = Self::get_with_expect(row, 5);
            Ok(PendingPayableFingerprint {
                rowid,
                timestamp: from_time_t(timestamp),
<<<<<<< HEAD
                hash: H256::from_str(&transaction_hash[2..]).unwrap_or_else(|e| {
                    panic!(
                        "Invalid hash format (\"{}\": {:?}) - database corrupt",
                        transaction_hash, e
                    )
                }),
                attempt,
                amount,
=======
                hash: H256::from_str(&transaction_hash[2..]).expectv("string hash"),
                attempt_opt: Some(attempt),
                amount: checked_conversion::<i128, u128>(BigIntDivider::reconstitute(
                    amount_high_bytes,
                    amount_low_bytes,
                )),
>>>>>>> 9328225f
                process_error: None,
            })
        })
        .expect("rusqlite failure")
        .vigilant_flatten()
        .collect()
    }

    fn insert_new_fingerprints(
        &self,
<<<<<<< HEAD
        hashes_and_amounts: &[(H256, u64)],
        batch_wide_timestamp: SystemTime,
    ) -> Result<(), PendingPayableDaoError> {
        let timestamp_as_time_t = to_time_t(batch_wide_timestamp);
        let insert_sql =
            format!("insert into pending_payable (transaction_hash, amount, payable_timestamp, attempt, process_error) values {}",
                    hashes_and_amounts
                        .iter()
                        .map(|(hash, amount)|
                                     format!("('{:?}', {}, {}, 1, null)", hash, amount, timestamp_as_time_t)
                         )
                        .join(", ")
        );
        match self
            .conn
            .prepare(&insert_sql)
            .expect("Internal error")
            .execute([])
        {
            Ok(x) if x == hashes_and_amounts.len() => Ok(()),
            //untested panic
            Ok(x) => panic!(
                "expected {} of changed rows but got {}",
                hashes_and_amounts.len(),
                x
            ),
=======
        transaction_hash: H256,
        amount: u128,
        timestamp: SystemTime,
    ) -> Result<(), PendingPayableDaoError> {
        let (high_bytes, low_bytes) =
            BigIntDivider::deconstruct(checked_conversion::<u128, i128>(amount));
        let mut stm = self.conn.prepare("insert into pending_payable (transaction_hash, amount_high_b, amount_low_b, payable_timestamp, attempt, process_error) values (?,?,?,?,?,?)").expect("Internal error");
        let params: &[&dyn ToSql] = &[
            &format!("{:?}", transaction_hash),
            &high_bytes,
            &low_bytes,
            &to_time_t(timestamp),
            &1,
            &Null,
        ];
        match stm.execute(params) {
            Ok(1) => Ok(()),
            Ok(x) => panic!("expected a single row inserted but: {}", x),
>>>>>>> 9328225f
            Err(e) => Err(PendingPayableDaoError::InsertionFailed(e.to_string())),
        }
    }

<<<<<<< HEAD
    fn delete_fingerprints(&self, ids: &[u64]) -> Result<(), PendingPayableDaoError> {
        let sql = format!(
            "delete from pending_payable where rowid in ({})",
            Self::serialize_ids(ids)
        );
        match self
=======
    fn delete_fingerprint(&self, id: u64) -> Result<(), PendingPayableDaoError> {
        let signed_id = sign_conversion::<u64, i64>(id)
            .expect("SQLite counts up to i64::MAX; should never happen");
        let mut stm = self
>>>>>>> 9328225f
            .conn
            .prepare(&sql)
            .expect("delete command wrong")
            .execute([])
        {
            Ok(x) if x == ids.len() => Ok(()),
            Ok(num) => panic!(
                "deleting fingerprint, expected {} to be changed, but the actual number is {}",
                ids.len(),
                num
            ),
            Err(e) => Err(PendingPayableDaoError::RecordDeletion(e.to_string())),
        }
    }

<<<<<<< HEAD
    fn update_fingerprints(&self, ids: &[u64]) -> Result<(), PendingPayableDaoError> {
        let sql = format!(
            "update pending_payable set attempt = attempt + 1 where rowid in ({})",
            Self::serialize_ids(ids)
        );
        match self.conn.prepare(&sql).expect("Internal error").execute([]) {
            Ok(num) if num == ids.len() => Ok(()),
=======
    fn update_fingerprint(&self, id: u64) -> Result<(), PendingPayableDaoError> {
        let signed_id = sign_conversion::<u64, i64>(id)
            .expect("SQLite counts up to i64::MAX; should never happen");
        let mut stm = self
            .conn
            .prepare("update pending_payable set attempt = attempt + 1 where rowid = ?")
            .expect("Internal error");
        match stm.execute(&[&signed_id]) {
            Ok(1) => Ok(()),
>>>>>>> 9328225f
            Ok(num) => panic!(
                "Database corrupt: updating fingerprints: expected to update {} rows but did {}",
                ids.len(),
                num
            ),
            Err(e) => Err(PendingPayableDaoError::UpdateFailed(e.to_string())),
        }
    }

<<<<<<< HEAD
    fn mark_failures(&self, ids: &[u64]) -> Result<(), PendingPayableDaoError> {
        let sql = format!(
            "update pending_payable set process_error = 'ERROR' where rowid in ({})",
            Self::serialize_ids(ids)
        );
        match self
=======
    fn mark_failure(&self, id: u64) -> Result<(), PendingPayableDaoError> {
        let signed_id = sign_conversion::<u64, i64>(id)
            .expect("SQLite counts up to i64::MAX; should never happen");
        let mut stm = self
>>>>>>> 9328225f
            .conn
            .prepare(&sql)
            .expect("Internal error")
            .execute([]) {
            Ok(num) if num == ids.len() => Ok(()),
            Ok(num) =>
                panic!(
                    "Database corrupt: marking failure at fingerprints: expected to change {} rows but did {}",
                    ids.len(), num
                )
            ,
            Err(e) => Err(PendingPayableDaoError::ErrorMarkFailed(e.to_string())),
        }
    }
}

pub trait PendingPayableDaoFactory {
    fn make(&self) -> Box<dyn PendingPayableDao>;
}

impl PendingPayableDaoFactory for DaoFactoryReal {
    fn make(&self) -> Box<dyn PendingPayableDao> {
        Box::new(PendingPayableDaoReal::new(self.make_connection()))
    }
}

#[derive(Debug)]
pub struct PendingPayableDaoReal<'a> {
    conn: Box<dyn ConnectionWrapper + 'a>,
}

impl<'a> PendingPayableDaoReal<'a> {
    pub fn new(conn: Box<dyn ConnectionWrapper + 'a>) -> Self {
        Self { conn }
    }

    fn get_with_expect<T: rusqlite::types::FromSql>(row: &Row, index: usize) -> T {
        row.get(index).expect("database is corrupt")
    }

    fn serialize_ids(ids: &[u64]) -> String {
        ids.iter().map(|id| id.to_string()).join(", ")
    }
}

#[cfg(test)]
mod tests {
    use crate::accountant::big_int_processing::big_int_divider::BigIntDivider;
    use crate::accountant::dao_utils::from_time_t;
    use crate::accountant::pending_payable_dao::{
        PendingPayableDao, PendingPayableDaoError, PendingPayableDaoReal,
    };
<<<<<<< HEAD
=======
    use crate::accountant::{checked_conversion, sign_conversion};
>>>>>>> 9328225f
    use crate::blockchain::blockchain_bridge::PendingPayableFingerprint;
    use crate::blockchain::test_utils::make_tx_hash;
    use crate::database::connection_wrapper::ConnectionWrapperReal;
<<<<<<< HEAD
    use crate::database::dao_utils::from_time_t;
    use crate::database::db_initializer::{DbInitializer, DbInitializerReal, DATABASE_FILE};
    use crate::database::db_migrations::MigratorConfig;
=======
    use crate::database::db_initializer::{
        DbInitializationConfig, DbInitializer, DbInitializerReal, DATABASE_FILE,
    };
    use ethereum_types::BigEndianHash;
>>>>>>> 9328225f
    use masq_lib::test_utils::utils::ensure_node_home_directory_exists;
    use rusqlite::{Connection, OpenFlags};
    use std::str::FromStr;
    use std::time::SystemTime;
    use web3::types::H256;

    #[test]
    fn insert_new_fingerprints_happy_path() {
        let home_dir = ensure_node_home_directory_exists(
            "pending_payable_dao",
            "insert_new_fingerprints_happy_path",
        );
        let wrapped_conn = DbInitializerReal::default()
            .initialize(&home_dir, DbInitializationConfig::test_default())
            .unwrap();
        let hash_1 = make_tx_hash(4546);
        let amount_1 = 55556;
        let hash_2 = make_tx_hash(6789);
        let amount_2 = 44445;
        let batch_wide_timestamp = from_time_t(200_000_000);
        let subject = PendingPayableDaoReal::new(wrapped_conn);

        let _ = subject
            .insert_new_fingerprints(
                &[(hash_1, amount_1), (hash_2, amount_2)],
                batch_wide_timestamp,
            )
            .unwrap();

        let records = subject.return_all_fingerprints();
        assert_eq!(
            records,
            vec![
                PendingPayableFingerprint {
                    rowid: 1,
                    timestamp: batch_wide_timestamp,
                    hash: hash_1,
                    attempt: 1,
                    amount: amount_1,
                    process_error: None
                },
                PendingPayableFingerprint {
                    rowid: 2,
                    timestamp: batch_wide_timestamp,
                    hash: hash_2,
                    attempt: 1,
                    amount: amount_2,
                    process_error: None
                }
            ]
        )
    }

    #[test]
    fn insert_new_fingerprints_sad_path() {
        let home_dir = ensure_node_home_directory_exists(
            "pending_payable_dao",
            "insert_new_fingerprints_sad_path",
        );
        {
            DbInitializerReal::default()
                .initialize(&home_dir, DbInitializationConfig::test_default())
                .unwrap();
        }
        let conn_read_only = Connection::open_with_flags(
            home_dir.join(DATABASE_FILE),
            OpenFlags::SQLITE_OPEN_READ_ONLY,
        )
        .unwrap();
        let wrapped_conn = ConnectionWrapperReal::new(conn_read_only);
        let hash = make_tx_hash(45466);
        let amount = 55556;
        let timestamp = from_time_t(200_000_000);
        let subject = PendingPayableDaoReal::new(Box::new(wrapped_conn));

        let result = subject.insert_new_fingerprints(&[(hash, amount)], timestamp);

        assert_eq!(
            result,
            Err(PendingPayableDaoError::InsertionFailed(
                "attempt to write a readonly database".to_string()
            ))
        )
    }

    #[test]
    fn fingerprints_rowids_when_records_reachable() {
        let home_dir = ensure_node_home_directory_exists(
            "pending_payable_dao",
            "fingerprints_rowids_when_records_reachable",
        );
        let wrapped_conn = DbInitializerReal::default()
            .initialize(&home_dir, DbInitializationConfig::test_default())
            .unwrap();
        let subject = PendingPayableDaoReal::new(wrapped_conn);
        let timestamp = from_time_t(195_000_000);
        //important to have full range tx hashes, because SqLite has a tendency to convert the string understood as a hex to an integer and
        //then complain about its excessive size if not treated explicitly as string in the select statement
        let hash_1 =
            H256::from_str("b4bc263278d3a82a652a8d73a6bfd8ec0ba1a63923bbb4f38147fb8a943da26a")
                .unwrap();
        let hash_2 =
            H256::from_str("5a2909e7bb71943c82a94d9beb04e230351541fc14619ee8bb9b7372ea88ba39")
                .unwrap();
        let fingerprints_init_input = vec![(hash_1, 4567), (hash_2, 6789)];
        {
            subject
                .insert_new_fingerprints(&fingerprints_init_input, timestamp)
                .unwrap();
        }

        let result = subject.fingerprints_rowids(&[hash_1, hash_2]);

        assert_eq!(result, vec![(Some(1), hash_1), (Some(2), hash_2)])
    }

    #[test]
    fn fingerprints_rowids_when_nonexistent_record() {
        let home_dir = ensure_node_home_directory_exists(
            "pending_payable_dao",
            "fingerprints_rowids_when_nonexistent_record",
        );
        let wrapped_conn = DbInitializerReal::default()
            .initialize(&home_dir, DbInitializationConfig::test_default())
            .unwrap();
        let subject = PendingPayableDaoReal::new(wrapped_conn);
        let hash = make_tx_hash(11119);

        let result = subject.fingerprints_rowids(&[hash]);

        assert_eq!(result, vec![(None, hash)])
    }

    #[test]
    fn return_all_fingerprints_works_when_no_records_with_errors_marks() {
        let home_dir = ensure_node_home_directory_exists(
            "pending_payable_dao",
            "return_all_fingerprints_works_when_no_records_with_errors_marks",
        );
        let wrapped_conn = DbInitializerReal::default()
            .initialize(&home_dir, DbInitializationConfig::test_default())
            .unwrap();
        let subject = PendingPayableDaoReal::new(wrapped_conn);
        let batch_wide_timestamp = from_time_t(195_000_000);
        let hash_1 = make_tx_hash(11119);
        let amount_1 = 787;
        let hash_2 = make_tx_hash(10000);
        let amount_2 = 333;
        {
            subject
                .insert_new_fingerprints(
                    &[(hash_1, amount_1), (hash_2, amount_2)],
                    batch_wide_timestamp,
                )
                .unwrap();
        }

        let result = subject.return_all_fingerprints();

        assert_eq!(
            result,
            vec![
                PendingPayableFingerprint {
                    rowid: 1,
                    timestamp: batch_wide_timestamp,
                    hash: hash_1,
                    attempt: 1,
                    amount: amount_1,
                    process_error: None
                },
                PendingPayableFingerprint {
                    rowid: 2,
                    timestamp: batch_wide_timestamp,
                    hash: hash_2,
                    attempt: 1,
                    amount: amount_2,
                    process_error: None
                }
            ]
        )
    }

    #[test]
    fn return_all_fingerprints_works_when_some_records_with_errors_marks() {
        let home_dir = ensure_node_home_directory_exists(
            "pending_payable_dao",
            "return_all_fingerprints_works_when_some_records_with_errors_marks",
        );
        let wrapped_conn = DbInitializerReal::default()
            .initialize(&home_dir, DbInitializationConfig::test_default())
            .unwrap();
        let subject = PendingPayableDaoReal::new(wrapped_conn);
        let timestamp = from_time_t(198_000_000);
        let hash = make_tx_hash(10000);
        let amount = 333;
        {
            subject
                .insert_new_fingerprints(&[(make_tx_hash(11119), 2000), (hash, amount)], timestamp)
                .unwrap();
            subject.mark_failures(&[1]).unwrap();
        }

        let result = subject.return_all_fingerprints();

        assert_eq!(
            result,
            vec![PendingPayableFingerprint {
                rowid: 2,
                timestamp,
                hash,
                attempt: 1,
                amount,
                process_error: None
            }]
        )
    }

    #[test]
    #[should_panic(
        expected = "Invalid hash format (\"silly_hash\": Invalid character 'l' at position 0) - database corrupt"
    )]
    fn return_all_fingerprints_panics_on_malformed_hash() {
        let home_dir = ensure_node_home_directory_exists(
            "pending_payable_dao",
            "return_all_fingerprints_panics_on_malformed_hash",
        );
        let wrapped_conn = DbInitializerReal::default()
            .initialize(&home_dir, true, MigratorConfig::test_default())
            .unwrap();
        {
            wrapped_conn
                .prepare("insert into pending_payable (rowid, transaction_hash, amount, payable_timestamp, attempt, process_error) values (1, 'silly_hash', 1234, 10000000000, 1, null)")
                .unwrap()
                .execute([])
                .unwrap();
        }
        let subject = PendingPayableDaoReal::new(wrapped_conn);

        let _ = subject.return_all_fingerprints();
    }

    #[test]
    fn delete_fingerprints_happy_path() {
        let home_dir = ensure_node_home_directory_exists(
            "pending_payable_dao",
            "delete_fingerprints_happy_path",
        );
        let conn = DbInitializerReal::default()
            .initialize(&home_dir, DbInitializationConfig::test_default())
            .unwrap();
        let subject = PendingPayableDaoReal::new(conn);
        {
            subject
                .insert_new_fingerprints(
                    &[
                        (make_tx_hash(1234), 1111),
                        (make_tx_hash(2345), 5555),
                        (make_tx_hash(3456), 2222),
                    ],
                    SystemTime::now(),
                )
                .unwrap();
        }

        let result = subject.delete_fingerprints(&[2, 3]);

        assert_eq!(result, Ok(()));
<<<<<<< HEAD
        let mut records_in_the_db = subject.return_all_fingerprints();
        assert_eq!(records_in_the_db.len(), 1);
        let remaining_record = records_in_the_db.remove(0);
        assert_eq!(remaining_record.hash, make_tx_hash(1234));
        assert_eq!(remaining_record.rowid, 1)
=======
        let conn = Connection::open(home_dir.join(DATABASE_FILE)).unwrap();
        let signed_row_id = sign_conversion::<u64, i64>(rowid).unwrap();
        let mut stm2 = conn
            .prepare("select * from pending_payable where rowid = ?")
            .unwrap();
        let query_result_err = stm2
            .query_row(&[&signed_row_id], |_row: &Row| Ok(()))
            .unwrap_err();
        assert_eq!(query_result_err, Error::QueryReturnedNoRows);
>>>>>>> 9328225f
    }

    #[test]
    fn delete_fingerprints_sad_path() {
        let home_dir = ensure_node_home_directory_exists(
            "pending_payable_dao",
            "delete_fingerprints_sad_path",
        );
        {
            DbInitializerReal::default()
                .initialize(&home_dir, DbInitializationConfig::test_default())
                .unwrap();
        }
        let conn_read_only = Connection::open_with_flags(
            home_dir.join(DATABASE_FILE),
            OpenFlags::SQLITE_OPEN_READ_ONLY,
        )
        .unwrap();
        let wrapped_conn = ConnectionWrapperReal::new(conn_read_only);
        let rowid = 45;
        let subject = PendingPayableDaoReal::new(Box::new(wrapped_conn));

        let result = subject.delete_fingerprints(&[rowid]);

        assert_eq!(
            result,
            Err(PendingPayableDaoError::RecordDeletion(
                "attempt to write a readonly database".to_string()
            ))
        )
    }

    #[test]
    #[should_panic(
        expected = "deleting fingerprint, expected 2 to be changed, but the actual number is 1"
    )]
    fn delete_fingerprints_changed_different_number_of_rows_than_expected() {
        let home_dir = ensure_node_home_directory_exists(
            "pending_payable_dao",
            "delete_fingerprints_changed_different_number_of_rows_than_expected",
        );
        let conn = DbInitializerReal::default()
            .initialize(&home_dir, true, MigratorConfig::test_default())
            .unwrap();
        let rowid_1 = 1;
        let rowid_2 = 2;
        let subject = PendingPayableDaoReal::new(conn);
        {
            subject
                .insert_new_fingerprints(&[(make_tx_hash(666666), 5555)], SystemTime::now())
                .unwrap();
        }

        let _ = subject.delete_fingerprints(&[rowid_1, rowid_2]);
    }

    #[test]
    fn update_fingerprints_after_scan_cycle_works() {
        let home_dir = ensure_node_home_directory_exists(
            "pending_payable_dao",
            "update_fingerprints_after_scan_cycle_works",
        );
        let conn = DbInitializerReal::default()
            .initialize(&home_dir, DbInitializationConfig::test_default())
            .unwrap();
        let hash_1 = make_tx_hash(345);
        let hash_2 = make_tx_hash(456);
        let hash_3 = make_tx_hash(567);
        let timestamp = from_time_t(190_000_000);
        let subject = PendingPayableDaoReal::new(conn);
        {
            subject
                .insert_new_fingerprints(
                    &[(hash_1, 1122), (hash_2, 2233), (hash_3, 3344)],
                    timestamp,
                )
                .unwrap();
        }

        let result = subject.update_fingerprints(&[2, 3]);

        assert_eq!(result, Ok(()));
        let mut all_records = subject.return_all_fingerprints();
        assert_eq!(all_records.len(), 3);
        let record_1 = all_records.remove(0);
        assert_eq!(record_1.hash, hash_1);
        assert_eq!(record_1.attempt, 1);
        let record_2 = all_records.remove(0);
        assert_eq!(record_2.hash, hash_2);
        assert_eq!(record_2.attempt, 2);
        let record_3 = all_records.remove(0);
        assert_eq!(record_3.hash, hash_3);
        assert_eq!(record_3.attempt, 2);
    }

    #[test]
    fn update_fingerprints_after_scan_cycle_sad_path() {
        let home_dir = ensure_node_home_directory_exists(
            "pending_payable_dao",
            "update_fingerprints_after_scan_cycle_sad_path",
        );
        {
            DbInitializerReal::default()
                .initialize(&home_dir, DbInitializationConfig::test_default())
                .unwrap();
        }
        let conn_read_only = Connection::open_with_flags(
            home_dir.join(DATABASE_FILE),
            OpenFlags::SQLITE_OPEN_READ_ONLY,
        )
        .unwrap();
        let wrapped_conn = ConnectionWrapperReal::new(conn_read_only);
        let subject = PendingPayableDaoReal::new(Box::new(wrapped_conn));

        let result = subject.update_fingerprints(&[1]);

        assert_eq!(
            result,
            Err(PendingPayableDaoError::UpdateFailed(
                "attempt to write a readonly database".to_string()
            ))
        )
    }

    #[test]
    #[should_panic(
        expected = "Database corrupt: updating fingerprints: expected to update 2 rows but did 0"
    )]
    fn update_fingerprints_panics_on_unexpected_row_change_count() {
        let home_dir = ensure_node_home_directory_exists(
            "pending_payable_dao",
            "update_fingerprints_panics_on_unexpected_row_change_count",
        );
        let conn = DbInitializerReal::default()
            .initialize(&home_dir, true, MigratorConfig::test_default())
            .unwrap();
        let subject = PendingPayableDaoReal::new(conn);

        let _ = subject.update_fingerprints(&[1, 2]);
    }

    #[test]
    fn mark_failure_works() {
        let home_dir =
            ensure_node_home_directory_exists("pending_payable_dao", "mark_failure_works");
        let conn = DbInitializerReal::default()
            .initialize(&home_dir, DbInitializationConfig::test_default())
            .unwrap();
        let hash_1 = make_tx_hash(555);
        let amount_1 = 1234;
        let hash_2 = make_tx_hash(666);
        let amount_2 = 2345;
        let timestamp = from_time_t(190_000_000);
        let subject = PendingPayableDaoReal::new(conn);
        {
            subject
                .insert_new_fingerprints(&[(hash_1, amount_1), (hash_2, amount_2)], timestamp)
                .unwrap();
        }

        let result = subject.mark_failures(&[2]);

        assert_eq!(result, Ok(()));
        let assert_conn = Connection::open(home_dir.join(DATABASE_FILE)).unwrap();
        let mut assert_stm = assert_conn
<<<<<<< HEAD
            .prepare("select rowid, transaction_hash, amount, payable_timestamp, attempt, process_error from pending_payable")
            .unwrap();
        let mut found_fingerprints = assert_stm
            .query_map([], |row| {
                let rowid: u64 = row.get(0).unwrap();
                let transaction_hash: String = row.get(1).unwrap();
                let amount: u64 = row.get(2).unwrap();
                let timestamp: i64 = row.get(3).unwrap();
                let attempt: u16 = row.get(4).unwrap();
                let process_error: Option<String> = row.get(5).unwrap();
                Ok(PendingPayableFingerprint {
                    rowid,
                    timestamp: from_time_t(timestamp),
                    hash: H256::from_str(&transaction_hash[2..]).unwrap(),
                    attempt,
                    amount,
                    process_error,
                })
            })
            .unwrap()
            .flatten()
            .collect::<Vec<PendingPayableFingerprint>>();
        assert_eq!(found_fingerprints.len(), 2);
        let unchanged_fingerprint = found_fingerprints.remove(0);
        assert_eq!(
            unchanged_fingerprint,
            PendingPayableFingerprint {
                rowid: 1,
                timestamp,
                hash: hash_1,
                attempt: 1,
                amount: amount_1,
                process_error: None
            }
        );
        let changed_fingerprint = found_fingerprints.remove(0);
        assert_eq!(
            changed_fingerprint,
            PendingPayableFingerprint {
                rowid: 2,
                timestamp,
                hash: hash_2,
                attempt: 1,
                amount: amount_2,
                process_error: Some("ERROR".to_string())
            }
        )
=======
            .prepare("select rowid, transaction_hash, amount_high_b, amount_low_b, payable_timestamp, attempt, process_error from pending_payable")
            .unwrap();

        let result = subject.mark_failure(1);

        assert_eq!(result, Ok(()));
        let resulting_fingerprint = assert_stm
            .query_row([], |row| {
                let rowid: u64 = row.get(0).unwrap();
                let transaction_hash: String = row.get(1).unwrap();
                let amount_high_b: i64 = row.get(2).unwrap();
                let amount_low_b: i64 = row.get(3).unwrap();
                let timestamp: i64 = row.get(4).unwrap();
                let attempt: u16 = row.get(5).unwrap();
                let process_error: Option<String> = row.get(6).unwrap();
                Ok(PendingPayableFingerprint {
                    rowid_opt: Some(rowid),
                    timestamp: from_time_t(timestamp),
                    hash: H256::from_str(&transaction_hash[2..]).unwrap(),
                    attempt_opt: Some(attempt),
                    amount: checked_conversion::<i128, u128>(BigIntDivider::reconstitute(
                        amount_high_b,
                        amount_low_b,
                    )),
                    process_error,
                })
            })
            .unwrap();
        assert_eq!(resulting_fingerprint.hash, hash);
        assert_eq!(resulting_fingerprint.rowid_opt.unwrap(), 1);
        assert_eq!(resulting_fingerprint.attempt_opt.unwrap(), 1);
        assert_eq!(
            resulting_fingerprint.process_error,
            Some("ERROR".to_string())
        );
        assert_eq!(resulting_fingerprint.timestamp, timestamp);
>>>>>>> 9328225f
    }

    #[test]
    fn mark_failure_sad_path() {
        let home_dir =
            ensure_node_home_directory_exists("pending_payable_dao", "mark_failure_sad_path");
        {
            DbInitializerReal::default()
                .initialize(&home_dir, DbInitializationConfig::test_default())
                .unwrap();
        }
        let conn_read_only = Connection::open_with_flags(
            home_dir.join(DATABASE_FILE),
            OpenFlags::SQLITE_OPEN_READ_ONLY,
        )
        .unwrap();
        let wrapped_conn = ConnectionWrapperReal::new(conn_read_only);
        let subject = PendingPayableDaoReal::new(Box::new(wrapped_conn));

        let result = subject.mark_failures(&[1]);

        assert_eq!(
            result,
            Err(PendingPayableDaoError::ErrorMarkFailed(
                "attempt to write a readonly database".to_string()
            ))
        )
    }

    #[test]
    #[should_panic(
        expected = "Database corrupt: marking failure at fingerprints: expected to change 2 rows but did 0"
    )]
    fn mark_failures_panics_on_wrong_row_change_count() {
        let home_dir = ensure_node_home_directory_exists(
            "pending_payable_dao",
            "mark_failures_panics_on_wrong_row_change_count",
        );
        let conn = DbInitializerReal::default()
            .initialize(&home_dir, true, MigratorConfig::test_default())
            .unwrap();
        let subject = PendingPayableDaoReal::new(conn);

        let _ = subject.mark_failures(&[10, 20]);
    }
}<|MERGE_RESOLUTION|>--- conflicted
+++ resolved
@@ -1,19 +1,13 @@
 // Copyright (c) 2019, MASQ (https://masq.ai) and/or its affiliates. All rights reserved.
 
-<<<<<<< HEAD
-use crate::blockchain::blockchain_bridge::PendingPayableFingerprint;
-use crate::database::connection_wrapper::ConnectionWrapper;
-use crate::database::dao_utils::{from_time_t, to_time_t, DaoFactoryReal};
-use itertools::Itertools;
-=======
 use crate::accountant::big_int_processing::big_int_divider::BigIntDivider;
 use crate::accountant::dao_utils::{
     from_time_t, to_time_t, DaoFactoryReal, VigilantRusqliteFlatten,
 };
-use crate::accountant::{checked_conversion, sign_conversion};
+use crate::accountant::{checked_conversion};
 use crate::blockchain::blockchain_bridge::PendingPayableFingerprint;
 use crate::database::connection_wrapper::ConnectionWrapper;
->>>>>>> 9328225f
+use itertools::Itertools;
 use masq_lib::utils::ExpectValue;
 use rusqlite::Row;
 use std::collections::HashMap;
@@ -36,14 +30,8 @@
     fn return_all_fingerprints(&self) -> Vec<PendingPayableFingerprint>;
     fn insert_new_fingerprints(
         &self,
-<<<<<<< HEAD
-        hashes_and_amounts: &[(H256, u64)],
+        hashes_and_amounts: &[(H256, u128)],
         batch_wide_timestamp: SystemTime,
-=======
-        transaction_hash: H256,
-        amount: u128,
-        timestamp: SystemTime,
->>>>>>> 9328225f
     ) -> Result<(), PendingPayableDaoError>;
     fn delete_fingerprints(&self, ids: &[u64]) -> Result<(), PendingPayableDaoError>;
     fn update_fingerprints(&self, ids: &[u64]) -> Result<(), PendingPayableDaoError>;
@@ -87,7 +75,6 @@
     }
 
     fn return_all_fingerprints(&self) -> Vec<PendingPayableFingerprint> {
-<<<<<<< HEAD
         let mut stm = self
             .conn
             .prepare(
@@ -95,9 +82,6 @@
                  payable_timestamp, attempt from pending_payable where process_error is null",
             )
             .expect("Internal error");
-=======
-        let mut stm = self.conn.prepare("select rowid, transaction_hash, amount_high_b, amount_low_b, payable_timestamp, attempt from pending_payable where process_error is null").expect("Internal error");
->>>>>>> 9328225f
         stm.query_map([], |row| {
             let rowid: u64 = Self::get_with_expect(row, 0);
             let transaction_hash: String = Self::get_with_expect(row, 1);
@@ -108,7 +92,6 @@
             Ok(PendingPayableFingerprint {
                 rowid,
                 timestamp: from_time_t(timestamp),
-<<<<<<< HEAD
                 hash: H256::from_str(&transaction_hash[2..]).unwrap_or_else(|e| {
                     panic!(
                         "Invalid hash format (\"{}\": {:?}) - database corrupt",
@@ -116,15 +99,10 @@
                     )
                 }),
                 attempt,
-                amount,
-=======
-                hash: H256::from_str(&transaction_hash[2..]).expectv("string hash"),
-                attempt_opt: Some(attempt),
                 amount: checked_conversion::<i128, u128>(BigIntDivider::reconstitute(
                     amount_high_bytes,
                     amount_low_bytes,
                 )),
->>>>>>> 9328225f
                 process_error: None,
             })
         })
@@ -135,17 +113,19 @@
 
     fn insert_new_fingerprints(
         &self,
-<<<<<<< HEAD
-        hashes_and_amounts: &[(H256, u64)],
+        hashes_and_amounts: &[(H256, u128)],
         batch_wide_timestamp: SystemTime,
     ) -> Result<(), PendingPayableDaoError> {
         let timestamp_as_time_t = to_time_t(batch_wide_timestamp);
         let insert_sql =
-            format!("insert into pending_payable (transaction_hash, amount, payable_timestamp, attempt, process_error) values {}",
+            format!("insert into pending_payable (transaction_hash, amount_high_b, amount_low_b, payable_timestamp, attempt, process_error) values {}",
                     hashes_and_amounts
                         .iter()
-                        .map(|(hash, amount)|
-                                     format!("('{:?}', {}, {}, 1, null)", hash, amount, timestamp_as_time_t)
+                        .map(|(hash, amount)| {
+                            let (high_bytes, low_bytes) =
+                                BigIntDivider::deconstruct(checked_conversion::<u128, i128>(*amount)); //TODO do I have to hand it by reference?
+                            format!("('{:?}', {}, {}, {}, 1, null)", hash, high_bytes, low_bytes, timestamp_as_time_t)
+                        }
                          )
                         .join(", ")
         );
@@ -162,43 +142,16 @@
                 hashes_and_amounts.len(),
                 x
             ),
-=======
-        transaction_hash: H256,
-        amount: u128,
-        timestamp: SystemTime,
-    ) -> Result<(), PendingPayableDaoError> {
-        let (high_bytes, low_bytes) =
-            BigIntDivider::deconstruct(checked_conversion::<u128, i128>(amount));
-        let mut stm = self.conn.prepare("insert into pending_payable (transaction_hash, amount_high_b, amount_low_b, payable_timestamp, attempt, process_error) values (?,?,?,?,?,?)").expect("Internal error");
-        let params: &[&dyn ToSql] = &[
-            &format!("{:?}", transaction_hash),
-            &high_bytes,
-            &low_bytes,
-            &to_time_t(timestamp),
-            &1,
-            &Null,
-        ];
-        match stm.execute(params) {
-            Ok(1) => Ok(()),
-            Ok(x) => panic!("expected a single row inserted but: {}", x),
->>>>>>> 9328225f
             Err(e) => Err(PendingPayableDaoError::InsertionFailed(e.to_string())),
         }
     }
 
-<<<<<<< HEAD
     fn delete_fingerprints(&self, ids: &[u64]) -> Result<(), PendingPayableDaoError> {
         let sql = format!(
             "delete from pending_payable where rowid in ({})",
             Self::serialize_ids(ids)
         );
         match self
-=======
-    fn delete_fingerprint(&self, id: u64) -> Result<(), PendingPayableDaoError> {
-        let signed_id = sign_conversion::<u64, i64>(id)
-            .expect("SQLite counts up to i64::MAX; should never happen");
-        let mut stm = self
->>>>>>> 9328225f
             .conn
             .prepare(&sql)
             .expect("delete command wrong")
@@ -214,7 +167,6 @@
         }
     }
 
-<<<<<<< HEAD
     fn update_fingerprints(&self, ids: &[u64]) -> Result<(), PendingPayableDaoError> {
         let sql = format!(
             "update pending_payable set attempt = attempt + 1 where rowid in ({})",
@@ -222,17 +174,6 @@
         );
         match self.conn.prepare(&sql).expect("Internal error").execute([]) {
             Ok(num) if num == ids.len() => Ok(()),
-=======
-    fn update_fingerprint(&self, id: u64) -> Result<(), PendingPayableDaoError> {
-        let signed_id = sign_conversion::<u64, i64>(id)
-            .expect("SQLite counts up to i64::MAX; should never happen");
-        let mut stm = self
-            .conn
-            .prepare("update pending_payable set attempt = attempt + 1 where rowid = ?")
-            .expect("Internal error");
-        match stm.execute(&[&signed_id]) {
-            Ok(1) => Ok(()),
->>>>>>> 9328225f
             Ok(num) => panic!(
                 "Database corrupt: updating fingerprints: expected to update {} rows but did {}",
                 ids.len(),
@@ -242,19 +183,12 @@
         }
     }
 
-<<<<<<< HEAD
     fn mark_failures(&self, ids: &[u64]) -> Result<(), PendingPayableDaoError> {
         let sql = format!(
             "update pending_payable set process_error = 'ERROR' where rowid in ({})",
             Self::serialize_ids(ids)
         );
         match self
-=======
-    fn mark_failure(&self, id: u64) -> Result<(), PendingPayableDaoError> {
-        let signed_id = sign_conversion::<u64, i64>(id)
-            .expect("SQLite counts up to i64::MAX; should never happen");
-        let mut stm = self
->>>>>>> 9328225f
             .conn
             .prepare(&sql)
             .expect("Internal error")
@@ -307,23 +241,13 @@
     use crate::accountant::pending_payable_dao::{
         PendingPayableDao, PendingPayableDaoError, PendingPayableDaoReal,
     };
-<<<<<<< HEAD
-=======
     use crate::accountant::{checked_conversion, sign_conversion};
->>>>>>> 9328225f
     use crate::blockchain::blockchain_bridge::PendingPayableFingerprint;
     use crate::blockchain::test_utils::make_tx_hash;
     use crate::database::connection_wrapper::ConnectionWrapperReal;
-<<<<<<< HEAD
-    use crate::database::dao_utils::from_time_t;
-    use crate::database::db_initializer::{DbInitializer, DbInitializerReal, DATABASE_FILE};
-    use crate::database::db_migrations::MigratorConfig;
-=======
     use crate::database::db_initializer::{
         DbInitializationConfig, DbInitializer, DbInitializerReal, DATABASE_FILE,
     };
-    use ethereum_types::BigEndianHash;
->>>>>>> 9328225f
     use masq_lib::test_utils::utils::ensure_node_home_directory_exists;
     use rusqlite::{Connection, OpenFlags};
     use std::str::FromStr;
@@ -551,7 +475,7 @@
             "return_all_fingerprints_panics_on_malformed_hash",
         );
         let wrapped_conn = DbInitializerReal::default()
-            .initialize(&home_dir, true, MigratorConfig::test_default())
+            .initialize(&home_dir, DbInitializationConfig::test_default())
             .unwrap();
         {
             wrapped_conn
@@ -591,23 +515,11 @@
         let result = subject.delete_fingerprints(&[2, 3]);
 
         assert_eq!(result, Ok(()));
-<<<<<<< HEAD
         let mut records_in_the_db = subject.return_all_fingerprints();
         assert_eq!(records_in_the_db.len(), 1);
         let remaining_record = records_in_the_db.remove(0);
         assert_eq!(remaining_record.hash, make_tx_hash(1234));
         assert_eq!(remaining_record.rowid, 1)
-=======
-        let conn = Connection::open(home_dir.join(DATABASE_FILE)).unwrap();
-        let signed_row_id = sign_conversion::<u64, i64>(rowid).unwrap();
-        let mut stm2 = conn
-            .prepare("select * from pending_payable where rowid = ?")
-            .unwrap();
-        let query_result_err = stm2
-            .query_row(&[&signed_row_id], |_row: &Row| Ok(()))
-            .unwrap_err();
-        assert_eq!(query_result_err, Error::QueryReturnedNoRows);
->>>>>>> 9328225f
     }
 
     #[test]
@@ -650,7 +562,7 @@
             "delete_fingerprints_changed_different_number_of_rows_than_expected",
         );
         let conn = DbInitializerReal::default()
-            .initialize(&home_dir, true, MigratorConfig::test_default())
+            .initialize(&home_dir, DbInitializationConfig::test_default())
             .unwrap();
         let rowid_1 = 1;
         let rowid_2 = 2;
@@ -742,7 +654,7 @@
             "update_fingerprints_panics_on_unexpected_row_change_count",
         );
         let conn = DbInitializerReal::default()
-            .initialize(&home_dir, true, MigratorConfig::test_default())
+            .initialize(&home_dir, DbInitializationConfig::test_default())
             .unwrap();
         let subject = PendingPayableDaoReal::new(conn);
 
@@ -773,23 +685,26 @@
         assert_eq!(result, Ok(()));
         let assert_conn = Connection::open(home_dir.join(DATABASE_FILE)).unwrap();
         let mut assert_stm = assert_conn
-<<<<<<< HEAD
-            .prepare("select rowid, transaction_hash, amount, payable_timestamp, attempt, process_error from pending_payable")
+            .prepare("select rowid, transaction_hash, amount_high_b, amount_low_b, payable_timestamp, attempt, process_error from pending_payable")
             .unwrap();
         let mut found_fingerprints = assert_stm
             .query_map([], |row| {
                 let rowid: u64 = row.get(0).unwrap();
                 let transaction_hash: String = row.get(1).unwrap();
-                let amount: u64 = row.get(2).unwrap();
-                let timestamp: i64 = row.get(3).unwrap();
-                let attempt: u16 = row.get(4).unwrap();
-                let process_error: Option<String> = row.get(5).unwrap();
+                let amount_high_b: i64 = row.get(2).unwrap();
+                let amount_low_b: i64 = row.get(3).unwrap();
+                let timestamp: i64 = row.get(4).unwrap();
+                let attempt: u16 = row.get(5).unwrap();
+                let process_error: Option<String> = row.get(6).unwrap();
                 Ok(PendingPayableFingerprint {
                     rowid,
                     timestamp: from_time_t(timestamp),
                     hash: H256::from_str(&transaction_hash[2..]).unwrap(),
                     attempt,
-                    amount,
+                    amount: checked_conversion::<i128, u128>(BigIntDivider::reconstitute(
+                        amount_high_b,
+                        amount_low_b,
+                    )),
                     process_error,
                 })
             })
@@ -821,44 +736,6 @@
                 process_error: Some("ERROR".to_string())
             }
         )
-=======
-            .prepare("select rowid, transaction_hash, amount_high_b, amount_low_b, payable_timestamp, attempt, process_error from pending_payable")
-            .unwrap();
-
-        let result = subject.mark_failure(1);
-
-        assert_eq!(result, Ok(()));
-        let resulting_fingerprint = assert_stm
-            .query_row([], |row| {
-                let rowid: u64 = row.get(0).unwrap();
-                let transaction_hash: String = row.get(1).unwrap();
-                let amount_high_b: i64 = row.get(2).unwrap();
-                let amount_low_b: i64 = row.get(3).unwrap();
-                let timestamp: i64 = row.get(4).unwrap();
-                let attempt: u16 = row.get(5).unwrap();
-                let process_error: Option<String> = row.get(6).unwrap();
-                Ok(PendingPayableFingerprint {
-                    rowid_opt: Some(rowid),
-                    timestamp: from_time_t(timestamp),
-                    hash: H256::from_str(&transaction_hash[2..]).unwrap(),
-                    attempt_opt: Some(attempt),
-                    amount: checked_conversion::<i128, u128>(BigIntDivider::reconstitute(
-                        amount_high_b,
-                        amount_low_b,
-                    )),
-                    process_error,
-                })
-            })
-            .unwrap();
-        assert_eq!(resulting_fingerprint.hash, hash);
-        assert_eq!(resulting_fingerprint.rowid_opt.unwrap(), 1);
-        assert_eq!(resulting_fingerprint.attempt_opt.unwrap(), 1);
-        assert_eq!(
-            resulting_fingerprint.process_error,
-            Some("ERROR".to_string())
-        );
-        assert_eq!(resulting_fingerprint.timestamp, timestamp);
->>>>>>> 9328225f
     }
 
     #[test]
@@ -898,7 +775,7 @@
             "mark_failures_panics_on_wrong_row_change_count",
         );
         let conn = DbInitializerReal::default()
-            .initialize(&home_dir, true, MigratorConfig::test_default())
+            .initialize(&home_dir,DbInitializationConfig::test_default())
             .unwrap();
         let subject = PendingPayableDaoReal::new(conn);
 
