--- conflicted
+++ resolved
@@ -69,7 +69,6 @@
                 oldest.balance, oldest.age)
     }
 
-<<<<<<< HEAD
     pub(crate) fn is_payable_qualified(
         time: SystemTime,
         payable: &PayableAccount,
@@ -80,15 +79,10 @@
         let permanent_allowed_debt = payment_thresholds.permanent_debt_allowed_gwei;
         let time_since_last_paid = payable_time_diff(time, payable);
         let payable_balance = payable.balance;
-=======
-    #[derive(Debug, PartialEq, Eq)]
-    pub struct PendingPayablesScanner;
->>>>>>> 9c9a625d
 
         if time_since_last_paid <= maturity_time_limit {
             return None;
         }
-<<<<<<< HEAD
 
         if payable_balance <= permanent_allowed_debt {
             return None;
@@ -97,37 +91,16 @@
         let payout_threshold = calculate_payout_threshold(time_since_last_paid, payment_thresholds);
         if payable_balance as f64 <= payout_threshold {
             return None;
-=======
-        fn notify_later_assertable(&self, accountant: &Accountant, ctx: &mut Context<Accountant>) {
-            let _ = accountant
-                .confirmation_tools
-                .notify_later_scan_for_pending_payable
-                .notify_later(
-                    ScanForPendingPayables {
-                        response_skeleton_opt: None, // because scheduled scans don't respond
-                    },
-                    accountant
-                        .config
-                        .scan_intervals
-                        .pending_payable_scan_interval,
-                    ctx,
-                );
->>>>>>> 9c9a625d
         }
 
         Some(payout_threshold as u64)
     }
 
-<<<<<<< HEAD
     pub(crate) fn payable_time_diff(time: SystemTime, payable: &PayableAccount) -> u64 {
         time.duration_since(payable.last_paid_timestamp)
             .expect("Payable time is corrupt")
             .as_secs()
     }
-=======
-    #[derive(Debug, PartialEq, Eq)]
-    pub struct PayablesScanner;
->>>>>>> 9c9a625d
 
     pub(crate) fn calculate_payout_threshold(
         x: u64,
@@ -142,7 +115,6 @@
         m * x as f64 + b
     }
 
-<<<<<<< HEAD
     pub(crate) fn exceeded_summary(
         time: SystemTime,
         payable: &PayableAccount,
@@ -171,19 +143,6 @@
                 qualified_summary.push_str(&payable_summary);
                 qualified_payables.push(payable);
             }
-=======
-        fn notify_later_assertable(&self, accountant: &Accountant, ctx: &mut Context<Accountant>) {
-            let _ = accountant
-                .confirmation_tools
-                .notify_later_scan_for_payable
-                .notify_later(
-                    ScanForPayables {
-                        response_skeleton_opt: None,
-                    },
-                    accountant.config.scan_intervals.payable_scan_interval,
-                    ctx,
-                );
->>>>>>> 9c9a625d
         }
 
         let summary = match qualified_payables.is_empty() {
@@ -194,7 +153,6 @@
         (qualified_payables, summary)
     }
 
-<<<<<<< HEAD
     pub(crate) fn separate_early_errors(
         sent_payments: &SentPayable,
         logger: &Logger,
@@ -216,10 +174,6 @@
             })
     }
 }
-=======
-    #[derive(Debug, PartialEq, Eq)]
-    pub struct ReceivablesScanner;
->>>>>>> 9c9a625d
 
 pub(crate) mod pending_payable_scanner_tools {
     use crate::accountant::{PendingPayableId, PendingTransactionStatus};
@@ -228,7 +182,6 @@
     use masq_lib::utils::ExpectValue;
     use std::time::SystemTime;
 
-<<<<<<< HEAD
     pub fn elapsed_in_ms(timestamp: SystemTime) -> u128 {
         timestamp
             .elapsed()
@@ -271,19 +224,6 @@
             PendingTransactionStatus::Failure(transaction_id)
         } else {
             PendingTransactionStatus::StillPending(transaction_id)
-=======
-        fn notify_later_assertable(&self, accountant: &Accountant, ctx: &mut Context<Accountant>) {
-            let _ = accountant
-                .confirmation_tools
-                .notify_later_scan_for_receivable
-                .notify_later(
-                    ScanForReceivables {
-                        response_skeleton_opt: None,
-                    },
-                    accountant.config.scan_intervals.receivable_scan_interval,
-                    ctx,
-                );
->>>>>>> 9c9a625d
         }
     }
 
@@ -302,7 +242,6 @@
         PendingTransactionStatus::Confirmed(fingerprint.clone())
     }
 
-<<<<<<< HEAD
     pub fn handle_status_with_failure(
         fingerprint: &PendingPayableFingerprint,
         logger: &Logger,
@@ -318,11 +257,6 @@
         PendingTransactionStatus::Failure(fingerprint.into())
     }
 }
-=======
-    //this is for turning off a certain scanner in testing to prevent it make "noise"
-    #[derive(Debug, PartialEq, Eq)]
-    pub struct NullScanner;
->>>>>>> 9c9a625d
 
 pub(crate) mod receivable_scanner_tools {
     use crate::accountant::receivable_dao::ReceivableAccount;
@@ -337,6 +271,22 @@
             .duration_since(account.last_received_timestamp)
             .unwrap_or_else(|_| Duration::new(0, 0));
         (balance, age)
+    }
+}
+
+pub mod common_tools {
+    use std::time::SystemTime;
+    use time::format_description::parse;
+    use time::OffsetDateTime;
+
+    const TIME_FORMATTING_STRING: &str =
+        "[year]-[month]-[day] [hour]:[minute]:[second].[subsecond digits:3]";
+
+    pub fn timestamp_as_string(timestamp: &SystemTime) -> String {
+        let offset_date_time = OffsetDateTime::from(*timestamp);
+        offset_date_time
+            .format(&parse(TIME_FORMATTING_STRING).unwrap())
+            .unwrap()
     }
 }
 
@@ -574,6 +524,7 @@
         };
         let error = BlockchainError::SignedValueConversion(666);
         let sent_payable = SentPayable {
+            timestamp: SystemTime::now(),
             payable: vec![Ok(payable_ok.clone()), Err(error.clone())],
             response_skeleton_opt: None,
         };
