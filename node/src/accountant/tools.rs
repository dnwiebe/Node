// Copyright (c) 2019, MASQ (https://masq.ai) and/or its affiliates. All rights reserved.

pub(in crate::accountant) mod accountant_tools {
    use crate::accountant::{Accountant, CancelFailedPendingTransaction, ConfirmPendingTransaction, RequestTransactionReceipts, ResponseSkeleton, ScanForPayables, ScanForPendingPayables, ScanForReceivables};
    use crate::sub_lib::utils::{NotifyHandle, NotifyLaterHandle};
    use actix::{AsyncContext, Context, Recipient};
    #[cfg(test)]
    use std::any::Any;
    use std::time::Duration;

    macro_rules! notify_later_assertable {
        ($accountant: expr, $ctx: expr, $message_type: ident, $notify_later_handle_field: ident,$scan_interval_field: ident) => {
            let closure =
                Box::new(|msg: $message_type, interval: Duration| $ctx.notify_later(msg, interval));
            let _ = $accountant.tools.$notify_later_handle_field.notify_later(
                $message_type {},
                $accountant.config.scan_intervals.$scan_interval_field,
                closure,
            );
        };
    }

    pub struct Scanners {
        pub pending_payables: Box<dyn Scanner>,
        pub payables: Box<dyn Scanner>,
        pub receivables: Box<dyn Scanner>,
    }

    impl Default for Scanners {
        fn default() -> Self {
            Scanners {
                pending_payables: Box::new(PendingPaymentsScanner),
                payables: Box::new(PayablesScanner),
                receivables: Box::new(ReceivablesScanner),
            }
        }
    }

    pub trait Scanner {
<<<<<<< HEAD
        fn scan(&self, accountant: &Accountant, response_skeleton_opt: Option<ResponseSkeleton>);
=======
        fn scan(&self, accountant: &Accountant);
        fn notify_later_assertable(&self, accountant: &Accountant, ctx: &mut Context<Accountant>);
>>>>>>> f4d41466
        as_any_dcl!();
    }

    #[derive(Debug, PartialEq)]
    pub struct PendingPaymentsScanner;

    impl Scanner for PendingPaymentsScanner {
        fn scan(&self, accountant: &Accountant, response_skeleton_opt: Option<ResponseSkeleton>) {
            accountant.scan_for_pending_payable(response_skeleton_opt)
        }
        fn notify_later_assertable(&self, accountant: &Accountant, ctx: &mut Context<Accountant>) {
            notify_later_assertable!(
                accountant,
                ctx,
                ScanForPendingPayable,
                notify_later_scan_for_pending_payable,
                pending_payable_scan_interval
            );
        }
        as_any_impl!();
    }

    #[derive(Debug, PartialEq)]
    pub struct PayablesScanner;

    impl Scanner for PayablesScanner {
        fn scan(&self, accountant: &Accountant, response_skeleton_opt: Option<ResponseSkeleton>) {
            accountant.scan_for_payables(response_skeleton_opt)
        }

        fn notify_later_assertable(&self, accountant: &Accountant, ctx: &mut Context<Accountant>) {
            notify_later_assertable!(
                accountant,
                ctx,
                ScanForPayables,
                notify_later_scan_for_payable,
                payable_scan_interval
            );
        }

        as_any_impl!();
    }

    #[derive(Debug, PartialEq)]
    pub struct ReceivablesScanner;

    impl Scanner for ReceivablesScanner {
        fn scan(&self, accountant: &Accountant, response_skeleton_opt: Option<ResponseSkeleton>) {
            // TODO: Figure out how to combine the results of these two into a single response to the UI
            accountant.scan_for_received_payments(response_skeleton_opt);
            accountant.scan_for_delinquencies()
        }

        fn notify_later_assertable(&self, accountant: &Accountant, ctx: &mut Context<Accountant>) {
            notify_later_assertable!(
                accountant,
                ctx,
                ScanForReceivables,
                notify_later_scan_for_receivable,
                receivable_scan_interval
            );
        }

        as_any_impl!();
    }

    //this is for turning off a certain scanner in testing to prevent it make "noise"
    #[derive(Debug, PartialEq)]
    pub struct NullScanner;

    impl Scanner for NullScanner {
<<<<<<< HEAD
        fn scan(&self, _accountant: &Accountant, _response_skeleton_opt: Option<ResponseSkeleton>) {}
=======
        fn scan(&self, _accountant: &Accountant) {}
        fn notify_later_assertable(
            &self,
            _accountant: &Accountant,
            _ctx: &mut Context<Accountant>,
        ) {
        }
>>>>>>> f4d41466
        as_any_impl!();
    }

    #[derive(Default)]
    pub struct TransactionConfirmationTools {
<<<<<<< HEAD
        pub notify_later_handle_scan_for_pending_payable:
            Box<dyn NotifyLaterHandle<ScanForPendingPayables>>,
        pub notify_later_handle_scan_for_payable: Box<dyn NotifyLaterHandle<ScanForPayables>>,
        pub notify_later_handle_scan_for_receivable: Box<dyn NotifyLaterHandle<ScanForReceivables>>,
=======
        pub notify_later_scan_for_pending_payable:
            Box<dyn NotifyLaterHandle<ScanForPendingPayable>>,
        pub notify_later_scan_for_payable: Box<dyn NotifyLaterHandle<ScanForPayables>>,
        pub notify_later_scan_for_receivable: Box<dyn NotifyLaterHandle<ScanForReceivables>>,
        pub notify_confirm_transaction: Box<dyn NotifyHandle<ConfirmPendingTransaction>>,
        pub notify_cancel_failed_transaction: Box<dyn NotifyHandle<CancelFailedPendingTransaction>>,
>>>>>>> f4d41466
        pub request_transaction_receipts_subs_opt: Option<Recipient<RequestTransactionReceipts>>,
    }
}

#[cfg(test)]
mod tests {
    use crate::accountant::tools::accountant_tools::{
        PayablesScanner, PendingPaymentsScanner, ReceivablesScanner, Scanners,
    };

    #[test]
    fn scanners_are_properly_defaulted() {
        let subject = Scanners::default();

        assert_eq!(
            subject.pending_payables.as_any().downcast_ref(),
            Some(&PendingPaymentsScanner)
        );
        assert_eq!(
            subject.payables.as_any().downcast_ref(),
            Some(&PayablesScanner)
        );
        assert_eq!(
            subject.receivables.as_any().downcast_ref(),
            Some(&ReceivablesScanner)
        )
    }
}<|MERGE_RESOLUTION|>--- conflicted
+++ resolved
@@ -37,12 +37,8 @@
     }
 
     pub trait Scanner {
-<<<<<<< HEAD
         fn scan(&self, accountant: &Accountant, response_skeleton_opt: Option<ResponseSkeleton>);
-=======
-        fn scan(&self, accountant: &Accountant);
         fn notify_later_assertable(&self, accountant: &Accountant, ctx: &mut Context<Accountant>);
->>>>>>> f4d41466
         as_any_dcl!();
     }
 
@@ -114,35 +110,24 @@
     pub struct NullScanner;
 
     impl Scanner for NullScanner {
-<<<<<<< HEAD
         fn scan(&self, _accountant: &Accountant, _response_skeleton_opt: Option<ResponseSkeleton>) {}
-=======
-        fn scan(&self, _accountant: &Accountant) {}
         fn notify_later_assertable(
             &self,
             _accountant: &Accountant,
             _ctx: &mut Context<Accountant>,
         ) {
         }
->>>>>>> f4d41466
         as_any_impl!();
     }
 
     #[derive(Default)]
     pub struct TransactionConfirmationTools {
-<<<<<<< HEAD
-        pub notify_later_handle_scan_for_pending_payable:
+        pub notify_later_scan_for_pending_payable:
             Box<dyn NotifyLaterHandle<ScanForPendingPayables>>,
-        pub notify_later_handle_scan_for_payable: Box<dyn NotifyLaterHandle<ScanForPayables>>,
-        pub notify_later_handle_scan_for_receivable: Box<dyn NotifyLaterHandle<ScanForReceivables>>,
-=======
-        pub notify_later_scan_for_pending_payable:
-            Box<dyn NotifyLaterHandle<ScanForPendingPayable>>,
         pub notify_later_scan_for_payable: Box<dyn NotifyLaterHandle<ScanForPayables>>,
         pub notify_later_scan_for_receivable: Box<dyn NotifyLaterHandle<ScanForReceivables>>,
         pub notify_confirm_transaction: Box<dyn NotifyHandle<ConfirmPendingTransaction>>,
         pub notify_cancel_failed_transaction: Box<dyn NotifyHandle<CancelFailedPendingTransaction>>,
->>>>>>> f4d41466
         pub request_transaction_receipts_subs_opt: Option<Recipient<RequestTransactionReceipts>>,
     }
 }
