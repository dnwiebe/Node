// Copyright (c) 2019, MASQ (https://masq.ai) and/or its affiliates. All rights reserved.

#![cfg(test)]

use crate::accountant::dao_utils::{from_time_t, to_time_t, CustomQuery};
use crate::accountant::payable_dao::{
    PayableAccount, PayableDao, PayableDaoError, PayableDaoFactory,
};
use crate::accountant::pending_payable_dao::{
    PendingPayableDao, PendingPayableDaoError, PendingPayableDaoFactory,
};
use crate::accountant::receivable_dao::{
    ReceivableAccount, ReceivableDao, ReceivableDaoError, ReceivableDaoFactory,
};
use crate::accountant::scanners::{PayableScanner, PendingPayableScanner, ReceivableScanner};
use crate::accountant::scanners_utils::payable_scanner_utils::PayableThresholdsGauge;
use crate::accountant::{gwei_to_wei, Accountant, PendingPayableId, DEFAULT_PENDING_TOO_LONG_SEC};
use crate::banned_dao::{BannedDao, BannedDaoFactory};
use crate::blockchain::blockchain_bridge::PendingPayableFingerprint;
use crate::blockchain::blockchain_interface::BlockchainTransaction;
use crate::blockchain::test_utils::make_tx_hash;
use crate::bootstrapper::BootstrapperConfig;
use crate::db_config::config_dao::{ConfigDao, ConfigDaoFactory};
use crate::db_config::mocks::ConfigDaoMock;
use crate::sub_lib::accountant::{DaoFactories, FinancialStatistics};
use crate::sub_lib::accountant::{MessageIdGenerator, PaymentThresholds};
use crate::sub_lib::wallet::Wallet;
use crate::test_utils::make_wallet;
use crate::test_utils::unshared_test_utils::make_bc_with_defaults;
use actix::System;
<<<<<<< HEAD
use ethereum_types::H256;
=======
use ethereum_types::{BigEndianHash, H256, U256};
use masq_lib::logger::Logger;
use masq_lib::utils::plus;
>>>>>>> e3810c1b
use rusqlite::{Connection, Row};
use std::any::type_name;
use std::cell::RefCell;
use std::fmt::Debug;
use std::rc::Rc;
use std::sync::{Arc, Mutex};
use std::time::SystemTime;

pub fn make_receivable_account(n: u64, expected_delinquent: bool) -> ReceivableAccount {
    let now = to_time_t(SystemTime::now());
    ReceivableAccount {
        wallet: make_wallet(&format!(
            "wallet{}{}",
            n,
            if expected_delinquent { "d" } else { "n" }
        )),
        balance_wei: gwei_to_wei(n),
        last_received_timestamp: from_time_t(now - (n as i64)),
    }
}

pub fn make_payable_account(n: u64) -> PayableAccount {
    let now = to_time_t(SystemTime::now());
    let timestamp = from_time_t(now - (n as i64));
    make_payable_account_with_wallet_and_balance_and_timestamp_opt(
        make_wallet(&format!("wallet{}", n)),
        gwei_to_wei(n),
        Some(timestamp),
    )
}

pub fn make_payable_account_with_wallet_and_balance_and_timestamp_opt(
    wallet: Wallet,
    balance: u128,
    timestamp_opt: Option<SystemTime>,
) -> PayableAccount {
    PayableAccount {
        wallet,
        balance_wei: balance,
        last_paid_timestamp: timestamp_opt.unwrap_or(SystemTime::now()),
        pending_payable_opt: None,
    }
}

pub struct AccountantBuilder {
    config: Option<BootstrapperConfig>,
    logger: Option<Logger>,
    payable_dao_factory: Option<PayableDaoFactoryMock>,
    receivable_dao_factory: Option<ReceivableDaoFactoryMock>,
    pending_payable_dao_factory: Option<PendingPayableDaoFactoryMock>,
    banned_dao_factory: Option<BannedDaoFactoryMock>,
    config_dao_factory: Option<Box<dyn ConfigDaoFactory>>,
}

impl Default for AccountantBuilder {
    fn default() -> Self {
        Self {
            config: None,
            logger: None,
            payable_dao_factory: None,
            receivable_dao_factory: None,
            pending_payable_dao_factory: None,
            banned_dao_factory: None,
            config_dao_factory: None,
        }
    }
}

pub enum DaoWithDestination<T> {
    AccountantBodyDest(T),
    PayableScannerDest(T),
    ReceivableScannerDest(T),
    PendingPayableScannerDest(T),
}

enum DestinationMarker {
    AccountantBody,
    PayableScanner,
    ReceivableScanner,
    PendingPayableScanner,
}

impl<T> DaoWithDestination<T> {
    fn matches(&self, dest_marker: &DestinationMarker) -> bool {
        match self {
            Self::AccountantBodyDest(_) => matches!(dest_marker, DestinationMarker::AccountantBody),
            Self::PayableScannerDest(_) => {
                matches!(dest_marker, DestinationMarker::PayableScanner)
            }
            Self::ReceivableScannerDest(_) => {
                matches!(dest_marker, DestinationMarker::ReceivableScanner)
            }
            Self::PendingPayableScannerDest(_) => {
                matches!(dest_marker, DestinationMarker::PendingPayableScanner)
            }
        }
    }
    fn inner_value(self) -> T {
        match self {
            Self::AccountantBodyDest(dao) => dao,
            Self::PayableScannerDest(dao) => dao,
            Self::ReceivableScannerDest(dao) => dao,
            Self::PendingPayableScannerDest(dao) => dao,
        }
    }
}

fn fill_vacancies_with_given_or_default_daos<const N: usize, T: Default>(
    std_dao_initialization_order: [DestinationMarker; N],
    mut customized_dao_set: Vec<DaoWithDestination<T>>,
) -> Vec<Box<T>> {
    let input_count = customized_dao_set.len();

    let fold_init: (Vec<Box<T>>, usize) = (vec![], 0);
    let (factory_make_queue, used_input) = std_dao_initialization_order.into_iter().fold(
        fold_init,
        |(acc, used_input), std_position: DestinationMarker| {
            if let Some(idx) = customized_dao_set
                .iter()
                .position(|customized_dao| customized_dao.matches(&std_position))
            {
                let customized_dao = customized_dao_set.remove(idx).inner_value();
                (plus(acc, Box::new(customized_dao)), used_input + 1)
            } else {
                (plus(acc, Box::new(Default::default())), used_input)
            }
        },
    );
    if input_count != used_input {
        panic!(
            "you supplied DAO for unrealistic destination; look at the destination matrix that \
             describes all proper usages of {:?} and decode those places by the num_rep() function \
             pattern",
            type_name::<T>()
        )
    }
    factory_make_queue
}

macro_rules! init_or_update_factory {
    (
        $dao_set: expr, //Vec<DaoWithDestination<XxxDaoMock>>
        $dao_initialization_order_in_accountant: expr, //[DestinationMarker;N]
        $dao_factory_mock: ident, // XxxDaoFactoryMock
        $factory_field_in_builder: ident, //Option<XxxDaoFactoryMock>
        $dao_trait: ident,
        $self: expr //mut AccountantBuilder
    ) => {{
        let populated_queue = fill_vacancies_with_given_or_default_daos(
            $dao_initialization_order_in_accountant,
            $dao_set,
        );
        let populated_queue: Vec<Box<dyn $dao_trait>> = populated_queue
            .into_iter()
            .map(|elem| elem as Box<dyn $dao_trait>)
            .collect();
        let prepared_factory = match $self.$factory_field_in_builder.take() {
            Some(existing_factory) => {
                existing_factory.make_results.replace(populated_queue);
                existing_factory
            }
            None => {
                let mut new_factory = $dao_factory_mock::new();
                new_factory.make_results = RefCell::new(populated_queue);
                new_factory
            }
        };
        $self.$factory_field_in_builder = Some(prepared_factory);
        $self
    }};
}

impl AccountantBuilder {
    pub fn bootstrapper_config(mut self, config: BootstrapperConfig) -> Self {
        self.config = Some(config);
        self
    }

    pub fn logger(mut self, logger: Logger) -> Self {
        self.logger = Some(logger);
        self
    }

    pub fn payable_daos(
        mut self,
        specially_configured_daos: Vec<DaoWithDestination<PayableDaoMock>>,
    ) -> Self {
        let initialization_order_in_accountant = [
            DestinationMarker::AccountantBody,
            DestinationMarker::PayableScanner,
            DestinationMarker::PendingPayableScanner,
        ];
        init_or_update_factory!(
            specially_configured_daos,
            initialization_order_in_accountant,
            PayableDaoFactoryMock,
            payable_dao_factory,
            PayableDao,
            self
        )
    }

    pub fn receivable_daos(
        mut self,
        specially_configured_daos: Vec<DaoWithDestination<ReceivableDaoMock>>,
    ) -> Self {
        let initialization_order_in_accountant = [
            DestinationMarker::AccountantBody,
            DestinationMarker::ReceivableScanner,
        ];
        init_or_update_factory!(
            specially_configured_daos,
            initialization_order_in_accountant,
            ReceivableDaoFactoryMock,
            receivable_dao_factory,
            ReceivableDao,
            self
        )
    }

    pub fn pending_payable_daos(
        mut self,
        specially_configured_daos: Vec<DaoWithDestination<PendingPayableDaoMock>>,
    ) -> Self {
        let initialization_order_in_accountant = [
            DestinationMarker::AccountantBody,
            DestinationMarker::PayableScanner,
            DestinationMarker::PendingPayableScanner,
        ];
        init_or_update_factory!(
            specially_configured_daos,
            initialization_order_in_accountant,
            PendingPayableDaoFactoryMock,
            pending_payable_dao_factory,
            PendingPayableDao,
            self
        )
    }

    //TODO this method seems to be never used?
    pub fn banned_dao(mut self, banned_dao: BannedDaoMock) -> Self {
        match self.banned_dao_factory {
            None => {
                self.banned_dao_factory = Some(BannedDaoFactoryMock::new().make_result(banned_dao))
            }
            Some(banned_dao_factory) => {
                self.banned_dao_factory = Some(banned_dao_factory.make_result(banned_dao))
            }
        }
        self
    }

    pub fn config_dao(mut self, config_dao: ConfigDaoMock) -> Self {
        self.config_dao_factory = Some(Box::new(ConfigDaoFactoryMock::new(config_dao)));
        self
    }

    pub fn build(self) -> Accountant {
        let config = self.config.unwrap_or(make_bc_with_defaults());
        let payable_dao_factory = self.payable_dao_factory.unwrap_or(
            PayableDaoFactoryMock::new()
                .make_result(PayableDaoMock::new())
                .make_result(PayableDaoMock::new())
                .make_result(PayableDaoMock::new()),
        );
        let receivable_dao_factory = self.receivable_dao_factory.unwrap_or(
            ReceivableDaoFactoryMock::new()
                .make_result(ReceivableDaoMock::new())
                .make_result(ReceivableDaoMock::new()),
        );
        let pending_payable_dao_factory = self.pending_payable_dao_factory.unwrap_or(
            PendingPayableDaoFactoryMock::new()
                .make_result(PendingPayableDaoMock::new())
                .make_result(PendingPayableDaoMock::new())
                .make_result(PendingPayableDaoMock::new()),
        );
        let banned_dao_factory = self
            .banned_dao_factory
            .unwrap_or(BannedDaoFactoryMock::new().make_result(BannedDaoMock::new()));
        let mut accountant = Accountant::new(
            config,
            DaoFactories {
                payable_dao_factory: Box::new(payable_dao_factory),
                pending_payable_dao_factory: Box::new(pending_payable_dao_factory),
                receivable_dao_factory: Box::new(receivable_dao_factory),
                banned_dao_factory: Box::new(banned_dao_factory),
            },
        );
        if let Some(logger) = self.logger {
            accountant.logger = logger;
        }

        accountant
    }
}

pub struct PayableDaoFactoryMock {
    make_params: Arc<Mutex<Vec<()>>>,
    make_results: RefCell<Vec<Box<dyn PayableDao>>>,
}

impl PayableDaoFactory for PayableDaoFactoryMock {
    fn make(&self) -> Box<dyn PayableDao> {
        if self.make_results.borrow().len() == 0 {
            panic!(
                "PayableDao Missing. This problem mostly occurs when PayableDao is only supplied for Accountant and not for the Scanner while building Accountant."
            )
        };
        self.make_params.lock().unwrap().push(());
        self.make_results.borrow_mut().remove(0)
    }
}

impl PayableDaoFactoryMock {
    pub fn new() -> Self {
        Self {
            make_params: Arc::new(Mutex::new(vec![])),
            make_results: RefCell::new(vec![]),
        }
    }

    pub fn make_params(mut self, params: &Arc<Mutex<Vec<()>>>) -> Self {
        self.make_params = params.clone();
        self
    }

    pub fn make_result(self, result: PayableDaoMock) -> Self {
        self.make_results.borrow_mut().push(Box::new(result));
        self
    }
}

pub struct ReceivableDaoFactoryMock {
    make_params: Arc<Mutex<Vec<()>>>,
    make_results: RefCell<Vec<Box<dyn ReceivableDao>>>,
}

impl ReceivableDaoFactory for ReceivableDaoFactoryMock {
    fn make(&self) -> Box<dyn ReceivableDao> {
        if self.make_results.borrow().len() == 0 {
            panic!(
                "ReceivableDao Missing. This problem mostly occurs when ReceivableDao is only supplied for Accountant and not for the Scanner while building Accountant."
            )
        };
        self.make_params.lock().unwrap().push(());
        self.make_results.borrow_mut().remove(0)
    }
}

impl ReceivableDaoFactoryMock {
    pub fn new() -> Self {
        Self {
            make_params: Arc::new(Mutex::new(vec![])),
            make_results: RefCell::new(vec![]),
        }
    }

    pub fn make_params(mut self, params: &Arc<Mutex<Vec<()>>>) -> Self {
        self.make_params = params.clone();
        self
    }

    pub fn make_result(self, result: ReceivableDaoMock) -> Self {
        self.make_results.borrow_mut().push(Box::new(result));
        self
    }
}

pub struct BannedDaoFactoryMock {
    make_params: Arc<Mutex<Vec<()>>>,
    make_results: RefCell<Vec<Box<dyn BannedDao>>>,
}

impl BannedDaoFactory for BannedDaoFactoryMock {
    fn make(&self) -> Box<dyn BannedDao> {
        if self.make_results.borrow().len() == 0 {
            panic!("BannedDao Missing.")
        };
        self.make_params.lock().unwrap().push(());
        self.make_results.borrow_mut().remove(0)
    }
}

impl BannedDaoFactoryMock {
    pub fn new() -> Self {
        Self {
            make_params: Arc::new(Mutex::new(vec![])),
            make_results: RefCell::new(vec![]),
        }
    }

    pub fn make_params(mut self, params: &Arc<Mutex<Vec<()>>>) -> Self {
        self.make_params = params.clone();
        self
    }

    pub fn make_result(self, result: BannedDaoMock) -> Self {
        self.make_results.borrow_mut().push(Box::new(result));
        self
    }
}

pub struct ConfigDaoFactoryMock {
    called: Rc<RefCell<bool>>,
    mock: RefCell<Option<ConfigDaoMock>>,
}

impl ConfigDaoFactory for ConfigDaoFactoryMock {
    fn make(&self) -> Box<dyn ConfigDao> {
        *self.called.borrow_mut() = true;
        Box::new(self.mock.borrow_mut().take().unwrap())
    }
}

impl ConfigDaoFactoryMock {
    pub fn new(mock: ConfigDaoMock) -> Self {
        Self {
            called: Rc::new(RefCell::new(false)),
            mock: RefCell::new(Some(mock)),
        }
    }

    pub fn called(mut self, called: &Rc<RefCell<bool>>) -> Self {
        self.called = called.clone();
        self
    }
}

#[derive(Debug, Default)]
pub struct PayableDaoMock {
    more_money_payable_parameters: Arc<Mutex<Vec<(SystemTime, Wallet, u128)>>>,
    more_money_payable_results: RefCell<Vec<Result<(), PayableDaoError>>>,
    non_pending_payable_params: Arc<Mutex<Vec<()>>>,
    non_pending_payable_results: RefCell<Vec<Vec<PayableAccount>>>,
    mark_pending_payables_rowids_params: Arc<Mutex<Vec<Vec<(Wallet, u64)>>>>,
    mark_pending_payables_rowids_results: RefCell<Vec<Result<(), PayableDaoError>>>,
    transactions_confirmed_params: Arc<Mutex<Vec<Vec<PendingPayableFingerprint>>>>,
    transactions_confirmed_results: RefCell<Vec<Result<(), PayableDaoError>>>,
    transaction_canceled_params: Arc<Mutex<Vec<PendingPayableId>>>,
    transaction_canceled_results: RefCell<Vec<Result<(), PayableDaoError>>>,
    custom_query_params: Arc<Mutex<Vec<CustomQuery<u64>>>>,
    custom_query_result: RefCell<Vec<Option<Vec<PayableAccount>>>>,
    total_results: RefCell<Vec<u128>>,
    pub have_non_pending_payable_shut_down_the_system: bool, //TODO maybe we should get rid of this kind of fields and go the Utkarshe's way
}

impl PayableDao for PayableDaoMock {
    fn more_money_payable(
        &self,
        now: SystemTime,
        wallet: &Wallet,
        amount: u128,
    ) -> Result<(), PayableDaoError> {
        self.more_money_payable_parameters
            .lock()
            .unwrap()
            .push((now, wallet.clone(), amount));
        self.more_money_payable_results.borrow_mut().remove(0)
    }

    fn mark_pending_payables_rowids(
        &self,
        wallets_and_rowids: &[(&Wallet, u64)],
    ) -> Result<(), PayableDaoError> {
        self.mark_pending_payables_rowids_params
            .lock()
            .unwrap()
            .push(
                wallets_and_rowids
                    .iter()
                    .map(|(wallet, id)| ((*wallet).clone(), *id))
                    .collect(),
            );
        self.mark_pending_payables_rowids_results
            .borrow_mut()
            .remove(0)
    }

    fn transactions_confirmed(
        &self,
        fingerprints: &[PendingPayableFingerprint],
    ) -> Result<(), PayableDaoError> {
        self.transactions_confirmed_params
            .lock()
            .unwrap()
            .push(fingerprints.to_vec());
        self.transactions_confirmed_results.borrow_mut().remove(0)
    }

    fn non_pending_payables(&self) -> Vec<PayableAccount> {
        self.non_pending_payable_params.lock().unwrap().push(());
        if self.have_non_pending_payable_shut_down_the_system
            && self.non_pending_payable_results.borrow().is_empty()
        {
            System::current().stop();
            return vec![];
        }
        self.non_pending_payable_results.borrow_mut().remove(0)
    }

    fn custom_query(&self, custom_query: CustomQuery<u64>) -> Option<Vec<PayableAccount>> {
        self.custom_query_params.lock().unwrap().push(custom_query);
        self.custom_query_result.borrow_mut().remove(0)
    }

    fn total(&self) -> u128 {
        self.total_results.borrow_mut().remove(0)
    }

    fn account_status(&self, _wallet: &Wallet) -> Option<PayableAccount> {
        //test-only trait member
        intentionally_blank!()
    }
}

impl PayableDaoMock {
    pub fn new() -> PayableDaoMock {
        PayableDaoMock::default()
    }

    pub fn more_money_payable_params(
        mut self,
        params: Arc<Mutex<Vec<(SystemTime, Wallet, u128)>>>,
    ) -> Self {
        self.more_money_payable_parameters = params;
        self
    }

    pub fn more_money_payable_result(self, result: Result<(), PayableDaoError>) -> Self {
        self.more_money_payable_results.borrow_mut().push(result);
        self
    }

    pub fn non_pending_payables_params(mut self, params: &Arc<Mutex<Vec<()>>>) -> Self {
        self.non_pending_payable_params = params.clone();
        self
    }

    pub fn non_pending_payables_result(self, result: Vec<PayableAccount>) -> Self {
        self.non_pending_payable_results.borrow_mut().push(result);
        self
    }

    pub fn mark_pending_payables_rowids_params(
        mut self,
        params: &Arc<Mutex<Vec<Vec<(Wallet, u64)>>>>,
    ) -> Self {
        self.mark_pending_payables_rowids_params = params.clone();
        self
    }

    pub fn mark_pending_payables_rowids_result(self, result: Result<(), PayableDaoError>) -> Self {
        self.mark_pending_payables_rowids_results
            .borrow_mut()
            .push(result);
        self
    }

    pub fn transactions_confirmed_params(
        mut self,
        params: &Arc<Mutex<Vec<Vec<PendingPayableFingerprint>>>>,
    ) -> Self {
        self.transactions_confirmed_params = params.clone();
        self
    }

    pub fn transactions_confirmed_result(self, result: Result<(), PayableDaoError>) -> Self {
        self.transactions_confirmed_results
            .borrow_mut()
            .push(result);
        self
    }

    pub fn transaction_canceled_params(
        mut self,
        params: &Arc<Mutex<Vec<PendingPayableId>>>,
    ) -> Self {
        self.transaction_canceled_params = params.clone();
        self
    }

    pub fn transaction_canceled_result(self, result: Result<(), PayableDaoError>) -> Self {
        self.transaction_canceled_results.borrow_mut().push(result);
        self
    }

    pub fn custom_query_params(mut self, params: &Arc<Mutex<Vec<CustomQuery<u64>>>>) -> Self {
        self.custom_query_params = params.clone();
        self
    }

    pub fn custom_query_result(self, result: Option<Vec<PayableAccount>>) -> Self {
        self.custom_query_result.borrow_mut().push(result);
        self
    }

    pub fn total_result(self, result: u128) -> Self {
        self.total_results.borrow_mut().push(result);
        self
    }
}

#[derive(Debug, Default)]
pub struct ReceivableDaoMock {
    more_money_receivable_parameters: Arc<Mutex<Vec<(SystemTime, Wallet, u128)>>>,
    more_money_receivable_results: RefCell<Vec<Result<(), ReceivableDaoError>>>,
    more_money_received_parameters: Arc<Mutex<Vec<(SystemTime, Vec<BlockchainTransaction>)>>>,
    more_money_received_results: RefCell<Vec<Result<(), PayableDaoError>>>,
    new_delinquencies_parameters: Arc<Mutex<Vec<(SystemTime, PaymentThresholds)>>>,
    new_delinquencies_results: RefCell<Vec<Vec<ReceivableAccount>>>,
    paid_delinquencies_parameters: Arc<Mutex<Vec<PaymentThresholds>>>,
    paid_delinquencies_results: RefCell<Vec<Vec<ReceivableAccount>>>,
    custom_query_params: Arc<Mutex<Vec<CustomQuery<i64>>>>,
    custom_query_result: RefCell<Vec<Option<Vec<ReceivableAccount>>>>,
    total_results: RefCell<Vec<i128>>,
    pub have_new_delinquencies_shutdown_the_system: bool,
}

impl ReceivableDao for ReceivableDaoMock {
    fn more_money_receivable(
        &self,
        now: SystemTime,
        wallet: &Wallet,
        amount: u128,
    ) -> Result<(), ReceivableDaoError> {
        self.more_money_receivable_parameters
            .lock()
            .unwrap()
            .push((now, wallet.clone(), amount));
        self.more_money_receivable_results.borrow_mut().remove(0)
    }

    fn more_money_received(&mut self, now: SystemTime, transactions: Vec<BlockchainTransaction>) {
        self.more_money_received_parameters
            .lock()
            .unwrap()
            .push((now, transactions));
    }

    fn new_delinquencies(
        &self,
        now: SystemTime,
        payment_thresholds: &PaymentThresholds,
    ) -> Vec<ReceivableAccount> {
        self.new_delinquencies_parameters
            .lock()
            .unwrap()
            .push((now, payment_thresholds.clone()));
        if self.new_delinquencies_results.borrow().is_empty()
            && self.have_new_delinquencies_shutdown_the_system
        {
            System::current().stop();
            return vec![];
        }
        self.new_delinquencies_results.borrow_mut().remove(0)
    }

    fn paid_delinquencies(&self, payment_thresholds: &PaymentThresholds) -> Vec<ReceivableAccount> {
        self.paid_delinquencies_parameters
            .lock()
            .unwrap()
            .push(payment_thresholds.clone());
        self.paid_delinquencies_results.borrow_mut().remove(0)
    }

    fn custom_query(&self, custom_query: CustomQuery<i64>) -> Option<Vec<ReceivableAccount>> {
        self.custom_query_params.lock().unwrap().push(custom_query);
        self.custom_query_result.borrow_mut().remove(0)
    }

    fn total(&self) -> i128 {
        self.total_results.borrow_mut().remove(0)
    }

    fn account_status(&self, _wallet: &Wallet) -> Option<ReceivableAccount> {
        //test-only trait member
        intentionally_blank!()
    }
}

impl ReceivableDaoMock {
    pub fn new() -> ReceivableDaoMock {
        Self::default()
    }

    pub fn more_money_receivable_parameters(
        mut self,
        parameters: &Arc<Mutex<Vec<(SystemTime, Wallet, u128)>>>,
    ) -> Self {
        self.more_money_receivable_parameters = parameters.clone();
        self
    }

    pub fn more_money_receivable_result(self, result: Result<(), ReceivableDaoError>) -> Self {
        self.more_money_receivable_results.borrow_mut().push(result);
        self
    }

    pub fn more_money_received_parameters(
        mut self,
        parameters: &Arc<Mutex<Vec<(SystemTime, Vec<BlockchainTransaction>)>>>,
    ) -> Self {
        self.more_money_received_parameters = parameters.clone();
        self
    }

    pub fn more_money_received_result(self, result: Result<(), PayableDaoError>) -> Self {
        self.more_money_received_results.borrow_mut().push(result);
        self
    }

    pub fn new_delinquencies_parameters(
        mut self,
        parameters: &Arc<Mutex<Vec<(SystemTime, PaymentThresholds)>>>,
    ) -> Self {
        self.new_delinquencies_parameters = parameters.clone();
        self
    }

    pub fn new_delinquencies_result(self, result: Vec<ReceivableAccount>) -> ReceivableDaoMock {
        self.new_delinquencies_results.borrow_mut().push(result);
        self
    }

    pub fn paid_delinquencies_parameters(
        mut self,
        parameters: &Arc<Mutex<Vec<PaymentThresholds>>>,
    ) -> Self {
        self.paid_delinquencies_parameters = parameters.clone();
        self
    }

    pub fn paid_delinquencies_result(self, result: Vec<ReceivableAccount>) -> ReceivableDaoMock {
        self.paid_delinquencies_results.borrow_mut().push(result);
        self
    }

    pub fn custom_query_params(mut self, params: &Arc<Mutex<Vec<CustomQuery<i64>>>>) -> Self {
        self.custom_query_params = params.clone();
        self
    }

    pub fn custom_query_result(self, result: Option<Vec<ReceivableAccount>>) -> Self {
        self.custom_query_result.borrow_mut().push(result);
        self
    }

    pub fn total_result(self, result: i128) -> Self {
        self.total_results.borrow_mut().push(result);
        self
    }
}

#[derive(Debug, Default)]
pub struct BannedDaoMock {
    ban_list_parameters: Arc<Mutex<Vec<()>>>,
    ban_list_results: RefCell<Vec<Vec<Wallet>>>,
    ban_parameters: Arc<Mutex<Vec<Wallet>>>,
    unban_parameters: Arc<Mutex<Vec<Wallet>>>,
}

impl BannedDao for BannedDaoMock {
    fn ban_list(&self) -> Vec<Wallet> {
        self.ban_list_parameters.lock().unwrap().push(());
        self.ban_list_results.borrow_mut().remove(0)
    }

    fn ban(&self, wallet: &Wallet) {
        self.ban_parameters.lock().unwrap().push(wallet.clone());
    }

    fn unban(&self, wallet: &Wallet) {
        self.unban_parameters.lock().unwrap().push(wallet.clone());
    }
}

impl BannedDaoMock {
    pub fn new() -> Self {
        Self {
            ban_list_parameters: Arc::new(Mutex::new(vec![])),
            ban_list_results: RefCell::new(vec![]),
            ban_parameters: Arc::new(Mutex::new(vec![])),
            unban_parameters: Arc::new(Mutex::new(vec![])),
        }
    }

    pub fn ban_list_result(self, result: Vec<Wallet>) -> Self {
        self.ban_list_results.borrow_mut().push(result);
        self
    }

    pub fn ban_parameters(mut self, parameters: &Arc<Mutex<Vec<Wallet>>>) -> Self {
        self.ban_parameters = parameters.clone();
        self
    }

    pub fn unban_parameters(mut self, parameters: &Arc<Mutex<Vec<Wallet>>>) -> Self {
        self.unban_parameters = parameters.clone();
        self
    }
}

pub fn bc_from_earning_wallet(earning_wallet: Wallet) -> BootstrapperConfig {
    let mut bc = make_bc_with_defaults();
    bc.earning_wallet = earning_wallet;
    bc
}

pub fn bc_from_wallets(consuming_wallet: Wallet, earning_wallet: Wallet) -> BootstrapperConfig {
    let mut bc = make_bc_with_defaults();
    bc.consuming_wallet_opt = Some(consuming_wallet);
    bc.earning_wallet = earning_wallet;
    bc
}

#[derive(Default)]
pub struct PendingPayableDaoMock {
    fingerprints_rowids_params: Arc<Mutex<Vec<Vec<H256>>>>,
    fingerprints_rowids_results: RefCell<Vec<Vec<(Option<u64>, H256)>>>,
    delete_fingerprints_params: Arc<Mutex<Vec<Vec<u64>>>>,
    delete_fingerprints_results: RefCell<Vec<Result<(), PendingPayableDaoError>>>,
    insert_new_fingerprints_params: Arc<Mutex<Vec<(Vec<(H256, u128)>, SystemTime)>>>,
    insert_new_fingerprints_results: RefCell<Vec<Result<(), PendingPayableDaoError>>>,
    update_fingerprints_params: Arc<Mutex<Vec<Vec<u64>>>>,
    update_fingerprints_results: RefCell<Vec<Result<(), PendingPayableDaoError>>>,
    mark_failures_params: Arc<Mutex<Vec<Vec<u64>>>>,
    mark_failures_results: RefCell<Vec<Result<(), PendingPayableDaoError>>>,
    return_all_fingerprints_params: Arc<Mutex<Vec<()>>>,
    return_all_fingerprints_results: RefCell<Vec<Vec<PendingPayableFingerprint>>>,
    pub have_return_all_fingerprints_shut_down_the_system: bool,
}

impl PendingPayableDao for PendingPayableDaoMock {
    fn fingerprints_rowids(&self, hashes: &[H256]) -> Vec<(Option<u64>, H256)> {
        self.fingerprints_rowids_params
            .lock()
            .unwrap()
            .push(hashes.to_vec());
        self.fingerprints_rowids_results.borrow_mut().remove(0)
    }

    fn return_all_fingerprints(&self) -> Vec<PendingPayableFingerprint> {
        self.return_all_fingerprints_params.lock().unwrap().push(());
        if self.have_return_all_fingerprints_shut_down_the_system
            && self.return_all_fingerprints_results.borrow().is_empty()
        {
            System::current().stop();
            return vec![];
        }
        self.return_all_fingerprints_results.borrow_mut().remove(0)
    }

    fn insert_new_fingerprints(
        &self,
        hashes_and_amounts: &[(H256, u128)],
        batch_wide_timestamp: SystemTime,
    ) -> Result<(), PendingPayableDaoError> {
        self.insert_new_fingerprints_params
            .lock()
            .unwrap()
            .push((hashes_and_amounts.to_vec(), batch_wide_timestamp));
        self.insert_new_fingerprints_results.borrow_mut().remove(0)
    }

    fn delete_fingerprints(&self, ids: &[u64]) -> Result<(), PendingPayableDaoError> {
        self.delete_fingerprints_params
            .lock()
            .unwrap()
            .push(ids.to_vec());
        self.delete_fingerprints_results.borrow_mut().remove(0)
    }

    fn update_fingerprints(&self, ids: &[u64]) -> Result<(), PendingPayableDaoError> {
        self.update_fingerprints_params
            .lock()
            .unwrap()
            .push(ids.to_vec());
        self.update_fingerprints_results.borrow_mut().remove(0)
    }

    fn mark_failures(&self, ids: &[u64]) -> Result<(), PendingPayableDaoError> {
        self.mark_failures_params.lock().unwrap().push(ids.to_vec());
        self.mark_failures_results.borrow_mut().remove(0)
    }
}

impl PendingPayableDaoMock {
<<<<<<< HEAD
    pub fn fingerprints_rowids_params(mut self, params: &Arc<Mutex<Vec<Vec<H256>>>>) -> Self {
        self.fingerprints_rowids_params = params.clone();
=======
    pub fn new() -> Self {
        PendingPayableDaoMock::default()
    }

    pub fn fingerprint_rowid_params(mut self, params: &Arc<Mutex<Vec<H256>>>) -> Self {
        self.fingerprint_rowid_params = params.clone();
>>>>>>> e3810c1b
        self
    }

    pub fn fingerprints_rowids_result(self, result: Vec<(Option<u64>, H256)>) -> Self {
        self.fingerprints_rowids_results.borrow_mut().push(result);
        self
    }

    pub fn insert_fingerprints_params(
        mut self,
        params: &Arc<Mutex<Vec<(Vec<(H256, u128)>, SystemTime)>>>,
    ) -> Self {
        self.insert_new_fingerprints_params = params.clone();
        self
    }

    pub fn insert_fingerprints_result(self, result: Result<(), PendingPayableDaoError>) -> Self {
        self.insert_new_fingerprints_results
            .borrow_mut()
            .push(result);
        self
    }

    pub fn delete_fingerprint_params(mut self, params: &Arc<Mutex<Vec<Vec<u64>>>>) -> Self {
        self.delete_fingerprints_params = params.clone();
        self
    }

    pub fn delete_fingerprints_result(self, result: Result<(), PendingPayableDaoError>) -> Self {
        self.delete_fingerprints_results.borrow_mut().push(result);
        self
    }

    pub fn return_all_fingerprints_params(mut self, params: &Arc<Mutex<Vec<()>>>) -> Self {
        self.return_all_fingerprints_params = params.clone();
        self
    }

    pub fn return_all_fingerprints_result(self, result: Vec<PendingPayableFingerprint>) -> Self {
        self.return_all_fingerprints_results
            .borrow_mut()
            .push(result);
        self
    }

    pub fn mark_failures_params(mut self, params: &Arc<Mutex<Vec<Vec<u64>>>>) -> Self {
        self.mark_failures_params = params.clone();
        self
    }

    pub fn mark_failures_result(self, result: Result<(), PendingPayableDaoError>) -> Self {
        self.mark_failures_results.borrow_mut().push(result);
        self
    }

    pub fn update_fingerprints_params(mut self, params: &Arc<Mutex<Vec<Vec<u64>>>>) -> Self {
        self.update_fingerprints_params = params.clone();
        self
    }

    pub fn update_fingerprints_results(self, result: Result<(), PendingPayableDaoError>) -> Self {
        self.update_fingerprints_results.borrow_mut().push(result);
        self
    }
}

pub struct PendingPayableDaoFactoryMock {
    make_params: Arc<Mutex<Vec<()>>>,
    make_results: RefCell<Vec<Box<dyn PendingPayableDao>>>,
}

impl PendingPayableDaoFactory for PendingPayableDaoFactoryMock {
    fn make(&self) -> Box<dyn PendingPayableDao> {
        if self.make_results.borrow().len() == 0 {
            panic!(
                "PendingPayableDao Missing. This problem mostly occurs when PendingPayableDao is only supplied for Accountant and not for the Scanner while building Accountant."
            )
        };
        self.make_params.lock().unwrap().push(());
        self.make_results.borrow_mut().remove(0)
    }
}

impl PendingPayableDaoFactoryMock {
    pub fn new() -> Self {
        Self {
            make_params: Arc::new(Mutex::new(vec![])),
            make_results: RefCell::new(vec![]),
        }
    }

    pub fn make_params(mut self, params: &Arc<Mutex<Vec<()>>>) -> Self {
        self.make_params = params.clone();
        self
    }

    pub fn make_result(self, result: PendingPayableDaoMock) -> Self {
        self.make_results.borrow_mut().push(Box::new(result));
        self
    }
}

pub struct PayableScannerBuilder {
    payable_dao: PayableDaoMock,
    pending_payable_dao: PendingPayableDaoMock,
    payment_thresholds: PaymentThresholds,
}

impl PayableScannerBuilder {
    pub fn new() -> Self {
        Self {
            payable_dao: PayableDaoMock::new(),
            pending_payable_dao: PendingPayableDaoMock::new(),
            payment_thresholds: PaymentThresholds::default(),
        }
    }

    pub fn payable_dao(mut self, payable_dao: PayableDaoMock) -> PayableScannerBuilder {
        self.payable_dao = payable_dao;
        self
    }

    pub fn payment_thresholds(mut self, payment_thresholds: PaymentThresholds) -> Self {
        self.payment_thresholds = payment_thresholds;
        self
    }

    pub fn pending_payable_dao(
        mut self,
        pending_payable_dao: PendingPayableDaoMock,
    ) -> PayableScannerBuilder {
        self.pending_payable_dao = pending_payable_dao;
        self
    }

    pub fn build(self) -> PayableScanner {
        PayableScanner::new(
            Box::new(self.payable_dao),
            Box::new(self.pending_payable_dao),
            Rc::new(self.payment_thresholds),
        )
    }
}

pub struct PendingPayableScannerBuilder {
    payable_dao: PayableDaoMock,
    pending_payable_dao: PendingPayableDaoMock,
    payment_thresholds: PaymentThresholds,
    when_pending_too_long_sec: u64,
    financial_statistics: FinancialStatistics,
}

impl PendingPayableScannerBuilder {
    pub fn new() -> Self {
        Self {
            payable_dao: PayableDaoMock::new(),
            pending_payable_dao: PendingPayableDaoMock::new(),
            payment_thresholds: PaymentThresholds::default(),
            when_pending_too_long_sec: DEFAULT_PENDING_TOO_LONG_SEC,
            financial_statistics: FinancialStatistics::default(),
        }
    }

    pub fn payable_dao(mut self, payable_dao: PayableDaoMock) -> Self {
        self.payable_dao = payable_dao;
        self
    }

    pub fn pending_payable_dao(mut self, pending_payable_dao: PendingPayableDaoMock) -> Self {
        self.pending_payable_dao = pending_payable_dao;
        self
    }

    pub fn build(self) -> PendingPayableScanner {
        PendingPayableScanner::new(
            Box::new(self.payable_dao),
            Box::new(self.pending_payable_dao),
            Rc::new(self.payment_thresholds),
            self.when_pending_too_long_sec,
            Rc::new(RefCell::new(self.financial_statistics)),
        )
    }
}

pub struct ReceivableScannerBuilder {
    receivable_dao: ReceivableDaoMock,
    banned_dao: BannedDaoMock,
    payment_thresholds: PaymentThresholds,
    earning_wallet: Wallet,
    financial_statistics: FinancialStatistics,
}

impl ReceivableScannerBuilder {
    pub fn new() -> Self {
        Self {
            receivable_dao: ReceivableDaoMock::new(),
            banned_dao: BannedDaoMock::new(),
            payment_thresholds: PaymentThresholds::default(),
            earning_wallet: make_wallet("earning_default"),
            financial_statistics: FinancialStatistics::default(),
        }
    }

    pub fn receivable_dao(mut self, receivable_dao: ReceivableDaoMock) -> Self {
        self.receivable_dao = receivable_dao;
        self
    }

    pub fn banned_dao(mut self, banned_dao: BannedDaoMock) -> Self {
        self.banned_dao = banned_dao;
        self
    }

    pub fn payment_thresholds(mut self, payment_thresholds: PaymentThresholds) -> Self {
        self.payment_thresholds = payment_thresholds;
        self
    }

    pub fn earning_wallet(mut self, earning_wallet: Wallet) -> Self {
        self.earning_wallet = earning_wallet;
        self
    }

    pub fn build(self) -> ReceivableScanner {
        ReceivableScanner::new(
            Box::new(self.receivable_dao),
            Box::new(self.banned_dao),
            Rc::new(self.payment_thresholds),
            Rc::new(self.earning_wallet),
            Rc::new(RefCell::new(self.financial_statistics)),
        )
    }
}

pub fn make_custom_payment_thresholds() -> PaymentThresholds {
    PaymentThresholds {
        threshold_interval_sec: 2_592_000,
        debt_threshold_gwei: 1_000_000_000,
        payment_grace_period_sec: 86_400,
        maturity_threshold_sec: 86_400,
        permanent_debt_allowed_gwei: 10_000_000,
        unban_below_gwei: 10_000_000,
    }
}

pub fn make_pending_payable_fingerprint() -> PendingPayableFingerprint {
    PendingPayableFingerprint {
        rowid: 33,
        timestamp: from_time_t(222_222_222),
        hash: make_tx_hash(456),
        attempt: 1,
        amount: 12345,
        process_error: None,
    }
}

pub fn make_payables(
    now: SystemTime,
    payment_thresholds: &PaymentThresholds,
) -> (
    Vec<PayableAccount>,
    Vec<PayableAccount>,
    Vec<PayableAccount>,
) {
    let unqualified_payable_accounts = vec![PayableAccount {
        wallet: make_wallet("wallet1"),
        balance_wei: gwei_to_wei(payment_thresholds.permanent_debt_allowed_gwei + 1),
        last_paid_timestamp: from_time_t(
            to_time_t(now) - payment_thresholds.maturity_threshold_sec as i64 + 1,
        ),
        pending_payable_opt: None,
    }];
    let qualified_payable_accounts = vec![
        PayableAccount {
            wallet: make_wallet("wallet2"),
            balance_wei: gwei_to_wei(
                payment_thresholds.permanent_debt_allowed_gwei + 1_000_000_000,
            ),
            last_paid_timestamp: from_time_t(
                to_time_t(now) - payment_thresholds.maturity_threshold_sec as i64 - 1,
            ),
            pending_payable_opt: None,
        },
        PayableAccount {
            wallet: make_wallet("wallet3"),
            balance_wei: gwei_to_wei(
                payment_thresholds.permanent_debt_allowed_gwei + 1_200_000_000,
            ),
            last_paid_timestamp: from_time_t(
                to_time_t(now) - payment_thresholds.maturity_threshold_sec as i64 - 100,
            ),
            pending_payable_opt: None,
        },
    ];

    let mut all_non_pending_payables = Vec::new();
    all_non_pending_payables.extend(qualified_payable_accounts.clone());
    all_non_pending_payables.extend(unqualified_payable_accounts.clone());

    (
        qualified_payable_accounts,
        unqualified_payable_accounts,
        all_non_pending_payables,
    )
}

pub fn convert_to_all_string_values(str_args: Vec<(&str, &str)>) -> Vec<(String, String)> {
    str_args
        .into_iter()
        .map(|(a, b)| (a.to_string(), b.to_string()))
        .collect()
}

#[derive(Default)]
pub struct MessageIdGeneratorMock {
    ids: RefCell<Vec<u32>>,
}

impl MessageIdGenerator for MessageIdGeneratorMock {
    fn id(&self) -> u32 {
        self.ids.borrow_mut().remove(0)
    }
}

impl MessageIdGeneratorMock {
    pub fn id_result(self, id: u32) -> Self {
        self.ids.borrow_mut().push(id);
        self
    }
}

pub fn assert_account_creation_fn_fails_on_finding_wrong_columns_and_value_types<F, R>(tested_fn: F)
where
    F: Fn(&Row) -> rusqlite::Result<R>,
{
    let conn = Connection::open_in_memory().unwrap();
    conn.execute("create table whatever (exclamations text)", [])
        .unwrap();
    conn.execute("insert into whatever (exclamations) values ('Gosh')", [])
        .unwrap();

    conn.query_row("select exclamations from whatever", [], tested_fn)
        .unwrap();
<<<<<<< HEAD
    todo!("the below might be a useless fn now")
    // stmt.query_row(&[&wallet], |row| {
    //     let balance_result = row.get(0);
    //     let last_paid_timestamp_result = row.get(1);
    //     let pending_payable_rowid_result: Result<Option<i64>, Error> = row.get(2);
    //     match (
    //         balance_result,
    //         last_paid_timestamp_result,
    //         pending_payable_rowid_result,
    //     ) {
    //         (Ok(balance), Ok(last_paid_timestamp), Ok(rowid)) => Ok(PayableAccount {
    //             wallet: wallet.clone(),
    //             balance,
    //             last_paid_timestamp: dao_utils::from_time_t(last_paid_timestamp),
    //             pending_payable_opt: match rowid {
    //                 Some(rowid) => Some(PendingPayableId {
    //                     rowid: u64::try_from(rowid).unwrap(),
    //                     hash: make_tx_hash(0), //no way to get this without a join table
    //                 }),
    //                 None => None,
    //             },
    //         }),
    //         _ => panic!("Database is corrupt: PAYABLE table columns and/or types"),
    //     }
    // })
    // .optional()
    // .unwrap()
=======
}

#[derive(Default)]
pub struct PayableThresholdsGaugeMock {
    is_innocent_age_params: Arc<Mutex<Vec<(u64, u64)>>>,
    is_innocent_age_results: RefCell<Vec<bool>>,
    is_innocent_balance_params: Arc<Mutex<Vec<(u128, u128)>>>,
    is_innocent_balance_results: RefCell<Vec<bool>>,
    calculate_payout_threshold_in_gwei_params: Arc<Mutex<Vec<(PaymentThresholds, u64)>>>,
    calculate_payout_threshold_in_gwei_results: RefCell<Vec<u128>>,
}

impl PayableThresholdsGauge for PayableThresholdsGaugeMock {
    fn is_innocent_age(&self, age: u64, limit: u64) -> bool {
        self.is_innocent_age_params
            .lock()
            .unwrap()
            .push((age, limit));
        self.is_innocent_age_results.borrow_mut().remove(0)
    }

    fn is_innocent_balance(&self, balance: u128, limit: u128) -> bool {
        self.is_innocent_balance_params
            .lock()
            .unwrap()
            .push((balance, limit));
        self.is_innocent_balance_results.borrow_mut().remove(0)
    }

    fn calculate_payout_threshold_in_gwei(
        &self,
        payment_thresholds: &PaymentThresholds,
        x: u64,
    ) -> u128 {
        self.calculate_payout_threshold_in_gwei_params
            .lock()
            .unwrap()
            .push((*payment_thresholds, x));
        self.calculate_payout_threshold_in_gwei_results
            .borrow_mut()
            .remove(0)
    }
}

impl PayableThresholdsGaugeMock {
    pub fn is_innocent_age_params(mut self, params: &Arc<Mutex<Vec<(u64, u64)>>>) -> Self {
        self.is_innocent_age_params = params.clone();
        self
    }

    pub fn is_innocent_age_result(self, result: bool) -> Self {
        self.is_innocent_age_results.borrow_mut().push(result);
        self
    }

    pub fn is_innocent_balance_params(mut self, params: &Arc<Mutex<Vec<(u128, u128)>>>) -> Self {
        self.is_innocent_balance_params = params.clone();
        self
    }

    pub fn is_innocent_balance_result(self, result: bool) -> Self {
        self.is_innocent_balance_results.borrow_mut().push(result);
        self
    }

    pub fn calculate_payout_threshold_in_gwei_params(
        mut self,
        params: &Arc<Mutex<Vec<(PaymentThresholds, u64)>>>,
    ) -> Self {
        self.calculate_payout_threshold_in_gwei_params = params.clone();
        self
    }

    pub fn calculate_payout_threshold_in_gwei_result(self, result: u128) -> Self {
        self.calculate_payout_threshold_in_gwei_results
            .borrow_mut()
            .push(result);
        self
    }
>>>>>>> e3810c1b
}<|MERGE_RESOLUTION|>--- conflicted
+++ resolved
@@ -28,13 +28,9 @@
 use crate::test_utils::make_wallet;
 use crate::test_utils::unshared_test_utils::make_bc_with_defaults;
 use actix::System;
-<<<<<<< HEAD
 use ethereum_types::H256;
-=======
-use ethereum_types::{BigEndianHash, H256, U256};
 use masq_lib::logger::Logger;
 use masq_lib::utils::plus;
->>>>>>> e3810c1b
 use rusqlite::{Connection, Row};
 use std::any::type_name;
 use std::cell::RefCell;
@@ -922,17 +918,12 @@
 }
 
 impl PendingPayableDaoMock {
-<<<<<<< HEAD
+    pub fn new() -> Self {
+        PendingPayableDaoMock::default()
+    }
+
     pub fn fingerprints_rowids_params(mut self, params: &Arc<Mutex<Vec<Vec<H256>>>>) -> Self {
         self.fingerprints_rowids_params = params.clone();
-=======
-    pub fn new() -> Self {
-        PendingPayableDaoMock::default()
-    }
-
-    pub fn fingerprint_rowid_params(mut self, params: &Arc<Mutex<Vec<H256>>>) -> Self {
-        self.fingerprint_rowid_params = params.clone();
->>>>>>> e3810c1b
         self
     }
 
@@ -1276,7 +1267,6 @@
 
     conn.query_row("select exclamations from whatever", [], tested_fn)
         .unwrap();
-<<<<<<< HEAD
     todo!("the below might be a useless fn now")
     // stmt.query_row(&[&wallet], |row| {
     //     let balance_result = row.get(0);
@@ -1304,7 +1294,6 @@
     // })
     // .optional()
     // .unwrap()
-=======
 }
 
 #[derive(Default)]
@@ -1384,5 +1373,4 @@
             .push(result);
         self
     }
->>>>>>> e3810c1b
 }