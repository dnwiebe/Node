--- conflicted
+++ resolved
@@ -344,14 +344,10 @@
         PayableDaoMock::default()
     }
 
-<<<<<<< HEAD
-    pub fn more_money_payable_params(mut self, parameters: Arc<Mutex<Vec<(Wallet, u64)>>>) -> Self {
-=======
-    pub fn more_money_payable_parameters(
+    pub fn more_money_payable_params(
         mut self,
         parameters: Arc<Mutex<Vec<(SystemTime, Wallet, u64)>>>,
     ) -> Self {
->>>>>>> b487dc72
         self.more_money_payable_parameters = parameters;
         self
     }
