--- conflicted
+++ resolved
@@ -19,11 +19,9 @@
 use crate::bootstrapper::BootstrapperConfig;
 use crate::db_config::config_dao::{ConfigDao, ConfigDaoFactory};
 use crate::db_config::mocks::ConfigDaoMock;
-<<<<<<< HEAD
-use crate::sub_lib::accountant::{AccountantConfig, PaymentThresholds, WEIS_OF_GWEI};
-=======
-use crate::sub_lib::accountant::{AccountantConfig, MessageIdGenerator, PaymentThresholds};
->>>>>>> 9c9a625d
+use crate::sub_lib::accountant::{
+    AccountantConfig, MessageIdGenerator, PaymentThresholds, WEIS_OF_GWEI,
+};
 use crate::sub_lib::wallet::Wallet;
 use crate::test_utils::make_wallet;
 use crate::test_utils::unshared_test_utils::make_populated_accountant_config_with_defaults;
@@ -822,7 +820,6 @@
     }
 }
 
-<<<<<<< HEAD
 pub fn convert_to_all_string_values(str_args: Vec<(&str, &str)>) -> Vec<(String, String)> {
     str_args
         .into_iter()
@@ -875,6 +872,24 @@
     );
 }
 
+#[derive(Default)]
+pub struct MessageIdGeneratorMock {
+    ids: RefCell<Vec<u32>>,
+}
+
+impl MessageIdGenerator for MessageIdGeneratorMock {
+    fn id(&self) -> u32 {
+        self.ids.borrow_mut().remove(0)
+    }
+}
+
+impl MessageIdGeneratorMock {
+    pub fn id_result(self, id: u32) -> Self {
+        self.ids.borrow_mut().push(id);
+        self
+    }
+}
+
 pub fn assert_database_blows_up_on_an_unexpected_error<F, R>(tested_fn: F)
 where
     F: Fn(&Row) -> rusqlite::Result<R>,
@@ -886,29 +901,5 @@
         .unwrap();
 
     conn.query_row("select exclamations from whatever", [], tested_fn)
-=======
-#[derive(Default)]
-pub struct MessageIdGeneratorMock {
-    ids: RefCell<Vec<u32>>,
-}
-
-impl MessageIdGenerator for MessageIdGeneratorMock {
-    fn id(&self) -> u32 {
-        self.ids.borrow_mut().remove(0)
-    }
-}
-
-impl MessageIdGeneratorMock {
-    pub fn id_result(self, id: u32) -> Self {
-        self.ids.borrow_mut().push(id);
-        self
-    }
-}
-
-//warning: this test function will not tell you anything about the transaction record in the pending_payable table
-pub fn account_status(conn: &Connection, wallet: &Wallet) -> Option<PayableAccount> {
-    let mut stmt = conn
-        .prepare("select balance, last_paid_timestamp, pending_payable_rowid from payable where wallet_address = ?")
->>>>>>> 9c9a625d
         .unwrap();
 }