// Copyright (c) 2019, MASQ (https://masq.ai) and/or its affiliates. All rights reserved.

pub mod payable_dao;
pub mod receivable_dao;

#[cfg(test)]
pub mod test_utils;

use crate::accountant::payable_dao::{PayableAccount, PayableDaoFactory, Payment};
use crate::accountant::receivable_dao::{ReceivableAccount, ReceivableDaoFactory};
use crate::banned_dao::{BannedDao, BannedDaoFactory};
use crate::blockchain::blockchain_bridge::RetrieveTransactions;
use crate::blockchain::blockchain_interface::{BlockchainError, Transaction};
use crate::bootstrapper::BootstrapperConfig;
use crate::database::dao_utils::DaoFactoryReal;
use crate::database::db_migrations::MigratorConfig;
use crate::db_config::config_dao::ConfigDaoFactory;
use crate::db_config::persistent_configuration::{
    PersistentConfiguration, PersistentConfigurationReal,
};
use crate::sub_lib::accountant::AccountantConfig;
use crate::sub_lib::accountant::AccountantSubs;
use crate::sub_lib::accountant::ReportExitServiceConsumedMessage;
use crate::sub_lib::accountant::ReportExitServiceProvidedMessage;
use crate::sub_lib::accountant::ReportRoutingServiceConsumedMessage;
use crate::sub_lib::accountant::ReportRoutingServiceProvidedMessage;
use crate::sub_lib::blockchain_bridge::ReportAccountsPayable;
use crate::sub_lib::logger::Logger;
use crate::sub_lib::peer_actors::{BindMessage, StartMessage};
use crate::sub_lib::utils::{handle_ui_crash_request, NODE_MAILBOX_CAPACITY};
use crate::sub_lib::wallet::Wallet;
use actix::Actor;
use actix::Addr;
use actix::AsyncContext;
use actix::Context;
use actix::Handler;
use actix::Message;
use actix::Recipient;
use itertools::Itertools;
use masq_lib::constants::PAYMENT_CURVES;
use masq_lib::crash_point::CrashPoint;
use masq_lib::messages::{FromMessageBody, ToMessageBody, UiFinancialsRequest};
use masq_lib::messages::{UiFinancialsResponse, UiPayableAccount, UiReceivableAccount};
use masq_lib::ui_gateway::MessageTarget::ClientId;
use masq_lib::ui_gateway::{NodeFromUiMessage, NodeToUiMessage};
use payable_dao::PayableDao;
use receivable_dao::ReceivableDao;
use std::ops::Add;
use std::path::Path;
use std::time::{Duration, SystemTime};

pub const CRASH_KEY: &str = "ACCOUNTANT";
<<<<<<< HEAD
=======
pub const DEFAULT_PAYABLES_SCAN_INTERVAL: u64 = 3600; // one hour
pub const DEFAULT_RECEIVABLES_SCAN_INTERVAL: u64 = 3600; // one hour

const SECONDS_PER_DAY: i64 = 86_400;

lazy_static! {
    pub static ref PAYMENT_CURVES: PaymentCurves = PaymentCurves {
        payment_suggested_after_sec: SECONDS_PER_DAY,
        payment_grace_before_ban_sec: SECONDS_PER_DAY,
        permanent_debt_allowed_gwub: 10_000_000,
        balance_to_decrease_from_gwub: 1_000_000_000,
        balance_decreases_for_sec: 30 * SECONDS_PER_DAY,
        unban_when_balance_below_gwub: 10_000_000,
    };
}
>>>>>>> 1150d06e

#[derive(PartialEq, Debug, Clone, Copy)]
pub enum PaymentError {
    SignConversion(u64),
}

pub struct Accountant {
    config: AccountantConfig,
    consuming_wallet: Option<Wallet>,
    earning_wallet: Wallet,
    payable_dao: Box<dyn PayableDao>,
    receivable_dao: Box<dyn ReceivableDao>,
    banned_dao: Box<dyn BannedDao>,
    crashable: bool,
    persistent_configuration: Box<dyn PersistentConfiguration>,
    report_accounts_payable_sub: Option<Recipient<ReportAccountsPayable>>,
    retrieve_transactions_sub: Option<Recipient<RetrieveTransactions>>,
    report_new_payments_sub: Option<Recipient<ReceivedPayments>>,
    report_sent_payments_sub: Option<Recipient<SentPayments>>,
    ui_message_sub: Option<Recipient<NodeToUiMessage>>,
    logger: Logger,
}

impl Actor for Accountant {
    type Context = Context<Self>;
}

#[derive(Debug, Eq, Message, PartialEq)]
pub struct ReceivedPayments {
    pub payments: Vec<Transaction>,
}

#[derive(Debug, Eq, Message, PartialEq)]
pub struct SentPayments {
    pub payments: Vec<Result<Payment, BlockchainError>>,
}

#[derive(Debug, Eq, Message, PartialEq, Clone, Copy)]
pub struct ScanForPayables;

#[derive(Debug, Eq, Message, PartialEq, Clone, Copy)]
pub struct ScanForReceivables;

impl Handler<BindMessage> for Accountant {
    type Result = ();

    fn handle(&mut self, msg: BindMessage, ctx: &mut Self::Context) -> Self::Result {
        self.handle_bind_message(msg);
        ctx.set_mailbox_capacity(NODE_MAILBOX_CAPACITY);
    }
}

impl Handler<StartMessage> for Accountant {
    type Result = ();

    fn handle(&mut self, _msg: StartMessage, ctx: &mut Self::Context) -> Self::Result {
        ctx.notify(ScanForPayables);
        ctx.notify(ScanForReceivables);
    }
}

impl Handler<ReceivedPayments> for Accountant {
    type Result = ();

    fn handle(&mut self, msg: ReceivedPayments, _ctx: &mut Self::Context) -> Self::Result {
        self.handle_received_payments(msg);
    }
}

impl Handler<SentPayments> for Accountant {
    type Result = ();

    fn handle(&mut self, msg: SentPayments, _ctx: &mut Self::Context) -> Self::Result {
        self.handle_sent_payments(msg);
    }
}

impl Handler<ScanForPayables> for Accountant {
    type Result = ();

    fn handle(&mut self, msg: ScanForPayables, ctx: &mut Self::Context) -> Self::Result {
        self.handle_scan_for_payables();
        ctx.notify_later(msg, self.config.payables_scan_interval);
    }
}

impl Handler<ScanForReceivables> for Accountant {
    type Result = ();

    fn handle(&mut self, msg: ScanForReceivables, ctx: &mut Self::Context) -> Self::Result {
        self.handle_scan_for_receivables();
        ctx.notify_later(msg, self.config.receivables_scan_interval);
    }
}

impl Handler<ReportRoutingServiceProvidedMessage> for Accountant {
    type Result = ();

    fn handle(
        &mut self,
        msg: ReportRoutingServiceProvidedMessage,
        _ctx: &mut Self::Context,
    ) -> Self::Result {
        self.handle_report_routing_service_provided_message(msg);
    }
}

impl Handler<ReportExitServiceProvidedMessage> for Accountant {
    type Result = ();

    fn handle(
        &mut self,
        msg: ReportExitServiceProvidedMessage,
        _ctx: &mut Self::Context,
    ) -> Self::Result {
        self.handle_report_exit_service_provided_message(msg);
    }
}

impl Handler<ReportRoutingServiceConsumedMessage> for Accountant {
    type Result = ();

    fn handle(
        &mut self,
        msg: ReportRoutingServiceConsumedMessage,
        _ctx: &mut Self::Context,
    ) -> Self::Result {
        self.handle_report_routing_service_consumed_message(msg);
    }
}

impl Handler<ReportExitServiceConsumedMessage> for Accountant {
    type Result = ();

    fn handle(
        &mut self,
        msg: ReportExitServiceConsumedMessage,
        _ctx: &mut Self::Context,
    ) -> Self::Result {
        self.handle_report_exit_service_consumed_message(msg);
    }
}

impl Handler<NodeFromUiMessage> for Accountant {
    type Result = ();

    fn handle(&mut self, msg: NodeFromUiMessage, _ctx: &mut Self::Context) -> Self::Result {
        let client_id = msg.client_id;
        if let Ok((body, context_id)) = UiFinancialsRequest::fmb(msg.clone().body) {
            self.handle_financials(client_id, context_id, body);
        } else {
            handle_ui_crash_request(msg, &self.logger, self.crashable, CRASH_KEY)
        }
    }
}

impl Accountant {
    pub fn new(
        config: &BootstrapperConfig,
        payable_dao_factory: Box<dyn PayableDaoFactory>,
        receivable_dao_factory: Box<dyn ReceivableDaoFactory>,
        banned_dao_factory: Box<dyn BannedDaoFactory>,
        config_dao_factory: Box<dyn ConfigDaoFactory>,
    ) -> Accountant {
        Accountant {
            config: config.accountant_config.clone(),
            consuming_wallet: config.consuming_wallet.clone(),
            earning_wallet: config.earning_wallet.clone(),
            payable_dao: payable_dao_factory.make(),
            receivable_dao: receivable_dao_factory.make(),
            banned_dao: banned_dao_factory.make(),
            crashable: config.crash_point == CrashPoint::Message,
            persistent_configuration: Box::new(PersistentConfigurationReal::new(
                config_dao_factory.make(),
            )),
            report_accounts_payable_sub: None,
            retrieve_transactions_sub: None,
            report_new_payments_sub: None,
            report_sent_payments_sub: None,
            ui_message_sub: None,
            logger: Logger::new("Accountant"),
        }
    }

    pub fn make_subs_from(addr: &Addr<Accountant>) -> AccountantSubs {
        AccountantSubs {
            bind: addr.clone().recipient::<BindMessage>(),
            start: addr.clone().recipient::<StartMessage>(),
            report_routing_service_provided: addr
                .clone()
                .recipient::<ReportRoutingServiceProvidedMessage>(),
            report_exit_service_provided: addr
                .clone()
                .recipient::<ReportExitServiceProvidedMessage>(),
            report_routing_service_consumed: addr
                .clone()
                .recipient::<ReportRoutingServiceConsumedMessage>(),
            report_exit_service_consumed: addr
                .clone()
                .recipient::<ReportExitServiceConsumedMessage>(),
            report_new_payments: addr.clone().recipient::<ReceivedPayments>(),
            report_sent_payments: addr.clone().recipient::<SentPayments>(),
            ui_message_sub: addr.clone().recipient::<NodeFromUiMessage>(),
        }
    }

    fn scan_for_payables(&mut self) {
        debug!(self.logger, "Scanning for payables");

        let all_non_pending_payables = self.payable_dao.non_pending_payables();
        debug!(
            self.logger,
            "{}",
            Self::investigate_debt_extremes(&all_non_pending_payables)
        );
        let qualified_payables = all_non_pending_payables
            .into_iter()
            .filter(Accountant::should_pay)
            .collect::<Vec<PayableAccount>>();
        info!(
            self.logger,
            "Chose {} qualified debts to pay",
            qualified_payables.len()
        );
        debug!(
            self.logger,
            "{}",
            Self::payments_debug_summary(&qualified_payables)
        );
        if !qualified_payables.is_empty() {
            self.report_accounts_payable_sub
                .as_ref()
                .expect("BlockchainBridge is unbound")
                .try_send(ReportAccountsPayable {
                    accounts: qualified_payables,
                })
                .expect("BlockchainBridge is dead")
        }
    }

    fn scan_for_delinquencies(&mut self) {
        debug!(self.logger, "Scanning for delinquencies");
        let now = SystemTime::now();
        self.receivable_dao
            .new_delinquencies(now, &PAYMENT_CURVES)
            .into_iter()
            .for_each(|account| {
                self.banned_dao.ban(&account.wallet);
                let (balance, age) = Self::balance_and_age(&account);
                info!(
                    self.logger,
                    "Wallet {} (balance: {} MASQ, age: {} sec) banned for delinquency",
                    account.wallet,
                    balance,
                    age.as_secs()
                )
            });
        self.receivable_dao
            .paid_delinquencies(&PAYMENT_CURVES)
            .into_iter()
            .for_each(|account| {
                self.banned_dao.unban(&account.wallet);
                let (balance, age) = Self::balance_and_age(&account);
                info!(
                    self.logger,
                    "Wallet {} (balance: {} MASQ, age: {} sec) is no longer delinquent: unbanned",
                    account.wallet,
                    balance,
                    age.as_secs()
                )
            });
    }

    fn scan_for_received_payments(&mut self) {
        debug!(
            self.logger,
            "Scanning for payments to {}", self.earning_wallet
        );
        let start_block = match self.persistent_configuration.start_block() {
            Ok(start_block) => start_block,
            Err(pce) => {
                error!(
                    self.logger,
                    "Could not retrieve start block: {:?} - aborting received-payment scan", pce
                );
                return;
            }
        };
        self.retrieve_transactions_sub
            .as_ref()
            .expect("BlockchainBridge is unbound")
            .try_send(RetrieveTransactions {
                start_block,
                recipient: self.earning_wallet.clone(),
            })
            .expect("BlockchainBridge is dead");
    }

    fn balance_and_age(account: &ReceivableAccount) -> (String, Duration) {
        let balance = format!("{}", (account.balance as f64) / 1_000_000_000.0);
        let age = account
            .last_received_timestamp
            .elapsed()
            .unwrap_or_else(|_| Duration::new(0, 0));
        (balance, age)
    }

    fn should_pay(payable: &PayableAccount) -> bool {
        Self::payable_exceeded_threshold(payable).is_some()
    }

    fn payable_exceeded_threshold(payable: &PayableAccount) -> Option<u64> {
        // TODO: This calculation should be done in the database, if possible
        let time_since_last_paid = SystemTime::now()
            .duration_since(payable.last_paid_timestamp)
            .expect("Internal error")
            .as_secs();

        if time_since_last_paid <= PAYMENT_CURVES.payment_suggested_after_sec as u64 {
            return None;
        }

        if payable.balance <= PAYMENT_CURVES.permanent_debt_allowed_gwei {
            return None;
        }

        let threshold = Accountant::calculate_payout_threshold(time_since_last_paid);
        if payable.balance as f64 > threshold {
            Some(threshold as u64)
        } else {
            None
        }
    }

    fn calculate_payout_threshold(x: u64) -> f64 {
        let m = -((PAYMENT_CURVES.balance_to_decrease_from_gwei as f64
            - PAYMENT_CURVES.permanent_debt_allowed_gwei as f64)
            / (PAYMENT_CURVES.balance_decreases_for_sec as f64
                - PAYMENT_CURVES.payment_suggested_after_sec as f64));
        let b = PAYMENT_CURVES.balance_to_decrease_from_gwei as f64
            - m * PAYMENT_CURVES.payment_suggested_after_sec as f64;
        m * x as f64 + b
    }

    fn record_service_provided(
        &self,
        service_rate: u64,
        byte_rate: u64,
        payload_size: usize,
        wallet: &Wallet,
    ) {
        let byte_charge = byte_rate * (payload_size as u64);
        let total_charge = service_rate + byte_charge;
        if !self.our_wallet(wallet) {
            match self.receivable_dao
                .as_ref()
                .more_money_receivable(wallet, total_charge) {
                Ok(_) => (),
                Err(PaymentError::SignConversion(_)) => error! (
                    self.logger,
                    "Overflow error trying to record service provided to Node with consuming wallet {}: service rate {}, byte rate {}, payload size {}. Skipping",
                    wallet,
                    service_rate,
                    byte_rate,
                    payload_size
                ),
            };
        } else {
            info!(
                self.logger,
                "Not recording service provided for our wallet {}", wallet
            );
        }
    }

    fn record_service_consumed(
        &self,
        service_rate: u64,
        byte_rate: u64,
        payload_size: usize,
        wallet: &Wallet,
    ) {
        let byte_charge = byte_rate * (payload_size as u64);
        let total_charge = service_rate + byte_charge;
        if !self.our_wallet(wallet) {
            match self.payable_dao
                .as_ref()
                .more_money_payable(wallet, total_charge) {
                Ok(_) => (),
                Err(PaymentError::SignConversion(_)) => error! (
                    self.logger,
                    "Overflow error trying to record service consumed from Node with earning wallet {}: service rate {}, byte rate {}, payload size {}. Skipping",
                    wallet,
                    service_rate,
                    byte_rate,
                    payload_size
                ),
            };
        } else {
            info!(
                self.logger,
                "Not recording service consumed to our wallet {}", wallet
            );
        }
    }

    fn our_wallet(&self, wallet: &Wallet) -> bool {
        match &self.consuming_wallet {
            Some(ref consuming) if consuming.address() == wallet.address() => true,
            _ => wallet.address() == self.earning_wallet.address(),
        }
    }

    //for debugging only
    fn investigate_debt_extremes(all_non_pending_payables: &[PayableAccount]) -> String {
        if all_non_pending_payables.is_empty() {
            "Payable scan found no debts".to_string()
        } else {
            struct PayableInfo {
                balance: i64,
                age: Duration,
            }
            let now = SystemTime::now();
            let init = (
                PayableInfo {
                    balance: 0,
                    age: Duration::ZERO,
                },
                PayableInfo {
                    balance: 0,
                    age: Duration::ZERO,
                },
            );
            let (biggest, oldest) = all_non_pending_payables.iter().fold(init, |sofar, p| {
                let (mut biggest, mut oldest) = sofar;
                let p_age = now
                    .duration_since(p.last_paid_timestamp)
                    .expect("Payable time is corrupt");
                {
                    //seek for a test for this if you don't understand the purpose
                    let check_age_significance_across =
                        || -> bool { p.balance == biggest.balance && p_age > biggest.age };
                    if p.balance > biggest.balance || check_age_significance_across() {
                        biggest = PayableInfo {
                            balance: p.balance,
                            age: p_age,
                        }
                    }
                    let check_balance_significance_across =
                        || -> bool { p_age == oldest.age && p.balance > oldest.balance };
                    if p_age > oldest.age || check_balance_significance_across() {
                        oldest = PayableInfo {
                            balance: p.balance,
                            age: p_age,
                        }
                    }
                }
                (biggest, oldest)
            });
            format!("Payable scan found {} debts; the biggest is {} owed for {}sec, the oldest is {} owed for {}sec",
                    all_non_pending_payables.len(), biggest.balance, biggest.age.as_secs(),
                    oldest.balance, oldest.age.as_secs())
        }
    }

    fn payments_debug_summary(qualified_payables: &[PayableAccount]) -> String {
        let now = SystemTime::now();
        let list = qualified_payables
            .iter()
            .map(|payable| {
                let p_age = now
                    .duration_since(payable.last_paid_timestamp)
                    .expect("Payable time is corrupt");
                let threshold =
                    Self::payable_exceeded_threshold(payable).expect("Threshold suddenly changed!");
                format!(
                    "{} owed for {}sec exceeds threshold: {}; creditor: {}",
                    payable.balance,
                    p_age.as_secs(),
                    threshold,
                    payable.wallet
                )
            })
            .join("\n");
        String::from("Paying qualified debts:\n").add(&list)
    }

    fn handle_bind_message(&mut self, msg: BindMessage) {
        self.report_accounts_payable_sub =
            Some(msg.peer_actors.blockchain_bridge.report_accounts_payable);
        self.retrieve_transactions_sub =
            Some(msg.peer_actors.blockchain_bridge.retrieve_transactions);
        self.report_new_payments_sub = Some(msg.peer_actors.accountant.report_new_payments);
        self.report_sent_payments_sub = Some(msg.peer_actors.accountant.report_sent_payments);
        self.ui_message_sub = Some(msg.peer_actors.ui_gateway.node_to_ui_message_sub);

        info!(self.logger, "Accountant bound");
    }

    fn handle_scan_for_payables(&mut self) {
        self.scan_for_payables();
    }

    fn handle_scan_for_receivables(&mut self) {
        self.scan_for_received_payments();
        self.scan_for_delinquencies();
    }

    fn handle_received_payments(&mut self, msg: ReceivedPayments) {
        self.receivable_dao
            .as_mut()
            .more_money_received(msg.payments);
    }

    fn handle_sent_payments(&mut self, msg: SentPayments) {
        msg
            .payments
            .iter()
            .for_each(|payment| match payment {
                Ok(payment) => match self.payable_dao.as_mut().payment_sent(payment) {
                    Ok(()) => (),
                    Err(PaymentError::SignConversion(_)) => error! (
                        self.logger,
                        "Overflow error trying to record payment of {} sent to earning wallet {} (transaction {}). Skipping",
                        payment.amount,
                        payment.to,
                        payment.transaction,
                    ),
                },
                Err(e) => warning!(
                    self.logger,
                    "{} Please check your blockchain service URL configuration.",
                    e
                ),
            })
    }

    fn handle_report_routing_service_provided_message(
        &mut self,
        msg: ReportRoutingServiceProvidedMessage,
    ) {
        debug!(
            self.logger,
            "Charging routing of {} bytes to wallet {}", msg.payload_size, msg.paying_wallet
        );
        self.record_service_provided(
            msg.service_rate,
            msg.byte_rate,
            msg.payload_size,
            &msg.paying_wallet,
        );
    }

    fn handle_report_exit_service_provided_message(
        &mut self,
        msg: ReportExitServiceProvidedMessage,
    ) {
        debug!(
            self.logger,
            "Charging exit service for {} bytes to wallet {} at {} per service and {} per byte",
            msg.payload_size,
            msg.paying_wallet,
            msg.service_rate,
            msg.byte_rate
        );
        self.record_service_provided(
            msg.service_rate,
            msg.byte_rate,
            msg.payload_size,
            &msg.paying_wallet,
        );
    }

    fn handle_report_routing_service_consumed_message(
        &mut self,
        msg: ReportRoutingServiceConsumedMessage,
    ) {
        debug!(
            self.logger,
            "Accruing debt to wallet {} for consuming routing service {} bytes",
            msg.earning_wallet,
            msg.payload_size
        );
        self.record_service_consumed(
            msg.service_rate,
            msg.byte_rate,
            msg.payload_size,
            &msg.earning_wallet,
        );
    }

    fn handle_report_exit_service_consumed_message(
        &mut self,
        msg: ReportExitServiceConsumedMessage,
    ) {
        debug!(
            self.logger,
            "Accruing debt to wallet {} for consuming exit service {} bytes",
            msg.earning_wallet,
            msg.payload_size
        );
        self.record_service_consumed(
            msg.service_rate,
            msg.byte_rate,
            msg.payload_size,
            &msg.earning_wallet,
        );
    }

    fn handle_financials(&mut self, client_id: u64, context_id: u64, request: UiFinancialsRequest) {
        let payables = self
            .payable_dao
            .top_records(request.payable_minimum_amount, request.payable_maximum_age)
            .iter()
            .map(|account| UiPayableAccount {
                wallet: account.wallet.to_string(),
                age: SystemTime::now()
                    .duration_since(account.last_paid_timestamp)
                    .expect("Bad interval")
                    .as_secs(),
                amount: account.balance as u64,
                pending_transaction: account
                    .pending_payment_transaction
                    .map(|ppt| format!("0x{:0X}", ppt)),
            })
            .collect_vec();
        let total_payable = self.payable_dao.total();
        let receivables = self
            .receivable_dao
            .top_records(
                request.receivable_minimum_amount,
                request.receivable_maximum_age,
            )
            .iter()
            .map(|account| UiReceivableAccount {
                wallet: account.wallet.to_string(),
                age: SystemTime::now()
                    .duration_since(account.last_received_timestamp)
                    .expect("Bad interval")
                    .as_secs(),
                amount: account.balance as u64,
            })
            .collect_vec();
        let total_receivable = self.receivable_dao.total();
        let body = UiFinancialsResponse {
            payables,
            total_payable,
            receivables,
            total_receivable,
        }
        .tmb(context_id);
        self.ui_message_sub
            .as_ref()
            .expect("UiGateway not bound")
            .try_send(NodeToUiMessage {
                target: ClientId(client_id),
                body,
            })
            .expect("UiGateway is dead");
    }

    pub fn dao_factory(data_directory: &Path) -> DaoFactoryReal {
        DaoFactoryReal::new(data_directory, false, MigratorConfig::panic_on_migration())
    }
}

// At the time of this writing, Rust 1.44.0 was unpredictably producing
// segfaults on the Mac when using u64::try_from (i64). This is an attempt to
// work around that.
pub fn jackass_unsigned_to_signed(unsigned: u64) -> Result<i64, PaymentError> {
    if unsigned <= (i64::MAX as u64) {
        Ok(unsigned as i64)
    } else {
        Err(PaymentError::SignConversion(unsigned))
    }
}

#[cfg(test)]
pub mod tests {
    use super::*;
    use crate::accountant::receivable_dao::{ReceivableAccount, ReceivableDaoFactory};
    use crate::accountant::test_utils::make_receivable_account;
    use crate::blockchain::blockchain_interface::BlockchainError;
    use crate::blockchain::blockchain_interface::Transaction;
    use crate::database::dao_utils::from_time_t;
    use crate::database::dao_utils::to_time_t;
    use crate::db_config::config_dao::ConfigDao;
    use crate::db_config::mocks::ConfigDaoMock;
    use crate::db_config::persistent_configuration::PersistentConfigError;
    use crate::sub_lib::accountant::ReportRoutingServiceConsumedMessage;
    use crate::sub_lib::blockchain_bridge::ReportAccountsPayable;
    use crate::sub_lib::wallet::Wallet;
    use crate::test_utils::logging::init_test_logging;
    use crate::test_utils::logging::TestLogHandler;
    use crate::test_utils::make_wallet;
    use crate::test_utils::persistent_configuration_mock::PersistentConfigurationMock;
    use crate::test_utils::pure_test_utils::prove_that_crash_request_handler_is_hooked_up;
    use crate::test_utils::recorder::make_recorder;
    use crate::test_utils::recorder::peer_actors_builder;
    use crate::test_utils::recorder::Recorder;
    use actix::System;
    use ethereum_types::BigEndianHash;
    use ethsign_crypto::Keccak256;
    use masq_lib::payment_curves_and_rate_pack::PaymentCurves;
    use masq_lib::ui_gateway::MessagePath::Conversation;
    use masq_lib::ui_gateway::{MessageBody, MessageTarget, NodeFromUiMessage, NodeToUiMessage};
    use std::cell::RefCell;
    use std::ops::Sub;
    use std::rc::Rc;
    use std::sync::Mutex;
    use std::sync::{Arc, MutexGuard};
    use std::time::Duration;
    use std::time::SystemTime;
    use web3::types::H256;
    use web3::types::U256;

    #[derive(Debug, Default)]
    pub struct PayableDaoMock {
        account_status_parameters: Arc<Mutex<Vec<Wallet>>>,
        account_status_results: RefCell<Vec<Option<PayableAccount>>>,
        more_money_payable_parameters: Arc<Mutex<Vec<(Wallet, u64)>>>,
        more_money_payable_results: RefCell<Vec<Result<(), PaymentError>>>,
        non_pending_payables_params: Arc<Mutex<Vec<()>>>,
        non_pending_payables_results: RefCell<Vec<Vec<PayableAccount>>>,
        payment_sent_parameters: Arc<Mutex<Vec<Payment>>>,
        payment_sent_results: RefCell<Vec<Result<(), PaymentError>>>,
        top_records_parameters: Arc<Mutex<Vec<(u64, u64)>>>,
        top_records_results: RefCell<Vec<Vec<PayableAccount>>>,
        total_results: RefCell<Vec<u64>>,
        have_non_pending_payables_shut_down_the_system: bool,
    }

    impl PayableDao for PayableDaoMock {
        fn more_money_payable(&self, wallet: &Wallet, amount: u64) -> Result<(), PaymentError> {
            self.more_money_payable_parameters
                .lock()
                .unwrap()
                .push((wallet.clone(), amount));
            self.more_money_payable_results.borrow_mut().remove(0)
        }

        fn payment_sent(&self, sent_payment: &Payment) -> Result<(), PaymentError> {
            self.payment_sent_parameters
                .lock()
                .unwrap()
                .push(sent_payment.clone());
            self.payment_sent_results.borrow_mut().remove(0)
        }

        fn payment_confirmed(
            &self,
            _wallet: &Wallet,
            _amount: u64,
            _confirmation_noticed_timestamp: SystemTime,
            _transaction_hash: H256,
        ) -> Result<(), PaymentError> {
            unimplemented!("SC-925: TODO")
        }

        fn account_status(&self, wallet: &Wallet) -> Option<PayableAccount> {
            self.account_status_parameters
                .lock()
                .unwrap()
                .push(wallet.clone());
            self.account_status_results.borrow_mut().remove(0)
        }

        fn non_pending_payables(&self) -> Vec<PayableAccount> {
            self.non_pending_payables_params.lock().unwrap().push(());
            if self.have_non_pending_payables_shut_down_the_system
                && self.non_pending_payables_results.borrow().is_empty()
            {
                System::current().stop();
                return vec![];
            }
            self.non_pending_payables_results.borrow_mut().remove(0)
        }

        fn top_records(&self, minimum_amount: u64, maximum_age: u64) -> Vec<PayableAccount> {
            self.top_records_parameters
                .lock()
                .unwrap()
                .push((minimum_amount, maximum_age));
            self.top_records_results.borrow_mut().remove(0)
        }

        fn total(&self) -> u64 {
            self.total_results.borrow_mut().remove(0)
        }
    }

    impl PayableDaoMock {
        pub fn new() -> PayableDaoMock {
            PayableDaoMock::default()
        }

        fn more_money_payable_parameters(
            mut self,
            parameters: Arc<Mutex<Vec<(Wallet, u64)>>>,
        ) -> Self {
            self.more_money_payable_parameters = parameters;
            self
        }

        fn more_money_payable_result(self, result: Result<(), PaymentError>) -> Self {
            self.more_money_payable_results.borrow_mut().push(result);
            self
        }

        fn non_pending_payables_params(mut self, params: &Arc<Mutex<Vec<()>>>) -> Self {
            self.non_pending_payables_params = params.clone();
            self
        }

        pub fn non_pending_payables_result(self, result: Vec<PayableAccount>) -> Self {
            self.non_pending_payables_results.borrow_mut().push(result);
            self
        }

        fn payment_sent_parameters(mut self, parameters: Arc<Mutex<Vec<Payment>>>) -> Self {
            self.payment_sent_parameters = parameters;
            self
        }

        fn payment_sent_result(self, result: Result<(), PaymentError>) -> Self {
            self.payment_sent_results.borrow_mut().push(result);
            self
        }

        fn top_records_parameters(mut self, parameters: &Arc<Mutex<Vec<(u64, u64)>>>) -> Self {
            self.top_records_parameters = parameters.clone();
            self
        }

        fn top_records_result(self, result: Vec<PayableAccount>) -> Self {
            self.top_records_results.borrow_mut().push(result);
            self
        }

        fn total_result(self, result: u64) -> Self {
            self.total_results.borrow_mut().push(result);
            self
        }
    }

    pub struct PayableDaoFactoryMock {
        called: Rc<RefCell<bool>>,
        mock: RefCell<Option<PayableDaoMock>>,
    }

    impl PayableDaoFactory for PayableDaoFactoryMock {
        fn make(&self) -> Box<dyn PayableDao> {
            *self.called.borrow_mut() = true;
            Box::new(self.mock.borrow_mut().take().unwrap())
        }
    }

    impl PayableDaoFactoryMock {
        fn new(mock: PayableDaoMock) -> Self {
            Self {
                called: Rc::new(RefCell::new(false)),
                mock: RefCell::new(Some(mock)),
            }
        }

        fn called(mut self, called: &Rc<RefCell<bool>>) -> Self {
            self.called = called.clone();
            self
        }
    }

    #[derive(Debug, Default)]
    pub struct ReceivableDaoMock {
        account_status_parameters: Arc<Mutex<Vec<Wallet>>>,
        account_status_results: RefCell<Vec<Option<ReceivableAccount>>>,
        more_money_receivable_parameters: Arc<Mutex<Vec<(Wallet, u64)>>>,
        more_money_receivable_results: RefCell<Vec<Result<(), PaymentError>>>,
        more_money_received_parameters: Arc<Mutex<Vec<Vec<Transaction>>>>,
        more_money_received_results: RefCell<Vec<Result<(), PaymentError>>>,
        receivables_results: RefCell<Vec<Vec<ReceivableAccount>>>,
        new_delinquencies_parameters: Arc<Mutex<Vec<(SystemTime, PaymentCurves)>>>,
        new_delinquencies_results: RefCell<Vec<Vec<ReceivableAccount>>>,
        paid_delinquencies_parameters: Arc<Mutex<Vec<PaymentCurves>>>,
        paid_delinquencies_results: RefCell<Vec<Vec<ReceivableAccount>>>,
        top_records_parameters: Arc<Mutex<Vec<(u64, u64)>>>,
        top_records_results: RefCell<Vec<Vec<ReceivableAccount>>>,
        total_results: RefCell<Vec<u64>>,
        have_new_delinquencies_shut_down_the_system: bool,
    }

    impl ReceivableDao for ReceivableDaoMock {
        fn more_money_receivable(&self, wallet: &Wallet, amount: u64) -> Result<(), PaymentError> {
            self.more_money_receivable_parameters
                .lock()
                .unwrap()
                .push((wallet.clone(), amount));
            self.more_money_receivable_results.borrow_mut().remove(0)
        }

        fn more_money_received(&mut self, transactions: Vec<Transaction>) {
            self.more_money_received_parameters
                .lock()
                .unwrap()
                .push(transactions);
        }

        fn account_status(&self, wallet: &Wallet) -> Option<ReceivableAccount> {
            self.account_status_parameters
                .lock()
                .unwrap()
                .push(wallet.clone());

            self.account_status_results.borrow_mut().remove(0)
        }

        fn receivables(&self) -> Vec<ReceivableAccount> {
            self.receivables_results.borrow_mut().remove(0)
        }

        fn new_delinquencies(
            &self,
            now: SystemTime,
            payment_curves: &PaymentCurves,
        ) -> Vec<ReceivableAccount> {
            self.new_delinquencies_parameters
                .lock()
                .unwrap()
                .push((now, payment_curves.clone()));
            if self.new_delinquencies_results.borrow().is_empty()
                && self.have_new_delinquencies_shut_down_the_system
            {
                System::current().stop();
                vec![]
            } else if self.new_delinquencies_results.borrow().is_empty() {
                vec![]
            } else {
                self.new_delinquencies_results.borrow_mut().remove(0)
            }
        }

        fn paid_delinquencies(&self, payment_curves: &PaymentCurves) -> Vec<ReceivableAccount> {
            self.paid_delinquencies_parameters
                .lock()
                .unwrap()
                .push(payment_curves.clone());
            if self.paid_delinquencies_results.borrow().is_empty() {
                vec![]
            } else {
                self.paid_delinquencies_results.borrow_mut().remove(0)
            }
        }

        fn top_records(&self, minimum_amount: u64, maximum_age: u64) -> Vec<ReceivableAccount> {
            self.top_records_parameters
                .lock()
                .unwrap()
                .push((minimum_amount, maximum_age));
            self.top_records_results.borrow_mut().remove(0)
        }

        fn total(&self) -> u64 {
            self.total_results.borrow_mut().remove(0)
        }
    }

    impl ReceivableDaoMock {
        pub fn new() -> ReceivableDaoMock {
            Self::default()
        }

        fn more_money_receivable_parameters(
            mut self,
            parameters: &Arc<Mutex<Vec<(Wallet, u64)>>>,
        ) -> Self {
            self.more_money_receivable_parameters = parameters.clone();
            self
        }

        fn more_money_receivable_result(self, result: Result<(), PaymentError>) -> Self {
            self.more_money_receivable_results.borrow_mut().push(result);
            self
        }

        fn more_money_received_parameters(
            mut self,
            parameters: &Arc<Mutex<Vec<Vec<Transaction>>>>,
        ) -> Self {
            self.more_money_received_parameters = parameters.clone();
            self
        }

        fn more_money_received_result(self, result: Result<(), PaymentError>) -> Self {
            self.more_money_received_results.borrow_mut().push(result);
            self
        }

        fn new_delinquencies_parameters(
            mut self,
            parameters: &Arc<Mutex<Vec<(SystemTime, PaymentCurves)>>>,
        ) -> Self {
            self.new_delinquencies_parameters = parameters.clone();
            self
        }

        fn new_delinquencies_result(self, result: Vec<ReceivableAccount>) -> ReceivableDaoMock {
            self.new_delinquencies_results.borrow_mut().push(result);
            self
        }

        fn paid_delinquencies_parameters(
            mut self,
            parameters: &Arc<Mutex<Vec<PaymentCurves>>>,
        ) -> Self {
            self.paid_delinquencies_parameters = parameters.clone();
            self
        }

        fn paid_delinquencies_result(self, result: Vec<ReceivableAccount>) -> ReceivableDaoMock {
            self.paid_delinquencies_results.borrow_mut().push(result);
            self
        }

        fn top_records_parameters(mut self, parameters: &Arc<Mutex<Vec<(u64, u64)>>>) -> Self {
            self.top_records_parameters = parameters.clone();
            self
        }

        fn top_records_result(self, result: Vec<ReceivableAccount>) -> Self {
            self.top_records_results.borrow_mut().push(result);
            self
        }

        fn total_result(self, result: u64) -> Self {
            self.total_results.borrow_mut().push(result);
            self
        }
    }

    pub struct ReceivableDaoFactoryMock {
        called: Rc<RefCell<bool>>,
        mock: RefCell<Option<ReceivableDaoMock>>,
    }

    impl ReceivableDaoFactory for ReceivableDaoFactoryMock {
        fn make(&self) -> Box<dyn ReceivableDao> {
            *self.called.borrow_mut() = true;
            Box::new(self.mock.borrow_mut().take().unwrap())
        }
    }

    impl ReceivableDaoFactoryMock {
        fn new(mock: ReceivableDaoMock) -> Self {
            Self {
                called: Rc::new(RefCell::new(false)),
                mock: RefCell::new(Some(mock)),
            }
        }

        fn called(mut self, called: &Rc<RefCell<bool>>) -> Self {
            self.called = called.clone();
            self
        }
    }

    #[derive(Debug, Default)]
    struct BannedDaoMock {
        ban_list_parameters: Arc<Mutex<Vec<()>>>,
        ban_list_results: RefCell<Vec<Vec<Wallet>>>,
        ban_parameters: Arc<Mutex<Vec<Wallet>>>,
        unban_parameters: Arc<Mutex<Vec<Wallet>>>,
    }

    impl BannedDao for BannedDaoMock {
        fn ban_list(&self) -> Vec<Wallet> {
            self.ban_list_parameters.lock().unwrap().push(());
            self.ban_list_results.borrow_mut().remove(0)
        }

        fn ban(&self, wallet: &Wallet) {
            self.ban_parameters.lock().unwrap().push(wallet.clone());
        }

        fn unban(&self, wallet: &Wallet) {
            self.unban_parameters.lock().unwrap().push(wallet.clone());
        }
    }

    impl BannedDaoMock {
        pub fn new() -> Self {
            Self {
                ban_list_parameters: Arc::new(Mutex::new(vec![])),
                ban_list_results: RefCell::new(vec![]),
                ban_parameters: Arc::new(Mutex::new(vec![])),
                unban_parameters: Arc::new(Mutex::new(vec![])),
            }
        }

        pub fn ban_list_result(self, result: Vec<Wallet>) -> Self {
            self.ban_list_results.borrow_mut().push(result);
            self
        }

        pub fn ban_parameters(mut self, parameters: &Arc<Mutex<Vec<Wallet>>>) -> Self {
            self.ban_parameters = parameters.clone();
            self
        }

        pub fn unban_parameters(mut self, parameters: &Arc<Mutex<Vec<Wallet>>>) -> Self {
            self.unban_parameters = parameters.clone();
            self
        }
    }

    pub struct BannedDaoFactoryMock {
        called: Rc<RefCell<bool>>,
        mock: RefCell<Option<BannedDaoMock>>,
    }

    impl BannedDaoFactory for BannedDaoFactoryMock {
        fn make(&self) -> Box<dyn BannedDao> {
            *self.called.borrow_mut() = true;
            Box::new(self.mock.borrow_mut().take().unwrap())
        }
    }

    impl BannedDaoFactoryMock {
        fn new(mock: BannedDaoMock) -> Self {
            Self {
                called: Rc::new(RefCell::new(false)),
                mock: RefCell::new(Some(mock)),
            }
        }

        fn called(mut self, called: &Rc<RefCell<bool>>) -> Self {
            self.called = called.clone();
            self
        }
    }

    pub struct ConfigDaoFactoryMock {
        called: Rc<RefCell<bool>>,
        mock: RefCell<Option<ConfigDaoMock>>,
    }

    impl ConfigDaoFactory for ConfigDaoFactoryMock {
        fn make(&self) -> Box<dyn ConfigDao> {
            *self.called.borrow_mut() = true;
            Box::new(self.mock.borrow_mut().take().unwrap())
        }
    }

    impl ConfigDaoFactoryMock {
        fn new(mock: ConfigDaoMock) -> Self {
            Self {
                called: Rc::new(RefCell::new(false)),
                mock: RefCell::new(Some(mock)),
            }
        }

        fn called(mut self, called: &Rc<RefCell<bool>>) -> Self {
            self.called = called.clone();
            self
        }
    }

    #[test]
    fn new_calls_factories_properly() {
        let config = BootstrapperConfig::new();
        let payable_dao_factory_called = Rc::new(RefCell::new(false));
        let payable_dao = PayableDaoMock::new();
        let payable_dao_factory =
            PayableDaoFactoryMock::new(payable_dao).called(&payable_dao_factory_called);
        let receivable_dao_factory_called = Rc::new(RefCell::new(false));
        let receivable_dao = ReceivableDaoMock::new();
        let receivable_dao_factory =
            ReceivableDaoFactoryMock::new(receivable_dao).called(&receivable_dao_factory_called);
        let banned_dao_factory_called = Rc::new(RefCell::new(false));
        let banned_dao = BannedDaoMock::new();
        let banned_dao_factory =
            BannedDaoFactoryMock::new(banned_dao).called(&banned_dao_factory_called);
        let config_dao_factory_called = Rc::new(RefCell::new(false));
        let config_dao = ConfigDaoMock::new();
        let config_dao_factory =
            ConfigDaoFactoryMock::new(config_dao).called(&config_dao_factory_called);

        let _ = Accountant::new(
            &config,
            Box::new(payable_dao_factory),
            Box::new(receivable_dao_factory),
            Box::new(banned_dao_factory),
            Box::new(config_dao_factory),
        );

        assert_eq!(payable_dao_factory_called.as_ref(), &RefCell::new(true));
        assert_eq!(receivable_dao_factory_called.as_ref(), &RefCell::new(true));
        assert_eq!(banned_dao_factory_called.as_ref(), &RefCell::new(true));
        assert_eq!(config_dao_factory_called.as_ref(), &RefCell::new(true));
    }

    #[test]
    fn financials_request_produces_financials_response() {
        let payable_top_records_parameters_arc = Arc::new(Mutex::new(vec![]));
        let payable_dao = PayableDaoMock::new()
            .top_records_parameters(&payable_top_records_parameters_arc)
            .top_records_result(vec![
                PayableAccount {
                    wallet: make_wallet("earning 1"),
                    balance: 12345678,
                    last_paid_timestamp: SystemTime::now().sub(Duration::from_secs(10000)),
                    pending_payment_transaction: Some(H256::from_uint(&U256::from(123))),
                },
                PayableAccount {
                    wallet: make_wallet("earning 2"),
                    balance: 12345679,
                    last_paid_timestamp: SystemTime::now().sub(Duration::from_secs(10001)),
                    pending_payment_transaction: None,
                },
            ])
            .total_result(23456789);
        let receivable_top_records_parameters_arc = Arc::new(Mutex::new(vec![]));
        let receivable_dao = ReceivableDaoMock::new()
            .top_records_parameters(&receivable_top_records_parameters_arc)
            .top_records_result(vec![
                ReceivableAccount {
                    wallet: make_wallet("consuming 1"),
                    balance: 87654321,
                    last_received_timestamp: SystemTime::now().sub(Duration::from_secs(20000)),
                },
                ReceivableAccount {
                    wallet: make_wallet("consuming 2"),
                    balance: 87654322,
                    last_received_timestamp: SystemTime::now().sub(Duration::from_secs(20001)),
                },
            ])
            .total_result(98765432);
        let system = System::new("test");
        let subject = make_subject(
            Some(bc_from_ac_plus_earning_wallet(
                AccountantConfig {
                    payables_scan_interval: Duration::from_millis(10_000),
                    receivables_scan_interval: Duration::from_millis(10_000),
                },
                make_wallet("some_wallet_address"),
            )),
            Some(payable_dao),
            Some(receivable_dao),
            None,
            None,
        );
        let (ui_gateway, _, ui_gateway_recording_arc) = make_recorder();
        let subject_addr = subject.start();
        let peer_actors = peer_actors_builder().ui_gateway(ui_gateway).build();
        subject_addr.try_send(BindMessage { peer_actors }).unwrap();
        let ui_message = NodeFromUiMessage {
            client_id: 1234,
            body: MessageBody {
                opcode: "financials".to_string(),
                path: Conversation(2222),
                payload: Ok(r#"{"payableMinimumAmount": 50001, "payableMaximumAge": 50002, "receivableMinimumAmount": 50003, "receivableMaximumAge": 50004}"#.to_string()),
            }
        };

        subject_addr.try_send(ui_message).unwrap();

        System::current().stop();
        system.run();
        let payable_top_records_parameters = payable_top_records_parameters_arc.lock().unwrap();
        assert_eq!(*payable_top_records_parameters, vec![(50001, 50002)]);
        let receivable_top_records_parameters =
            receivable_top_records_parameters_arc.lock().unwrap();
        assert_eq!(*receivable_top_records_parameters, vec![(50003, 50004)]);
        let ui_gateway_recording = ui_gateway_recording_arc.lock().unwrap();
        let response = ui_gateway_recording.get_record::<NodeToUiMessage>(0);
        assert_eq!(response.target, MessageTarget::ClientId(1234));
        assert_eq!(response.body.opcode, "financials".to_string());
        assert_eq!(response.body.path, Conversation(2222));
        let parsed_payload =
            serde_json::from_str::<UiFinancialsResponse>(&response.body.payload.as_ref().unwrap())
                .unwrap();
        assert_eq!(
            parsed_payload,
            UiFinancialsResponse {
                payables: vec![
                    UiPayableAccount {
                        wallet: "0x00000000000000000000006561726e696e672031".to_string(),
                        age: 10000,
                        amount: 12345678,
                        pending_transaction: Some(
                            "0x000000000000000000000000000000000000000000000000000000000000007B"
                                .to_string()
                        ),
                    },
                    UiPayableAccount {
                        wallet: "0x00000000000000000000006561726e696e672032".to_string(),
                        age: 10001,
                        amount: 12345679,
                        pending_transaction: None,
                    }
                ],
                total_payable: 23456789,
                receivables: vec![
                    UiReceivableAccount {
                        wallet: "0x000000000000000000636f6e73756d696e672031".to_string(),
                        age: 20000,
                        amount: 87654321,
                    },
                    UiReceivableAccount {
                        wallet: "0x000000000000000000636f6e73756d696e672032".to_string(),
                        age: 20001,
                        amount: 87654322,
                    }
                ],
                total_receivable: 98765432
            }
        );
    }

    #[test]
    fn accountant_calls_payable_dao_payment_sent_when_sent_payments() {
        let payment_sent_parameters = Arc::new(Mutex::new(vec![]));
        let payment_sent_parameters_inner = payment_sent_parameters.clone();
        let payable_dao = PayableDaoMock::new()
            .non_pending_payables_result(vec![])
            .payment_sent_parameters(payment_sent_parameters_inner)
            .payment_sent_result(Ok(()));
        let system = System::new("accountant_calls_payable_dao_payment_sent_when_sent_payments");
        let accountant = make_subject(
            Some(bc_from_ac_plus_earning_wallet(
                AccountantConfig {
                    payables_scan_interval: Duration::from_millis(100),
                    receivables_scan_interval: Duration::from_secs(10_000),
                },
                make_wallet("some_wallet_address"),
            )),
            Some(payable_dao),
            None,
            None,
            None,
        );
        let expected_wallet = make_wallet("paying_you");
        let expected_amount = 1;
        let expected_hash = H256::from("transaction_hash".keccak256());
        let mut expected_payment = Payment::new(
            expected_wallet.clone(),
            expected_amount,
            expected_hash.clone(),
        );
        let send_payments = SentPayments {
            payments: vec![Ok(expected_payment.clone())],
        };
        let subject = accountant.start();

        subject
            .try_send(send_payments)
            .expect("unexpected actix error");

        System::current().stop();
        system.run();
        let sent_payment_to = payment_sent_parameters.lock().unwrap();
        let actual = sent_payment_to.get(0).unwrap();
        expected_payment.timestamp = actual.timestamp;
        assert_eq!(actual, &expected_payment);
    }

    #[test]
    fn accountant_logs_warning_when_handle_sent_payments_encounters_a_blockchain_error() {
        init_test_logging();
        let payable_dao = PayableDaoMock::new().non_pending_payables_result(vec![]);
        let system = System::new("accountant_calls_payable_dao_payment_sent_when_sent_payments");
        let accountant = make_subject(
            Some(bc_from_ac_plus_earning_wallet(
                AccountantConfig {
                    payables_scan_interval: Duration::from_millis(100),
                    receivables_scan_interval: Duration::from_secs(10_000),
                },
                make_wallet("some_wallet_address"),
            )),
            Some(payable_dao),
            None,
            None,
            None,
        );
        let send_payments = SentPayments {
            payments: vec![Err(BlockchainError::TransactionFailed(
                "Payment attempt failed".to_string(),
            ))],
        };
        let subject = accountant.start();

        subject
            .try_send(send_payments)
            .expect("unexpected actix error");

        System::current().stop();
        system.run();
        TestLogHandler::new().await_log_containing(
            r#"WARN: Accountant: Blockchain TransactionFailed("Payment attempt failed"). Please check your blockchain service URL configuration."#,
            1000,
        );
    }

    #[test]
<<<<<<< HEAD
    fn accountant_reports_sent_payments_when_blockchain_bridge_reports_account_payable() {
        let earning_wallet = make_wallet("earner3000");
        let now = to_time_t(SystemTime::now());
        let expected_wallet = make_wallet("blah");
        let expected_wallet_inner = expected_wallet.clone();
        let expected_amount =
            u64::try_from(PAYMENT_CURVES.permanent_debt_allowed_gwei + 1000).unwrap();

        let expected_pending_payment_transaction = H256::from("transaction_hash".keccak256());
        let expected_pending_payment_transaction_inner =
            expected_pending_payment_transaction.clone();

        let payable_dao = PayableDaoMock::new()
            .non_pending_payables_result(vec![PayableAccount {
                wallet: expected_wallet.clone(),
                balance: PAYMENT_CURVES.permanent_debt_allowed_gwei + 1000,
=======
    fn accountant_sends_report_accounts_payable_to_blockchain_bridge_when_qualified_payments_found()
    {
        let (blockchain_bridge, _, blockchain_bridge_recording_arc) = make_recorder();
        let accounts = vec![
            PayableAccount {
                wallet: make_wallet("blah"),
                balance: PAYMENT_CURVES.balance_to_decrease_from_gwub + 55,
>>>>>>> 1150d06e
                last_paid_timestamp: from_time_t(
                    to_time_t(SystemTime::now()) - PAYMENT_CURVES.payment_suggested_after_sec - 5,
                ),
                pending_payment_transaction: None,
<<<<<<< HEAD
            }])
            .non_pending_payables_result(vec![]);

        let blockchain_bridge = Recorder::new()
            .report_accounts_payable_response(Ok(vec![Ok(Payment::new(
                expected_wallet_inner,
                expected_amount,
                expected_pending_payment_transaction_inner,
            ))]))
            .retrieve_transactions_response(Ok(vec![]));

        let (accountant_mock, accountant_mock_awaiter, accountant_recording_arc) = make_recorder();

        thread::spawn(move || {
            let system = System::new(
                "accountant_reports_sent_payments_when_blockchain_bridge_reports_account_payable",
            );

            let peer_actors = peer_actors_builder()
                .blockchain_bridge(blockchain_bridge)
                .accountant(accountant_mock)
                .build();
            let subject = make_subject(
                Some(bc_from_ac_plus_earning_wallet(
                    AccountantConfig {
                        payable_scan_interval: Duration::from_millis(100),
                        payment_received_scan_interval: Duration::from_secs(10_000),
                    },
                    earning_wallet.clone(),
                )),
                Some(payable_dao),
                None,
                None,
                None,
            );
            let subject_addr = subject.start();
            let accountant_subs = Accountant::make_subs_from(&subject_addr);

            send_bind_message!(accountant_subs, peer_actors);
            send_start_message!(accountant_subs);

            system.run();
        });

        accountant_mock_awaiter.await_message_count(1);

        let accountant_recording = accountant_recording_arc.lock().unwrap();
        let actual_payments = accountant_recording.get_record::<SentPayments>(0);
        let mut expected_payment = Payment::new(
            expected_wallet,
            expected_amount,
            expected_pending_payment_transaction,
        );
        let payments = actual_payments.payments.clone();
        let maybe_payment = payments.get(0).clone();
        let result_payment = maybe_payment.unwrap().clone();
        expected_payment.timestamp = result_payment.unwrap().timestamp;
        assert_eq!(
            actual_payments,
            &SentPayments {
                payments: vec![Ok(expected_payment)]
            }
        );
    }

    #[test]
    fn accountant_logs_warn_when_blockchain_bridge_report_accounts_payable_errors() {
        init_test_logging();
        let earning_wallet = make_wallet("earner3000");
        let now = to_time_t(SystemTime::now());
        let expected_wallet = make_wallet("blockchain_bridge_error");

        let payable_dao = PayableDaoMock::new()
            .non_pending_payables_result(vec![PayableAccount {
                wallet: expected_wallet.clone(),
                balance: PAYMENT_CURVES.permanent_debt_allowed_gwei + 1000,
=======
            },
            PayableAccount {
                wallet: make_wallet("foo"),
                balance: PAYMENT_CURVES.balance_to_decrease_from_gwub + 66,
>>>>>>> 1150d06e
                last_paid_timestamp: from_time_t(
                    to_time_t(SystemTime::now()) - PAYMENT_CURVES.payment_suggested_after_sec - 500,
                ),
                pending_payment_transaction: None,
            },
        ];
        let payable_dao = PayableDaoMock::new().non_pending_payables_result(accounts.clone());
        let system = System::new("report_accounts_payable forwarded to blockchain_bridge");
        let subject = make_subject(
            Some(bc_from_ac_plus_earning_wallet(
                AccountantConfig {
                    payables_scan_interval: Duration::from_secs(100_000),
                    receivables_scan_interval: Duration::from_secs(100_000),
                },
                make_wallet("some_wallet_address"),
            )),
            Some(payable_dao),
            None,
            None,
            None,
        );
        let accountant_addr = subject.start();
        let accountant_subs = Accountant::make_subs_from(&accountant_addr);
        let peer_actors = peer_actors_builder()
            .blockchain_bridge(blockchain_bridge)
            .build();

        send_bind_message!(accountant_subs, peer_actors);
        send_start_message!(accountant_subs);

        System::current().stop();
        system.run();
        let blockchain_bridge_recorder = blockchain_bridge_recording_arc.lock().unwrap();
        assert_eq!(blockchain_bridge_recorder.len(), 2); //the second message is from the scan for receivables
        let report_accounts_payables_msgs: Vec<&ReportAccountsPayable> = (0
            ..blockchain_bridge_recorder.len())
            .flat_map(|index| {
                blockchain_bridge_recorder.get_record_opt::<ReportAccountsPayable>(index)
            })
            .collect();
        assert_eq!(
            report_accounts_payables_msgs,
            vec![&ReportAccountsPayable { accounts }]
        );
    }

    #[test]
    fn accountant_sends_a_request_to_blockchain_bridge_to_scan_for_received_payments() {
        init_test_logging();
        let (blockchain_bridge, _, blockchain_bridge_recording_arc) = make_recorder();
        let earning_wallet = make_wallet("someearningwallet");
        let system = System::new(
            "accountant_sends_a_request_to_blockchain_bridge_to_scan_for_received_payments",
        );
        let payable_dao = PayableDaoMock::new().non_pending_payables_result(vec![]);
        let persistent_config =
            PersistentConfigurationMock::default().start_block_result(Ok(1_000_000));
        let subject = make_subject(
            Some(bc_from_ac_plus_earning_wallet(
                AccountantConfig {
                    payables_scan_interval: Duration::from_secs(100_000),
                    receivables_scan_interval: Duration::from_secs(100_000),
                },
                earning_wallet.clone(),
            )),
            Some(payable_dao),
            None,
            None,
            Some(persistent_config),
        );
        let accountant_addr = subject.start();
        let accountant_subs = Accountant::make_subs_from(&accountant_addr);
        let peer_actors = peer_actors_builder()
            .blockchain_bridge(blockchain_bridge)
            .build();
        send_bind_message!(accountant_subs, peer_actors);

        send_start_message!(accountant_subs);

        System::current().stop();
        system.run();
        let blockchain_bridge_recorder = blockchain_bridge_recording_arc.lock().unwrap();
        assert_eq!(blockchain_bridge_recorder.len(), 1);
        let retrieve_transactions_msg =
            blockchain_bridge_recorder.get_record::<RetrieveTransactions>(0);
        assert_eq!(
            retrieve_transactions_msg,
            &RetrieveTransactions {
                start_block: 1_000_000,
                recipient: earning_wallet.clone()
            }
        );
    }

    #[test]
    fn periodical_scanning_for_receivables_and_delinquencies_works() {
        init_test_logging();
        let new_delinquencies_params_arc = Arc::new(Mutex::new(vec![]));
        let ban_params_arc = Arc::new(Mutex::new(vec![]));
        let earning_wallet = make_wallet("earner3000");
        let wallet_to_be_banned = make_wallet("bad_luck");
        let (blockchain_bridge, _, blockchain_bridge_recording) = make_recorder();
        let config = bc_from_ac_plus_earning_wallet(
            AccountantConfig {
                payables_scan_interval: Duration::from_secs(100),
                receivables_scan_interval: Duration::from_millis(100),
            },
            earning_wallet.clone(),
        );
        let new_delinquent_account = ReceivableAccount {
            wallet: wallet_to_be_banned.clone(),
            balance: 4567,
            last_received_timestamp: from_time_t(200_000_000),
        };
        let system = System::new("periodical_scanning_for_receivables_and_delinquencies_works");
        let payable_dao = PayableDaoMock::new().non_pending_payables_result(vec![]);
        let banned_dao = BannedDaoMock::new().ban_parameters(&ban_params_arc);
        let mut receivable_dao = ReceivableDaoMock::new()
            .new_delinquencies_parameters(&new_delinquencies_params_arc)
            //this is the immediate try, not with our interval
            .new_delinquencies_result(vec![])
            //after the interval we actually process data
            .new_delinquencies_result(vec![new_delinquent_account])
            .paid_delinquencies_result(vec![]);
        receivable_dao.have_new_delinquencies_shut_down_the_system = true;
        let persistent_config = PersistentConfigurationMock::new()
            .start_block_result(Ok(5))
            .start_block_result(Ok(8))
            .start_block_result(Ok(10));
        let subject = make_subject(
            Some(config),
            Some(payable_dao),
            Some(receivable_dao),
            Some(banned_dao),
            Some(persistent_config),
        );
        let peer_actors = peer_actors_builder()
            .blockchain_bridge(blockchain_bridge)
            .build();
        let subject_addr: Addr<Accountant> = subject.start();
        let subject_subs = Accountant::make_subs_from(&subject_addr);
        send_bind_message!(subject_subs, peer_actors);

        send_start_message!(subject_subs);

        system.run();
        let retrieve_transactions_recording = blockchain_bridge_recording.lock().unwrap();
        assert_eq!(retrieve_transactions_recording.len(), 3);
        let retrieve_transactions_msgs: Vec<&RetrieveTransactions> = (0
            ..retrieve_transactions_recording.len())
            .map(|index| retrieve_transactions_recording.get_record::<RetrieveTransactions>(index))
            .collect();
        assert_eq!(
            *retrieve_transactions_msgs,
            vec![
                &RetrieveTransactions {
                    start_block: 5,
                    recipient: earning_wallet.clone()
                },
                &RetrieveTransactions {
                    start_block: 8,
                    recipient: earning_wallet.clone()
                },
                &RetrieveTransactions {
                    start_block: 10,
                    recipient: earning_wallet.clone()
                }
            ]
        );
        //sadly I cannot effectively assert on the exact params
        //they are a) real timestamp of now, b) constant payment_curves
        //the Rust type system gives me enough support to be okay with counting occurrences
        let new_delinquencies_params = new_delinquencies_params_arc.lock().unwrap();
        assert_eq!(new_delinquencies_params.len(), 3); //the third one is the signal to shut the system down
        let ban_params = ban_params_arc.lock().unwrap();
        assert_eq!(*ban_params, vec![wallet_to_be_banned]);
    }

    #[test]
    fn accountant_receives_new_payments_to_the_receivables_dao() {
        let wallet = make_wallet("wallet0");
        let earning_wallet = make_wallet("earner3000");
        let gwei_amount = 42u64;
        let expected_payment = Transaction {
            block_number: 7u64,
            from: wallet.clone(),
            gwei_amount,
        };
        let more_money_received_params_arc = Arc::new(Mutex::new(vec![]));
        let receivable_dao = ReceivableDaoMock::new()
            .more_money_received_parameters(&more_money_received_params_arc)
            .more_money_received_result(Ok(()))
            .more_money_received_result(Ok(()));
        let accountant = make_subject(
            Some(bc_from_ac_plus_earning_wallet(
                AccountantConfig {
                    payables_scan_interval: Duration::from_secs(10_000),
                    receivables_scan_interval: Duration::from_secs(10_000),
                },
                earning_wallet.clone(),
            )),
            Some(PayableDaoMock::new().non_pending_payables_result(vec![])),
            Some(receivable_dao),
            None,
            None,
        );
        let system = System::new("accountant_receives_new_payments_to_the_receivables_dao");
        let subject = accountant.start();

        subject
            .try_send(ReceivedPayments {
                payments: vec![expected_payment.clone(), expected_payment.clone()],
            })
            .expect("unexpected actix error");

        System::current().stop();
        system.run();
        let more_money_received_params = more_money_received_params_arc.lock().unwrap();
        assert_eq!(1, more_money_received_params.len());
        let more_money_received_params = more_money_received_params.get(0).unwrap();
        assert_eq!(2, more_money_received_params.len());
        let first_payment = more_money_received_params.get(0).unwrap();
        assert_eq!(expected_payment.from, first_payment.from);
        assert_eq!(gwei_amount, first_payment.gwei_amount);
        let second_payment = more_money_received_params.get(1).unwrap();
        assert_eq!(expected_payment.from, second_payment.from);
        assert_eq!(gwei_amount, second_payment.gwei_amount);
    }

    #[test]
    fn accountant_payable_scan_timer_triggers_periodical_scanning_for_payables() {
        //in the very first round we scan without waiting but we cannot find any payables
        init_test_logging();
<<<<<<< HEAD
        let (blockchain_bridge, blockchain_bridge_awaiter, _) = make_recorder();
        let blockchain_bridge = blockchain_bridge
            .retrieve_transactions_response(Ok(vec![]))
            .report_accounts_payable_response(Ok(vec![]));

        thread::spawn(move || {
            let system =
                System::new("accountant_payable_scan_timer_triggers_scanning_for_payables");
            let config = bc_from_ac_plus_earning_wallet(
                AccountantConfig {
                    payable_scan_interval: Duration::from_millis(100),
                    payment_received_scan_interval: Duration::from_secs(100),
                },
                make_wallet("hi"),
            );
            let now = to_time_t(SystemTime::now());
            // slightly above minimum balance, to the right of the curve (time intersection)
            let account0 = PayableAccount {
                wallet: make_wallet("wallet0"),
                balance: PAYMENT_CURVES.permanent_debt_allowed_gwei + 1,
                last_paid_timestamp: from_time_t(
                    now - PAYMENT_CURVES.balance_decreases_for_sec - 10,
                ),
                pending_payment_transaction: None,
            };
            let account1 = PayableAccount {
                wallet: make_wallet("wallet1"),
                balance: PAYMENT_CURVES.permanent_debt_allowed_gwei + 2,
                last_paid_timestamp: from_time_t(
                    now - PAYMENT_CURVES.balance_decreases_for_sec - 12,
                ),
                pending_payment_transaction: None,
            };
            let payable_dao = PayableDaoMock::new()
                .non_pending_payables_result(vec![account0, account1])
                .non_pending_payables_result(vec![]);
            let subject = make_subject(Some(config), Some(payable_dao), None, None, None);
            let peer_actors = peer_actors_builder()
                .blockchain_bridge(blockchain_bridge)
                .build();
            let subject_addr: Addr<Accountant> = subject.start();
            let subject_subs = Accountant::make_subs_from(&subject_addr);

            send_bind_message!(subject_subs, peer_actors);
            send_start_message!(subject_subs);
=======
        let non_pending_payables_params_arc = Arc::new(Mutex::new(vec![]));
        let (blockchain_bridge, _, blockchain_bridge_recording_arc) = make_recorder();
        let receivable_dao = ReceivableDaoMock::new()
            .new_delinquencies_result(vec![])
            .paid_delinquencies_result(vec![]);
        let system =
            System::new("accountant_payable_scan_timer_triggers_periodical_scanning_for_payables");
        let config = bc_from_ac_plus_earning_wallet(
            AccountantConfig {
                payables_scan_interval: Duration::from_millis(100),
                receivables_scan_interval: Duration::from_secs(50_000), //deliberately big to refrain from starting off this scanning
            },
            make_wallet("hi"),
        );
        let now = to_time_t(SystemTime::now());
        let account = PayableAccount {
            wallet: make_wallet("wallet"),
            balance: PAYMENT_CURVES.balance_to_decrease_from_gwub + 5,
            last_paid_timestamp: from_time_t(now - PAYMENT_CURVES.balance_decreases_for_sec - 10),
            pending_payment_transaction: None,
        };
        let mut payable_dao = PayableDaoMock::new()
            .non_pending_payables_params(&non_pending_payables_params_arc)
            .non_pending_payables_result(vec![])
            .non_pending_payables_result(vec![account.clone()]);
        payable_dao.have_non_pending_payables_shut_down_the_system = true;
        let peer_actors = peer_actors_builder()
            .blockchain_bridge(blockchain_bridge)
            .build();
        let persistent_config =
            PersistentConfigurationMock::default().start_block_result(Ok(123456));
        let subject = make_subject(
            Some(config),
            Some(payable_dao),
            Some(receivable_dao),
            None,
            Some(persistent_config),
        );
        let subject_addr = subject.start();
        let subject_subs = Accountant::make_subs_from(&subject_addr);
        send_bind_message!(subject_subs, peer_actors);
>>>>>>> 1150d06e

        send_start_message!(subject_subs);

        system.run(); //this doesn't block because payable.dao_pending_payments() calls System::current.stop() when it's queue becomes empty
        let non_pending_payables_params = non_pending_payables_params_arc.lock().unwrap();
        assert_eq!(*non_pending_payables_params, vec![(), (), ()]); //the third attempt is the one where the queue is empty and System::current.stop() ends the cycle
        let blockchain_bridge_recorder = blockchain_bridge_recording_arc.lock().unwrap();
        assert_eq!(blockchain_bridge_recorder.len(), 2); //the second message is from the scan for receivables
        let report_accounts_payables_msgs: Vec<&ReportAccountsPayable> = (0
            ..blockchain_bridge_recorder.len())
            .flat_map(|index| {
                blockchain_bridge_recorder.get_record_opt::<ReportAccountsPayable>(index)
            })
            .collect();
        assert_eq!(
            report_accounts_payables_msgs,
            vec![&ReportAccountsPayable {
                accounts: vec![account]
            }]
        );
    }

    #[test]
    fn accountant_scans_after_startup() {
        init_test_logging();
        let (blockchain_bridge, _, _) = make_recorder();
        let system = System::new("accountant_scans_after_startup");
        let config = bc_from_ac_plus_wallets(
            AccountantConfig {
                payables_scan_interval: Duration::from_secs(1000),
                receivables_scan_interval: Duration::from_secs(1000),
            },
            make_wallet("buy"),
            make_wallet("hi"),
        );
        let payable_dao = PayableDaoMock::new().non_pending_payables_result(vec![]);
        let subject = make_subject(Some(config), Some(payable_dao), None, None, None);
        let peer_actors = peer_actors_builder()
            .blockchain_bridge(blockchain_bridge)
            .build();
        let subject_addr = subject.start();
        let subject_subs = Accountant::make_subs_from(&subject_addr);
        send_bind_message!(subject_subs, peer_actors);

        send_start_message!(subject_subs);

        System::current().stop();
        system.run();
        let tlh = TestLogHandler::new();
        tlh.exists_log_containing("DEBUG: Accountant: Scanning for payables");
        tlh.exists_log_containing(&format!(
            "DEBUG: Accountant: Scanning for payments to {}",
            make_wallet("hi")
        ));
        tlh.exists_log_containing("DEBUG: Accountant: Scanning for delinquencies");
    }

    #[test]
    fn scan_for_payables_message_does_not_trigger_payment_for_balances_below_the_curve() {
        init_test_logging();
        let config = bc_from_ac_plus_earning_wallet(
            AccountantConfig {
                payables_scan_interval: Duration::from_secs(100),
                receivables_scan_interval: Duration::from_secs(1000),
            },
            make_wallet("mine"),
        );
        let now = to_time_t(SystemTime::now());
        let accounts = vec![
            // below minimum balance, to the right of time intersection (inside buffer zone)
            PayableAccount {
                wallet: make_wallet("wallet0"),
                balance: PAYMENT_CURVES.permanent_debt_allowed_gwei - 1,
                last_paid_timestamp: from_time_t(
                    now - PAYMENT_CURVES.balance_decreases_for_sec - 10,
                ),
                pending_payment_transaction: None,
            },
            // above balance intersection, to the left of minimum time (inside buffer zone)
            PayableAccount {
                wallet: make_wallet("wallet1"),
                balance: PAYMENT_CURVES.balance_to_decrease_from_gwei + 1,
                last_paid_timestamp: from_time_t(
                    now - PAYMENT_CURVES.payment_suggested_after_sec + 10,
                ),
                pending_payment_transaction: None,
            },
            // above minimum balance, to the right of minimum time (not in buffer zone, below the curve)
            PayableAccount {
                wallet: make_wallet("wallet2"),
                balance: PAYMENT_CURVES.balance_to_decrease_from_gwei - 1000,
                last_paid_timestamp: from_time_t(
                    now - PAYMENT_CURVES.payment_suggested_after_sec - 1,
                ),
                pending_payment_transaction: None,
            },
        ];
        let payable_dao = PayableDaoMock::new()
            .non_pending_payables_result(accounts.clone())
            .non_pending_payables_result(vec![]);
        let (blockchain_bridge, _, blockchain_bridge_recordings_arc) = make_recorder();
        let system = System::new(
            "scan_for_payables_message_does_not_trigger_payment_for_balances_below_the_curve",
        );
        let blockchain_bridge_addr: Addr<Recorder> = blockchain_bridge.start();
        let report_accounts_payable_sub =
            blockchain_bridge_addr.recipient::<ReportAccountsPayable>();
        let mut subject = make_subject(Some(config), Some(payable_dao), None, None, None);
        subject.report_accounts_payable_sub = Some(report_accounts_payable_sub);

        subject.scan_for_payables();

        System::current().stop_with_code(0);
        system.run();
        let blockchain_bridge_recordings = blockchain_bridge_recordings_arc.lock().unwrap();
        assert_eq!(blockchain_bridge_recordings.len(), 0);
    }

    #[test]
    fn scan_for_payables_message_triggers_payment_for_balances_over_the_curve() {
        init_test_logging();
        let config = bc_from_ac_plus_earning_wallet(
            AccountantConfig {
                payables_scan_interval: Duration::from_millis(100),
                receivables_scan_interval: Duration::from_millis(1_000),
            },
            make_wallet("mine"),
        );
        let now = to_time_t(SystemTime::now());
        let accounts = vec![
            // slightly above minimum balance, to the right of the curve (time intersection)
            PayableAccount {
                wallet: make_wallet("wallet0"),
                balance: PAYMENT_CURVES.permanent_debt_allowed_gwei + 1,
                last_paid_timestamp: from_time_t(
                    now - PAYMENT_CURVES.balance_decreases_for_sec - 10,
                ),
                pending_payment_transaction: None,
            },
            // slightly above the curve (balance intersection), to the right of minimum time
            PayableAccount {
                wallet: make_wallet("wallet1"),
                balance: PAYMENT_CURVES.balance_to_decrease_from_gwei + 1,
                last_paid_timestamp: from_time_t(
                    now - PAYMENT_CURVES.payment_suggested_after_sec - 10,
                ),
                pending_payment_transaction: None,
            },
        ];
        let mut payable_dao = PayableDaoMock::default()
            .non_pending_payables_result(accounts.clone())
            .non_pending_payables_result(vec![]);
        payable_dao.have_non_pending_payables_shut_down_the_system = true;
        let (blockchain_bridge, _, blockchain_bridge_recordings_arc) = make_recorder();
        let system =
            System::new("scan_for_payables_message_triggers_payment_for_balances_over_the_curve");
        let peer_actors = peer_actors_builder()
            .blockchain_bridge(blockchain_bridge)
            .build();
        let subject = make_subject(Some(config), Some(payable_dao), None, None, None);
        let subject_addr = subject.start();
        let accountant_subs = Accountant::make_subs_from(&subject_addr);
        send_bind_message!(accountant_subs, peer_actors);

        send_start_message!(accountant_subs);

        system.run();
        let blockchain_bridge_recordings = blockchain_bridge_recordings_arc.lock().unwrap();
        assert_eq!(
            blockchain_bridge_recordings.get_record::<ReportAccountsPayable>(0),
            &ReportAccountsPayable { accounts }
        );
    }

    #[test]
    fn scan_for_received_payments_handles_error_retrieving_start_block() {
        init_test_logging();
        let persistent_config = PersistentConfigurationMock::new()
            .start_block_result(Err(PersistentConfigError::NotPresent));
        let mut subject = make_subject(None, None, None, None, Some(persistent_config));

        subject.scan_for_received_payments();

        let tlh = TestLogHandler::new();
        tlh.exists_log_matching("ERROR: Accountant: Could not retrieve start block: NotPresent - aborting received-payment scan");
    }

    #[test]
    fn scan_for_delinquencies_triggers_bans_and_unbans() {
        init_test_logging();
        let config = bc_from_ac_plus_earning_wallet(
            AccountantConfig {
                payables_scan_interval: Duration::from_secs(100),
                receivables_scan_interval: Duration::from_secs(1000),
            },
            make_wallet("mine"),
        );
        let newly_banned_1 = make_receivable_account(1234, true);
        let newly_banned_2 = make_receivable_account(2345, true);
        let newly_unbanned_1 = make_receivable_account(3456, false);
        let newly_unbanned_2 = make_receivable_account(4567, false);
        let payable_dao = PayableDaoMock::new().non_pending_payables_result(vec![]);
        let new_delinquencies_parameters_arc = Arc::new(Mutex::new(vec![]));
        let paid_delinquencies_parameters_arc = Arc::new(Mutex::new(vec![]));
        let receivable_dao = ReceivableDaoMock::new()
            .new_delinquencies_parameters(&new_delinquencies_parameters_arc)
            .new_delinquencies_result(vec![newly_banned_1.clone(), newly_banned_2.clone()])
            .paid_delinquencies_parameters(&paid_delinquencies_parameters_arc)
            .paid_delinquencies_result(vec![newly_unbanned_1.clone(), newly_unbanned_2.clone()]);
        let ban_parameters_arc = Arc::new(Mutex::new(vec![]));
        let unban_parameters_arc = Arc::new(Mutex::new(vec![]));
        let banned_dao = BannedDaoMock::new()
            .ban_list_result(vec![])
            .ban_parameters(&ban_parameters_arc)
            .unban_parameters(&unban_parameters_arc);
        let mut subject = make_subject(
            Some(config),
            Some(payable_dao),
            Some(receivable_dao),
            Some(banned_dao),
            None,
        );

        subject.scan_for_delinquencies();

        let new_delinquencies_parameters: MutexGuard<Vec<(SystemTime, PaymentCurves)>> =
            new_delinquencies_parameters_arc.lock().unwrap();
        assert_eq!(PAYMENT_CURVES.clone(), new_delinquencies_parameters[0].1);
        let paid_delinquencies_parameters: MutexGuard<Vec<PaymentCurves>> =
            paid_delinquencies_parameters_arc.lock().unwrap();
        assert_eq!(PAYMENT_CURVES.clone(), paid_delinquencies_parameters[0]);
        let ban_parameters = ban_parameters_arc.lock().unwrap();
        assert!(ban_parameters.contains(&newly_banned_1.wallet));
        assert!(ban_parameters.contains(&newly_banned_2.wallet));
        assert_eq!(2, ban_parameters.len());
        let unban_parameters = unban_parameters_arc.lock().unwrap();
        assert!(unban_parameters.contains(&newly_unbanned_1.wallet));
        assert!(unban_parameters.contains(&newly_unbanned_2.wallet));
        assert_eq!(2, unban_parameters.len());
        let tlh = TestLogHandler::new();
        tlh.exists_log_matching("INFO: Accountant: Wallet 0x00000000000000000077616c6c65743132333464 \\(balance: 1234 MASQ, age: \\d+ sec\\) banned for delinquency");
        tlh.exists_log_matching("INFO: Accountant: Wallet 0x00000000000000000077616c6c65743233343564 \\(balance: 2345 MASQ, age: \\d+ sec\\) banned for delinquency");
        tlh.exists_log_matching("INFO: Accountant: Wallet 0x00000000000000000077616c6c6574333435366e \\(balance: 3456 MASQ, age: \\d+ sec\\) is no longer delinquent: unbanned");
        tlh.exists_log_matching("INFO: Accountant: Wallet 0x00000000000000000077616c6c6574343536376e \\(balance: 4567 MASQ, age: \\d+ sec\\) is no longer delinquent: unbanned");
    }

    #[test]
    fn report_routing_service_provided_message_is_received() {
        init_test_logging();
        let config = bc_from_ac_plus_earning_wallet(
            AccountantConfig {
                payables_scan_interval: Duration::from_secs(100),
                receivables_scan_interval: Duration::from_secs(100),
            },
            make_wallet("hi"),
        );
        let more_money_receivable_parameters_arc = Arc::new(Mutex::new(vec![]));
        let payable_dao_mock = PayableDaoMock::new().non_pending_payables_result(vec![]);
        let receivable_dao_mock = ReceivableDaoMock::new()
            .more_money_receivable_parameters(&more_money_receivable_parameters_arc)
            .more_money_receivable_result(Ok(()));
        let subject = make_subject(
            Some(config),
            Some(payable_dao_mock),
            Some(receivable_dao_mock),
            None,
            None,
        );
        let system = System::new("report_routing_service_message_is_received");
        let subject_addr: Addr<Accountant> = subject.start();
        subject_addr
            .try_send(BindMessage {
                peer_actors: peer_actors_builder().build(),
            })
            .unwrap();

        let paying_wallet = make_wallet("booga");
        subject_addr
            .try_send(ReportRoutingServiceProvidedMessage {
                paying_wallet: paying_wallet.clone(),
                payload_size: 1234,
                service_rate: 42,
                byte_rate: 24,
            })
            .unwrap();

        System::current().stop_with_code(0);
        system.run();
        let more_money_receivable_parameters = more_money_receivable_parameters_arc.lock().unwrap();
        assert_eq!(
            more_money_receivable_parameters[0],
            (make_wallet("booga"), (1 * 42) + (1234 * 24))
        );
        TestLogHandler::new().exists_log_containing(&format!(
            "DEBUG: Accountant: Charging routing of 1234 bytes to wallet {}",
            paying_wallet
        ));
    }

    #[test]
    fn report_routing_service_provided_message_is_received_from_our_consuming_wallet() {
        init_test_logging();
        let consuming_wallet = make_wallet("our consuming wallet");
        let config = bc_from_ac_plus_wallets(
            AccountantConfig {
                payables_scan_interval: Duration::from_secs(100),
                receivables_scan_interval: Duration::from_secs(100),
            },
            consuming_wallet.clone(),
            make_wallet("our earning wallet"),
        );
        let more_money_receivable_parameters_arc = Arc::new(Mutex::new(vec![]));
        let payable_dao_mock = PayableDaoMock::new().non_pending_payables_result(vec![]);
        let receivable_dao_mock = ReceivableDaoMock::new()
            .more_money_receivable_parameters(&more_money_receivable_parameters_arc);
        let subject = make_subject(
            Some(config),
            Some(payable_dao_mock),
            Some(receivable_dao_mock),
            None,
            None,
        );
        let system = System::new("report_routing_service_message_is_received");
        let subject_addr: Addr<Accountant> = subject.start();
        subject_addr
            .try_send(BindMessage {
                peer_actors: peer_actors_builder().build(),
            })
            .unwrap();

        subject_addr
            .try_send(ReportRoutingServiceProvidedMessage {
                paying_wallet: consuming_wallet.clone(),
                payload_size: 1234,
                service_rate: 42,
                byte_rate: 24,
            })
            .unwrap();

        System::current().stop_with_code(0);
        system.run();
        assert!(more_money_receivable_parameters_arc
            .lock()
            .unwrap()
            .is_empty());

        TestLogHandler::new().exists_log_containing(&format!(
            "INFO: Accountant: Not recording service provided for our wallet {}",
            consuming_wallet,
        ));
    }

    #[test]
    fn report_routing_service_provided_message_is_received_from_our_earning_wallet() {
        init_test_logging();
        let earning_wallet = make_wallet("our earning wallet");
        let config = bc_from_ac_plus_earning_wallet(
            AccountantConfig {
                payables_scan_interval: Duration::from_secs(100),
                receivables_scan_interval: Duration::from_secs(100),
            },
            earning_wallet.clone(),
        );
        let more_money_receivable_parameters_arc = Arc::new(Mutex::new(vec![]));
        let payable_dao_mock = PayableDaoMock::new().non_pending_payables_result(vec![]);
        let receivable_dao_mock = ReceivableDaoMock::new()
            .more_money_receivable_parameters(&more_money_receivable_parameters_arc);
        let subject = make_subject(
            Some(config),
            Some(payable_dao_mock),
            Some(receivable_dao_mock),
            None,
            None,
        );
        let system = System::new("report_routing_service_message_is_received");
        let subject_addr: Addr<Accountant> = subject.start();
        subject_addr
            .try_send(BindMessage {
                peer_actors: peer_actors_builder().build(),
            })
            .unwrap();

        subject_addr
            .try_send(ReportRoutingServiceProvidedMessage {
                paying_wallet: earning_wallet.clone(),
                payload_size: 1234,
                service_rate: 42,
                byte_rate: 24,
            })
            .unwrap();

        System::current().stop_with_code(0);
        system.run();
        assert!(more_money_receivable_parameters_arc
            .lock()
            .unwrap()
            .is_empty());

        TestLogHandler::new().exists_log_containing(&format!(
            "INFO: Accountant: Not recording service provided for our wallet {}",
            earning_wallet,
        ));
    }

    #[test]
    fn report_routing_service_consumed_message_is_received() {
        init_test_logging();
        let config = bc_from_ac_plus_earning_wallet(
            AccountantConfig {
                payables_scan_interval: Duration::from_secs(100),
                receivables_scan_interval: Duration::from_secs(100),
            },
            make_wallet("hi"),
        );
        let more_money_payable_parameters_arc = Arc::new(Mutex::new(vec![]));
        let payable_dao_mock = PayableDaoMock::new()
            .non_pending_payables_result(vec![])
            .more_money_payable_parameters(more_money_payable_parameters_arc.clone())
            .more_money_payable_result(Ok(()));
        let subject = make_subject(Some(config), Some(payable_dao_mock), None, None, None);
        let system = System::new("report_routing_service_consumed_message_is_received");
        let subject_addr: Addr<Accountant> = subject.start();
        subject_addr
            .try_send(BindMessage {
                peer_actors: peer_actors_builder().build(),
            })
            .unwrap();

        let earning_wallet = make_wallet("booga");
        subject_addr
            .try_send(ReportRoutingServiceConsumedMessage {
                earning_wallet: earning_wallet.clone(),
                payload_size: 1234,
                service_rate: 42,
                byte_rate: 24,
            })
            .unwrap();

        System::current().stop_with_code(0);
        system.run();
        let more_money_payable_parameters = more_money_payable_parameters_arc.lock().unwrap();
        assert_eq!(
            more_money_payable_parameters[0],
            (make_wallet("booga"), (1 * 42) + (1234 * 24))
        );
        TestLogHandler::new().exists_log_containing(
            &format!("DEBUG: Accountant: Accruing debt to wallet {} for consuming routing service 1234 bytes", earning_wallet),
        );
    }

    #[test]
    fn report_routing_service_consumed_message_is_received_for_our_consuming_wallet() {
        init_test_logging();
        let consuming_wallet = make_wallet("the consuming wallet");
        let config = bc_from_ac_plus_wallets(
            AccountantConfig {
                payables_scan_interval: Duration::from_secs(100),
                receivables_scan_interval: Duration::from_secs(100),
            },
            consuming_wallet.clone(),
            make_wallet("the earning wallet"),
        );
        let more_money_payable_parameters_arc = Arc::new(Mutex::new(vec![]));
        let payable_dao_mock = PayableDaoMock::new()
            .non_pending_payables_result(vec![])
            .more_money_payable_parameters(more_money_payable_parameters_arc.clone());
        let subject = make_subject(Some(config), Some(payable_dao_mock), None, None, None);
        let system = System::new("report_routing_service_consumed_message_is_received");
        let subject_addr: Addr<Accountant> = subject.start();
        subject_addr
            .try_send(BindMessage {
                peer_actors: peer_actors_builder().build(),
            })
            .unwrap();

        subject_addr
            .try_send(ReportRoutingServiceConsumedMessage {
                earning_wallet: consuming_wallet.clone(),
                payload_size: 1234,
                service_rate: 42,
                byte_rate: 24,
            })
            .unwrap();

        System::current().stop_with_code(0);
        system.run();
        assert!(more_money_payable_parameters_arc.lock().unwrap().is_empty());

        TestLogHandler::new().exists_log_containing(&format!(
            "INFO: Accountant: Not recording service consumed to our wallet {}",
            consuming_wallet,
        ));
    }

    #[test]
    fn report_routing_service_consumed_message_is_received_for_our_earning_wallet() {
        init_test_logging();
        let earning_wallet = make_wallet("the earning wallet");
        let config = bc_from_ac_plus_earning_wallet(
            AccountantConfig {
                payables_scan_interval: Duration::from_secs(100),
                receivables_scan_interval: Duration::from_secs(100),
            },
            earning_wallet.clone(),
        );
        let more_money_payable_parameters_arc = Arc::new(Mutex::new(vec![]));
        let payable_dao_mock = PayableDaoMock::new()
            .non_pending_payables_result(vec![])
            .more_money_payable_parameters(more_money_payable_parameters_arc.clone());
        let subject = make_subject(Some(config), Some(payable_dao_mock), None, None, None);
        let system = System::new("report_routing_service_consumed_message_is_received");
        let subject_addr: Addr<Accountant> = subject.start();
        subject_addr
            .try_send(BindMessage {
                peer_actors: peer_actors_builder().build(),
            })
            .unwrap();

        subject_addr
            .try_send(ReportRoutingServiceConsumedMessage {
                earning_wallet: earning_wallet.clone(),
                payload_size: 1234,
                service_rate: 42,
                byte_rate: 24,
            })
            .unwrap();

        System::current().stop_with_code(0);
        system.run();
        assert!(more_money_payable_parameters_arc.lock().unwrap().is_empty());

        TestLogHandler::new().exists_log_containing(&format!(
            "INFO: Accountant: Not recording service consumed to our wallet {}",
            earning_wallet
        ));
    }

    #[test]
    fn report_exit_service_provided_message_is_received() {
        init_test_logging();
        let config = bc_from_ac_plus_earning_wallet(
            AccountantConfig {
                payables_scan_interval: Duration::from_secs(100),
                receivables_scan_interval: Duration::from_secs(100),
            },
            make_wallet("hi"),
        );
        let more_money_receivable_parameters_arc = Arc::new(Mutex::new(vec![]));
        let payable_dao_mock = PayableDaoMock::new().non_pending_payables_result(vec![]);
        let receivable_dao_mock = ReceivableDaoMock::new()
            .more_money_receivable_parameters(&more_money_receivable_parameters_arc)
            .more_money_receivable_result(Ok(()));
        let subject = make_subject(
            Some(config),
            Some(payable_dao_mock),
            Some(receivable_dao_mock),
            None,
            None,
        );
        let system = System::new("report_exit_service_provided_message_is_received");
        let subject_addr: Addr<Accountant> = subject.start();
        subject_addr
            .try_send(BindMessage {
                peer_actors: peer_actors_builder().build(),
            })
            .unwrap();

        let paying_wallet = make_wallet("booga");
        subject_addr
            .try_send(ReportExitServiceProvidedMessage {
                paying_wallet: paying_wallet.clone(),
                payload_size: 1234,
                service_rate: 42,
                byte_rate: 24,
            })
            .unwrap();

        System::current().stop();
        system.run();
        let more_money_receivable_parameters = more_money_receivable_parameters_arc.lock().unwrap();
        assert_eq!(
            more_money_receivable_parameters[0],
            (make_wallet("booga"), (1 * 42) + (1234 * 24))
        );
        TestLogHandler::new().exists_log_containing(&format!(
            "DEBUG: Accountant: Charging exit service for 1234 bytes to wallet {}",
            paying_wallet
        ));
    }

    #[test]
    fn report_exit_service_provided_message_is_received_from_our_consuming_wallet() {
        init_test_logging();
        let consuming_wallet = make_wallet("my consuming wallet");
        let config = bc_from_ac_plus_wallets(
            AccountantConfig {
                payables_scan_interval: Duration::from_secs(100),
                receivables_scan_interval: Duration::from_secs(100),
            },
            consuming_wallet.clone(),
            make_wallet("my earning wallet"),
        );
        let more_money_receivable_parameters_arc = Arc::new(Mutex::new(vec![]));
        let payable_dao_mock = PayableDaoMock::new().non_pending_payables_result(vec![]);
        let receivable_dao_mock = ReceivableDaoMock::new()
            .more_money_receivable_parameters(&more_money_receivable_parameters_arc);
        let subject = make_subject(
            Some(config),
            Some(payable_dao_mock),
            Some(receivable_dao_mock),
            None,
            None,
        );
        let system = System::new("report_exit_service_provided_message_is_received");
        let subject_addr: Addr<Accountant> = subject.start();
        subject_addr
            .try_send(BindMessage {
                peer_actors: peer_actors_builder().build(),
            })
            .unwrap();

        subject_addr
            .try_send(ReportExitServiceProvidedMessage {
                paying_wallet: consuming_wallet.clone(),
                payload_size: 1234,
                service_rate: 42,
                byte_rate: 24,
            })
            .unwrap();

        System::current().stop();
        system.run();
        assert!(more_money_receivable_parameters_arc
            .lock()
            .unwrap()
            .is_empty());

        TestLogHandler::new().exists_log_containing(&format!(
            "INFO: Accountant: Not recording service provided for our wallet {}",
            consuming_wallet
        ));
    }

    #[test]
    fn report_exit_service_provided_message_is_received_from_our_earning_wallet() {
        init_test_logging();
        let earning_wallet = make_wallet("my earning wallet");
        let config = bc_from_ac_plus_earning_wallet(
            AccountantConfig {
                payables_scan_interval: Duration::from_secs(100),
                receivables_scan_interval: Duration::from_secs(100),
            },
            earning_wallet.clone(),
        );
        let more_money_receivable_parameters_arc = Arc::new(Mutex::new(vec![]));
        let payable_dao_mock = PayableDaoMock::new().non_pending_payables_result(vec![]);
        let receivable_dao_mock = ReceivableDaoMock::new()
            .more_money_receivable_parameters(&more_money_receivable_parameters_arc);
        let subject = make_subject(
            Some(config),
            Some(payable_dao_mock),
            Some(receivable_dao_mock),
            None,
            None,
        );
        let system = System::new("report_exit_service_provided_message_is_received");
        let subject_addr: Addr<Accountant> = subject.start();
        subject_addr
            .try_send(BindMessage {
                peer_actors: peer_actors_builder().build(),
            })
            .unwrap();

        subject_addr
            .try_send(ReportExitServiceProvidedMessage {
                paying_wallet: earning_wallet.clone(),
                payload_size: 1234,
                service_rate: 42,
                byte_rate: 24,
            })
            .unwrap();

        System::current().stop();
        system.run();
        assert!(more_money_receivable_parameters_arc
            .lock()
            .unwrap()
            .is_empty());

        TestLogHandler::new().exists_log_containing(&format!(
            "INFO: Accountant: Not recording service provided for our wallet {}",
            earning_wallet,
        ));
    }

    #[test]
    fn report_exit_service_consumed_message_is_received() {
        init_test_logging();
        let config = bc_from_ac_plus_earning_wallet(
            AccountantConfig {
                payables_scan_interval: Duration::from_secs(100),
                receivables_scan_interval: Duration::from_secs(100),
            },
            make_wallet("hi"),
        );
        let more_money_payable_parameters_arc = Arc::new(Mutex::new(vec![]));
        let payable_dao_mock = PayableDaoMock::new()
            .non_pending_payables_result(vec![])
            .more_money_payable_parameters(more_money_payable_parameters_arc.clone())
            .more_money_payable_result(Ok(()));
        let subject = make_subject(Some(config), Some(payable_dao_mock), None, None, None);
        let system = System::new("report_exit_service_consumed_message_is_received");
        let subject_addr: Addr<Accountant> = subject.start();
        subject_addr
            .try_send(BindMessage {
                peer_actors: peer_actors_builder().build(),
            })
            .unwrap();

        let earning_wallet = make_wallet("booga");
        subject_addr
            .try_send(ReportExitServiceConsumedMessage {
                earning_wallet: earning_wallet.clone(),
                payload_size: 1234,
                service_rate: 42,
                byte_rate: 24,
            })
            .unwrap();

        System::current().stop_with_code(0);
        system.run();
        let more_money_payable_parameters = more_money_payable_parameters_arc.lock().unwrap();
        assert_eq!(
            more_money_payable_parameters[0],
            (make_wallet("booga"), (1 * 42) + (1234 * 24))
        );
        TestLogHandler::new().exists_log_containing(&format!(
            "DEBUG: Accountant: Accruing debt to wallet {} for consuming exit service 1234 bytes",
            earning_wallet
        ));
    }

    #[test]
    fn report_exit_service_consumed_message_is_received_for_our_consuming_wallet() {
        init_test_logging();
        let consuming_wallet = make_wallet("own consuming wallet");
        let config = bc_from_ac_plus_wallets(
            AccountantConfig {
                payables_scan_interval: Duration::from_secs(100),
                receivables_scan_interval: Duration::from_secs(100),
            },
            consuming_wallet.clone(),
            make_wallet("own earning wallet"),
        );
        let more_money_payable_parameters_arc = Arc::new(Mutex::new(vec![]));
        let payable_dao_mock = PayableDaoMock::new()
            .non_pending_payables_result(vec![])
            .more_money_payable_parameters(more_money_payable_parameters_arc.clone());
        let subject = make_subject(Some(config), Some(payable_dao_mock), None, None, None);
        let system = System::new("report_exit_service_consumed_message_is_received");
        let subject_addr: Addr<Accountant> = subject.start();
        subject_addr
            .try_send(BindMessage {
                peer_actors: peer_actors_builder().build(),
            })
            .unwrap();

        subject_addr
            .try_send(ReportExitServiceConsumedMessage {
                earning_wallet: consuming_wallet.clone(),
                payload_size: 1234,
                service_rate: 42,
                byte_rate: 24,
            })
            .unwrap();

        System::current().stop_with_code(0);
        system.run();
        assert!(more_money_payable_parameters_arc.lock().unwrap().is_empty());

        TestLogHandler::new().exists_log_containing(&format!(
            "INFO: Accountant: Not recording service consumed to our wallet {}",
            consuming_wallet
        ));
    }

    #[test]
    fn report_exit_service_consumed_message_is_received_for_our_earning_wallet() {
        init_test_logging();
        let earning_wallet = make_wallet("own earning wallet");
        let config = bc_from_ac_plus_earning_wallet(
            AccountantConfig {
                payables_scan_interval: Duration::from_secs(100),
                receivables_scan_interval: Duration::from_secs(100),
            },
            earning_wallet.clone(),
        );
        let more_money_payable_parameters_arc = Arc::new(Mutex::new(vec![]));
        let payable_dao_mock = PayableDaoMock::new()
            .non_pending_payables_result(vec![])
            .more_money_payable_parameters(more_money_payable_parameters_arc.clone());
        let subject = make_subject(Some(config), Some(payable_dao_mock), None, None, None);
        let system = System::new("report_exit_service_consumed_message_is_received");
        let subject_addr: Addr<Accountant> = subject.start();
        subject_addr
            .try_send(BindMessage {
                peer_actors: peer_actors_builder().build(),
            })
            .unwrap();

        subject_addr
            .try_send(ReportExitServiceConsumedMessage {
                earning_wallet: earning_wallet.clone(),
                payload_size: 1234,
                service_rate: 42,
                byte_rate: 24,
            })
            .unwrap();

        System::current().stop_with_code(0);
        system.run();
        assert!(more_money_payable_parameters_arc.lock().unwrap().is_empty());

        TestLogHandler::new().exists_log_containing(&format!(
            "INFO: Accountant: Not recording service consumed to our wallet {}",
            earning_wallet
        ));
    }

    #[test]
    fn record_service_provided_handles_overflow() {
        init_test_logging();
        let wallet = make_wallet("booga");
        let subject = make_subject(
            None,
            None,
            Some(
                ReceivableDaoMock::new()
                    .more_money_receivable_result(Err(PaymentError::SignConversion(1234))),
            ),
            None,
            None,
        );

        subject.record_service_provided(i64::MAX as u64, 1, 2, &wallet);

        TestLogHandler::new().exists_log_containing(&format!(
            "ERROR: Accountant: Overflow error trying to record service provided to Node with consuming wallet {}: service rate {}, byte rate 1, payload size 2. Skipping",
            wallet,
            i64::MAX as u64
        ));
    }

    #[test]
    fn record_service_consumed_handles_overflow() {
        init_test_logging();
        let wallet = make_wallet("booga");
        let subject = make_subject(
            None,
            Some(
                PayableDaoMock::new()
                    .more_money_payable_result(Err(PaymentError::SignConversion(1234))),
            ),
            None,
            None,
            None,
        );

        subject.record_service_consumed(i64::MAX as u64, 1, 2, &wallet);

        TestLogHandler::new().exists_log_containing(&format!(
            "ERROR: Accountant: Overflow error trying to record service consumed from Node with earning wallet {}: service rate {}, byte rate 1, payload size 2. Skipping",
            wallet,
            i64::MAX as u64
        ));
    }

    #[test]
    fn handle_sent_payments_handles_overflow() {
        init_test_logging();
        let wallet = make_wallet("booga");
        let payments = SentPayments {
            payments: vec![Ok(Payment::new(
                wallet.clone(),
                u64::MAX,
                H256::from_uint(&U256::from(1)),
            ))],
        };
        let mut subject = make_subject(
            None,
            Some(
                PayableDaoMock::new().payment_sent_result(Err(PaymentError::SignConversion(1234))),
            ),
            None,
            None,
            None,
        );

        subject.handle_sent_payments(payments);

        TestLogHandler::new().exists_log_containing(&format!(
            "ERROR: Accountant: Overflow error trying to record payment of {} sent to earning wallet {} (transaction {}). Skipping",
            u64::MAX,
            wallet,
            H256::from_uint(&U256::from(1))
        ));
    }

    #[test]
    #[should_panic(
        expected = "panic message (processed with: node_lib::sub_lib::utils::crash_request_analyzer)"
    )]
    fn accountant_can_be_crashed_properly_but_not_improperly() {
        let mut config = BootstrapperConfig::default();
        config.crash_point = CrashPoint::Message;
        let accountant = make_subject(Some(config), None, None, None, None);

        prove_that_crash_request_handler_is_hooked_up(accountant, CRASH_KEY);
    }

    #[test]
    fn investigate_debt_extremes_picks_the_most_relevant_records() {
        let now = to_time_t(SystemTime::now());
        let same_amount_significance = 2_000_000;
        let same_age_significance = from_time_t(now - 30000);
        let payables = &[
            PayableAccount {
                wallet: make_wallet("wallet0"),
                balance: same_amount_significance,
                last_paid_timestamp: from_time_t(now - 5000),
                pending_payment_transaction: None,
            },
            //this debt is more significant because beside being high in amount it's also older, so should be prioritized and picked
            PayableAccount {
                wallet: make_wallet("wallet1"),
                balance: same_amount_significance,
                last_paid_timestamp: from_time_t(now - 10000),
                pending_payment_transaction: None,
            },
            //similarly these two wallets have debts equally old but the second has a bigger balance and should be chosen
            PayableAccount {
                wallet: make_wallet("wallet3"),
                balance: 100,
                last_paid_timestamp: same_age_significance,
                pending_payment_transaction: None,
            },
            PayableAccount {
                wallet: make_wallet("wallet2"),
                balance: 330,
                last_paid_timestamp: same_age_significance,
                pending_payment_transaction: None,
            },
        ];

        let result = Accountant::investigate_debt_extremes(payables);

        assert_eq!(result,"Payable scan found 4 debts; the biggest is 2000000 owed for 10000sec, the oldest is 330 owed for 30000sec")
    }

    #[test]
    fn payment_debug_summary_prints_a_nice_summary() {
        let now = to_time_t(SystemTime::now());
        let qualified_payables = &[
            PayableAccount {
                wallet: make_wallet("wallet0"),
                balance: PAYMENT_CURVES.permanent_debt_allowed_gwei + 1000,
                last_paid_timestamp: from_time_t(
                    now - PAYMENT_CURVES.balance_decreases_for_sec - 1234,
                ),
                pending_payment_transaction: None,
            },
            PayableAccount {
                wallet: make_wallet("wallet1"),
                balance: PAYMENT_CURVES.permanent_debt_allowed_gwei + 1,
                last_paid_timestamp: from_time_t(
                    now - PAYMENT_CURVES.balance_decreases_for_sec - 1,
                ),
                pending_payment_transaction: None,
            },
        ];

        let result = Accountant::payments_debug_summary(qualified_payables);

        assert_eq!(result,
                   "Paying qualified debts:\n\
                   10001000 owed for 2593234sec exceeds threshold: 9512428; creditor: 0x0000000000000000000000000077616c6c657430\n\
                   10000001 owed for 2592001sec exceeds threshold: 9999604; creditor: 0x0000000000000000000000000077616c6c657431"
        )
    }

    #[test]
    fn jackass_unsigned_to_signed_handles_zero() {
        let result = jackass_unsigned_to_signed(0u64);

        assert_eq!(result, Ok(0i64));
    }

    #[test]
    fn jackass_unsigned_to_signed_handles_max_allowable() {
        let result = jackass_unsigned_to_signed(i64::MAX as u64);

        assert_eq!(result, Ok(i64::MAX));
    }

    #[test]
    fn jackass_unsigned_to_signed_handles_max_plus_one() {
        let attempt = (i64::MAX as u64) + 1;
        let result = jackass_unsigned_to_signed((i64::MAX as u64) + 1);

        assert_eq!(result, Err(PaymentError::SignConversion(attempt)));
    }

    fn bc_from_ac_plus_earning_wallet(
        ac: AccountantConfig,
        earning_wallet: Wallet,
    ) -> BootstrapperConfig {
        let mut bc = BootstrapperConfig::new();
        bc.accountant_config = ac;
        bc.earning_wallet = earning_wallet;
        bc
    }

    fn bc_from_ac_plus_wallets(
        ac: AccountantConfig,
        consuming_wallet: Wallet,
        earning_wallet: Wallet,
    ) -> BootstrapperConfig {
        let mut bc = BootstrapperConfig::new();
        bc.accountant_config = ac;
        bc.consuming_wallet = Some(consuming_wallet);
        bc.earning_wallet = earning_wallet;
        bc
    }

    fn make_subject(
        config_opt: Option<BootstrapperConfig>,
        payable_dao_opt: Option<PayableDaoMock>,
        receivable_dao_opt: Option<ReceivableDaoMock>,
        banned_dao_opt: Option<BannedDaoMock>,
        persistent_config_opt: Option<PersistentConfigurationMock>,
    ) -> Accountant {
        let payable_dao_factory =
            PayableDaoFactoryMock::new(payable_dao_opt.unwrap_or(PayableDaoMock::new()));
        let receivable_dao_factory =
            ReceivableDaoFactoryMock::new(receivable_dao_opt.unwrap_or(ReceivableDaoMock::new()));
        let banned_dao_factory =
            BannedDaoFactoryMock::new(banned_dao_opt.unwrap_or(BannedDaoMock::new()));
        let mut subject = Accountant::new(
            &config_opt.unwrap_or(BootstrapperConfig::new()),
            Box::new(payable_dao_factory),
            Box::new(receivable_dao_factory),
            Box::new(banned_dao_factory),
            Box::new(ConfigDaoFactoryMock::new(ConfigDaoMock::new())),
        );
        subject.persistent_configuration = if let Some(persistent_config) = persistent_config_opt {
            Box::new(persistent_config)
        } else {
            Box::new(PersistentConfigurationMock::new())
        };
        subject
    }
}<|MERGE_RESOLUTION|>--- conflicted
+++ resolved
@@ -50,24 +50,6 @@
 use std::time::{Duration, SystemTime};
 
 pub const CRASH_KEY: &str = "ACCOUNTANT";
-<<<<<<< HEAD
-=======
-pub const DEFAULT_PAYABLES_SCAN_INTERVAL: u64 = 3600; // one hour
-pub const DEFAULT_RECEIVABLES_SCAN_INTERVAL: u64 = 3600; // one hour
-
-const SECONDS_PER_DAY: i64 = 86_400;
-
-lazy_static! {
-    pub static ref PAYMENT_CURVES: PaymentCurves = PaymentCurves {
-        payment_suggested_after_sec: SECONDS_PER_DAY,
-        payment_grace_before_ban_sec: SECONDS_PER_DAY,
-        permanent_debt_allowed_gwub: 10_000_000,
-        balance_to_decrease_from_gwub: 1_000_000_000,
-        balance_decreases_for_sec: 30 * SECONDS_PER_DAY,
-        unban_when_balance_below_gwub: 10_000_000,
-    };
-}
->>>>>>> 1150d06e
 
 #[derive(PartialEq, Debug, Clone, Copy)]
 pub enum PaymentError {
@@ -1470,119 +1452,21 @@
     }
 
     #[test]
-<<<<<<< HEAD
-    fn accountant_reports_sent_payments_when_blockchain_bridge_reports_account_payable() {
-        let earning_wallet = make_wallet("earner3000");
-        let now = to_time_t(SystemTime::now());
-        let expected_wallet = make_wallet("blah");
-        let expected_wallet_inner = expected_wallet.clone();
-        let expected_amount =
-            u64::try_from(PAYMENT_CURVES.permanent_debt_allowed_gwei + 1000).unwrap();
-
-        let expected_pending_payment_transaction = H256::from("transaction_hash".keccak256());
-        let expected_pending_payment_transaction_inner =
-            expected_pending_payment_transaction.clone();
-
-        let payable_dao = PayableDaoMock::new()
-            .non_pending_payables_result(vec![PayableAccount {
-                wallet: expected_wallet.clone(),
-                balance: PAYMENT_CURVES.permanent_debt_allowed_gwei + 1000,
-=======
     fn accountant_sends_report_accounts_payable_to_blockchain_bridge_when_qualified_payments_found()
     {
         let (blockchain_bridge, _, blockchain_bridge_recording_arc) = make_recorder();
         let accounts = vec![
             PayableAccount {
                 wallet: make_wallet("blah"),
-                balance: PAYMENT_CURVES.balance_to_decrease_from_gwub + 55,
->>>>>>> 1150d06e
+                balance: PAYMENT_CURVES.balance_to_decrease_from_gwei + 55,
                 last_paid_timestamp: from_time_t(
                     to_time_t(SystemTime::now()) - PAYMENT_CURVES.payment_suggested_after_sec - 5,
                 ),
                 pending_payment_transaction: None,
-<<<<<<< HEAD
-            }])
-            .non_pending_payables_result(vec![]);
-
-        let blockchain_bridge = Recorder::new()
-            .report_accounts_payable_response(Ok(vec![Ok(Payment::new(
-                expected_wallet_inner,
-                expected_amount,
-                expected_pending_payment_transaction_inner,
-            ))]))
-            .retrieve_transactions_response(Ok(vec![]));
-
-        let (accountant_mock, accountant_mock_awaiter, accountant_recording_arc) = make_recorder();
-
-        thread::spawn(move || {
-            let system = System::new(
-                "accountant_reports_sent_payments_when_blockchain_bridge_reports_account_payable",
-            );
-
-            let peer_actors = peer_actors_builder()
-                .blockchain_bridge(blockchain_bridge)
-                .accountant(accountant_mock)
-                .build();
-            let subject = make_subject(
-                Some(bc_from_ac_plus_earning_wallet(
-                    AccountantConfig {
-                        payable_scan_interval: Duration::from_millis(100),
-                        payment_received_scan_interval: Duration::from_secs(10_000),
-                    },
-                    earning_wallet.clone(),
-                )),
-                Some(payable_dao),
-                None,
-                None,
-                None,
-            );
-            let subject_addr = subject.start();
-            let accountant_subs = Accountant::make_subs_from(&subject_addr);
-
-            send_bind_message!(accountant_subs, peer_actors);
-            send_start_message!(accountant_subs);
-
-            system.run();
-        });
-
-        accountant_mock_awaiter.await_message_count(1);
-
-        let accountant_recording = accountant_recording_arc.lock().unwrap();
-        let actual_payments = accountant_recording.get_record::<SentPayments>(0);
-        let mut expected_payment = Payment::new(
-            expected_wallet,
-            expected_amount,
-            expected_pending_payment_transaction,
-        );
-        let payments = actual_payments.payments.clone();
-        let maybe_payment = payments.get(0).clone();
-        let result_payment = maybe_payment.unwrap().clone();
-        expected_payment.timestamp = result_payment.unwrap().timestamp;
-        assert_eq!(
-            actual_payments,
-            &SentPayments {
-                payments: vec![Ok(expected_payment)]
-            }
-        );
-    }
-
-    #[test]
-    fn accountant_logs_warn_when_blockchain_bridge_report_accounts_payable_errors() {
-        init_test_logging();
-        let earning_wallet = make_wallet("earner3000");
-        let now = to_time_t(SystemTime::now());
-        let expected_wallet = make_wallet("blockchain_bridge_error");
-
-        let payable_dao = PayableDaoMock::new()
-            .non_pending_payables_result(vec![PayableAccount {
-                wallet: expected_wallet.clone(),
-                balance: PAYMENT_CURVES.permanent_debt_allowed_gwei + 1000,
-=======
             },
             PayableAccount {
                 wallet: make_wallet("foo"),
-                balance: PAYMENT_CURVES.balance_to_decrease_from_gwub + 66,
->>>>>>> 1150d06e
+                balance: PAYMENT_CURVES.balance_to_decrease_from_gwei + 66,
                 last_paid_timestamp: from_time_t(
                     to_time_t(SystemTime::now()) - PAYMENT_CURVES.payment_suggested_after_sec - 500,
                 ),
@@ -1816,53 +1700,6 @@
     fn accountant_payable_scan_timer_triggers_periodical_scanning_for_payables() {
         //in the very first round we scan without waiting but we cannot find any payables
         init_test_logging();
-<<<<<<< HEAD
-        let (blockchain_bridge, blockchain_bridge_awaiter, _) = make_recorder();
-        let blockchain_bridge = blockchain_bridge
-            .retrieve_transactions_response(Ok(vec![]))
-            .report_accounts_payable_response(Ok(vec![]));
-
-        thread::spawn(move || {
-            let system =
-                System::new("accountant_payable_scan_timer_triggers_scanning_for_payables");
-            let config = bc_from_ac_plus_earning_wallet(
-                AccountantConfig {
-                    payable_scan_interval: Duration::from_millis(100),
-                    payment_received_scan_interval: Duration::from_secs(100),
-                },
-                make_wallet("hi"),
-            );
-            let now = to_time_t(SystemTime::now());
-            // slightly above minimum balance, to the right of the curve (time intersection)
-            let account0 = PayableAccount {
-                wallet: make_wallet("wallet0"),
-                balance: PAYMENT_CURVES.permanent_debt_allowed_gwei + 1,
-                last_paid_timestamp: from_time_t(
-                    now - PAYMENT_CURVES.balance_decreases_for_sec - 10,
-                ),
-                pending_payment_transaction: None,
-            };
-            let account1 = PayableAccount {
-                wallet: make_wallet("wallet1"),
-                balance: PAYMENT_CURVES.permanent_debt_allowed_gwei + 2,
-                last_paid_timestamp: from_time_t(
-                    now - PAYMENT_CURVES.balance_decreases_for_sec - 12,
-                ),
-                pending_payment_transaction: None,
-            };
-            let payable_dao = PayableDaoMock::new()
-                .non_pending_payables_result(vec![account0, account1])
-                .non_pending_payables_result(vec![]);
-            let subject = make_subject(Some(config), Some(payable_dao), None, None, None);
-            let peer_actors = peer_actors_builder()
-                .blockchain_bridge(blockchain_bridge)
-                .build();
-            let subject_addr: Addr<Accountant> = subject.start();
-            let subject_subs = Accountant::make_subs_from(&subject_addr);
-
-            send_bind_message!(subject_subs, peer_actors);
-            send_start_message!(subject_subs);
-=======
         let non_pending_payables_params_arc = Arc::new(Mutex::new(vec![]));
         let (blockchain_bridge, _, blockchain_bridge_recording_arc) = make_recorder();
         let receivable_dao = ReceivableDaoMock::new()
@@ -1880,7 +1717,7 @@
         let now = to_time_t(SystemTime::now());
         let account = PayableAccount {
             wallet: make_wallet("wallet"),
-            balance: PAYMENT_CURVES.balance_to_decrease_from_gwub + 5,
+            balance: PAYMENT_CURVES.balance_to_decrease_from_gwei + 5,
             last_paid_timestamp: from_time_t(now - PAYMENT_CURVES.balance_decreases_for_sec - 10),
             pending_payment_transaction: None,
         };
@@ -1904,7 +1741,6 @@
         let subject_addr = subject.start();
         let subject_subs = Accountant::make_subs_from(&subject_addr);
         send_bind_message!(subject_subs, peer_actors);
->>>>>>> 1150d06e
 
         send_start_message!(subject_subs);
 
