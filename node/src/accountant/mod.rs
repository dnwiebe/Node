--- conflicted
+++ resolved
@@ -1077,20 +1077,12 @@
         ForAccountantBody, ForPayableScanner, ForPendingPayableScanner, ForReceivableScanner,
     };
     use crate::accountant::test_utils::{
-<<<<<<< HEAD
         bc_from_earning_wallet, bc_from_wallets, make_analyzed_account,
         make_guaranteed_qualified_payables, make_non_guaranteed_qualified_payable,
         make_payable_account, make_unqualified_and_qualified_payables, BannedDaoFactoryMock,
-        MessageIdGeneratorMock, NullScanner, PayableDaoFactoryMock, PayableDaoMock,
-        PayableScannerBuilder, PaymentAdjusterMock, PendingPayableDaoFactoryMock,
+        ConfigDaoFactoryMock, MessageIdGeneratorMock, NullScanner, PayableDaoFactoryMock,
+        PayableDaoMock, PayableScannerBuilder, PaymentAdjusterMock, PendingPayableDaoFactoryMock,
         PendingPayableDaoMock, ReceivableDaoFactoryMock, ReceivableDaoMock, ScannerMock,
-=======
-        bc_from_earning_wallet, bc_from_wallets, make_payable_account, make_payables,
-        BannedDaoFactoryMock, ConfigDaoFactoryMock, MessageIdGeneratorMock, NullScanner,
-        PayableDaoFactoryMock, PayableDaoMock, PayableScannerBuilder, PaymentAdjusterMock,
-        PendingPayableDaoFactoryMock, PendingPayableDaoMock, ReceivableDaoFactoryMock,
-        ReceivableDaoMock, ScannerMock,
->>>>>>> 6047a132
     };
     use crate::accountant::test_utils::{AccountantBuilder, BannedDaoMock};
     use crate::accountant::Accountant;
@@ -1606,19 +1598,10 @@
         let agent_id_stamp_first_phase = ArbitraryIdStamp::new();
         let agent =
             BlockchainAgentMock::default().set_arbitrary_id_stamp(agent_id_stamp_first_phase);
-<<<<<<< HEAD
         let protected_qualified_payables =
             protect_qualified_payables_in_test(unadjusted_qualified_accounts.clone());
         let payable_payments_setup_msg = BlockchainAgentWithContextMessage {
             protected_qualified_payables,
-=======
-        let initial_unadjusted_accounts = protect_payables_in_test(vec![
-            unadjusted_account_1.clone(),
-            unadjusted_account_2.clone(),
-        ]);
-        let msg = BlockchainAgentWithContextMessage {
-            protected_qualified_payables: initial_unadjusted_accounts.clone(),
->>>>>>> 6047a132
             agent: Box::new(agent),
             response_skeleton_opt: Some(response_skeleton),
         };
@@ -1649,7 +1632,7 @@
         let subject_addr = subject.start();
         let system = System::new("test");
 
-        subject_addr.try_send(msg).unwrap();
+        subject_addr.try_send(payable_payments_setup_msg).unwrap();
 
         let before = SystemTime::now();
         assert_eq!(system.run(), 0);
@@ -1661,15 +1644,8 @@
             Adjustment::ByServiceFee
         );
         assert_eq!(
-<<<<<<< HEAD
             actual_prepared_adjustment.adjustment_analysis.accounts,
             analyzed_accounts
-=======
-            actual_prepared_adjustment
-                .original_setup_msg
-                .protected_qualified_payables,
-            initial_unadjusted_accounts
->>>>>>> 6047a132
         );
         assert_eq!(
             actual_prepared_adjustment.agent.arbitrary_id_stamp(),
