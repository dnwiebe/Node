// Copyright (c) 2019, MASQ (https://masq.ai) and/or its affiliates. All rights reserved.

pub mod payable_dao;
pub mod pending_payments_dao;
pub mod receivable_dao;
pub mod tools;

#[cfg(test)]
pub mod test_utils;

use crate::accountant::payable_dao::{PayableAccount, PayableDaoFactory, Payment};
use crate::accountant::pending_payments_dao::{PendingPaymentsDao, PendingPaymentsDaoFactory};
use crate::accountant::receivable_dao::{ReceivableAccount, ReceivableDaoFactory};
use crate::accountant::tools::accountant_tools::{Scanners, TransactionConfirmationTools};
use crate::banned_dao::{BannedDao, BannedDaoFactory};
use crate::blockchain::blockchain_bridge::{PaymentBackupRecord, RetrieveTransactions};
use crate::blockchain::blockchain_interface::{BlockchainError, Transaction};
use crate::bootstrapper::BootstrapperConfig;
use crate::database::dao_utils::DaoFactoryReal;
use crate::database::db_migrations::MigratorConfig;
use crate::db_config::config_dao::ConfigDaoFactory;
use crate::db_config::persistent_configuration::{
    PersistentConfiguration, PersistentConfigurationReal,
};
use crate::sub_lib::accountant::AccountantConfig;
use crate::sub_lib::accountant::AccountantSubs;
use crate::sub_lib::accountant::ReportExitServiceConsumedMessage;
use crate::sub_lib::accountant::ReportExitServiceProvidedMessage;
use crate::sub_lib::accountant::ReportRoutingServiceConsumedMessage;
use crate::sub_lib::accountant::ReportRoutingServiceProvidedMessage;
use crate::sub_lib::blockchain_bridge::ReportAccountsPayable;
use crate::sub_lib::peer_actors::{BindMessage, StartMessage};
use crate::sub_lib::utils::{handle_ui_crash_request, NODE_MAILBOX_CAPACITY};
use crate::sub_lib::wallet::Wallet;
use actix::Actor;
use actix::Addr;
use actix::AsyncContext;
use actix::Context;
use actix::Handler;
use actix::Message;
use actix::Recipient;
use itertools::Itertools;
use lazy_static::lazy_static;
use masq_lib::crash_point::CrashPoint;
use masq_lib::logger::Logger;
use masq_lib::messages::{FromMessageBody, ToMessageBody, UiFinancialsRequest};
use masq_lib::messages::{UiFinancialsResponse, UiPayableAccount, UiReceivableAccount};
use masq_lib::ui_gateway::MessageTarget::ClientId;
use masq_lib::ui_gateway::{NodeFromUiMessage, NodeToUiMessage};
use payable_dao::PayableDao;
use receivable_dao::ReceivableDao;
use std::default::Default;
use std::ops::Add;
use std::path::Path;
use std::time::{Duration, SystemTime};
use web3::types::{TransactionReceipt, H256};

pub const CRASH_KEY: &str = "ACCOUNTANT";
pub const DEFAULT_PENDING_TRANSACTION_SCAN_INTERVAL: u64 = 3600;
pub const DEFAULT_PAYABLES_SCAN_INTERVAL: u64 = 3600;
pub const DEFAULT_RECEIVABLES_SCAN_INTERVAL: u64 = 3600;

const SECONDS_PER_DAY: i64 = 86_400;

lazy_static! {
    pub static ref PAYMENT_CURVES: PaymentCurves = PaymentCurves {
        payment_suggested_after_sec: SECONDS_PER_DAY,
        payment_grace_before_ban_sec: SECONDS_PER_DAY,
        permanent_debt_allowed_gwub: 10_000_000,
        balance_to_decrease_from_gwub: 1_000_000_000,
        balance_decreases_for_sec: 30 * SECONDS_PER_DAY,
        unban_when_balance_below_gwub: 10_000_000,
    };
}

pub const DEFAULT_PENDING_TOO_LONG_SEC: u64 = 21_600; //6 hours

#[derive(Debug, PartialEq)]
pub enum DebtRecordingError {
    SignConversion(u64),
    RusqliteError(String),
}

#[derive(PartialEq, Debug, Clone)]
pub struct PaymentError(PaymentErrorKind, TransactionId);

#[derive(PartialEq, Debug, Clone)]
pub enum PaymentErrorKind {
    SignConversion(u64),
    RusqliteError(String),
    BlockchainError(String),
}

#[derive(PartialEq, Debug, Clone)]
pub struct PaymentCurves {
    pub payment_suggested_after_sec: i64,
    pub payment_grace_before_ban_sec: i64,
    pub permanent_debt_allowed_gwub: i64,
    pub balance_to_decrease_from_gwub: i64,
    pub balance_decreases_for_sec: i64,
    pub unban_when_balance_below_gwub: i64,
}

impl PaymentCurves {
    pub fn sugg_and_grace(&self, now: i64) -> i64 {
        now - self.payment_suggested_after_sec - self.payment_grace_before_ban_sec
    }

    pub fn sugg_thru_decreasing(&self, now: i64) -> i64 {
        self.sugg_and_grace(now) - self.balance_decreases_for_sec
    }
}

pub struct Accountant {
    config: AccountantConfig,
    consuming_wallet: Option<Wallet>,
    earning_wallet: Wallet,
    payable_dao: Box<dyn PayableDao>,
    receivable_dao: Box<dyn ReceivableDao>,
    pending_payments_dao: Box<dyn PendingPaymentsDao>,
    banned_dao: Box<dyn BannedDao>,
    crashable: bool,
    scanners: Scanners,
    transaction_confirmation: TransactionConfirmationTools,
    persistent_configuration: Box<dyn PersistentConfiguration>,
    report_accounts_payable_sub: Option<Recipient<ReportAccountsPayable>>,
    retrieve_transactions_sub: Option<Recipient<RetrieveTransactions>>,
    report_new_payments_sub: Option<Recipient<ReceivedPayments>>,
    report_sent_payments_sub: Option<Recipient<SentPayments>>,
    ui_message_sub: Option<Recipient<NodeToUiMessage>>,
    logger: Logger,
}

impl Actor for Accountant {
    type Context = Context<Self>;
}

#[derive(Debug, Eq, Message, PartialEq)]
pub struct ReceivedPayments {
    pub payments: Vec<Transaction>,
}

#[derive(Debug, Message, PartialEq)]
pub struct SentPayments {
    pub payments: Vec<Result<Payment, BlockchainError>>,
}

#[derive(Debug, Eq, Message, PartialEq)]
pub struct ScanForPayables {}

#[derive(Debug, Eq, Message, PartialEq)]
pub struct ScanForReceivables {}

#[derive(Debug, Eq, Message, PartialEq, Clone)]
pub struct ScanForPendingPayments {}

impl Handler<BindMessage> for Accountant {
    type Result = ();

    fn handle(&mut self, msg: BindMessage, ctx: &mut Self::Context) -> Self::Result {
        self.handle_bind_message(msg);
        ctx.set_mailbox_capacity(NODE_MAILBOX_CAPACITY);
    }
}

impl Handler<StartMessage> for Accountant {
    type Result = ();

    fn handle(&mut self, _msg: StartMessage, ctx: &mut Self::Context) -> Self::Result {
        ctx.notify(ScanForPendingPayments {});
        ctx.notify(ScanForPayables {});
        ctx.notify(ScanForReceivables {});
    }
}

impl Handler<ScanForPayables> for Accountant {
    type Result = ();

    fn handle(&mut self, msg: ScanForPayables, ctx: &mut Self::Context) -> Self::Result {
        self.scanners.payables.scan(self);
        let _ = ctx.notify_later(msg, self.config.payables_scan_interval);
    }
}

impl Handler<ScanForPendingPayments> for Accountant {
    type Result = ();

    fn handle(&mut self, _msg: ScanForPendingPayments, ctx: &mut Self::Context) -> Self::Result {
        self.scanners.pending_payments.scan(self);
        self.pending_payments_notify_later_assertable(ctx);
    }
}

impl Handler<ScanForReceivables> for Accountant {
    type Result = ();

    fn handle(&mut self, msg: ScanForReceivables, ctx: &mut Self::Context) -> Self::Result {
        self.scanners.receivables.scan(self);
        let _ = ctx.notify_later(msg, self.config.receivables_scan_interval);
    }
}

impl Handler<ReceivedPayments> for Accountant {
    type Result = ();

    fn handle(&mut self, msg: ReceivedPayments, _ctx: &mut Self::Context) -> Self::Result {
        self.handle_received_payments(msg);
    }
}

impl Handler<SentPayments> for Accountant {
    type Result = ();

    fn handle(&mut self, msg: SentPayments, _ctx: &mut Self::Context) -> Self::Result {
        self.handle_sent_payments(msg);
    }
}

impl Handler<ReportRoutingServiceProvidedMessage> for Accountant {
    type Result = ();

    fn handle(
        &mut self,
        msg: ReportRoutingServiceProvidedMessage,
        _ctx: &mut Self::Context,
    ) -> Self::Result {
        self.handle_report_routing_service_provided_message(msg);
    }
}

impl Handler<ReportExitServiceProvidedMessage> for Accountant {
    type Result = ();

    fn handle(
        &mut self,
        msg: ReportExitServiceProvidedMessage,
        _ctx: &mut Self::Context,
    ) -> Self::Result {
        self.handle_report_exit_service_provided_message(msg);
    }
}

impl Handler<ReportRoutingServiceConsumedMessage> for Accountant {
    type Result = ();

    fn handle(
        &mut self,
        msg: ReportRoutingServiceConsumedMessage,
        _ctx: &mut Self::Context,
    ) -> Self::Result {
        self.handle_report_routing_service_consumed_message(msg);
    }
}

impl Handler<ReportExitServiceConsumedMessage> for Accountant {
    type Result = ();

    fn handle(
        &mut self,
        msg: ReportExitServiceConsumedMessage,
        _ctx: &mut Self::Context,
    ) -> Self::Result {
        self.handle_report_exit_service_consumed_message(msg);
    }
}

#[derive(Debug, PartialEq, Message, Clone)]
pub struct RequestTransactionReceipts {
    pub pending_payments: Vec<PaymentBackupRecord>,
}

#[derive(Debug, PartialEq, Message, Clone)]
pub struct ReportTransactionReceipts {
    pub payment_backups_with_receipts: Vec<(Option<TransactionReceipt>, PaymentBackupRecord)>,
}

impl Handler<ReportTransactionReceipts> for Accountant {
    type Result = ();

    fn handle(&mut self, msg: ReportTransactionReceipts, ctx: &mut Self::Context) -> Self::Result {
        debug!(
            self.logger,
            "processing receipts for {} transactions",
            msg.payment_backups_with_receipts.len()
        );
        let statuses = self.handle_pending_transaction_check(msg);
        let (pending_transactions, cancellations) =
            Self::separate_transactions_if_still_pending(statuses);
        if !pending_transactions.is_empty() {
            self.update_backup_of_pending_transaction(pending_transactions);
        }
        if !cancellations.is_empty() {
            debug!(self.logger, "{} cancellations", cancellations.len());
            self.handle_transaction_cancellation(cancellations, ctx);
        }
    }
}

#[derive(Debug, PartialEq, Message, Clone)]
pub struct CancelFailedPendingTransaction {
    pub id: TransactionId,
}

impl Handler<CancelFailedPendingTransaction> for Accountant {
    type Result = ();

    fn handle(
        &mut self,
        msg: CancelFailedPendingTransaction,
        _ctx: &mut Self::Context,
    ) -> Self::Result {
        self.handle_cancel_pending_transaction(msg)
    }
}

#[derive(Debug, PartialEq, Message, Clone)]
pub struct ConfirmPendingTransaction {
    pub payment_backup: PaymentBackupRecord,
}

impl Handler<ConfirmPendingTransaction> for Accountant {
    type Result = ();

    fn handle(&mut self, msg: ConfirmPendingTransaction, _ctx: &mut Self::Context) -> Self::Result {
        self.handle_confirm_pending_transaction(msg)
    }
}

impl Handler<PaymentBackupRecord> for Accountant {
    type Result = ();
    fn handle(&mut self, msg: PaymentBackupRecord, _ctx: &mut Self::Context) -> Self::Result {
        self.handle_payment_backup(msg)
    }
}

impl Handler<NodeFromUiMessage> for Accountant {
    type Result = ();

    fn handle(&mut self, msg: NodeFromUiMessage, _ctx: &mut Self::Context) -> Self::Result {
        let client_id = msg.client_id;
        if let Ok((body, context_id)) = UiFinancialsRequest::fmb(msg.clone().body) {
            self.handle_financials(client_id, context_id, body);
        } else {
            handle_ui_crash_request(msg, &self.logger, self.crashable, CRASH_KEY)
        }
    }
}

impl Accountant {
    pub fn new(
        config: &BootstrapperConfig,
        payable_dao_factory: Box<dyn PayableDaoFactory>,
        receivable_dao_factory: Box<dyn ReceivableDaoFactory>,
        pending_payments_dao_factory: Box<dyn PendingPaymentsDaoFactory>,
        banned_dao_factory: Box<dyn BannedDaoFactory>,
        config_dao_factory: Box<dyn ConfigDaoFactory>,
    ) -> Accountant {
        Accountant {
            config: config.accountant_config.clone(),
            consuming_wallet: config.consuming_wallet_opt.clone(),
            earning_wallet: config.earning_wallet.clone(),
            payable_dao: payable_dao_factory.make(),
            receivable_dao: receivable_dao_factory.make(),
            pending_payments_dao: pending_payments_dao_factory.make(),
            banned_dao: banned_dao_factory.make(),
            crashable: config.crash_point == CrashPoint::Message,
            scanners: Scanners::default(),
            transaction_confirmation: TransactionConfirmationTools::default(),
            persistent_configuration: Box::new(PersistentConfigurationReal::new(
                config_dao_factory.make(),
            )),
            report_accounts_payable_sub: None,
            retrieve_transactions_sub: None,
            report_new_payments_sub: None,
            report_sent_payments_sub: None,
            ui_message_sub: None,
            logger: Logger::new("Accountant"),
        }
    }

    pub fn make_subs_from(addr: &Addr<Accountant>) -> AccountantSubs {
        AccountantSubs {
            bind: recipient!(addr, BindMessage),
            start: recipient!(addr, StartMessage),
            report_routing_service_provided: recipient!(addr, ReportRoutingServiceProvidedMessage),
            report_exit_service_provided: recipient!(addr, ReportExitServiceProvidedMessage),
            report_routing_service_consumed: recipient!(addr, ReportRoutingServiceConsumedMessage),
            report_exit_service_consumed: recipient!(addr, ReportExitServiceConsumedMessage),
            report_new_payments: recipient!(addr, ReceivedPayments),
            payment_backup: recipient!(addr, PaymentBackupRecord),
            report_transaction_receipts: recipient!(addr, ReportTransactionReceipts),
            report_sent_payments: recipient!(addr, SentPayments),
            ui_message_sub: recipient!(addr, NodeFromUiMessage),
        }
    }

    pub fn dao_factory(data_directory: &Path) -> DaoFactoryReal {
        DaoFactoryReal::new(data_directory, false, MigratorConfig::panic_on_migration())
    }

    fn scan_for_payables(&self) {
        debug!(self.logger, "Scanning for payables");

        let all_non_pending_payables = self.payable_dao.non_pending_payables();
        debug!(
            self.logger,
            "{}",
            Self::investigate_debt_extremes(&all_non_pending_payables)
        );
        let qualified_payables = all_non_pending_payables
            .into_iter()
            .filter(Accountant::should_pay)
            .collect::<Vec<PayableAccount>>();
        info!(
            self.logger,
            "Chose {} qualified debts to pay",
            qualified_payables.len()
        );
        debug!(
            self.logger,
            "{}",
            Self::payments_debug_summary(&qualified_payables)
        );
        if !qualified_payables.is_empty() {
            self.report_accounts_payable_sub
                .as_ref()
                .expect("BlockchainBridge is unbound")
                .try_send(ReportAccountsPayable {
                    accounts: qualified_payables,
                })
                .expect("BlockchainBridge is dead")
        }
    }

    fn scan_for_delinquencies(&self) {
        debug!(self.logger, "Scanning for delinquencies");
        let now = SystemTime::now();
        self.receivable_dao
            .new_delinquencies(now, &PAYMENT_CURVES)
            .into_iter()
            .for_each(|account| {
                self.banned_dao.ban(&account.wallet);
                let (balance, age) = Self::balance_and_age(&account);
                info!(
                    self.logger,
                    "Wallet {} (balance: {} MASQ, age: {} sec) banned for delinquency",
                    account.wallet,
                    balance,
                    age.as_secs()
                )
            });
        self.receivable_dao
            .paid_delinquencies(&PAYMENT_CURVES)
            .into_iter()
            .for_each(|account| {
                self.banned_dao.unban(&account.wallet);
                let (balance, age) = Self::balance_and_age(&account);
                info!(
                    self.logger,
                    "Wallet {} (balance: {} MASQ, age: {} sec) is no longer delinquent: unbanned",
                    account.wallet,
                    balance,
                    age.as_secs()
                )
            });
    }

<<<<<<< HEAD
    fn scan_for_received_payments(&self) {
=======
    // TODO FIXME EMERGENCY: This method must advance the start block to the current end of the
    // blockchain; otherwise each incoming payment will be credited every time this method is
    // executed. Extra credit: to protect against mid-scan panics, advance the start block
    // every time a payment is credited.
    fn scan_for_received_payments(&mut self) {
>>>>>>> ede55619
        debug!(
            self.logger,
            "Scanning for payments to {}", self.earning_wallet
        );
        let start_block = match self.persistent_configuration.start_block() {
            Ok(start_block) => start_block,
            Err(pce) => {
                error!(
                    self.logger,
                    "Could not retrieve start block: {:?} - aborting received-payment scan", pce
                );
                return;
            }
        };
        self.retrieve_transactions_sub
            .as_ref()
            .expect("BlockchainBridge is unbound")
            .try_send(RetrieveTransactions {
                start_block,
                recipient: self.earning_wallet.clone(),
            })
            .expect("BlockchainBridge is dead");
    }

    fn scan_for_pending_payments(&self) {
        debug!(self.logger, "Scanning for pending payments");
        let filtered_pending_payments = self.pending_payments_dao.return_all_payment_backups();
        if !filtered_pending_payments.is_empty() {
            debug!(
                self.logger,
                "Found {} pending payments to process",
                filtered_pending_payments.len()
            );
            self.transaction_confirmation
                .request_transaction_receipts_subs_opt
                .as_ref()
                .expect("BlockchainBridge is unbound")
                .try_send(RequestTransactionReceipts {
                    pending_payments: filtered_pending_payments,
                })
                .expect("BlockchainBridge is dead");
        } else {
            debug!(self.logger, "No pending payment found during last scan")
        }
    }

    fn pending_payments_notify_later_assertable(&self, ctx: &mut Context<Self>) {
        let closure = Box::new(|msg: ScanForPendingPayments, interval: Duration| {
            ctx.notify_later(msg, interval)
        });
        let _ = self
            .transaction_confirmation
            .notify_later_handle_scan_for_pending_payments
            .notify_later(
                ScanForPendingPayments {},
                self.config.pending_payments_scan_interval,
                closure,
            );
    }

    fn balance_and_age(account: &ReceivableAccount) -> (String, Duration) {
        let balance = format!("{}", (account.balance as f64) / 1_000_000_000.0);
        let age = account
            .last_received_timestamp
            .elapsed()
            .unwrap_or_else(|_| Duration::new(0, 0));
        (balance, age)
    }

    fn should_pay(payable: &PayableAccount) -> bool {
        Self::payable_exceeded_threshold(payable).is_some()
    }

    fn payable_exceeded_threshold(payable: &PayableAccount) -> Option<u64> {
        // TODO: This calculation should be done in the database, if possible
        let time_since_last_paid = SystemTime::now()
            .duration_since(payable.last_paid_timestamp)
            .expect("Internal error")
            .as_secs();

        if time_since_last_paid <= PAYMENT_CURVES.payment_suggested_after_sec as u64 {
            return None;
        }

        if payable.balance <= PAYMENT_CURVES.permanent_debt_allowed_gwub {
            return None;
        }

        let threshold = Accountant::calculate_payout_threshold(time_since_last_paid);
        if payable.balance as f64 > threshold {
            Some(threshold as u64)
        } else {
            None
        }
    }

    fn calculate_payout_threshold(x: u64) -> f64 {
        let m = -((PAYMENT_CURVES.balance_to_decrease_from_gwub as f64
            - PAYMENT_CURVES.permanent_debt_allowed_gwub as f64)
            / (PAYMENT_CURVES.balance_decreases_for_sec as f64
                - PAYMENT_CURVES.payment_suggested_after_sec as f64));
        let b = PAYMENT_CURVES.balance_to_decrease_from_gwub as f64
            - m * PAYMENT_CURVES.payment_suggested_after_sec as f64;
        m * x as f64 + b
    }

    fn record_service_provided(
        &self,
        service_rate: u64,
        byte_rate: u64,
        payload_size: usize,
        wallet: &Wallet,
    ) {
        let byte_charge = byte_rate * (payload_size as u64);
        let total_charge = service_rate + byte_charge;
        if !self.our_wallet(wallet) {
            match self.receivable_dao
                .as_ref()
                .more_money_receivable(wallet, total_charge) {
                Ok(_) => (),
                Err(DebtRecordingError::SignConversion(_)) => error! (
                    self.logger,
                    "Overflow error recording service provided for {}: service rate {}, byte rate {}, payload size {}. Skipping",
                    wallet,
                    service_rate,
                    byte_rate,
                    payload_size
                ),
                Err(e)=> panic!("Recording services provided for {} but has hit fatal database error: {:?}", wallet, e)
            };
        } else {
            info!(
                self.logger,
                "Not recording service provided for our wallet {}", wallet
            );
        }
    }

    fn record_service_consumed(
        &self,
        service_rate: u64,
        byte_rate: u64,
        payload_size: usize,
        wallet: &Wallet,
    ) {
        let byte_charge = byte_rate * (payload_size as u64);
        let total_charge = service_rate + byte_charge;
        if !self.our_wallet(wallet) {
            match self.payable_dao
                .as_ref()
                .more_money_payable(wallet, total_charge) {
                Ok(_) => (),
                Err(DebtRecordingError::SignConversion(_)) => error! (
                    self.logger,
                    "Overflow error recording consumed services from {}: service rate {}, byte rate {}, payload size {}. Skipping",
                    wallet,
                    service_rate,
                    byte_rate,
                    payload_size
                ),
                Err(e) => panic!("Recording services consumed from {} but has hit fatal database error: {:?}", wallet, e)
            };
        } else {
            info!(
                self.logger,
                "Not recording service consumed to our wallet {}", wallet
            );
        }
    }

    fn our_wallet(&self, wallet: &Wallet) -> bool {
        match &self.consuming_wallet {
            Some(ref consuming) if consuming.address() == wallet.address() => true,
            _ => wallet.address() == self.earning_wallet.address(),
        }
    }

    //for debugging only
    fn investigate_debt_extremes(all_non_pending_payables: &[PayableAccount]) -> String {
        if all_non_pending_payables.is_empty() {
            "Payable scan found no debts".to_string()
        } else {
            struct PayableInfo {
                balance: i64,
                age: Duration,
            }
            let now = SystemTime::now();
            let init = (
                PayableInfo {
                    balance: 0,
                    age: Duration::ZERO,
                },
                PayableInfo {
                    balance: 0,
                    age: Duration::ZERO,
                },
            );
            let (biggest, oldest) = all_non_pending_payables.iter().fold(init, |sofar, p| {
                let (mut biggest, mut oldest) = sofar;
                let p_age = now
                    .duration_since(p.last_paid_timestamp)
                    .expect("Payable time is corrupt");
                {
                    //seek for a test for this if you don't understand the purpose
                    let check_age_significance_across =
                        || -> bool { p.balance == biggest.balance && p_age > biggest.age };
                    if p.balance > biggest.balance || check_age_significance_across() {
                        biggest = PayableInfo {
                            balance: p.balance,
                            age: p_age,
                        }
                    }
                    let check_balance_significance_across =
                        || -> bool { p_age == oldest.age && p.balance > oldest.balance };
                    if p_age > oldest.age || check_balance_significance_across() {
                        oldest = PayableInfo {
                            balance: p.balance,
                            age: p_age,
                        }
                    }
                }
                (biggest, oldest)
            });
            format!("Payable scan found {} debts; the biggest is {} owed for {}sec, the oldest is {} owed for {}sec",
                    all_non_pending_payables.len(), biggest.balance, biggest.age.as_secs(),
                    oldest.balance, oldest.age.as_secs())
        }
    }

    fn payments_debug_summary(qualified_payables: &[PayableAccount]) -> String {
        let now = SystemTime::now();
        let list = qualified_payables
            .iter()
            .map(|payable| {
                let p_age = now
                    .duration_since(payable.last_paid_timestamp)
                    .expect("Payable time is corrupt");
                let threshold =
                    Self::payable_exceeded_threshold(payable).expect("Threshold suddenly changed!");
                format!(
                    "{} owed for {}sec exceeds threshold: {}; creditor: {}",
                    payable.balance,
                    p_age.as_secs(),
                    threshold,
                    payable.wallet
                )
            })
            .join("\n");
        String::from("Paying qualified debts:\n").add(&list)
    }

    fn handle_bind_message(&mut self, msg: BindMessage) {
        self.report_accounts_payable_sub =
            Some(msg.peer_actors.blockchain_bridge.report_accounts_payable);
        self.retrieve_transactions_sub =
            Some(msg.peer_actors.blockchain_bridge.retrieve_transactions);
        self.report_new_payments_sub = Some(msg.peer_actors.accountant.report_new_payments);
        self.report_sent_payments_sub = Some(msg.peer_actors.accountant.report_sent_payments);
        self.ui_message_sub = Some(msg.peer_actors.ui_gateway.node_to_ui_message_sub);
        self.transaction_confirmation
            .request_transaction_receipts_subs_opt = Some(
            msg.peer_actors
                .blockchain_bridge
                .request_transaction_receipts,
        );
        info!(self.logger, "Accountant bound");
    }

    fn handle_received_payments(&mut self, msg: ReceivedPayments) {
        self.receivable_dao
            .as_mut()
            .more_money_received(msg.payments);
    }

    fn handle_sent_payments(&self, sent_payments: SentPayments) {
        debug!(
            self.logger,
            "Total number of attempts to send a payment transaction: {}",
            sent_payments.payments.len()
        );
        let (ok, err) = Self::separate_early_errors(sent_payments, &self.logger);
        self.mark_pending_payments(ok);
        debug!(self.logger, "Found this portion of errors: {}", err.len());
        if !err.is_empty() {
            err.into_iter().for_each(|err|
            if let Some(hash) = err.carries_transaction_hash(){
                self.discard_incomplete_transaction_with_a_failure(hash)
            } else {debug!(self.logger,"Forgetting a transaction attempt that even did not reach the signing stage")})
        }
    }

    fn discard_incomplete_transaction_with_a_failure(&self, hash: H256) {
        if let Some(rowid) = self.pending_payments_dao.payment_backup_exists(hash) {
            debug!(
                self.logger,
                "Deleting an existing backup for a failed transaction {}", hash
            );
            if let Err(e) = self.pending_payments_dao.delete_payment_backup(rowid) {
                panic!("Database unmaintainable; payment backup deletion has stayed undone due to {:?}",e)
            }
        };

        warning!(
            self.logger,
            "Failed transaction with a hash '{}' but without the backup - thrown out",
            hash
        )
    }

    fn handle_report_routing_service_provided_message(
        &mut self,
        msg: ReportRoutingServiceProvidedMessage,
    ) {
        debug!(
            self.logger,
            "Charging routing of {} bytes to wallet {}", msg.payload_size, msg.paying_wallet
        );
        self.record_service_provided(
            msg.service_rate,
            msg.byte_rate,
            msg.payload_size,
            &msg.paying_wallet,
        );
    }

    fn handle_report_exit_service_provided_message(
        &mut self,
        msg: ReportExitServiceProvidedMessage,
    ) {
        debug!(
            self.logger,
            "Charging exit service for {} bytes to wallet {} at {} per service and {} per byte",
            msg.payload_size,
            msg.paying_wallet,
            msg.service_rate,
            msg.byte_rate
        );
        self.record_service_provided(
            msg.service_rate,
            msg.byte_rate,
            msg.payload_size,
            &msg.paying_wallet,
        );
    }

    fn handle_report_routing_service_consumed_message(
        &mut self,
        msg: ReportRoutingServiceConsumedMessage,
    ) {
        debug!(
            self.logger,
            "Accruing debt to wallet {} for consuming routing service {} bytes",
            msg.earning_wallet,
            msg.payload_size
        );
        self.record_service_consumed(
            msg.service_rate,
            msg.byte_rate,
            msg.payload_size,
            &msg.earning_wallet,
        );
    }

    fn handle_report_exit_service_consumed_message(
        &mut self,
        msg: ReportExitServiceConsumedMessage,
    ) {
        debug!(
            self.logger,
            "Accruing debt to wallet {} for consuming exit service {} bytes",
            msg.earning_wallet,
            msg.payload_size
        );
        self.record_service_consumed(
            msg.service_rate,
            msg.byte_rate,
            msg.payload_size,
            &msg.earning_wallet,
        );
    }

    fn handle_financials(&mut self, client_id: u64, context_id: u64, request: UiFinancialsRequest) {
        let payables = self
            .payable_dao
            .top_records(request.payable_minimum_amount, request.payable_maximum_age)
            .iter()
            .map(|account| UiPayableAccount {
                wallet: account.wallet.to_string(),
                age: SystemTime::now()
                    .duration_since(account.last_paid_timestamp)
                    .expect("Bad interval")
                    .as_secs(),
                amount: account.balance as u64,
                pending_transaction_rowid: account.pending_payment_rowid_opt,
            })
            .collect_vec();
        let total_payable = self.payable_dao.total();
        let receivables = self
            .receivable_dao
            .top_records(
                request.receivable_minimum_amount,
                request.receivable_maximum_age,
            )
            .iter()
            .map(|account| UiReceivableAccount {
                wallet: account.wallet.to_string(),
                age: SystemTime::now()
                    .duration_since(account.last_received_timestamp)
                    .expect("Bad interval")
                    .as_secs(),
                amount: account.balance as u64,
            })
            .collect_vec();
        let total_receivable = self.receivable_dao.total();
        let body = UiFinancialsResponse {
            payables,
            total_payable,
            receivables,
            total_receivable,
        }
        .tmb(context_id);
        self.ui_message_sub
            .as_ref()
            .expect("UiGateway not bound")
            .try_send(NodeToUiMessage {
                target: ClientId(client_id),
                body,
            })
            .expect("UiGateway is dead");
    }

    fn handle_cancel_pending_transaction(&self, msg: CancelFailedPendingTransaction) {
        match self
            .pending_payments_dao
            .mark_failure(msg.id.rowid)
        {
            Ok(_) => warning!(
                self.logger,
                "Broken transaction {} left with an error mark; you should take over the care of this transaction to make sure your debts will be paid because there is no automated process that can fix this without you", msg.id.hash),
            Err(e) => panic!("Unsuccessful attempt for transaction {} to mark fatal error at pending payment backup for transaction due to {:?}; database unreliable", msg.id.hash,e),
        }
    }

    fn handle_confirm_pending_transaction(&self, msg: ConfirmPendingTransaction) {
        if let Err(e) = self.payable_dao.transaction_confirmed(&msg.payment_backup) {
            panic!(
                "Was unable to uncheck pending payment '{}' after confirmation due to '{:?}'",
                msg.payment_backup.hash, e.0
            )
        } else {
            debug!(
                self.logger,
                "Confirmation of transaction {}; record for payable table took change",
                msg.payment_backup.hash
            );
            if let Err(e) = self
                .pending_payments_dao
                .delete_payment_backup(msg.payment_backup.rowid)
            {
                panic!("Was unable to delete payment backup '{}' after successful transaction due to '{:?}'",msg.payment_backup.hash,e)
            } else {
                info!(
                    self.logger,
                    "Transaction {:#x} has gone through the whole confirmation process succeeding",
                    msg.payment_backup.hash
                )
            }
        }
    }

    fn separate_early_errors(
        sent_payments: SentPayments,
        logger: &Logger,
    ) -> (Vec<Payment>, Vec<BlockchainError>) {
        type SentPaymentType = Vec<Result<Payment, BlockchainError>>;
        let (ok, err): (SentPaymentType, SentPaymentType) = sent_payments
            .payments
            .into_iter()
            .partition(|payment| payment.is_ok());
        (
            ok.into_iter().flatten().collect(),
            err.into_iter().map(|item|{
                let error = item.expect_err("partition failed");
                logger.warning(||
                        match &error {
                            BlockchainError::TransactionFailed { msg: _, hash_opt: _ } => format!("Encountered transaction error that occurred close to the actual sending due to '{:?}'", error),
                            x => format!("Payment failure due to '{:?}'. Please check your blockchain service URL configuration.", x)
                        }
                    );
                error
            }).collect()
        )
    }

    fn mark_pending_payments(&self, sent_payments: Vec<Payment>) {
        sent_payments
            .into_iter()
            .for_each(|payment| {
                let rowid = match self.pending_payments_dao.payment_backup_exists(payment.transaction) {
                    Some(rowid) => rowid,
                    None => panic!("Payment backup for {} doesn't exist but should by now; system unreliable", payment.transaction)
                };
                match self.payable_dao.as_ref().mark_pending_payment_rowid(&payment.to, TransactionId { hash: payment.transaction, rowid }) {
                    Ok(()) => (),
                    Err(e) => panic!("Was unable to create a mark in payables for a new pending payment '{}' due to '{:?}'", payment.transaction, e.0)
                }
                debug!(self.logger, "Payment '{}' has been marked as pending in the payable table",payment.transaction)
            })
    }

    fn handle_pending_transaction_check(
        &self,
        msg: ReportTransactionReceipts,
    ) -> Vec<PendingTransactionStatus> {
        msg.payment_backups_with_receipts
            .into_iter()
            .map(|(receipt_opt, payment)|
                match receipt_opt {
                    Some(receipt) =>
                                    self.check_out_transaction_receipt(
                                        receipt,
                                        payment,
                                        &self.logger,
                                    ),
                    None => {
                        debug!(self.logger,"DEBUG: Accountant: Interpreting a receipt for transaction '{}' but none was given; attempt {}, {}ms since sending", payment.hash, payment.attempt,elapsed_in_ms(payment.timestamp));
                        PendingTransactionStatus::StillPending(TransactionId{ hash: payment.hash, rowid: payment.rowid })
                    }
                }
            )
            .collect()
    }

    fn check_out_transaction_receipt(
        &self,
        receipt: TransactionReceipt,
        payment: PaymentBackupRecord,
        logger: &Logger,
    ) -> PendingTransactionStatus {
        fn handle_none_receipt(
            payment: PaymentBackupRecord,
            pending_interval: u64,
            logger: &Logger,
        ) -> PendingTransactionStatus {
            info!(logger,"Pending transaction '{}' couldn't be confirmed at attempt {} at {}ms after its sending",payment.hash, payment.attempt, elapsed_in_ms(payment.timestamp));
            let elapsed = payment.timestamp.elapsed().expect("we should be older now");
            let transaction_id = TransactionId {
                hash: payment.hash,
                rowid: payment.rowid,
            };
            if pending_interval <= elapsed.as_secs() {
                warning!(logger,"Pending transaction '{}' has exceeded the maximum time allowed ({}sec) \
         for being pending and the confirmation process is going to be aborted now at the finished attempt {}; manual resolving is required from the \
          user to make the transaction paid",payment.hash,pending_interval,payment.attempt);
                PendingTransactionStatus::Failure(transaction_id)
            } else {
                PendingTransactionStatus::StillPending(transaction_id)
            }
        }
        fn handle_status_with_success(
            payment: PaymentBackupRecord,
            logger: &Logger,
        ) -> PendingTransactionStatus {
            info!(
                logger,
                "Transaction '{}' has been added to the blockchain; detected locally at attempt {} at {}ms after its sending",
                payment.hash,
                payment.attempt,
                elapsed_in_ms(payment.timestamp)
            );
            PendingTransactionStatus::Confirmed(payment)
        }
        fn handle_status_with_failure(
            payment: &PaymentBackupRecord,
            logger: &Logger,
        ) -> PendingTransactionStatus {
            warning!(logger,"Pending transaction '{}' announced as a failure, checking out attempt {} after {}ms from its sending",payment.hash,payment.attempt,elapsed_in_ms(payment.timestamp));
            PendingTransactionStatus::Failure(payment.into())
        }
        match receipt.status{
                None => handle_none_receipt(payment, self.config.when_pending_too_long_sec, logger),
                Some(status_code) =>
                    match status_code.as_u64(){
                    0 => handle_status_with_failure(&payment,logger),
                    1 => handle_status_with_success(payment,logger),
                    other => unreachable!("tx receipt for pending '{}' - tx status: code other than 0 or 1 shouldn't be possible, but was {}",payment.hash,other)
                }
            }
    }

    fn separate_transactions_if_still_pending(
        statuses: Vec<PendingTransactionStatus>,
    ) -> (Vec<PendingTransactionStatus>, Vec<PendingTransactionStatus>) {
        statuses
            .into_iter()
            .partition(|status| !status.is_non_pending())
    }

    fn update_backup_of_pending_transaction(
        &self,
        pending_payments: Vec<PendingTransactionStatus>,
    ) {
        pending_payments
            .into_iter()
            .for_each(|pending_payment| match pending_payment {
                PendingTransactionStatus::StillPending(id) => match self
                    .pending_payments_dao
                    .update_backup_after_scan_cycle(id.rowid)
                {
                    Ok(_) => trace!(self.logger, "Updated backup for rowid: {} ", id.rowid),
                    Err(e) => panic!("Failure on updating payment backup due to {:?}", e),
                },
                _ => unreachable!("we are operating behind a filter; should not happen"),
            })
    }

    fn handle_transaction_cancellation(
        &self,
        cancellations: Vec<PendingTransactionStatus>,
        ctx: &mut Context<Self>,
    ) {
        cancellations.into_iter().for_each(|status| {
            if let PendingTransactionStatus::Failure(transaction_id) = status {
                self.cancel_failed_transaction(transaction_id, ctx)
            } else if let PendingTransactionStatus::Confirmed(payment) = status {
                self.confirm_transaction(payment, ctx)
            }
        });
    }

    fn cancel_failed_transaction(&self, transaction_id: TransactionId, ctx: &mut Context<Self>) {
        let closure = |msg: CancelFailedPendingTransaction| ctx.notify(msg);
        self.transaction_confirmation
            .notify_handle_cancel_failed_transaction
            .notify(
                CancelFailedPendingTransaction { id: transaction_id },
                Box::new(closure),
            )
    }

    fn confirm_transaction(&self, payment_backup: PaymentBackupRecord, ctx: &mut Context<Self>) {
        let closure = |msg: ConfirmPendingTransaction| ctx.notify(msg);
        self.transaction_confirmation
            .notify_handle_confirm_transaction
            .notify(
                ConfirmPendingTransaction { payment_backup },
                Box::new(closure),
            );
    }

    fn handle_payment_backup(&self, msg: PaymentBackupRecord) {
        match self
            .pending_payments_dao
            .insert_payment_backup(msg.hash, msg.amount, msg.timestamp)
        {
            Ok(_) => debug!(self.logger, "Processed a backup for payment '{}'", msg.hash),
            Err(e) => warning!(
                self.logger,
                "WARN: Accountant: Failed to make a backup for pending payment '{}' due to '{:?}'",
                msg.hash,
                e
            ),
        }
    }
}

// At the time of this writing, Rust 1.44.0 was unpredictably producing
// segfaults on the Mac when using u64::try_from (i64). This is an attempt to
// work around that.
pub fn jackass_unsigned_to_signed(unsigned: u64) -> Result<i64, u64> {
    if unsigned <= (i64::MAX as u64) {
        Ok(unsigned as i64)
    } else {
        Err(unsigned)
    }
}

fn elapsed_in_ms(timestamp: SystemTime) -> u128 {
    timestamp
        .elapsed()
        .expect("time calculation for elapsed failed")
        .as_millis()
}

#[derive(Debug, PartialEq, Clone)]
enum PendingTransactionStatus {
    StillPending(TransactionId), //will go back, update slightly the record, wait in an interval, and start a new round
    Failure(TransactionId),      //official tx failure
    Confirmed(PaymentBackupRecord), //tx was fully processed and successful
}

impl PendingTransactionStatus {
    fn is_non_pending(&self) -> bool {
        !matches!(self, Self::StillPending { .. })
    }
}

#[derive(Debug, PartialEq, Clone, Copy)]
pub struct TransactionId {
    pub hash: H256,
    pub rowid: u64,
}

impl From<&PaymentBackupRecord> for TransactionId {
    fn from(payment_backup: &PaymentBackupRecord) -> Self {
        Self {
            hash: payment_backup.hash,
            rowid: payment_backup.rowid,
        }
    }
}

#[cfg(test)]
pub mod tests {
    use super::*;
    use crate::accountant::pending_payments_dao::PendingPaymentDaoError;
    use crate::accountant::receivable_dao::ReceivableAccount;
    use crate::accountant::test_utils::{
        bc_from_ac_plus_earning_wallet, bc_from_ac_plus_wallets, make_accountant,
        make_payment_backup, make_receivable_account, BannedDaoFactoryMock, ConfigDaoFactoryMock,
        PayableDaoFactoryMock, PendingPaymentsDaoFactoryMock, PendingPaymentsDaoMock,
        ReceivableDaoFactoryMock,
    };
    use crate::accountant::test_utils::{AccountantBuilder, BannedDaoMock};
    use crate::accountant::tools::accountant_tools::NullScanner;
    use crate::blockchain::blockchain_bridge::BlockchainBridge;
    use crate::blockchain::blockchain_interface::BlockchainError;
    use crate::blockchain::blockchain_interface::Transaction;
    use crate::blockchain::test_utils::BlockchainInterfaceMock;
    use crate::blockchain::tool_wrappers::SendTransactionToolWrapperNull;
    use crate::database::dao_utils::from_time_t;
    use crate::database::dao_utils::to_time_t;
    use crate::db_config::mocks::ConfigDaoMock;
    use crate::db_config::persistent_configuration::PersistentConfigError;
    use crate::sub_lib::accountant::ReportRoutingServiceConsumedMessage;
    use crate::sub_lib::blockchain_bridge::ReportAccountsPayable;
    use crate::sub_lib::wallet::Wallet;
<<<<<<< HEAD
    use crate::test_utils::logging::init_test_logging;
    use crate::test_utils::logging::TestLogHandler;
=======
    use crate::test_utils::make_wallet;
>>>>>>> ede55619
    use crate::test_utils::persistent_configuration_mock::PersistentConfigurationMock;
    use crate::test_utils::pure_test_utils::{
        prove_that_crash_request_handler_is_hooked_up, CleanUpMessage, DummyActor,
        NotifyHandleMock, NotifyLaterHandleMock,
    };
    use crate::test_utils::recorder::make_recorder;
    use crate::test_utils::recorder::peer_actors_builder;
    use crate::test_utils::recorder::Recorder;
    use crate::test_utils::{make_paying_wallet, make_wallet};
    use actix::{Arbiter, System};
    use ethereum_types::{BigEndianHash, U64};
    use ethsign_crypto::Keccak256;
    use masq_lib::test_utils::logging::init_test_logging;
    use masq_lib::test_utils::logging::TestLogHandler;
    use masq_lib::ui_gateway::MessagePath::Conversation;
    use masq_lib::ui_gateway::{MessageBody, MessageTarget, NodeFromUiMessage, NodeToUiMessage};
    use std::cell::RefCell;
    use std::ops::Sub;
    use std::rc::Rc;
    use std::sync::Mutex;
    use std::sync::{Arc, MutexGuard};
    use std::time::Duration;
    use std::time::SystemTime;
    use web3::types::U256;
    use web3::types::{TransactionReceipt, H256};

    #[derive(Debug, Default)]
    pub struct PayableDaoMock {
        account_status_parameters: Arc<Mutex<Vec<Wallet>>>,
        account_status_results: RefCell<Vec<Option<PayableAccount>>>,
        more_money_payable_parameters: Arc<Mutex<Vec<(Wallet, u64)>>>,
        more_money_payable_results: RefCell<Vec<Result<(), DebtRecordingError>>>,
        non_pending_payables_params: Arc<Mutex<Vec<()>>>,
        non_pending_payables_results: RefCell<Vec<Vec<PayableAccount>>>,
        mark_pending_payment_rowid_parameters: Arc<Mutex<Vec<(Wallet, TransactionId)>>>,
        mark_pending_payment_rowid_results: RefCell<Vec<Result<(), PaymentError>>>,
        transaction_confirmed_params: Arc<Mutex<Vec<PaymentBackupRecord>>>,
        transaction_confirmed_results: RefCell<Vec<Result<(), PaymentError>>>,
        transaction_canceled_params: Arc<Mutex<Vec<TransactionId>>>,
        transaction_canceled_results: RefCell<Vec<Result<(), PaymentError>>>,
        top_records_parameters: Arc<Mutex<Vec<(u64, u64)>>>,
        top_records_results: RefCell<Vec<Vec<PayableAccount>>>,
        total_results: RefCell<Vec<u64>>,
        have_non_pending_payables_shut_down_the_system: bool,
    }

    impl PayableDao for PayableDaoMock {
        fn more_money_payable(
            &self,
            wallet: &Wallet,
            amount: u64,
        ) -> Result<(), DebtRecordingError> {
            self.more_money_payable_parameters
                .lock()
                .unwrap()
                .push((wallet.clone(), amount));
            self.more_money_payable_results.borrow_mut().remove(0)
        }

        fn mark_pending_payment_rowid(
            &self,
            wallet: &Wallet,
            transaction_id: TransactionId,
        ) -> Result<(), PaymentError> {
            self.mark_pending_payment_rowid_parameters
                .lock()
                .unwrap()
                .push((wallet.clone(), transaction_id));
            self.mark_pending_payment_rowid_results
                .borrow_mut()
                .remove(0)
        }

        fn transaction_confirmed(&self, payment: &PaymentBackupRecord) -> Result<(), PaymentError> {
            self.transaction_confirmed_params
                .lock()
                .unwrap()
                .push(payment.clone());
            self.transaction_confirmed_results.borrow_mut().remove(0)
        }

        fn transaction_canceled(&self, transaction_id: TransactionId) -> Result<(), PaymentError> {
            self.transaction_canceled_params
                .lock()
                .unwrap()
                .push(transaction_id);
            self.transaction_canceled_results.borrow_mut().remove(0)
        }

        fn account_status(&self, wallet: &Wallet) -> Option<PayableAccount> {
            self.account_status_parameters
                .lock()
                .unwrap()
                .push(wallet.clone());
            self.account_status_results.borrow_mut().remove(0)
        }

        fn non_pending_payables(&self) -> Vec<PayableAccount> {
            self.non_pending_payables_params.lock().unwrap().push(());
            if self.have_non_pending_payables_shut_down_the_system
                && self.non_pending_payables_results.borrow().is_empty()
            {
                System::current().stop();
                return vec![];
            }
            self.non_pending_payables_results.borrow_mut().remove(0)
        }

        fn top_records(&self, minimum_amount: u64, maximum_age: u64) -> Vec<PayableAccount> {
            self.top_records_parameters
                .lock()
                .unwrap()
                .push((minimum_amount, maximum_age));
            self.top_records_results.borrow_mut().remove(0)
        }

        fn total(&self) -> u64 {
            self.total_results.borrow_mut().remove(0)
        }
    }

    impl PayableDaoMock {
        pub fn new() -> PayableDaoMock {
            PayableDaoMock::default()
        }

        fn more_money_payable_parameters(
            mut self,
            parameters: Arc<Mutex<Vec<(Wallet, u64)>>>,
        ) -> Self {
            self.more_money_payable_parameters = parameters;
            self
        }

        fn more_money_payable_result(self, result: Result<(), DebtRecordingError>) -> Self {
            self.more_money_payable_results.borrow_mut().push(result);
            self
        }

        fn non_pending_payables_params(mut self, params: &Arc<Mutex<Vec<()>>>) -> Self {
            self.non_pending_payables_params = params.clone();
            self
        }

        fn non_pending_payables_result(self, result: Vec<PayableAccount>) -> Self {
            self.non_pending_payables_results.borrow_mut().push(result);
            self
        }

        pub fn mark_pending_payment_params(
            mut self,
            parameters: &Arc<Mutex<Vec<(Wallet, TransactionId)>>>,
        ) -> Self {
            self.mark_pending_payment_rowid_parameters = parameters.clone();
            self
        }

        pub fn mark_pending_payment_result(self, result: Result<(), PaymentError>) -> Self {
            self.mark_pending_payment_rowid_results
                .borrow_mut()
                .push(result);
            self
        }

        pub fn transaction_confirmed_params(
            mut self,
            params: &Arc<Mutex<Vec<PaymentBackupRecord>>>,
        ) -> Self {
            self.transaction_confirmed_params = params.clone();
            self
        }

        pub fn transaction_confirmed_result(self, result: Result<(), PaymentError>) -> Self {
            self.transaction_confirmed_results.borrow_mut().push(result);
            self
        }

        pub fn transaction_canceled_params(
            mut self,
            params: &Arc<Mutex<Vec<TransactionId>>>,
        ) -> Self {
            self.transaction_canceled_params = params.clone();
            self
        }

        pub fn transaction_canceled_result(self, result: Result<(), PaymentError>) -> Self {
            self.transaction_canceled_results.borrow_mut().push(result);
            self
        }

        fn top_records_parameters(mut self, parameters: &Arc<Mutex<Vec<(u64, u64)>>>) -> Self {
            self.top_records_parameters = parameters.clone();
            self
        }

        fn top_records_result(self, result: Vec<PayableAccount>) -> Self {
            self.top_records_results.borrow_mut().push(result);
            self
        }

        fn total_result(self, result: u64) -> Self {
            self.total_results.borrow_mut().push(result);
            self
        }
    }

    #[derive(Debug, Default)]
    pub struct ReceivableDaoMock {
        account_status_parameters: Arc<Mutex<Vec<Wallet>>>,
        account_status_results: RefCell<Vec<Option<ReceivableAccount>>>,
        more_money_receivable_parameters: Arc<Mutex<Vec<(Wallet, u64)>>>,
        more_money_receivable_results: RefCell<Vec<Result<(), DebtRecordingError>>>,
        more_money_received_parameters: Arc<Mutex<Vec<Vec<Transaction>>>>,
        more_money_received_results: RefCell<Vec<Result<(), PaymentError>>>,
        receivables_results: RefCell<Vec<Vec<ReceivableAccount>>>,
        new_delinquencies_parameters: Arc<Mutex<Vec<(SystemTime, PaymentCurves)>>>,
        new_delinquencies_results: RefCell<Vec<Vec<ReceivableAccount>>>,
        paid_delinquencies_parameters: Arc<Mutex<Vec<PaymentCurves>>>,
        paid_delinquencies_results: RefCell<Vec<Vec<ReceivableAccount>>>,
        top_records_parameters: Arc<Mutex<Vec<(u64, u64)>>>,
        top_records_results: RefCell<Vec<Vec<ReceivableAccount>>>,
        total_results: RefCell<Vec<u64>>,
        have_new_delinquencies_shutdown_the_system: bool,
    }

    impl ReceivableDao for ReceivableDaoMock {
        fn more_money_receivable(
            &self,
            wallet: &Wallet,
            amount: u64,
        ) -> Result<(), DebtRecordingError> {
            self.more_money_receivable_parameters
                .lock()
                .unwrap()
                .push((wallet.clone(), amount));
            self.more_money_receivable_results.borrow_mut().remove(0)
        }

        fn more_money_received(&mut self, transactions: Vec<Transaction>) {
            self.more_money_received_parameters
                .lock()
                .unwrap()
                .push(transactions);
        }

        fn account_status(&self, wallet: &Wallet) -> Option<ReceivableAccount> {
            self.account_status_parameters
                .lock()
                .unwrap()
                .push(wallet.clone());

            self.account_status_results.borrow_mut().remove(0)
        }

        fn receivables(&self) -> Vec<ReceivableAccount> {
            self.receivables_results.borrow_mut().remove(0)
        }

        fn new_delinquencies(
            &self,
            now: SystemTime,
            payment_curves: &PaymentCurves,
        ) -> Vec<ReceivableAccount> {
            self.new_delinquencies_parameters
                .lock()
                .unwrap()
                .push((now, payment_curves.clone()));
            if self.new_delinquencies_results.borrow().is_empty()
                && self.have_new_delinquencies_shutdown_the_system
            {
                System::current().stop();
                return vec![];
            }
            self.new_delinquencies_results.borrow_mut().remove(0)
        }

        fn paid_delinquencies(&self, payment_curves: &PaymentCurves) -> Vec<ReceivableAccount> {
            self.paid_delinquencies_parameters
                .lock()
                .unwrap()
                .push(payment_curves.clone());
            self.paid_delinquencies_results.borrow_mut().remove(0)
        }

        fn top_records(&self, minimum_amount: u64, maximum_age: u64) -> Vec<ReceivableAccount> {
            self.top_records_parameters
                .lock()
                .unwrap()
                .push((minimum_amount, maximum_age));
            self.top_records_results.borrow_mut().remove(0)
        }

        fn total(&self) -> u64 {
            self.total_results.borrow_mut().remove(0)
        }
    }

    impl ReceivableDaoMock {
        pub fn new() -> ReceivableDaoMock {
            Self::default()
        }

        fn more_money_receivable_parameters(
            mut self,
            parameters: &Arc<Mutex<Vec<(Wallet, u64)>>>,
        ) -> Self {
            self.more_money_receivable_parameters = parameters.clone();
            self
        }

        fn more_money_receivable_result(self, result: Result<(), DebtRecordingError>) -> Self {
            self.more_money_receivable_results.borrow_mut().push(result);
            self
        }

        fn more_money_received_parameters(
            mut self,
            parameters: &Arc<Mutex<Vec<Vec<Transaction>>>>,
        ) -> Self {
            self.more_money_received_parameters = parameters.clone();
            self
        }

        fn more_money_received_result(self, result: Result<(), PaymentError>) -> Self {
            self.more_money_received_results.borrow_mut().push(result);
            self
        }

        fn new_delinquencies_parameters(
            mut self,
            parameters: &Arc<Mutex<Vec<(SystemTime, PaymentCurves)>>>,
        ) -> Self {
            self.new_delinquencies_parameters = parameters.clone();
            self
        }

        fn new_delinquencies_result(self, result: Vec<ReceivableAccount>) -> ReceivableDaoMock {
            self.new_delinquencies_results.borrow_mut().push(result);
            self
        }

        fn paid_delinquencies_parameters(
            mut self,
            parameters: &Arc<Mutex<Vec<PaymentCurves>>>,
        ) -> Self {
            self.paid_delinquencies_parameters = parameters.clone();
            self
        }

        fn paid_delinquencies_result(self, result: Vec<ReceivableAccount>) -> ReceivableDaoMock {
            self.paid_delinquencies_results.borrow_mut().push(result);
            self
        }

        fn top_records_parameters(mut self, parameters: &Arc<Mutex<Vec<(u64, u64)>>>) -> Self {
            self.top_records_parameters = parameters.clone();
            self
        }

        fn top_records_result(self, result: Vec<ReceivableAccount>) -> Self {
            self.top_records_results.borrow_mut().push(result);
            self
        }

        fn total_result(self, result: u64) -> Self {
            self.total_results.borrow_mut().push(result);
            self
        }
    }

    #[test]
    fn new_calls_factories_properly() {
        let config = BootstrapperConfig::new();
        let payable_dao_factory_called = Rc::new(RefCell::new(false));
        let payable_dao = PayableDaoMock::new();
        let payable_dao_factory =
            PayableDaoFactoryMock::new(Box::new(payable_dao)).called(&payable_dao_factory_called);
        let receivable_dao_factory_called = Rc::new(RefCell::new(false));
        let receivable_dao = ReceivableDaoMock::new();
        let receivable_dao_factory =
            ReceivableDaoFactoryMock::new(receivable_dao).called(&receivable_dao_factory_called);
        let payment_recover_dao_factory_called = Rc::new(RefCell::new(false));
        let payment_recover_dao = PendingPaymentsDaoMock::default();
        let payment_recover_dao_factory = PendingPaymentsDaoFactoryMock::new(payment_recover_dao)
            .called(&payment_recover_dao_factory_called);
        let banned_dao_factory_called = Rc::new(RefCell::new(false));
        let banned_dao = BannedDaoMock::new();
        let banned_dao_factory =
            BannedDaoFactoryMock::new(banned_dao).called(&banned_dao_factory_called);
        let config_dao_factory_called = Rc::new(RefCell::new(false));
        let config_dao = ConfigDaoMock::new();
        let config_dao_factory =
            ConfigDaoFactoryMock::new(config_dao).called(&config_dao_factory_called);

        let _ = Accountant::new(
            &config,
            Box::new(payable_dao_factory),
            Box::new(receivable_dao_factory),
            Box::new(payment_recover_dao_factory),
            Box::new(banned_dao_factory),
            Box::new(config_dao_factory),
        );

        assert_eq!(payable_dao_factory_called.as_ref(), &RefCell::new(true));
        assert_eq!(receivable_dao_factory_called.as_ref(), &RefCell::new(true));
        assert_eq!(
            payment_recover_dao_factory_called.as_ref(),
            &RefCell::new(true)
        );
        assert_eq!(banned_dao_factory_called.as_ref(), &RefCell::new(true));
        assert_eq!(config_dao_factory_called.as_ref(), &RefCell::new(true));
    }

    #[test]
    fn financials_request_produces_financials_response() {
        let payable_top_records_parameters_arc = Arc::new(Mutex::new(vec![]));
        let payable_dao = PayableDaoMock::new()
            .top_records_parameters(&payable_top_records_parameters_arc)
            .top_records_result(vec![
                PayableAccount {
                    wallet: make_wallet("earning 1"),
                    balance: 12345678,
                    last_paid_timestamp: SystemTime::now().sub(Duration::from_secs(10000)),
                    pending_payment_rowid_opt: Some(789),
                },
                PayableAccount {
                    wallet: make_wallet("earning 2"),
                    balance: 12345679,
                    last_paid_timestamp: SystemTime::now().sub(Duration::from_secs(10001)),
                    pending_payment_rowid_opt: None,
                },
            ])
            .total_result(23456789);
        let receivable_top_records_parameters_arc = Arc::new(Mutex::new(vec![]));
        let receivable_dao = ReceivableDaoMock::new()
            .top_records_parameters(&receivable_top_records_parameters_arc)
            .top_records_result(vec![
                ReceivableAccount {
                    wallet: make_wallet("consuming 1"),
                    balance: 87654321,
                    last_received_timestamp: SystemTime::now().sub(Duration::from_secs(20000)),
                },
                ReceivableAccount {
                    wallet: make_wallet("consuming 2"),
                    balance: 87654322,
                    last_received_timestamp: SystemTime::now().sub(Duration::from_secs(20001)),
                },
            ])
            .total_result(98765432);
        let system = System::new("test");
        let subject = make_accountant(
            Some(bc_from_ac_plus_earning_wallet(
                AccountantConfig {
                    payables_scan_interval: Duration::from_millis(10_000),
                    receivables_scan_interval: Duration::from_millis(10_000),
                    pending_payments_scan_interval: Duration::from_millis(10_000),
                    when_pending_too_long_sec: DEFAULT_PENDING_TOO_LONG_SEC,
                },
                make_wallet("some_wallet_address"),
            )),
            Some(payable_dao),
            Some(receivable_dao),
            None,
            None,
            None,
        );
        let (ui_gateway, _, ui_gateway_recording_arc) = make_recorder();
        let subject_addr = subject.start();
        let peer_actors = peer_actors_builder().ui_gateway(ui_gateway).build();
        subject_addr.try_send(BindMessage { peer_actors }).unwrap();
        let ui_message = NodeFromUiMessage {
            client_id: 1234,
            body: MessageBody {
                opcode: "financials".to_string(),
                path: Conversation(2222),
                payload: Ok(r#"{"payableMinimumAmount": 50001, "payableMaximumAge": 50002, "receivableMinimumAmount": 50003, "receivableMaximumAge": 50004}"#.to_string()),
            }
        };

        subject_addr.try_send(ui_message).unwrap();

        System::current().stop();
        system.run();
        let payable_top_records_parameters = payable_top_records_parameters_arc.lock().unwrap();
        assert_eq!(*payable_top_records_parameters, vec![(50001, 50002)]);
        let receivable_top_records_parameters =
            receivable_top_records_parameters_arc.lock().unwrap();
        assert_eq!(*receivable_top_records_parameters, vec![(50003, 50004)]);
        let ui_gateway_recording = ui_gateway_recording_arc.lock().unwrap();
        let response = ui_gateway_recording.get_record::<NodeToUiMessage>(0);
        assert_eq!(response.target, MessageTarget::ClientId(1234));
        assert_eq!(response.body.opcode, "financials".to_string());
        assert_eq!(response.body.path, Conversation(2222));
        let parsed_payload =
            serde_json::from_str::<UiFinancialsResponse>(&response.body.payload.as_ref().unwrap())
                .unwrap();
        assert_eq!(
            parsed_payload,
            UiFinancialsResponse {
                payables: vec![
                    UiPayableAccount {
                        wallet: "0x00000000000000000000006561726e696e672031".to_string(),
                        age: 10000,
                        amount: 12345678,
                        pending_transaction_rowid: Some(789)
                    },
                    UiPayableAccount {
                        wallet: "0x00000000000000000000006561726e696e672032".to_string(),
                        age: 10001,
                        amount: 12345679,
                        pending_transaction_rowid: None,
                    }
                ],
                total_payable: 23456789,
                receivables: vec![
                    UiReceivableAccount {
                        wallet: "0x000000000000000000636f6e73756d696e672031".to_string(),
                        age: 20000,
                        amount: 87654321,
                    },
                    UiReceivableAccount {
                        wallet: "0x000000000000000000636f6e73756d696e672032".to_string(),
                        age: 20001,
                        amount: 87654322,
                    }
                ],
                total_receivable: 98765432
            }
        );
    }

    #[test]
    fn accountant_calls_payable_dao_to_mark_payment_sent() {
        let backup_record_exists_params_arc = Arc::new(Mutex::new(vec![]));
        let mark_pending_payment_params_arc = Arc::new(Mutex::new(vec![]));
        let expected_wallet = make_wallet("paying_you");
        let expected_amount = 12;
        let expected_hash = H256::from("transaction_hash".keccak256());
        let expected_timestamp = SystemTime::now();
        let expected_rowid = 45623;
        let pending_payments_dao = PendingPaymentsDaoMock::default()
            .payment_backup_exists_params(&backup_record_exists_params_arc)
            .payment_backup_exists_result(Some(expected_rowid));
        let payable_dao = PayableDaoMock::new()
            .mark_pending_payment_params(&mark_pending_payment_params_arc)
            .mark_pending_payment_result(Ok(()));
        let system = System::new("accountant_calls_payable_dao_payment_sent_when_sent_payments");
        let accountant = make_accountant(
            Some(bc_from_ac_plus_earning_wallet(
                AccountantConfig {
                    payables_scan_interval: Duration::from_millis(10_000),
                    receivables_scan_interval: Duration::from_millis(10_000),
                    pending_payments_scan_interval: Duration::from_millis(10_000),
                    when_pending_too_long_sec: DEFAULT_PENDING_TOO_LONG_SEC,
                },
                make_wallet("some_wallet_address"),
            )),
            Some(payable_dao),
            None,
            Some(pending_payments_dao),
            None,
            None,
        );
        let expected_payment = Payment::new(
            expected_wallet.clone(),
            expected_amount,
            expected_hash.clone(),
            expected_timestamp,
        );
        let send_payments = SentPayments {
            payments: vec![Ok(expected_payment.clone())],
        };
        let subject = accountant.start();

        subject
            .try_send(send_payments)
            .expect("unexpected actix error");

        System::current().stop();
        system.run();
        let read_payment_record_params = backup_record_exists_params_arc.lock().unwrap();
        assert_eq!(*read_payment_record_params, vec![expected_hash]);
        let mark_pending_payment_params = mark_pending_payment_params_arc.lock().unwrap();
        let actual = mark_pending_payment_params.get(0).unwrap();
        assert_eq!(
            actual,
            &(
                expected_wallet,
                TransactionId {
                    hash: expected_hash,
                    rowid: expected_rowid
                }
            )
        );
    }

    #[test]
    fn accountant_logs_and_aborts_when_handle_sent_payments_finds_an_error_from_post_hash_time_and_the_payment_backup_does_not_exist(
    ) {
        init_test_logging();
        let system = System::new("sent payments failure without backup");
        let pending_payments_dao =
            PendingPaymentsDaoMock::default().payment_backup_exists_result(None);
        let accountant = AccountantBuilder::default()
            .pending_payments_dao_factory(Box::new(PendingPaymentsDaoFactoryMock::new(
                pending_payments_dao,
            )))
            .build();
        let send_payments = SentPayments {
            payments: vec![Err(BlockchainError::TransactionFailed {
                msg: "SQLite migraine".to_string(),
                hash_opt: Some(H256::from_uint(&U256::from(12345))),
            })],
        };
        let subject = accountant.start();

        subject
            .try_send(send_payments)
            .expect("unexpected actix error");

        System::current().stop();
        system.run();
        let log_handler = TestLogHandler::new();
        log_handler.exists_no_log_containing(
            "DEBUG: Accountant: Deleting an existing backup for a failed transaction",
        );
        log_handler.exists_log_containing("WARN: Accountant: Encountered transaction error that occurred close to \
         the actual sending due to 'TransactionFailed { msg: \"SQLite migraine\", hash_opt: Some(0x0000000000000000000000000000000000000000000000000000000000003039) }'");
        log_handler.exists_log_containing(
            r#"WARN: Accountant: Failed transaction with a hash '0x0000…3039' but without the backup - thrown out"#,
        );
    }

    #[test]
    fn handle_sent_payments_discover_failed_transaction_and_payment_backup_was_really_created() {
        init_test_logging();
        let payment_backup_exists_params_arc = Arc::new(Mutex::new(vec![]));
        let mark_pending_payment_params_arc = Arc::new(Mutex::new(vec![]));
        let delete_payment_backup_params_arc = Arc::new(Mutex::new(vec![]));
        let good_transaction_rowid = 3;
        let failed_transaction_rowid = 5;
        let payable_dao = PayableDaoMock::new()
            .mark_pending_payment_params(&mark_pending_payment_params_arc)
            .mark_pending_payment_result(Ok(()));
        let system = System::new("accountant_calls_payable_dao_payment_sent_when_sent_payments");
        let pending_payments_dao = PendingPaymentsDaoMock::default()
            .payment_backup_exists_params(&payment_backup_exists_params_arc)
            .payment_backup_exists_result(Some(good_transaction_rowid)) //for the correct transaction before mark_pending_payment
            .payment_backup_exists_result(Some(failed_transaction_rowid)) //err, to find out if the backup has been created or if the error occurred before that
            .delete_payment_backup_params(&delete_payment_backup_params_arc)
            .delete_payment_backup_result(Ok(()));
        let subject = AccountantBuilder::default()
            .payable_dao_factory(Box::new(PayableDaoFactoryMock::new(Box::new(payable_dao))))
            .pending_payments_dao_factory(Box::new(PendingPaymentsDaoFactoryMock::new(
                pending_payments_dao,
            )))
            .build();
        let wallet = make_wallet("blah");
        let hash_tx_1 = H256::from_uint(&U256::from(5555));
        let hash_tx_2 = H256::from_uint(&U256::from(12345));

        let send_payments = SentPayments {
            payments: vec![
                Ok(Payment {
                    to: wallet.clone(),
                    amount: 5656,
                    timestamp: SystemTime::now(),
                    transaction: hash_tx_1,
                }),
                Err(BlockchainError::TransactionFailed {
                    msg: "Payment attempt failed".to_string(),
                    hash_opt: Some(hash_tx_2),
                }),
            ],
        };
        let subject_addr = subject.start();

        subject_addr
            .try_send(send_payments)
            .expect("unexpected actix error");

        System::current().stop();
        system.run();
        let payment_backup_exists_params = payment_backup_exists_params_arc.lock().unwrap();
        assert_eq!(*payment_backup_exists_params, vec![hash_tx_1, hash_tx_2]);
        let mark_pending_payment_params = mark_pending_payment_params_arc.lock().unwrap();
        assert_eq!(
            *mark_pending_payment_params,
            vec![(
                wallet,
                TransactionId {
                    hash: hash_tx_1,
                    rowid: good_transaction_rowid
                }
            )]
        );
        let delete_payment_backup_params = delete_payment_backup_params_arc.lock().unwrap();
        assert_eq!(
            *delete_payment_backup_params,
            vec![failed_transaction_rowid]
        );
        TestLogHandler::new().exists_log_containing(
            "DEBUG: Accountant: Deleting an existing backup for a failed transaction 0x0000…3039",
        );
    }

    #[test]
    fn accountant_sends_report_accounts_payable_to_blockchain_bridge_when_qualified_payments_found()
    {
        let (blockchain_bridge, _, blockchain_bridge_recording_arc) = make_recorder();
        let accounts = vec![
            PayableAccount {
                wallet: make_wallet("blah"),
                balance: PAYMENT_CURVES.balance_to_decrease_from_gwub + 55,
                last_paid_timestamp: from_time_t(
                    to_time_t(SystemTime::now()) - PAYMENT_CURVES.payment_suggested_after_sec - 5,
                ),
                pending_payment_rowid_opt: None,
            },
            PayableAccount {
                wallet: make_wallet("foo"),
                balance: PAYMENT_CURVES.balance_to_decrease_from_gwub + 66,
                last_paid_timestamp: from_time_t(
                    to_time_t(SystemTime::now()) - PAYMENT_CURVES.payment_suggested_after_sec - 500,
                ),
                pending_payment_rowid_opt: None,
            },
        ];
        let payable_dao = PayableDaoMock::new().non_pending_payables_result(accounts.clone());
        let system = System::new("report_accounts_payable forwarded to blockchain_bridge");
        let mut subject = make_accountant(
            Some(bc_from_ac_plus_earning_wallet(
                AccountantConfig {
                    payables_scan_interval: Duration::from_secs(100_000),
                    receivables_scan_interval: Duration::from_secs(100_000),
                    pending_payments_scan_interval: Duration::from_secs(100_000),
                    when_pending_too_long_sec: DEFAULT_PENDING_TOO_LONG_SEC,
                },
                make_wallet("some_wallet_address"),
            )),
            Some(payable_dao),
            None,
            None,
            None,
            None,
        );
        subject.scanners.pending_payments = Box::new(NullScanner);
        subject.scanners.receivables = Box::new(NullScanner);
        let accountant_addr = subject.start();
        let accountant_subs = Accountant::make_subs_from(&accountant_addr);
        let peer_actors = peer_actors_builder()
            .blockchain_bridge(blockchain_bridge)
            .build();
        send_bind_message!(accountant_subs, peer_actors);

        send_start_message!(accountant_subs);

        System::current().stop();
        system.run();
        let blockchain_bridge_recorder = blockchain_bridge_recording_arc.lock().unwrap();
        assert_eq!(blockchain_bridge_recorder.len(), 1);
        let report_accounts_payables_msgs: Vec<&ReportAccountsPayable> = (0
            ..blockchain_bridge_recorder.len())
            .flat_map(|index| {
                blockchain_bridge_recorder.get_record_opt::<ReportAccountsPayable>(index)
            })
            .collect();
        assert_eq!(
            report_accounts_payables_msgs,
            vec![&ReportAccountsPayable { accounts }]
        );
    }

    #[test]
    fn accountant_sends_a_request_to_blockchain_bridge_to_scan_for_received_payments() {
        init_test_logging();
        let (blockchain_bridge, _, blockchain_bridge_recording_arc) = make_recorder();
        let earning_wallet = make_wallet("someearningwallet");
        let system = System::new(
            "accountant_sends_a_request_to_blockchain_bridge_to_scan_for_received_payments",
        );
        let payable_dao = PayableDaoMock::new().non_pending_payables_result(vec![]);
        let receivable_dao = ReceivableDaoMock::new()
            .new_delinquencies_result(vec![])
            .paid_delinquencies_result(vec![]);
        let persistent_config =
            PersistentConfigurationMock::default().start_block_result(Ok(1_000_000));
        let mut subject = make_accountant(
            Some(bc_from_ac_plus_earning_wallet(
                AccountantConfig {
                    payables_scan_interval: Duration::from_secs(100_000),
                    receivables_scan_interval: Duration::from_secs(100_000),
                    pending_payments_scan_interval: Duration::from_secs(100_000),
                    when_pending_too_long_sec: DEFAULT_PENDING_TOO_LONG_SEC,
                },
                earning_wallet.clone(),
            )),
            Some(payable_dao),
            Some(receivable_dao),
            None,
            None,
            Some(persistent_config),
        );
        subject.scanners.pending_payments = Box::new(NullScanner);
        subject.scanners.payables = Box::new(NullScanner);
        let accountant_addr = subject.start();
        let accountant_subs = Accountant::make_subs_from(&accountant_addr);
        let peer_actors = peer_actors_builder()
            .blockchain_bridge(blockchain_bridge)
            .build();
        send_bind_message!(accountant_subs, peer_actors);

        send_start_message!(accountant_subs);

        System::current().stop();
        system.run();
        let blockchain_bridge_recorder = blockchain_bridge_recording_arc.lock().unwrap();
        assert_eq!(blockchain_bridge_recorder.len(), 1);
        let retrieve_transactions_msg =
            blockchain_bridge_recorder.get_record::<RetrieveTransactions>(0);
        assert_eq!(
            retrieve_transactions_msg,
            &RetrieveTransactions {
                start_block: 1_000_000,
                recipient: earning_wallet.clone()
            }
        );
    }

    #[test]
    fn accountant_receives_new_payments_to_the_receivables_dao() {
        let wallet = make_wallet("wallet0");
        let earning_wallet = make_wallet("earner3000");
        let gwei_amount = 42u64;
        let expected_payment = Transaction {
            block_number: 7u64,
            from: wallet.clone(),
            gwei_amount,
        };
        let more_money_received_params_arc = Arc::new(Mutex::new(vec![]));
        let receivable_dao = ReceivableDaoMock::new()
            .more_money_received_parameters(&more_money_received_params_arc)
            .more_money_received_result(Ok(()))
            .more_money_received_result(Ok(()));
        let accountant = make_accountant(
            Some(bc_from_ac_plus_earning_wallet(
                AccountantConfig {
                    payables_scan_interval: Duration::from_secs(10_000),
                    receivables_scan_interval: Duration::from_secs(10_000),
                    pending_payments_scan_interval: Duration::from_secs(100),
                    when_pending_too_long_sec: DEFAULT_PENDING_TOO_LONG_SEC,
                },
                earning_wallet.clone(),
            )),
            Some(PayableDaoMock::new().non_pending_payables_result(vec![])),
            Some(receivable_dao),
            None,
            None,
            None,
        );

        let system = System::new("accountant_receives_new_payments_to_the_receivables_dao");
        let subject = accountant.start();

        subject
            .try_send(ReceivedPayments {
                payments: vec![expected_payment.clone(), expected_payment.clone()],
            })
            .expect("unexpected actix error");
        System::current().stop();
        system.run();
        let more_money_received_params = more_money_received_params_arc.lock().unwrap();
        assert_eq!(1, more_money_received_params.len());

        let more_money_received_params = more_money_received_params.get(0).unwrap();
        assert_eq!(2, more_money_received_params.len());

        let first_payment = more_money_received_params.get(0).unwrap();
        assert_eq!(expected_payment.from, first_payment.from);
        assert_eq!(gwei_amount, first_payment.gwei_amount);
        let second_payment = more_money_received_params.get(1).unwrap();
        assert_eq!(expected_payment.from, second_payment.from);
        assert_eq!(gwei_amount, second_payment.gwei_amount);
    }

    #[test]
    fn accountant_scans_after_startup() {
        init_test_logging();
        let return_unresolved_backup_records_params_arc = Arc::new(Mutex::new(vec![]));
        let non_pending_payables_params_arc = Arc::new(Mutex::new(vec![]));
        let new_delinquencies_params_arc = Arc::new(Mutex::new(vec![]));
        let paid_delinquencies_params_arc = Arc::new(Mutex::new(vec![]));
        let start_block_params_arc = Arc::new(Mutex::new(vec![]));
        let (blockchain_bridge, _, _) = make_recorder();
        let system = System::new("accountant_scans_after_startup");
        let config = bc_from_ac_plus_wallets(
            AccountantConfig {
                payables_scan_interval: Duration::from_secs(100), //making sure we cannot enter the first repeated scanning
                receivables_scan_interval: Duration::from_secs(100),
                pending_payments_scan_interval: Duration::from_millis(100), //except here, where we use it to stop the system
                when_pending_too_long_sec: DEFAULT_PENDING_TOO_LONG_SEC,
            },
            make_wallet("buy"),
            make_wallet("hi"),
        );
        let mut pending_payments_dao = PendingPaymentsDaoMock::default()
            .return_all_payment_backups_params(&return_unresolved_backup_records_params_arc)
            .return_all_payment_backups_result(vec![]);
        pending_payments_dao.have_return_all_backup_records_shut_down_the_system = true;
        let receivable_dao = ReceivableDaoMock::new()
            .new_delinquencies_parameters(&new_delinquencies_params_arc)
            .new_delinquencies_result(vec![])
            .paid_delinquencies_parameters(&paid_delinquencies_params_arc)
            .paid_delinquencies_result(vec![]);
        let payable_dao = PayableDaoMock::new()
            .non_pending_payables_params(&non_pending_payables_params_arc)
            .non_pending_payables_result(vec![]);
        let persistent_config = PersistentConfigurationMock::default()
            .start_block_params(&start_block_params_arc)
            .start_block_result(Ok(123456));
        let subject = make_accountant(
            Some(config),
            Some(payable_dao),
            Some(receivable_dao),
            Some(pending_payments_dao),
            None,
            Some(persistent_config),
        );
        let peer_actors = peer_actors_builder()
            .blockchain_bridge(blockchain_bridge)
            .build();
        let subject_addr: Addr<Accountant> = subject.start();
        let subject_subs = Accountant::make_subs_from(&subject_addr);
        send_bind_message!(subject_subs, peer_actors);

        send_start_message!(subject_subs);

        system.run();
        let tlh = TestLogHandler::new();
        tlh.await_log_containing("DEBUG: Accountant: Scanning for payables", 1000u64);
        tlh.exists_log_containing(&format!(
            "DEBUG: Accountant: Scanning for payments to {}",
            make_wallet("hi")
        ));
        tlh.exists_log_containing("DEBUG: Accountant: Scanning for delinquencies");
        tlh.exists_log_containing("DEBUG: Accountant: Scanning for pending payments");
        //some more week proofs but still good enough
        //proof of calling a piece of scan_for_pending_payments
        let return_unresolved_backup_records_params =
            return_unresolved_backup_records_params_arc.lock().unwrap();
        assert_eq!(*return_unresolved_backup_records_params, vec![(), ()]); //the last ends this test calling System::current.stop()
                                                                            //proof of calling a piece of scan_for_payables()
        let non_pending_payables_params = non_pending_payables_params_arc.lock().unwrap();
        assert_eq!(*non_pending_payables_params, vec![()]);
        //proof of calling a piece of scan_for_receivables()
        let start_block_params = start_block_params_arc.lock().unwrap();
        assert_eq!(*start_block_params, vec![()]);
        //proof of calling pieces of scan_for_delinquencies()
        let mut new_delinquencies_params = new_delinquencies_params_arc.lock().unwrap();
        let (captured_timestamp, captured_curves) = new_delinquencies_params.remove(0);
        assert!(new_delinquencies_params.is_empty());
        assert!(
            captured_timestamp < SystemTime::now()
                && captured_timestamp >= from_time_t(to_time_t(SystemTime::now()) - 5)
        );
        assert_eq!(captured_curves, *PAYMENT_CURVES);
        let paid_delinquencies_params = paid_delinquencies_params_arc.lock().unwrap();
        assert_eq!(paid_delinquencies_params.len(), 1);
        assert_eq!(paid_delinquencies_params[0], *PAYMENT_CURVES);
    }

    #[test]
    fn periodical_scanning_for_receivables_and_delinquencies_works() {
        init_test_logging();
        let new_delinquencies_params_arc = Arc::new(Mutex::new(vec![]));
        let ban_params_arc = Arc::new(Mutex::new(vec![]));
        let earning_wallet = make_wallet("earner3000");
        let wallet_to_be_banned = make_wallet("bad_luck");
        let (blockchain_bridge, _, blockchain_bridge_recording) = make_recorder();
        let config = bc_from_ac_plus_earning_wallet(
            AccountantConfig {
                payables_scan_interval: Duration::from_secs(100),
                receivables_scan_interval: Duration::from_millis(100),
                pending_payments_scan_interval: Duration::from_secs(100),
                when_pending_too_long_sec: DEFAULT_PENDING_TOO_LONG_SEC,
            },
            earning_wallet.clone(),
        );
        let new_delinquent_account = ReceivableAccount {
            wallet: wallet_to_be_banned.clone(),
            balance: 4567,
            last_received_timestamp: from_time_t(200_000_000),
        };
        let system = System::new("periodical_scanning_for_receivables_and_delinquencies_works");
        let banned_dao = BannedDaoMock::new().ban_parameters(&ban_params_arc);
        let mut receivable_dao = ReceivableDaoMock::new()
            .new_delinquencies_parameters(&new_delinquencies_params_arc)
            //this is the immediate try, not with our interval
            .new_delinquencies_result(vec![])
            //after the interval we actually process data
            .new_delinquencies_result(vec![new_delinquent_account])
            .paid_delinquencies_result(vec![])
            .paid_delinquencies_result(vec![])
            .paid_delinquencies_result(vec![]);
        receivable_dao.have_new_delinquencies_shutdown_the_system = true;
        let persistent_config = PersistentConfigurationMock::new()
            .start_block_result(Ok(5))
            .start_block_result(Ok(8))
            .start_block_result(Ok(10));
        let mut subject = make_accountant(
            Some(config),
            None,
            Some(receivable_dao),
            None,
            Some(banned_dao),
            Some(persistent_config),
        );
        subject.scanners.pending_payments = Box::new(NullScanner);
        subject.scanners.payables = Box::new(NullScanner);
        let peer_actors = peer_actors_builder()
            .blockchain_bridge(blockchain_bridge)
            .build();
        let subject_addr: Addr<Accountant> = subject.start();
        let subject_subs = Accountant::make_subs_from(&subject_addr);
        send_bind_message!(subject_subs, peer_actors);

        send_start_message!(subject_subs);

        system.run();
        let retrieve_transactions_recording = blockchain_bridge_recording.lock().unwrap();
        assert_eq!(retrieve_transactions_recording.len(), 3);
        let retrieve_transactions_msgs: Vec<&RetrieveTransactions> = (0
            ..retrieve_transactions_recording.len())
            .map(|index| retrieve_transactions_recording.get_record::<RetrieveTransactions>(index))
            .collect();
        assert_eq!(
            *retrieve_transactions_msgs,
            vec![
                &RetrieveTransactions {
                    start_block: 5,
                    recipient: earning_wallet.clone()
                },
                &RetrieveTransactions {
                    start_block: 8,
                    recipient: earning_wallet.clone()
                },
                &RetrieveTransactions {
                    start_block: 10,
                    recipient: earning_wallet.clone()
                }
            ]
        );
        //sadly I cannot effectively assert on the exact params
        //they are a) real timestamp of now, b) constant payment_curves
        //the Rust type system gives me enough support to be okay with counting occurrences
        let new_delinquencies_params = new_delinquencies_params_arc.lock().unwrap();
        assert_eq!(new_delinquencies_params.len(), 3); //the third one is the signal to shut the system down
        let ban_params = ban_params_arc.lock().unwrap();
        assert_eq!(*ban_params, vec![wallet_to_be_banned]);
    }

    #[test]
    fn periodical_scanning_for_pending_payments_works() {
        //in the very first round we scan without waiting but we cannot find any pending payments
        init_test_logging();
        let return_unresolved_backup_records_params_arc = Arc::new(Mutex::new(vec![]));
        let (blockchain_bridge, _, blockchain_bridge_recording_arc) = make_recorder();
        let system =
            System::new("accountant_payable_scan_timer_triggers_scanning_for_pending_payments");
        let config = bc_from_ac_plus_earning_wallet(
            AccountantConfig {
                payables_scan_interval: Duration::from_secs(100), //actually irrelevant because we skip all scans but pending_payments
                receivables_scan_interval: Duration::from_secs(100),
                pending_payments_scan_interval: Duration::from_millis(100),
                when_pending_too_long_sec: DEFAULT_PENDING_TOO_LONG_SEC,
            },
            make_wallet("hi"),
        );
        // slightly above minimum balance, to the right of the curve (time intersection)
        let payment_backup_record = PaymentBackupRecord {
            rowid: 45454,
            timestamp: SystemTime::now(),
            hash: H256::from_uint(&U256::from(565)),
            attempt: 1,
            amount: 4589,
            process_error: None,
        };
        let mut pending_payments_dao = PendingPaymentsDaoMock::default()
            .return_all_payment_backups_params(&return_unresolved_backup_records_params_arc)
            .return_all_payment_backups_result(vec![])
            .return_all_payment_backups_result(vec![payment_backup_record.clone()]);
        pending_payments_dao.have_return_all_backup_records_shut_down_the_system = true;
        let peer_actors = peer_actors_builder()
            .blockchain_bridge(blockchain_bridge)
            .build();
        let persistent_config =
            PersistentConfigurationMock::default().start_block_result(Ok(123456));
        let mut subject = make_accountant(
            Some(config),
            None,
            None,
            Some(pending_payments_dao),
            None,
            Some(persistent_config),
        );
        subject.scanners.receivables = Box::new(NullScanner); //skipping
        subject.scanners.payables = Box::new(NullScanner); //skipping
        let subject_addr: Addr<Accountant> = subject.start();
        let subject_subs = Accountant::make_subs_from(&subject_addr);
        send_bind_message!(subject_subs, peer_actors);

        send_start_message!(subject_subs);

        system.run(); //this doesn't block because payable.dao_pending_payments() calls System::current.stop() when its queue becomes empty
        let return_unresolved_backup_records_params =
            return_unresolved_backup_records_params_arc.lock().unwrap();
        assert_eq!(*return_unresolved_backup_records_params, vec![(), (), ()]); //the third attempt is the one where the queue is empty and System::current.stop() ends the cycle
        let blockchain_bridge_recorder = blockchain_bridge_recording_arc.lock().unwrap();
        assert_eq!(blockchain_bridge_recorder.len(), 1);
        let request_transaction_receipt_msg =
            blockchain_bridge_recorder.get_record::<RequestTransactionReceipts>(0);
        assert_eq!(
            request_transaction_receipt_msg,
            &RequestTransactionReceipts {
                pending_payments: vec![payment_backup_record],
            }
        );
    }

    #[test]
    fn accountant_payable_scan_timer_triggers_periodical_scanning_for_payables() {
        //in the very first round we scan without waiting but we cannot find any payable records
        init_test_logging();
        let non_pending_payables_params_arc = Arc::new(Mutex::new(vec![]));
        let (blockchain_bridge, _, blockchain_bridge_recording_arc) = make_recorder();
        let system = System::new("accountant_payable_scan_timer_triggers_scanning_for_payables");
        let config = bc_from_ac_plus_earning_wallet(
            AccountantConfig {
                payables_scan_interval: Duration::from_millis(100),
                receivables_scan_interval: Duration::from_secs(100), //actually irrelevant because we skip all scans but payables
                pending_payments_scan_interval: Duration::from_secs(100),
                when_pending_too_long_sec: DEFAULT_PENDING_TOO_LONG_SEC,
            },
            make_wallet("hi"),
        );
        let now = to_time_t(SystemTime::now());
        // slightly above minimum balance, to the right of the curve (time intersection)
        let account = PayableAccount {
            wallet: make_wallet("wallet"),
            balance: PAYMENT_CURVES.balance_to_decrease_from_gwub + 5,
            last_paid_timestamp: from_time_t(now - PAYMENT_CURVES.balance_decreases_for_sec - 10),
            pending_payment_rowid_opt: None,
        };
        let mut payable_dao = PayableDaoMock::new()
            .non_pending_payables_params(&non_pending_payables_params_arc)
            .non_pending_payables_result(vec![])
            .non_pending_payables_result(vec![account.clone()]);
        payable_dao.have_non_pending_payables_shut_down_the_system = true;
        let peer_actors = peer_actors_builder()
            .blockchain_bridge(blockchain_bridge)
            .build();
        let persistent_config =
            PersistentConfigurationMock::default().start_block_result(Ok(123456));
        let mut subject = make_accountant(
            Some(config),
            Some(payable_dao),
            None,
            None,
            None,
            Some(persistent_config),
        );
        subject.scanners.pending_payments = Box::new(NullScanner); //skipping
        subject.scanners.receivables = Box::new(NullScanner); //skipping
        let subject_addr = subject.start();
        let subject_subs = Accountant::make_subs_from(&subject_addr);
        send_bind_message!(subject_subs, peer_actors);

        send_start_message!(subject_subs);

        system.run(); //this doesn't block because payable.dao_pending_payments() calls System::current.stop() when its queue becomes empty
        let non_pending_payables_params = non_pending_payables_params_arc.lock().unwrap();
        assert_eq!(*non_pending_payables_params, vec![(), (), ()]); //the third attempt is the one where the queue is empty and System::current.stop() ends the cycle
        let blockchain_bridge_recorder = blockchain_bridge_recording_arc.lock().unwrap();
        assert_eq!(blockchain_bridge_recorder.len(), 1);
        let report_accounts_payables_msg =
            blockchain_bridge_recorder.get_record::<ReportAccountsPayable>(0);
        assert_eq!(
            report_accounts_payables_msg,
            &ReportAccountsPayable {
                accounts: vec![account]
            }
        );
    }

    #[test]
    fn scan_for_payables_message_does_not_trigger_payment_for_balances_below_the_curve() {
        init_test_logging();
        let config = bc_from_ac_plus_earning_wallet(
            AccountantConfig {
                payables_scan_interval: Duration::from_secs(100),
                receivables_scan_interval: Duration::from_secs(1000),
                pending_payments_scan_interval: Duration::from_secs(100),
                when_pending_too_long_sec: DEFAULT_PENDING_TOO_LONG_SEC,
            },
            make_wallet("mine"),
        );
        let now = to_time_t(SystemTime::now());
        let accounts = vec![
            // below minimum balance, to the right of time intersection (inside buffer zone)
            PayableAccount {
                wallet: make_wallet("wallet0"),
                balance: PAYMENT_CURVES.permanent_debt_allowed_gwub - 1,
                last_paid_timestamp: from_time_t(
                    now - PAYMENT_CURVES.balance_decreases_for_sec - 10,
                ),
                pending_payment_rowid_opt: None,
            },
            // above balance intersection, to the left of minimum time (inside buffer zone)
            PayableAccount {
                wallet: make_wallet("wallet1"),
                balance: PAYMENT_CURVES.balance_to_decrease_from_gwub + 1,
                last_paid_timestamp: from_time_t(
                    now - PAYMENT_CURVES.payment_suggested_after_sec + 10,
                ),
                pending_payment_rowid_opt: None,
            },
            // above minimum balance, to the right of minimum time (not in buffer zone, below the curve)
            PayableAccount {
                wallet: make_wallet("wallet2"),
                balance: PAYMENT_CURVES.balance_to_decrease_from_gwub - 1000,
                last_paid_timestamp: from_time_t(
                    now - PAYMENT_CURVES.payment_suggested_after_sec - 1,
                ),
                pending_payment_rowid_opt: None,
            },
        ];
        let payable_dao = PayableDaoMock::new()
            .non_pending_payables_result(accounts.clone())
            .non_pending_payables_result(vec![]);
        let (blockchain_bridge, _, blockchain_bridge_recordings_arc) = make_recorder();
        let system = System::new(
            "scan_for_payables_message_does_not_trigger_payment_for_balances_below_the_curve",
        );
        let blockchain_bridge_addr: Addr<Recorder> = blockchain_bridge.start();
        let report_accounts_payable_sub =
            blockchain_bridge_addr.recipient::<ReportAccountsPayable>();
        let mut subject = make_accountant(Some(config), Some(payable_dao), None, None, None, None);
        subject.report_accounts_payable_sub = Some(report_accounts_payable_sub);

        subject.scan_for_payables();

        System::current().stop_with_code(0);
        system.run();
        let blockchain_bridge_recordings = blockchain_bridge_recordings_arc.lock().unwrap();
        assert_eq!(blockchain_bridge_recordings.len(), 0);
    }

    #[test]
    fn scan_for_payables_message_triggers_payment_for_balances_over_the_curve() {
        init_test_logging();
        let config = bc_from_ac_plus_earning_wallet(
            AccountantConfig {
                payables_scan_interval: Duration::from_millis(100),
                receivables_scan_interval: Duration::from_secs(100),
                pending_payments_scan_interval: Duration::from_secs(100),
                when_pending_too_long_sec: DEFAULT_PENDING_TOO_LONG_SEC,
            },
            make_wallet("mine"),
        );
        let now = to_time_t(SystemTime::now());
        let accounts = vec![
            // slightly above minimum balance, to the right of the curve (time intersection)
            PayableAccount {
                wallet: make_wallet("wallet0"),
                balance: PAYMENT_CURVES.permanent_debt_allowed_gwub + 1,
                last_paid_timestamp: from_time_t(
                    now - PAYMENT_CURVES.balance_decreases_for_sec - 10,
                ),
                pending_payment_rowid_opt: None,
            },
            // slightly above the curve (balance intersection), to the right of minimum time
            PayableAccount {
                wallet: make_wallet("wallet1"),
                balance: PAYMENT_CURVES.balance_to_decrease_from_gwub + 1,
                last_paid_timestamp: from_time_t(
                    now - PAYMENT_CURVES.payment_suggested_after_sec - 10,
                ),
                pending_payment_rowid_opt: None,
            },
        ];
        let mut payable_dao = PayableDaoMock::default()
            .non_pending_payables_result(accounts.clone())
            .non_pending_payables_result(vec![]);
        payable_dao.have_non_pending_payables_shut_down_the_system = true;
        let (blockchain_bridge, _, blockchain_bridge_recordings_arc) = make_recorder();
        let system =
            System::new("scan_for_payables_message_triggers_payment_for_balances_over_the_curve");
        let peer_actors = peer_actors_builder()
            .blockchain_bridge(blockchain_bridge)
            .build();
        let mut subject = make_accountant(Some(config), Some(payable_dao), None, None, None, None);
        subject.scanners.pending_payments = Box::new(NullScanner);
        subject.scanners.receivables = Box::new(NullScanner);
        let subject_addr = subject.start();
        let accountant_subs = Accountant::make_subs_from(&subject_addr);
        send_bind_message!(accountant_subs, peer_actors);

        send_start_message!(accountant_subs);

        system.run();
        let blockchain_bridge_recordings = blockchain_bridge_recordings_arc.lock().unwrap();
        assert_eq!(
            blockchain_bridge_recordings.get_record::<ReportAccountsPayable>(0),
            &ReportAccountsPayable { accounts }
        );
    }

    #[test]
    fn scan_for_received_payments_handles_error_retrieving_start_block() {
        init_test_logging();
        let persistent_config = PersistentConfigurationMock::new()
            .start_block_result(Err(PersistentConfigError::NotPresent));
        let subject = make_accountant(None, None, None, None, None, Some(persistent_config));

        subject.scan_for_received_payments();

        let tlh = TestLogHandler::new();
        tlh.exists_log_containing("ERROR: Accountant: Could not retrieve start block: NotPresent - aborting received-payment scan");
    }

    #[test]
    fn scan_for_delinquencies_triggers_bans_and_unbans() {
        init_test_logging();
        let config = bc_from_ac_plus_earning_wallet(
            AccountantConfig {
                payables_scan_interval: Duration::from_secs(100),
                receivables_scan_interval: Duration::from_secs(1000),
                pending_payments_scan_interval: Duration::from_secs(100),
                when_pending_too_long_sec: DEFAULT_PENDING_TOO_LONG_SEC,
            },
            make_wallet("mine"),
        );
        let newly_banned_1 = make_receivable_account(1234, true);
        let newly_banned_2 = make_receivable_account(2345, true);
        let newly_unbanned_1 = make_receivable_account(3456, false);
        let newly_unbanned_2 = make_receivable_account(4567, false);
        let payable_dao = PayableDaoMock::new().non_pending_payables_result(vec![]);
        let new_delinquencies_parameters_arc = Arc::new(Mutex::new(vec![]));
        let paid_delinquencies_parameters_arc = Arc::new(Mutex::new(vec![]));
        let receivable_dao = ReceivableDaoMock::new()
            .new_delinquencies_parameters(&new_delinquencies_parameters_arc)
            .new_delinquencies_result(vec![newly_banned_1.clone(), newly_banned_2.clone()])
            .paid_delinquencies_parameters(&paid_delinquencies_parameters_arc)
            .paid_delinquencies_result(vec![newly_unbanned_1.clone(), newly_unbanned_2.clone()]);
        let ban_parameters_arc = Arc::new(Mutex::new(vec![]));
        let unban_parameters_arc = Arc::new(Mutex::new(vec![]));
        let banned_dao = BannedDaoMock::new()
            .ban_list_result(vec![])
            .ban_parameters(&ban_parameters_arc)
            .unban_parameters(&unban_parameters_arc);
        let subject = make_accountant(
            Some(config),
            Some(payable_dao),
            Some(receivable_dao),
            None,
            Some(banned_dao),
            None,
        );

        subject.scan_for_delinquencies();

        let new_delinquencies_parameters: MutexGuard<Vec<(SystemTime, PaymentCurves)>> =
            new_delinquencies_parameters_arc.lock().unwrap();
        assert_eq!(PAYMENT_CURVES.clone(), new_delinquencies_parameters[0].1);
        let paid_delinquencies_parameters: MutexGuard<Vec<PaymentCurves>> =
            paid_delinquencies_parameters_arc.lock().unwrap();
        assert_eq!(PAYMENT_CURVES.clone(), paid_delinquencies_parameters[0]);
        let ban_parameters = ban_parameters_arc.lock().unwrap();
        assert!(ban_parameters.contains(&newly_banned_1.wallet));
        assert!(ban_parameters.contains(&newly_banned_2.wallet));
        assert_eq!(2, ban_parameters.len());
        let unban_parameters = unban_parameters_arc.lock().unwrap();
        assert!(unban_parameters.contains(&newly_unbanned_1.wallet));
        assert!(unban_parameters.contains(&newly_unbanned_2.wallet));
        assert_eq!(2, unban_parameters.len());
        let tlh = TestLogHandler::new();
        tlh.exists_log_matching("INFO: Accountant: Wallet 0x00000000000000000077616c6c65743132333464 \\(balance: 1234 MASQ, age: \\d+ sec\\) banned for delinquency");
        tlh.exists_log_matching("INFO: Accountant: Wallet 0x00000000000000000077616c6c65743233343564 \\(balance: 2345 MASQ, age: \\d+ sec\\) banned for delinquency");
        tlh.exists_log_matching("INFO: Accountant: Wallet 0x00000000000000000077616c6c6574333435366e \\(balance: 3456 MASQ, age: \\d+ sec\\) is no longer delinquent: unbanned");
        tlh.exists_log_matching("INFO: Accountant: Wallet 0x00000000000000000077616c6c6574343536376e \\(balance: 4567 MASQ, age: \\d+ sec\\) is no longer delinquent: unbanned");
    }

    #[test]
    fn scan_for_pending_payments_found_no_pending_payments() {
        init_test_logging();
        let return_all_backup_records_params_arc = Arc::new(Mutex::new(vec![]));
        let pending_payments_dao = PendingPaymentsDaoMock::default()
            .return_all_payment_backups_params(&return_all_backup_records_params_arc)
            .return_all_payment_backups_result(vec![]);
        let pending_payments_dao_factory = PendingPaymentsDaoFactoryMock::new(pending_payments_dao);
        let subject = AccountantBuilder::default()
            .pending_payments_dao_factory(Box::new(pending_payments_dao_factory))
            .build();

        let _ = subject.scan_for_pending_payments();

        let return_all_backup_records_params = return_all_backup_records_params_arc.lock().unwrap();
        assert_eq!(*return_all_backup_records_params, vec![()]);
        TestLogHandler::new()
            .exists_log_containing("DEBUG: Accountant: No pending payment found during last scan");
    }

    #[test]
    fn scan_for_pending_payments_found_unresolved_pending_payments_and_urges_their_processing() {
        init_test_logging();
        let (blockchain_bridge, _, blockchain_bridge_recording_arc) = make_recorder();
        let pending_payment_backup_1 = PaymentBackupRecord {
            rowid: 555,
            timestamp: from_time_t(210_000_000),
            hash: H256::from_uint(&U256::from(45678)),
            attempt: 0,
            amount: 4444,
            process_error: None,
        };
        let pending_payment_backup_2 = PaymentBackupRecord {
            rowid: 550,
            timestamp: from_time_t(210_000_100),
            hash: H256::from_uint(&U256::from(112233)),
            attempt: 0,
            amount: 7999,
            process_error: None,
        };
        let pending_payments_dao = PendingPaymentsDaoMock::default()
            .return_all_payment_backups_result(vec![
                pending_payment_backup_1.clone(),
                pending_payment_backup_2.clone(),
            ]);
        let pending_payments_dao_factory = PendingPaymentsDaoFactoryMock::new(pending_payments_dao);
        let config = bc_from_ac_plus_earning_wallet(
            AccountantConfig {
                payables_scan_interval: Duration::from_secs(100),
                receivables_scan_interval: Duration::from_secs(100),
                pending_payments_scan_interval: Duration::from_secs(100),
                when_pending_too_long_sec: DEFAULT_PENDING_TOO_LONG_SEC,
            },
            make_wallet("mine"),
        );
        let system = System::new("pending payments scan");
        let mut subject = AccountantBuilder::default()
            .pending_payments_dao_factory(Box::new(pending_payments_dao_factory))
            .bootstrapper_config(config)
            .build();
        let blockachain_bridge_addr = blockchain_bridge.start();
        subject
            .transaction_confirmation
            .request_transaction_receipts_subs_opt = Some(blockachain_bridge_addr.recipient());
        let account_addr = subject.start();

        let _ = account_addr.try_send(ScanForPendingPayments {}).unwrap();

        let dummy_actor = DummyActor::new(None);
        let dummy_addr = dummy_actor.start();
        dummy_addr
            .try_send(CleanUpMessage { sleep_ms: 10 })
            .unwrap();
        system.run();
        let blockchain_bridge_recording = blockchain_bridge_recording_arc.lock().unwrap();
        assert_eq!(blockchain_bridge_recording.len(), 1);
        let received_msg = blockchain_bridge_recording.get_record::<RequestTransactionReceipts>(0);
        assert_eq!(
            received_msg,
            &RequestTransactionReceipts {
                pending_payments: vec![pending_payment_backup_1, pending_payment_backup_2]
            }
        );
        let log_handler = TestLogHandler::new();
        log_handler.exists_log_containing("DEBUG: Accountant: Found 2 pending payments to process");
    }

    #[test]
    fn report_routing_service_provided_message_is_received() {
        init_test_logging();
        let config = bc_from_ac_plus_earning_wallet(
            AccountantConfig {
                payables_scan_interval: Duration::from_secs(100),
                receivables_scan_interval: Duration::from_secs(100),
                pending_payments_scan_interval: Duration::from_secs(100),
                when_pending_too_long_sec: DEFAULT_PENDING_TOO_LONG_SEC,
            },
            make_wallet("hi"),
        );
        let more_money_receivable_parameters_arc = Arc::new(Mutex::new(vec![]));
        let payable_dao_mock = PayableDaoMock::new().non_pending_payables_result(vec![]);
        let receivable_dao_mock = ReceivableDaoMock::new()
            .more_money_receivable_parameters(&more_money_receivable_parameters_arc)
            .more_money_receivable_result(Ok(()));
        let subject = make_accountant(
            Some(config),
            Some(payable_dao_mock),
            Some(receivable_dao_mock),
            None,
            None,
            None,
        );
        let system = System::new("report_routing_service_message_is_received");
        let subject_addr: Addr<Accountant> = subject.start();
        subject_addr
            .try_send(BindMessage {
                peer_actors: peer_actors_builder().build(),
            })
            .unwrap();

        let paying_wallet = make_wallet("booga");
        subject_addr
            .try_send(ReportRoutingServiceProvidedMessage {
                paying_wallet: paying_wallet.clone(),
                payload_size: 1234,
                service_rate: 42,
                byte_rate: 24,
            })
            .unwrap();

        System::current().stop_with_code(0);
        system.run();
        let more_money_receivable_parameters = more_money_receivable_parameters_arc.lock().unwrap();
        assert_eq!(
            more_money_receivable_parameters[0],
            (make_wallet("booga"), (1 * 42) + (1234 * 24))
        );
        TestLogHandler::new().exists_log_containing(&format!(
            "DEBUG: Accountant: Charging routing of 1234 bytes to wallet {}",
            paying_wallet
        ));
    }

    #[test]
    fn report_routing_service_provided_message_is_received_from_our_consuming_wallet() {
        init_test_logging();
        let consuming_wallet = make_wallet("our consuming wallet");
        let config = bc_from_ac_plus_wallets(
            AccountantConfig {
                payables_scan_interval: Duration::from_secs(100),
                receivables_scan_interval: Duration::from_secs(100),
                pending_payments_scan_interval: Duration::from_secs(100),
                when_pending_too_long_sec: DEFAULT_PENDING_TOO_LONG_SEC,
            },
            consuming_wallet.clone(),
            make_wallet("our earning wallet"),
        );
        let more_money_receivable_parameters_arc = Arc::new(Mutex::new(vec![]));
        let payable_dao_mock = PayableDaoMock::new().non_pending_payables_result(vec![]);
        let receivable_dao_mock = ReceivableDaoMock::new()
            .more_money_receivable_parameters(&more_money_receivable_parameters_arc);
        let subject = make_accountant(
            Some(config),
            Some(payable_dao_mock),
            Some(receivable_dao_mock),
            None,
            None,
            None,
        );
        let system = System::new("report_routing_service_message_is_received");
        let subject_addr: Addr<Accountant> = subject.start();
        subject_addr
            .try_send(BindMessage {
                peer_actors: peer_actors_builder().build(),
            })
            .unwrap();

        subject_addr
            .try_send(ReportRoutingServiceProvidedMessage {
                paying_wallet: consuming_wallet.clone(),
                payload_size: 1234,
                service_rate: 42,
                byte_rate: 24,
            })
            .unwrap();

        System::current().stop_with_code(0);
        system.run();
        assert!(more_money_receivable_parameters_arc
            .lock()
            .unwrap()
            .is_empty());

        TestLogHandler::new().exists_log_containing(&format!(
            "INFO: Accountant: Not recording service provided for our wallet {}",
            consuming_wallet,
        ));
    }

    #[test]
    fn report_routing_service_provided_message_is_received_from_our_earning_wallet() {
        init_test_logging();
        let earning_wallet = make_wallet("our earning wallet");
        let config = bc_from_ac_plus_earning_wallet(
            AccountantConfig {
                payables_scan_interval: Duration::from_secs(100),
                receivables_scan_interval: Duration::from_secs(100),
                pending_payments_scan_interval: Duration::from_secs(100),
                when_pending_too_long_sec: DEFAULT_PENDING_TOO_LONG_SEC,
            },
            earning_wallet.clone(),
        );
        let more_money_receivable_parameters_arc = Arc::new(Mutex::new(vec![]));
        let payable_dao_mock = PayableDaoMock::new().non_pending_payables_result(vec![]);
        let receivable_dao_mock = ReceivableDaoMock::new()
            .more_money_receivable_parameters(&more_money_receivable_parameters_arc);
        let subject = make_accountant(
            Some(config),
            Some(payable_dao_mock),
            Some(receivable_dao_mock),
            None,
            None,
            None,
        );
        let system = System::new("report_routing_service_message_is_received");
        let subject_addr: Addr<Accountant> = subject.start();
        subject_addr
            .try_send(BindMessage {
                peer_actors: peer_actors_builder().build(),
            })
            .unwrap();

        subject_addr
            .try_send(ReportRoutingServiceProvidedMessage {
                paying_wallet: earning_wallet.clone(),
                payload_size: 1234,
                service_rate: 42,
                byte_rate: 24,
            })
            .unwrap();

        System::current().stop_with_code(0);
        system.run();
        assert!(more_money_receivable_parameters_arc
            .lock()
            .unwrap()
            .is_empty());

        TestLogHandler::new().exists_log_containing(&format!(
            "INFO: Accountant: Not recording service provided for our wallet {}",
            earning_wallet,
        ));
    }

    #[test]
    fn report_routing_service_consumed_message_is_received() {
        init_test_logging();
        let config = bc_from_ac_plus_earning_wallet(
            AccountantConfig {
                payables_scan_interval: Duration::from_secs(100),
                receivables_scan_interval: Duration::from_secs(100),
                pending_payments_scan_interval: Duration::from_secs(100),
                when_pending_too_long_sec: DEFAULT_PENDING_TOO_LONG_SEC,
            },
            make_wallet("hi"),
        );
        let more_money_payable_parameters_arc = Arc::new(Mutex::new(vec![]));
        let payable_dao_mock = PayableDaoMock::new()
            .non_pending_payables_result(vec![])
            .more_money_payable_parameters(more_money_payable_parameters_arc.clone())
            .more_money_payable_result(Ok(()));
        let subject = make_accountant(Some(config), Some(payable_dao_mock), None, None, None, None);
        let system = System::new("report_routing_service_consumed_message_is_received");
        let subject_addr: Addr<Accountant> = subject.start();
        subject_addr
            .try_send(BindMessage {
                peer_actors: peer_actors_builder().build(),
            })
            .unwrap();

        let earning_wallet = make_wallet("booga");
        subject_addr
            .try_send(ReportRoutingServiceConsumedMessage {
                earning_wallet: earning_wallet.clone(),
                payload_size: 1234,
                service_rate: 42,
                byte_rate: 24,
            })
            .unwrap();

        System::current().stop_with_code(0);
        system.run();
        let more_money_payable_parameters = more_money_payable_parameters_arc.lock().unwrap();
        assert_eq!(
            more_money_payable_parameters[0],
            (make_wallet("booga"), (1 * 42) + (1234 * 24))
        );
        TestLogHandler::new().exists_log_containing(
            &format!("DEBUG: Accountant: Accruing debt to wallet {} for consuming routing service 1234 bytes", earning_wallet),
        );
    }

    #[test]
    fn report_routing_service_consumed_message_is_received_for_our_consuming_wallet() {
        init_test_logging();
        let consuming_wallet = make_wallet("the consuming wallet");
        let config = bc_from_ac_plus_wallets(
            AccountantConfig {
                payables_scan_interval: Duration::from_secs(100),
                receivables_scan_interval: Duration::from_secs(100),
                pending_payments_scan_interval: Duration::from_secs(100),
                when_pending_too_long_sec: DEFAULT_PENDING_TOO_LONG_SEC,
            },
            consuming_wallet.clone(),
            make_wallet("the earning wallet"),
        );
        let more_money_payable_parameters_arc = Arc::new(Mutex::new(vec![]));
        let payable_dao_mock = PayableDaoMock::new()
            .non_pending_payables_result(vec![])
            .more_money_payable_parameters(more_money_payable_parameters_arc.clone());
        let subject = make_accountant(Some(config), Some(payable_dao_mock), None, None, None, None);
        let system = System::new("report_routing_service_consumed_message_is_received");
        let subject_addr: Addr<Accountant> = subject.start();
        subject_addr
            .try_send(BindMessage {
                peer_actors: peer_actors_builder().build(),
            })
            .unwrap();

        subject_addr
            .try_send(ReportRoutingServiceConsumedMessage {
                earning_wallet: consuming_wallet.clone(),
                payload_size: 1234,
                service_rate: 42,
                byte_rate: 24,
            })
            .unwrap();

        System::current().stop_with_code(0);
        system.run();
        assert!(more_money_payable_parameters_arc.lock().unwrap().is_empty());

        TestLogHandler::new().exists_log_containing(&format!(
            "INFO: Accountant: Not recording service consumed to our wallet {}",
            consuming_wallet,
        ));
    }

    #[test]
    fn report_routing_service_consumed_message_is_received_for_our_earning_wallet() {
        init_test_logging();
        let earning_wallet = make_wallet("the earning wallet");
        let config = bc_from_ac_plus_earning_wallet(
            AccountantConfig {
                payables_scan_interval: Duration::from_secs(100),
                receivables_scan_interval: Duration::from_secs(100),
                pending_payments_scan_interval: Duration::from_secs(100),
                when_pending_too_long_sec: DEFAULT_PENDING_TOO_LONG_SEC,
            },
            earning_wallet.clone(),
        );
        let more_money_payable_parameters_arc = Arc::new(Mutex::new(vec![]));
        let payable_dao_mock = PayableDaoMock::new()
            .non_pending_payables_result(vec![])
            .more_money_payable_parameters(more_money_payable_parameters_arc.clone());
        let subject = make_accountant(Some(config), Some(payable_dao_mock), None, None, None, None);
        let system = System::new("report_routing_service_consumed_message_is_received");
        let subject_addr: Addr<Accountant> = subject.start();
        subject_addr
            .try_send(BindMessage {
                peer_actors: peer_actors_builder().build(),
            })
            .unwrap();

        subject_addr
            .try_send(ReportRoutingServiceConsumedMessage {
                earning_wallet: earning_wallet.clone(),
                payload_size: 1234,
                service_rate: 42,
                byte_rate: 24,
            })
            .unwrap();

        System::current().stop_with_code(0);
        system.run();
        assert!(more_money_payable_parameters_arc.lock().unwrap().is_empty());

        TestLogHandler::new().exists_log_containing(&format!(
            "INFO: Accountant: Not recording service consumed to our wallet {}",
            earning_wallet
        ));
    }

    #[test]
    fn report_exit_service_provided_message_is_received() {
        init_test_logging();
        let config = bc_from_ac_plus_earning_wallet(
            AccountantConfig {
                payables_scan_interval: Duration::from_secs(100),
                receivables_scan_interval: Duration::from_secs(100),
                pending_payments_scan_interval: Duration::from_secs(100),
                when_pending_too_long_sec: DEFAULT_PENDING_TOO_LONG_SEC,
            },
            make_wallet("hi"),
        );
        let more_money_receivable_parameters_arc = Arc::new(Mutex::new(vec![]));
        let payable_dao_mock = PayableDaoMock::new().non_pending_payables_result(vec![]);
        let receivable_dao_mock = ReceivableDaoMock::new()
            .more_money_receivable_parameters(&more_money_receivable_parameters_arc)
            .more_money_receivable_result(Ok(()));
        let subject = make_accountant(
            Some(config),
            Some(payable_dao_mock),
            Some(receivable_dao_mock),
            None,
            None,
            None,
        );
        let system = System::new("report_exit_service_provided_message_is_received");
        let subject_addr: Addr<Accountant> = subject.start();
        subject_addr
            .try_send(BindMessage {
                peer_actors: peer_actors_builder().build(),
            })
            .unwrap();

        let paying_wallet = make_wallet("booga");
        subject_addr
            .try_send(ReportExitServiceProvidedMessage {
                paying_wallet: paying_wallet.clone(),
                payload_size: 1234,
                service_rate: 42,
                byte_rate: 24,
            })
            .unwrap();

        System::current().stop();
        system.run();
        let more_money_receivable_parameters = more_money_receivable_parameters_arc.lock().unwrap();
        assert_eq!(
            more_money_receivable_parameters[0],
            (make_wallet("booga"), (1 * 42) + (1234 * 24))
        );
        TestLogHandler::new().exists_log_containing(&format!(
            "DEBUG: Accountant: Charging exit service for 1234 bytes to wallet {}",
            paying_wallet
        ));
    }

    #[test]
    fn report_exit_service_provided_message_is_received_from_our_consuming_wallet() {
        init_test_logging();
        let consuming_wallet = make_wallet("my consuming wallet");
        let config = bc_from_ac_plus_wallets(
            AccountantConfig {
                payables_scan_interval: Duration::from_secs(100),
                receivables_scan_interval: Duration::from_secs(100),
                pending_payments_scan_interval: Duration::from_secs(100),
                when_pending_too_long_sec: DEFAULT_PENDING_TOO_LONG_SEC,
            },
            consuming_wallet.clone(),
            make_wallet("my earning wallet"),
        );
        let more_money_receivable_parameters_arc = Arc::new(Mutex::new(vec![]));
        let payable_dao_mock = PayableDaoMock::new().non_pending_payables_result(vec![]);
        let receivable_dao_mock = ReceivableDaoMock::new()
            .more_money_receivable_parameters(&more_money_receivable_parameters_arc);
        let subject = make_accountant(
            Some(config),
            Some(payable_dao_mock),
            Some(receivable_dao_mock),
            None,
            None,
            None,
        );
        let system = System::new("report_exit_service_provided_message_is_received");
        let subject_addr: Addr<Accountant> = subject.start();
        subject_addr
            .try_send(BindMessage {
                peer_actors: peer_actors_builder().build(),
            })
            .unwrap();

        subject_addr
            .try_send(ReportExitServiceProvidedMessage {
                paying_wallet: consuming_wallet.clone(),
                payload_size: 1234,
                service_rate: 42,
                byte_rate: 24,
            })
            .unwrap();

        System::current().stop();
        system.run();
        assert!(more_money_receivable_parameters_arc
            .lock()
            .unwrap()
            .is_empty());

        TestLogHandler::new().exists_log_containing(&format!(
            "INFO: Accountant: Not recording service provided for our wallet {}",
            consuming_wallet
        ));
    }

    #[test]
    fn report_exit_service_provided_message_is_received_from_our_earning_wallet() {
        init_test_logging();
        let earning_wallet = make_wallet("my earning wallet");
        let config = bc_from_ac_plus_earning_wallet(
            AccountantConfig {
                payables_scan_interval: Duration::from_secs(100),
                receivables_scan_interval: Duration::from_secs(100),
                pending_payments_scan_interval: Duration::from_secs(100),
                when_pending_too_long_sec: DEFAULT_PENDING_TOO_LONG_SEC,
            },
            earning_wallet.clone(),
        );
        let more_money_receivable_parameters_arc = Arc::new(Mutex::new(vec![]));
        let payable_dao_mock = PayableDaoMock::new().non_pending_payables_result(vec![]);
        let receivable_dao_mock = ReceivableDaoMock::new()
            .more_money_receivable_parameters(&more_money_receivable_parameters_arc);
        let subject = make_accountant(
            Some(config),
            Some(payable_dao_mock),
            Some(receivable_dao_mock),
            None,
            None,
            None,
        );
        let system = System::new("report_exit_service_provided_message_is_received");
        let subject_addr: Addr<Accountant> = subject.start();
        subject_addr
            .try_send(BindMessage {
                peer_actors: peer_actors_builder().build(),
            })
            .unwrap();

        subject_addr
            .try_send(ReportExitServiceProvidedMessage {
                paying_wallet: earning_wallet.clone(),
                payload_size: 1234,
                service_rate: 42,
                byte_rate: 24,
            })
            .unwrap();

        System::current().stop();
        system.run();
        assert!(more_money_receivable_parameters_arc
            .lock()
            .unwrap()
            .is_empty());

        TestLogHandler::new().exists_log_containing(&format!(
            "INFO: Accountant: Not recording service provided for our wallet {}",
            earning_wallet,
        ));
    }

    #[test]
    fn report_exit_service_consumed_message_is_received() {
        init_test_logging();
        let config = bc_from_ac_plus_earning_wallet(
            AccountantConfig {
                payables_scan_interval: Duration::from_secs(100),
                receivables_scan_interval: Duration::from_secs(100),
                pending_payments_scan_interval: Duration::from_secs(100),
                when_pending_too_long_sec: DEFAULT_PENDING_TOO_LONG_SEC,
            },
            make_wallet("hi"),
        );
        let more_money_payable_parameters_arc = Arc::new(Mutex::new(vec![]));
        let payable_dao_mock = PayableDaoMock::new()
            .non_pending_payables_result(vec![])
            .more_money_payable_parameters(more_money_payable_parameters_arc.clone())
            .more_money_payable_result(Ok(()));
        let subject = make_accountant(Some(config), Some(payable_dao_mock), None, None, None, None);
        let system = System::new("report_exit_service_consumed_message_is_received");
        let subject_addr: Addr<Accountant> = subject.start();
        subject_addr
            .try_send(BindMessage {
                peer_actors: peer_actors_builder().build(),
            })
            .unwrap();

        let earning_wallet = make_wallet("booga");
        subject_addr
            .try_send(ReportExitServiceConsumedMessage {
                earning_wallet: earning_wallet.clone(),
                payload_size: 1234,
                service_rate: 42,
                byte_rate: 24,
            })
            .unwrap();

        System::current().stop_with_code(0);
        system.run();
        let more_money_payable_parameters = more_money_payable_parameters_arc.lock().unwrap();
        assert_eq!(
            more_money_payable_parameters[0],
            (make_wallet("booga"), (1 * 42) + (1234 * 24))
        );
        TestLogHandler::new().exists_log_containing(&format!(
            "DEBUG: Accountant: Accruing debt to wallet {} for consuming exit service 1234 bytes",
            earning_wallet
        ));
    }

    #[test]
    fn report_exit_service_consumed_message_is_received_for_our_consuming_wallet() {
        init_test_logging();
        let consuming_wallet = make_wallet("own consuming wallet");
        let config = bc_from_ac_plus_wallets(
            AccountantConfig {
                payables_scan_interval: Duration::from_secs(100),
                receivables_scan_interval: Duration::from_secs(100),
                pending_payments_scan_interval: Duration::from_secs(100),
                when_pending_too_long_sec: DEFAULT_PENDING_TOO_LONG_SEC,
            },
            consuming_wallet.clone(),
            make_wallet("own earning wallet"),
        );
        let more_money_payable_parameters_arc = Arc::new(Mutex::new(vec![]));
        let payable_dao_mock = PayableDaoMock::new()
            .non_pending_payables_result(vec![])
            .more_money_payable_parameters(more_money_payable_parameters_arc.clone());
        let subject = make_accountant(Some(config), Some(payable_dao_mock), None, None, None, None);
        let system = System::new("report_exit_service_consumed_message_is_received");
        let subject_addr: Addr<Accountant> = subject.start();
        subject_addr
            .try_send(BindMessage {
                peer_actors: peer_actors_builder().build(),
            })
            .unwrap();

        subject_addr
            .try_send(ReportExitServiceConsumedMessage {
                earning_wallet: consuming_wallet.clone(),
                payload_size: 1234,
                service_rate: 42,
                byte_rate: 24,
            })
            .unwrap();

        System::current().stop_with_code(0);
        system.run();
        assert!(more_money_payable_parameters_arc.lock().unwrap().is_empty());

        TestLogHandler::new().exists_log_containing(&format!(
            "INFO: Accountant: Not recording service consumed to our wallet {}",
            consuming_wallet
        ));
    }

    #[test]
    fn report_exit_service_consumed_message_is_received_for_our_earning_wallet() {
        init_test_logging();
        let earning_wallet = make_wallet("own earning wallet");
        let config = bc_from_ac_plus_earning_wallet(
            AccountantConfig {
                payables_scan_interval: Duration::from_secs(100),
                receivables_scan_interval: Duration::from_secs(100),
                pending_payments_scan_interval: Duration::from_secs(100),
                when_pending_too_long_sec: DEFAULT_PENDING_TOO_LONG_SEC,
            },
            earning_wallet.clone(),
        );
        let more_money_payable_parameters_arc = Arc::new(Mutex::new(vec![]));
        let payable_dao_mock = PayableDaoMock::new()
            .non_pending_payables_result(vec![])
            .more_money_payable_parameters(more_money_payable_parameters_arc.clone());
        let subject = make_accountant(Some(config), Some(payable_dao_mock), None, None, None, None);
        let system = System::new("report_exit_service_consumed_message_is_received");
        let subject_addr: Addr<Accountant> = subject.start();
        subject_addr
            .try_send(BindMessage {
                peer_actors: peer_actors_builder().build(),
            })
            .unwrap();

        subject_addr
            .try_send(ReportExitServiceConsumedMessage {
                earning_wallet: earning_wallet.clone(),
                payload_size: 1234,
                service_rate: 42,
                byte_rate: 24,
            })
            .unwrap();

        System::current().stop_with_code(0);
        system.run();
        assert!(more_money_payable_parameters_arc.lock().unwrap().is_empty());

        TestLogHandler::new().exists_log_containing(&format!(
            "INFO: Accountant: Not recording service consumed to our wallet {}",
            earning_wallet
        ));
    }

    #[test]
    #[should_panic(
        expected = "Recording services provided for 0x000000000000000000000000000000626f6f6761 \
    but has hit fatal database error: RusqliteError(\"we cannot help ourself; this is baaad\")"
    )]
    fn record_service_provided_panics_on_fatal_errors() {
        init_test_logging();
        let wallet = make_wallet("booga");
        let subject = make_accountant(
            None,
            None,
            Some(ReceivableDaoMock::new().more_money_receivable_result(Err(
                DebtRecordingError::RusqliteError(
                    "we cannot help ourself; this is baaad".to_string(),
                ),
            ))),
            None,
            None,
            None,
        );

        let _ = subject.record_service_provided(i64::MAX as u64, 1, 2, &wallet);
    }

    #[test]
    fn record_service_provided_handles_overflow() {
        init_test_logging();
        let wallet = make_wallet("booga");
        let subject = make_accountant(
            None,
            None,
            Some(
                ReceivableDaoMock::new()
                    .more_money_receivable_result(Err(DebtRecordingError::SignConversion(1234))),
            ),
            None,
            None,
            None,
        );

        subject.record_service_provided(i64::MAX as u64, 1, 2, &wallet);

        TestLogHandler::new().exists_log_containing(&format!(
            "ERROR: Accountant: Overflow error recording service provided for {}: service rate {}, byte rate 1, payload size 2. Skipping",
            wallet,
            i64::MAX as u64
        ));
    }

    #[test]
    fn record_service_consumed_handles_overflow() {
        init_test_logging();
        let wallet = make_wallet("booga");
        let subject = make_accountant(
            None,
            Some(
                PayableDaoMock::new()
                    .more_money_payable_result(Err(DebtRecordingError::SignConversion(1234))),
            ),
            None,
            None,
            None,
            None,
        );

        subject.record_service_consumed(i64::MAX as u64, 1, 2, &wallet);

        TestLogHandler::new().exists_log_containing(&format!(
            "ERROR: Accountant: Overflow error recording consumed services from {}: service rate {}, byte rate 1, payload size 2. Skipping",
            wallet,
            i64::MAX as u64
        ));
    }

    #[test]
    #[should_panic(
        expected = "Recording services consumed from 0x000000000000000000000000000000626f6f6761 but \
     has hit fatal database error: RusqliteError(\"we cannot help ourself; this is baaad\")"
    )]
    fn record_service_consumed_panics_on_fatal_errors() {
        init_test_logging();
        let wallet = make_wallet("booga");
        let subject = make_accountant(
            None,
            Some(PayableDaoMock::new().more_money_payable_result(Err(
                DebtRecordingError::RusqliteError(
                    "we cannot help ourself; this is baaad".to_string(),
                ),
            ))),
            None,
            None,
            None,
            None,
        );

        let _ = subject.record_service_consumed(i64::MAX as u64, 1, 2, &wallet);
    }

    #[test]
    #[should_panic(
        expected = "Was unable to create a mark in payables for a new pending payment '0x0000…007b' due to 'SignConversion(9999999999999)'"
    )]
    fn handle_sent_payments_fails_to_make_a_mark_in_payables_and_so_panics() {
        let payment = Payment::new(
            make_wallet("blah"),
            6789,
            H256::from_uint(&U256::from(123)),
            SystemTime::now(),
        );
        let subject = make_accountant(
            None,
            Some(
                PayableDaoMock::new().mark_pending_payment_result(Err(PaymentError(
                    PaymentErrorKind::SignConversion(9999999999999),
                    TransactionId {
                        hash: H256::from_uint(&U256::from(123)),
                        rowid: 7879,
                    },
                ))),
            ),
            None,
            Some(PendingPaymentsDaoMock::default().payment_backup_exists_result(Some(7879))),
            None,
            None,
        );

        let _ = subject.mark_pending_payments(vec![payment]);
    }

    #[test]
    #[should_panic(
        expected = "Database unmaintainable; payment backup deletion has stayed undone due to RecordDeletion(\"we slept over, sorry\")"
    )]
    fn handle_sent_payments_dealing_with_failed_payment_fails_to_delete_the_existing_payment_backup_and_panics(
    ) {
        let rowid = 4;
        let hash = H256::from_uint(&U256::from(123));
        let payments = SentPayments {
            payments: vec![Err(BlockchainError::TransactionFailed {
                msg: "blah".to_string(),
                hash_opt: Some(hash),
            })],
        };
        let pending_payment_dao = PendingPaymentsDaoMock::default()
            .payment_backup_exists_result(Some(rowid))
            .delete_payment_backup_result(Err(PendingPaymentDaoError::RecordDeletion(
                "we slept over, sorry".to_string(),
            )));
        let subject = make_accountant(None, None, None, Some(pending_payment_dao), None, None);

        let _ = subject.handle_sent_payments(payments);
    }

    #[test]
    fn handle_sent_payments_receives_two_payments_being_incorrect_and_one_correct() {
        //the two failures differ in the logged messages
        init_test_logging();
        let payment_backup_exists_params_arc = Arc::new(Mutex::new(vec![]));
        let now_system = SystemTime::now();
        let payment_1 = Err(BlockchainError::InvalidResponse);
        let payment_2_rowid = 126;
        let payment_hash_2 = H256::from_uint(&U256::from(166));
        let payment_2 = Payment::new(make_wallet("booga"), 6789, payment_hash_2, now_system);
        let payment_3 = Err(BlockchainError::TransactionFailed {
            msg: "closing hours, sorry".to_string(),
            hash_opt: None,
        });
        let payments = SentPayments {
            payments: vec![payment_1, Ok(payment_2.clone()), payment_3],
        };
        let pending_payments_dao = PendingPaymentsDaoMock::default()
            //one seems to be missing, not really, the execution short-circuited at the outer error
            .payment_backup_exists_params(&payment_backup_exists_params_arc)
            .payment_backup_exists_result(Some(payment_2_rowid));
        let subject = make_accountant(
            None,
            Some(PayableDaoMock::new().mark_pending_payment_result(Ok(()))),
            None,
            Some(pending_payments_dao),
            None,
            None,
        );

        subject.handle_sent_payments(payments);

        let payment_backup_exists_params = payment_backup_exists_params_arc.lock().unwrap();
        assert_eq!(*payment_backup_exists_params, vec![payment_hash_2]); //we know the other two errors are associated with an initiated transaction having a backup
        let log_handler = TestLogHandler::new();
        log_handler.exists_log_containing("WARN: Accountant: Payment failure due to 'InvalidResponse'. Please check your blockchain service URL configuration.");
        log_handler.exists_log_containing("DEBUG: Accountant: Payment '0x0000…00a6' has been marked as pending in the payable table");
        log_handler.exists_log_containing("WARN: Accountant: Encountered transaction error that occurred close to the actual sending due to 'TransactionFailed { msg: \"closing hours, sorry\", hash_opt: None }'");
        log_handler.exists_log_containing("DEBUG: Accountant: Forgetting a transaction attempt that even did not reach the signing stage");
    }

    #[test]
    #[should_panic(
        expected = "Payment backup for 0x0000…0315 doesn't exist but should by now; system unreliable"
    )]
    fn handle_sent_payments_receives_proper_payment_but_payment_backup_not_found_so_it_panics() {
        init_test_logging();
        let now_system = SystemTime::now();
        let payment_hash = H256::from_uint(&U256::from(789));
        let payment = Payment::new(make_wallet("booga"), 6789, payment_hash, now_system);
        let pending_payments_dao =
            PendingPaymentsDaoMock::default().payment_backup_exists_result(None);
        let subject = make_accountant(
            None,
            Some(PayableDaoMock::new().mark_pending_payment_result(Ok(()))),
            None,
            Some(pending_payments_dao),
            None,
            None,
        );

        let _ = subject.mark_pending_payments(vec![payment]);
    }

    #[test]
    fn handle_confirm_transaction_works() {
        init_test_logging();
        let transaction_confirmed_params_arc = Arc::new(Mutex::new(vec![]));
        let delete_payment_backup_params_arc = Arc::new(Mutex::new(vec![]));
        let payable_dao_factory = PayableDaoFactoryMock::new(Box::new(
            PayableDaoMock::default()
                .transaction_confirmed_params(&transaction_confirmed_params_arc)
                .transaction_confirmed_result(Ok(())),
        ));
        let pending_payments_dao_factory = PendingPaymentsDaoFactoryMock::new(
            PendingPaymentsDaoMock::default()
                .delete_payment_backup_params(&delete_payment_backup_params_arc)
                .delete_payment_backup_result(Ok(())),
        );
        let subject = AccountantBuilder::default()
            .payable_dao_factory(Box::new(payable_dao_factory))
            .pending_payments_dao_factory(Box::new(pending_payments_dao_factory))
            .build();
        let tx_hash = H256::from("sometransactionhash".keccak256());
        let amount = 4567;
        let timestamp_from_time_of_payment = from_time_t(200_000_000);
        let rowid = 2;
        let payment_backup = PaymentBackupRecord {
            rowid,
            timestamp: timestamp_from_time_of_payment,
            hash: tx_hash,
            attempt: 1,
            amount,
            process_error: None,
        };

        let _ = subject.handle_confirm_pending_transaction(ConfirmPendingTransaction {
            payment_backup: payment_backup.clone(),
        });

        let transaction_confirmed_params = transaction_confirmed_params_arc.lock().unwrap();
        assert_eq!(*transaction_confirmed_params, vec![payment_backup]);
        let delete_payment_backup_params = delete_payment_backup_params_arc.lock().unwrap();
        assert_eq!(*delete_payment_backup_params, vec![rowid]);
        let log_handler = TestLogHandler::new();
        log_handler.exists_log_containing("DEBUG: Accountant: Confirmation of transaction 0x051a…8c19; record for payable table took change");
        log_handler.exists_log_containing("INFO: Accountant: Transaction 0x051aae12b9595ccaa43c2eabfd5b86347c37fa0988167165b0b17b23fcaa8c19 has gone through the whole confirmation process succeeding");
    }

    #[test]
    #[should_panic(
        expected = "Was unable to uncheck pending payment '0x0000…0315' after confirmation due to 'RusqliteError(\"record change not successful\")"
    )]
    fn handle_confirm_pending_transaction_panics_on_unchecking_payable_table() {
        init_test_logging();
        let hash = H256::from_uint(&U256::from(789));
        let rowid = 3;
        let payable_dao = PayableDaoMock::new().transaction_confirmed_result(Err(PaymentError(
            PaymentErrorKind::RusqliteError("record change not successful".to_string()),
            TransactionId { hash, rowid },
        )));
        let subject = AccountantBuilder::default()
            .payable_dao_factory(Box::new(PayableDaoFactoryMock::new(Box::new(payable_dao))))
            .build();
        let mut payment = make_payment_backup();
        payment.rowid = rowid;
        payment.hash = hash;
        let msg = ConfirmPendingTransaction {
            payment_backup: payment.clone(),
        };

        let _ = subject.handle_confirm_pending_transaction(msg);
    }

    #[test]
    #[should_panic(
        expected = "Was unable to delete payment backup '0x0000…0315' after successful transaction due to 'RecordDeletion(\"the database is fooling around with us\")'"
    )]
    fn handle_confirm_pending_transaction_panics_on_deleting_payment_backup() {
        init_test_logging();
        let hash = H256::from_uint(&U256::from(789));
        let rowid = 3;
        let payable_dao = PayableDaoMock::new().transaction_confirmed_result(Ok(()));
        let pending_payments_dao = PendingPaymentsDaoMock::default().delete_payment_backup_result(
            Err(PendingPaymentDaoError::RecordDeletion(
                "the database is fooling around with us".to_string(),
            )),
        );
        let subject = AccountantBuilder::default()
            .payable_dao_factory(Box::new(PayableDaoFactoryMock::new(Box::new(payable_dao))))
            .pending_payments_dao_factory(Box::new(PendingPaymentsDaoFactoryMock::new(
                pending_payments_dao,
            )))
            .build();
        let mut payment_backup = make_payment_backup();
        payment_backup.rowid = rowid;
        payment_backup.hash = hash;
        let msg = ConfirmPendingTransaction {
            payment_backup: payment_backup.clone(),
        };

        let _ = subject.handle_confirm_pending_transaction(msg);
    }

    #[test]
    fn handle_cancel_pending_transaction_works() {
        init_test_logging();
        let mark_failure_params_arc = Arc::new(Mutex::new(vec![]));
        let pending_payments_dao_factory = PendingPaymentsDaoFactoryMock::new(
            PendingPaymentsDaoMock::default()
                .mark_failure_params(&mark_failure_params_arc)
                .mark_failure_result(Ok(())),
        );
        let subject = AccountantBuilder::default()
            .pending_payments_dao_factory(Box::new(pending_payments_dao_factory))
            .build();
        let tx_hash = H256::from("sometransactionhash".keccak256());
        let rowid = 2;
        let transaction_id = TransactionId {
            hash: tx_hash,
            rowid,
        };

        let _ = subject.handle_cancel_pending_transaction(CancelFailedPendingTransaction {
            id: transaction_id,
        });

        let mark_failure_params = mark_failure_params_arc.lock().unwrap();
        assert_eq!(*mark_failure_params, vec![rowid]);
        TestLogHandler::new().exists_log_containing(
            "WARN: Accountant: Broken transaction 0x051a…8c19 left with an error mark; you should take over \
             the care of this transaction to make sure your debts will be paid because there is no automated process that can fix this without you",
        );
    }

    #[test]
    #[should_panic(
        expected = "Unsuccessful attempt for transaction 0x051a…8c19 to mark fatal error at pending payment backup for transaction due to UpdateFailed(\"no no no\")"
    )]
    fn handle_cancel_pending_transaction_panics_on_its_inability_to_mark_failure() {
        let payable_dao_factory = PayableDaoFactoryMock::new(Box::new(
            PayableDaoMock::default().transaction_canceled_result(Ok(())),
        ));
        let pending_payments_dao_factory = PendingPaymentsDaoFactoryMock::new(
            PendingPaymentsDaoMock::default().mark_failure_result(Err(
                PendingPaymentDaoError::UpdateFailed("no no no".to_string()),
            )),
        );
        let subject = AccountantBuilder::default()
            .payable_dao_factory(Box::new(payable_dao_factory))
            .pending_payments_dao_factory(Box::new(pending_payments_dao_factory))
            .build();
        let rowid = 2;
        let hash = H256::from("sometransactionhash".keccak256());

        let _ = subject.handle_cancel_pending_transaction(CancelFailedPendingTransaction {
            id: TransactionId { hash, rowid },
        });
    }

    #[test]
    #[should_panic(
        expected = "panic message (processed with: node_lib::sub_lib::utils::crash_request_analyzer)"
    )]
    fn accountant_can_be_crashed_properly_but_not_improperly() {
        let mut config = BootstrapperConfig::default();
        config.crash_point = CrashPoint::Message;
        let accountant = make_accountant(Some(config), None, None, None, None, None);

        prove_that_crash_request_handler_is_hooked_up(accountant, CRASH_KEY);
    }

    #[test]
    fn investigate_debt_extremes_picks_the_most_relevant_records() {
        let now = to_time_t(SystemTime::now());
        let same_amount_significance = 2_000_000;
        let same_age_significance = from_time_t(now - 30000);
        let payables = &[
            PayableAccount {
                wallet: make_wallet("wallet0"),
                balance: same_amount_significance,
                last_paid_timestamp: from_time_t(now - 5000),
                pending_payment_rowid_opt: None,
            },
            //this debt is more significant because beside being high in amount it's also older, so should be prioritized and picked
            PayableAccount {
                wallet: make_wallet("wallet1"),
                balance: same_amount_significance,
                last_paid_timestamp: from_time_t(now - 10000),
                pending_payment_rowid_opt: None,
            },
            //similarly these two wallets have debts equally old but the second has a bigger balance and should be chosen
            PayableAccount {
                wallet: make_wallet("wallet3"),
                balance: 100,
                last_paid_timestamp: same_age_significance,
                pending_payment_rowid_opt: None,
            },
            PayableAccount {
                wallet: make_wallet("wallet2"),
                balance: 330,
                last_paid_timestamp: same_age_significance,
                pending_payment_rowid_opt: None,
            },
        ];

        let result = Accountant::investigate_debt_extremes(payables);

        assert_eq!(result,"Payable scan found 4 debts; the biggest is 2000000 owed for 10000sec, the oldest is 330 owed for 30000sec")
    }

    #[test]
    fn payment_debug_summary_prints_pretty_summary() {
        let now = to_time_t(SystemTime::now());
        let qualified_payables = &[
            PayableAccount {
                wallet: make_wallet("wallet0"),
                balance: PAYMENT_CURVES.permanent_debt_allowed_gwub + 1000,
                last_paid_timestamp: from_time_t(
                    now - PAYMENT_CURVES.balance_decreases_for_sec - 1234,
                ),
                pending_payment_rowid_opt: None,
            },
            PayableAccount {
                wallet: make_wallet("wallet1"),
                balance: PAYMENT_CURVES.permanent_debt_allowed_gwub + 1,
                last_paid_timestamp: from_time_t(
                    now - PAYMENT_CURVES.balance_decreases_for_sec - 1,
                ),
                pending_payment_rowid_opt: None,
            },
        ];

        let result = Accountant::payments_debug_summary(qualified_payables);

        assert_eq!(result,
                   "Paying qualified debts:\n\
                   10001000 owed for 2593234sec exceeds threshold: 9512428; creditor: 0x0000000000000000000000000077616c6c657430\n\
                   10000001 owed for 2592001sec exceeds threshold: 9999604; creditor: 0x0000000000000000000000000077616c6c657431"
        )
    }

    #[test]
    fn pending_transaction_is_registered_and_monitored_until_it_gets_confirmed_or_canceled() {
        init_test_logging();
        let mark_pending_payment_params_arc = Arc::new(Mutex::new(vec![]));
        let transaction_confirmed_params_arc = Arc::new(Mutex::new(vec![]));
        let get_transaction_receipt_params_arc = Arc::new(Mutex::new(vec![]));
        let return_all_payment_backups_params_arc = Arc::new(Mutex::new(vec![]));
        let non_pending_payables_params_arc = Arc::new(Mutex::new(vec![]));
        let insert_record_params_arc = Arc::new(Mutex::new(vec![]));
        let update_backup_after_cycle_params_arc = Arc::new(Mutex::new(vec![]));
        let mark_failure_params_arc = Arc::new(Mutex::new(vec![]));
        let delete_record_params_arc = Arc::new(Mutex::new(vec![]));
        let notify_later_scan_for_pending_payments_params_arc = Arc::new(Mutex::new(vec![]));
        let notify_later_scan_for_pending_payments_arc_cloned =
            notify_later_scan_for_pending_payments_params_arc.clone(); //because it moves into a closure
        let notify_cancel_failed_transaction_params_arc = Arc::new(Mutex::new(vec![]));
        let notify_cancel_failed_transaction_params_arc_cloned =
            notify_cancel_failed_transaction_params_arc.clone(); //because it moves into a closure
        let notify_confirm_transaction_params_arc = Arc::new(Mutex::new(vec![]));
        let notify_confirm_transaction_params_arc_cloned =
            notify_confirm_transaction_params_arc.clone(); //because it moves into a closure
        let pending_tx_hash_1 = H256::from_uint(&U256::from(123));
        let pending_tx_hash_2 = H256::from_uint(&U256::from(567));
        let rowid_for_account_1 = 3;
        let rowid_for_account_2 = 5;
        let payment_timestamp_1 = SystemTime::now().sub(Duration::from_secs(
            (PAYMENT_CURVES.payment_suggested_after_sec + 555) as u64,
        ));
        let payment_timestamp_2 = SystemTime::now().sub(Duration::from_secs(
            (PAYMENT_CURVES.payment_suggested_after_sec + 50) as u64,
        ));
        let payable_account_balance_1 = PAYMENT_CURVES.balance_to_decrease_from_gwub + 10;
        let payable_account_balance_2 = PAYMENT_CURVES.balance_to_decrease_from_gwub + 666;
        let transaction_receipt_tx_2_first_round = TransactionReceipt::default();
        let transaction_receipt_tx_1_second_round = TransactionReceipt::default();
        let transaction_receipt_tx_2_second_round = TransactionReceipt::default();
        let mut transaction_receipt_tx_1_third_round = TransactionReceipt::default();
        transaction_receipt_tx_1_third_round.status = Some(U64::from(0)); //failure
        let transaction_receipt_tx_2_third_round = TransactionReceipt::default();
        let mut transaction_receipt_tx_2_fourth_round = TransactionReceipt::default();
        transaction_receipt_tx_2_fourth_round.status = Some(U64::from(1)); // confirmed
        let blockchain_interface = BlockchainInterfaceMock::default()
            .get_transaction_count_result(Ok(web3::types::U256::from(1)))
            .get_transaction_count_result(Ok(web3::types::U256::from(2)))
            //because we cannot have both, resolution on the high level and also regarding what's inside blockchain interface,
            //there is (only) one component that is missing in this wholesome test - the part where we send a request to create
            //a backup for the payment's parameters in the DB - this happens inside send_raw_transaction()
            .send_transaction_tools_result(Box::new(SendTransactionToolWrapperNull))
            .send_transaction_tools_result(Box::new(SendTransactionToolWrapperNull))
            .send_transaction_result(Ok((pending_tx_hash_1, payment_timestamp_1)))
            .send_transaction_result(Ok((pending_tx_hash_2, payment_timestamp_2)))
            .get_transaction_receipt_params(&get_transaction_receipt_params_arc)
            .get_transaction_receipt_result(Ok(None))
            .get_transaction_receipt_result(Ok(Some(transaction_receipt_tx_2_first_round)))
            .get_transaction_receipt_result(Ok(Some(transaction_receipt_tx_1_second_round)))
            .get_transaction_receipt_result(Ok(Some(transaction_receipt_tx_2_second_round)))
            .get_transaction_receipt_result(Ok(Some(transaction_receipt_tx_1_third_round)))
            .get_transaction_receipt_result(Ok(Some(transaction_receipt_tx_2_third_round)))
            .get_transaction_receipt_result(Ok(Some(transaction_receipt_tx_2_fourth_round)));
        let consuming_wallet = make_paying_wallet(b"wallet");
        let system = System::new("pending_transaction");
        let persistent_config = PersistentConfigurationMock::default().gas_price_result(Ok(130));
        let blockchain_bridge = BlockchainBridge::new(
            Box::new(blockchain_interface),
            Box::new(persistent_config),
            false,
            Some(consuming_wallet),
        );
        let wallet_account_1 = make_wallet("creditor1");
        let account_1 = PayableAccount {
            wallet: wallet_account_1.clone(),
            balance: payable_account_balance_1,
            last_paid_timestamp: payment_timestamp_1,
            pending_payment_rowid_opt: None,
        };
        let wallet_account_2 = make_wallet("creditor2");
        let account_2 = PayableAccount {
            wallet: wallet_account_2.clone(),
            balance: payable_account_balance_2,
            last_paid_timestamp: payment_timestamp_2,
            pending_payment_rowid_opt: None,
        };
        let pending_payments_scan_interval = 200; //should be slightly less than 1/5 of the time until shutting the system
        let payable_dao = PayableDaoMock::new()
            .non_pending_payables_params(&non_pending_payables_params_arc)
            .non_pending_payables_result(vec![account_1, account_2])
            .mark_pending_payment_params(&mark_pending_payment_params_arc)
            .mark_pending_payment_result(Ok(()))
            .mark_pending_payment_result(Ok(()))
            .transaction_confirmed_params(&transaction_confirmed_params_arc)
            .transaction_confirmed_result(Ok(()));
        let bootstrapper_config = bc_from_ac_plus_earning_wallet(
            AccountantConfig {
                payables_scan_interval: Duration::from_secs(1_000_000), //we don't care about this scan
                receivables_scan_interval: Duration::from_secs(1_000_000), //we don't care about this scan
                pending_payments_scan_interval: Duration::from_millis(
                    pending_payments_scan_interval,
                ),
                when_pending_too_long_sec: (PAYMENT_CURVES.payment_suggested_after_sec + 1000)
                    as u64,
            },
            make_wallet("some_wallet_address"),
        );
        let payment_1_backup_first_round = PaymentBackupRecord {
            rowid: rowid_for_account_1,
            timestamp: payment_timestamp_1,
            hash: pending_tx_hash_1,
            attempt: 1,
            amount: payable_account_balance_1 as u64,
            process_error: None,
        };
        let payment_2_backup_first_round = PaymentBackupRecord {
            rowid: rowid_for_account_2,
            timestamp: payment_timestamp_2,
            hash: pending_tx_hash_2,
            attempt: 1,
            amount: payable_account_balance_2 as u64,
            process_error: None,
        };
        let mut payment_1_backup_second_round = payment_1_backup_first_round.clone();
        payment_1_backup_second_round.attempt = 2;
        let mut payment_2_backup_second_round = payment_2_backup_first_round.clone();
        payment_2_backup_second_round.attempt = 2;
        let mut payment_1_backup_third_round = payment_1_backup_first_round.clone();
        payment_1_backup_third_round.attempt = 3;
        let mut payment_2_backup_third_round = payment_2_backup_first_round.clone();
        payment_2_backup_third_round.attempt = 3;
        let mut payment_2_backup_fourth_round = payment_2_backup_first_round.clone();
        payment_2_backup_fourth_round.attempt = 4;
        let pending_payments_dao = PendingPaymentsDaoMock::default()
            .return_all_payment_backups_params(&return_all_payment_backups_params_arc)
            .return_all_payment_backups_result(vec![])
            .return_all_payment_backups_result(vec![
                payment_1_backup_first_round,
                payment_2_backup_first_round,
            ])
            .return_all_payment_backups_result(vec![
                payment_1_backup_second_round,
                payment_2_backup_second_round,
            ])
            .return_all_payment_backups_result(vec![
                payment_1_backup_third_round,
                payment_2_backup_third_round,
            ])
            .return_all_payment_backups_result(vec![payment_2_backup_fourth_round.clone()])
            .return_all_payment_backups_result(vec![]) //TODO in case we are too fast at some machine; we will be able to make this maximally efficient with GH-485
            .insert_payment_backup_params(&insert_record_params_arc)
            .insert_payment_backup_result(Ok(()))
            .insert_payment_backup_result(Ok(()))
            .payment_backup_exists_result(Some(rowid_for_account_1))
            .payment_backup_exists_result(Some(rowid_for_account_2))
            .update_backup_after_scan_cycle_params(&update_backup_after_cycle_params_arc)
            .update_backup_after_scan_cycle_results(Ok(()))
            .update_backup_after_scan_cycle_results(Ok(()))
            .update_backup_after_scan_cycle_results(Ok(()))
            .update_backup_after_scan_cycle_results(Ok(()))
            .update_backup_after_scan_cycle_results(Ok(()))
            .mark_failure_params(&mark_failure_params_arc)
            //we don't have a better solution yet, so we mark this down
            .mark_failure_result(Ok(()))
            .delete_payment_backup_params(&delete_record_params_arc)
            //this is used during confirmation of the successful one
            .delete_payment_backup_result(Ok(()));
        let accountant_addr = Arbiter::builder()
            .stop_system_on_panic(true)
            .start(move |_| {
                let mut subject = make_accountant(
                    Some(bootstrapper_config),
                    Some(payable_dao),
                    None,
                    Some(pending_payments_dao),
                    None,
                    None,
                );
                subject.scanners.receivables = Box::new(NullScanner);
                let notify_later_half_mock = NotifyLaterHandleMock::default()
                    .notify_later_params(&notify_later_scan_for_pending_payments_arc_cloned);
                subject
                    .transaction_confirmation
                    .notify_later_handle_scan_for_pending_payments =
                    Box::new(notify_later_half_mock);
                let mut notify_half_mock = NotifyHandleMock::default()
                    .notify_params(&notify_cancel_failed_transaction_params_arc_cloned);
                notify_half_mock.do_you_want_to_proceed_after = true;
                subject
                    .transaction_confirmation
                    .notify_handle_cancel_failed_transaction = Box::new(notify_half_mock);
                let mut notify_half_mock = NotifyHandleMock::default()
                    .notify_params(&notify_confirm_transaction_params_arc_cloned);
                notify_half_mock.do_you_want_to_proceed_after = true;
                subject
                    .transaction_confirmation
                    .notify_handle_confirm_transaction = Box::new(notify_half_mock);
                subject
            });
        let mut peer_actors = peer_actors_builder().build();
        let accountant_subs = Accountant::make_subs_from(&accountant_addr);
        peer_actors.accountant = accountant_subs.clone();
        let blockchain_bridge_addr = blockchain_bridge.start();
        let blockchain_bridge_subs = BlockchainBridge::make_subs_from(&blockchain_bridge_addr);
        peer_actors.blockchain_bridge = blockchain_bridge_subs.clone();
        let dummy_actor = DummyActor::new(None);
        let dummy_actor_addr = Arbiter::builder()
            .stop_system_on_panic(true)
            .start(move |_| dummy_actor);
        send_bind_message!(accountant_subs, peer_actors);
        send_bind_message!(blockchain_bridge_subs, peer_actors);

        send_start_message!(accountant_subs);

        dummy_actor_addr
            .try_send(CleanUpMessage { sleep_ms: 1090 })
            .unwrap();
        assert_eq!(system.run(), 0);
        let mut mark_pending_payment_parameters = mark_pending_payment_params_arc.lock().unwrap();
        let first_payment = mark_pending_payment_parameters.remove(0);
        assert_eq!(first_payment.0, wallet_account_1);
        assert_eq!(
            first_payment.1,
            TransactionId {
                hash: pending_tx_hash_1,
                rowid: rowid_for_account_1
            }
        );
        let second_payment = mark_pending_payment_parameters.remove(0);
        assert!(
            mark_pending_payment_parameters.is_empty(),
            "{:?}",
            mark_pending_payment_parameters
        );
        assert_eq!(second_payment.0, wallet_account_2);
        assert_eq!(
            second_payment.1,
            TransactionId {
                hash: pending_tx_hash_2,
                rowid: rowid_for_account_2
            }
        );
        let return_all_payment_backups_params =
            return_all_payment_backups_params_arc.lock().unwrap();
        //it varies with machines and sometimes we manage more cycles than necessary,
        assert!(return_all_payment_backups_params.len() >= 5);
        let non_pending_payables_params = non_pending_payables_params_arc.lock().unwrap();
        assert_eq!(*non_pending_payables_params, vec![()]); //because we disabled further scanning for payables
        let get_transaction_receipt_params = get_transaction_receipt_params_arc.lock().unwrap();
        assert_eq!(
            *get_transaction_receipt_params,
            vec![
                pending_tx_hash_1,
                pending_tx_hash_2,
                pending_tx_hash_1,
                pending_tx_hash_2,
                pending_tx_hash_1,
                pending_tx_hash_2,
                pending_tx_hash_2
            ]
        );
        let update_backup_after_cycle_params = update_backup_after_cycle_params_arc.lock().unwrap();
        assert_eq!(
            *update_backup_after_cycle_params,
            vec![
                rowid_for_account_1,
                rowid_for_account_2,
                rowid_for_account_1,
                rowid_for_account_2,
                rowid_for_account_2
            ]
        );
        let mark_failure_params = mark_failure_params_arc.lock().unwrap();
        assert_eq!(*mark_failure_params, vec![rowid_for_account_1]);
        let delete_record_params = delete_record_params_arc.lock().unwrap();
        assert_eq!(*delete_record_params, vec![rowid_for_account_2]);
        let transaction_confirmed_params = transaction_confirmed_params_arc.lock().unwrap();
        assert_eq!(
            *transaction_confirmed_params,
            vec![payment_2_backup_fourth_round.clone()]
        );
        let expected_scan_pending_payments_msg_and_interval = (
            ScanForPendingPayments {},
            Duration::from_millis(pending_payments_scan_interval),
        );
        let notify_later_check_for_confirmation = notify_later_scan_for_pending_payments_params_arc
            .lock()
            .unwrap();
        assert_eq!(
            *notify_later_check_for_confirmation,
            vec![
                expected_scan_pending_payments_msg_and_interval.clone(),
                expected_scan_pending_payments_msg_and_interval.clone(),
                expected_scan_pending_payments_msg_and_interval.clone(),
                expected_scan_pending_payments_msg_and_interval.clone(),
                expected_scan_pending_payments_msg_and_interval.clone(),
                expected_scan_pending_payments_msg_and_interval //TODO this is an extra one, GH-485 should eliminate this one
            ]
        );
        let mut notify_confirm_transaction_params =
            notify_confirm_transaction_params_arc.lock().unwrap();
        let actual_confirmed_payment: ConfirmPendingTransaction =
            notify_confirm_transaction_params.remove(0);
        assert!(notify_confirm_transaction_params.is_empty());
        let expected_confirmation_message = ConfirmPendingTransaction {
            payment_backup: payment_2_backup_fourth_round,
        };
        assert_eq!(actual_confirmed_payment, expected_confirmation_message);
        let log_handler = TestLogHandler::new();
        log_handler.exists_log_containing(
            "WARN: Accountant: Broken transaction 0x0000…007b left with an error mark; you should take over the care of this transaction to make sure your debts will be paid because there \
             is no automated process that can fix this without you");
        log_handler.exists_log_matching("INFO: Accountant: Transaction '0x0000…0237' has been added to the blockchain; detected locally at attempt 4 at \\d{2,}ms after its sending");
        log_handler.exists_log_containing("INFO: Accountant: Transaction 0x0000000000000000000000000000000000000000000000000000000000000237 has gone through the whole confirmation process succeeding");
    }

    #[test]
    fn handle_pending_tx_checkout_handles_none_returned_for_transaction_receipt() {
        init_test_logging();
        let subject = AccountantBuilder::default().build();
        let tx_receipt_opt = None;
        let rowid = 455;
        let hash = H256::from_uint(&U256::from(2323));
        let payment_backup_record = PaymentBackupRecord {
            rowid,
            timestamp: SystemTime::now().sub(Duration::from_millis(10000)),
            hash,
            attempt: 3,
            amount: 111,
            process_error: None,
        };
        let msg = ReportTransactionReceipts {
            payment_backups_with_receipts: vec![(tx_receipt_opt, payment_backup_record.clone())],
        };

        let result = subject.handle_pending_transaction_check(msg.clone());

        assert_eq!(
            result,
            vec![PendingTransactionStatus::StillPending(TransactionId {
                hash,
                rowid
            })]
        );
        TestLogHandler::new().exists_log_matching("DEBUG: Accountant: Interpreting a receipt for transaction '0x0000…0913' but none was given; attempt 3, 100\\d\\dms since sending");
    }

    #[test]
    fn accountant_receives_reported_transaction_receipts_and_processes_them_all() {
        let notify_handle_params_arc = Arc::new(Mutex::new(vec![]));
        let mut subject = AccountantBuilder::default().build();
        subject
            .transaction_confirmation
            .notify_handle_confirm_transaction =
            Box::new(NotifyHandleMock::default().notify_params(&notify_handle_params_arc));
        let subject_addr = subject.start();
        let transaction_hash_1 = H256::from_uint(&U256::from(4545));
        let mut transaction_receipt_1 = TransactionReceipt::default();
        transaction_receipt_1.transaction_hash = transaction_hash_1;
        transaction_receipt_1.status = Some(U64::from(1)); //success
        let payment_backup_1 = PaymentBackupRecord {
            rowid: 5,
            timestamp: from_time_t(200_000_000),
            hash: transaction_hash_1,
            attempt: 2,
            amount: 444,
            process_error: None,
        };
        let transaction_hash_2 = H256::from_uint(&U256::from(3333333));
        let mut transaction_receipt_2 = TransactionReceipt::default();
        transaction_receipt_2.transaction_hash = transaction_hash_2;
        transaction_receipt_2.status = Some(U64::from(1)); //success
        let payment_backup_2 = PaymentBackupRecord {
            rowid: 10,
            timestamp: from_time_t(199_780_000),
            hash: Default::default(),
            attempt: 15,
            amount: 1212,
            process_error: None,
        };
        let msg = ReportTransactionReceipts {
            payment_backups_with_receipts: vec![
                (Some(transaction_receipt_1), payment_backup_1.clone()),
                (Some(transaction_receipt_2), payment_backup_2.clone()),
            ],
        };

        let _ = subject_addr.try_send(msg).unwrap();

        let system = System::new("processing reported receipts");
        System::current().stop();
        system.run();
        let notify_handle_params = notify_handle_params_arc.lock().unwrap();
        assert_eq!(
            *notify_handle_params,
            vec![
                ConfirmPendingTransaction {
                    payment_backup: payment_backup_1
                },
                ConfirmPendingTransaction {
                    payment_backup: payment_backup_2
                }
            ]
        );
    }

    #[test]
    fn check_out_transaction_receipt_when_transaction_status_is_a_failure() {
        init_test_logging();
        let subject = AccountantBuilder::default().build();
        let mut tx_receipt = TransactionReceipt::default();
        tx_receipt.status = Some(U64::from(0)); //failure
        let hash = H256::from_uint(&U256::from(4567));
        let pending_payment_backup = PaymentBackupRecord {
            rowid: 777777,
            timestamp: SystemTime::now().sub(Duration::from_millis(150000)),
            hash,
            attempt: 5,
            amount: 2222,
            process_error: None,
        };

        let result = subject.check_out_transaction_receipt(
            tx_receipt,
            pending_payment_backup,
            &Logger::new("receipt_check_logger"),
        );

        assert_eq!(
            result,
            PendingTransactionStatus::Failure(TransactionId {
                hash,
                rowid: 777777
            })
        );
        TestLogHandler::new().exists_log_matching("WARN: receipt_check_logger: Pending \
         transaction '0x0000…11d7' announced as a failure, checking out attempt 5 after 1500\\d\\dms from its sending");
    }

    #[test]
    fn check_out_transaction_receipt_when_transaction_status_is_none_and_within_waiting_interval() {
        init_test_logging();
        let hash = H256::from_uint(&U256::from(567));
        let rowid = 466;
        let tx_receipt = TransactionReceipt::default(); //status defaulted to None
        let when_sent = SystemTime::now().sub(Duration::from_millis(100));
        let subject = AccountantBuilder::default().build();
        let payment_backup = PaymentBackupRecord {
            rowid,
            timestamp: when_sent,
            hash,
            attempt: 1,
            amount: 123,
            process_error: None,
        };

        let result = subject.check_out_transaction_receipt(
            tx_receipt,
            payment_backup.clone(),
            &Logger::new("receipt_check_logger"),
        );

        assert_eq!(
            result,
            PendingTransactionStatus::StillPending(TransactionId { hash, rowid })
        );
        TestLogHandler::new().exists_log_containing(
            "INFO: receipt_check_logger: Pending \
         transaction '0x0000…0237' couldn't be confirmed at attempt 1 at 100ms after its sending",
        );
    }

    #[test]
    fn check_out_transaction_receipt_when_transaction_status_is_none_and_outside_waiting_interval()
    {
        init_test_logging();
        let hash = H256::from_uint(&U256::from(567));
        let rowid = 466;
        let tx_receipt = TransactionReceipt::default(); //status defaulted to None
        let when_sent =
            SystemTime::now().sub(Duration::from_secs(DEFAULT_PENDING_TOO_LONG_SEC + 5)); //old transaction
        let subject = AccountantBuilder::default().build();
        let payment_backup = PaymentBackupRecord {
            rowid,
            timestamp: when_sent,
            hash,
            attempt: 10,
            amount: 123,
            process_error: None,
        };

        let result = subject.check_out_transaction_receipt(
            tx_receipt,
            payment_backup.clone(),
            &Logger::new("receipt_check_logger"),
        );

        assert_eq!(
            result,
            PendingTransactionStatus::Failure(TransactionId { hash, rowid })
        );
        TestLogHandler::new().exists_log_containing(
            "WARN: receipt_check_logger: Pending transaction '0x0000…0237' has exceeded the \
             maximum time allowed (21600sec) for being pending and the confirmation process is going to \
              be aborted now at the finished attempt 10; manual resolving is required from the user to \
               make the transaction paid",
        );
    }

    #[test]
    #[should_panic(
        expected = "tx receipt for pending '0x0000…007b' - tx status: code other than 0 or 1 shouldn't be possible, but was 456"
    )]
    fn check_out_transaction_receipt_panics_at_undefined_status_code() {
        let mut tx_receipt = TransactionReceipt::default();
        tx_receipt.status = Some(U64::from(456));
        let mut payment_backup = make_payment_backup();
        payment_backup.hash = H256::from_uint(&U256::from(123));
        let subject = AccountantBuilder::default().build();

        let _ = subject.check_out_transaction_receipt(
            tx_receipt,
            payment_backup,
            &Logger::new("receipt_check_logger"),
        );
    }

    #[test]
    fn is_non_pending_is_properly_set() {
        assert_eq!(
            PendingTransactionStatus::Failure(make_transaction_id()).is_non_pending(),
            true
        );
        assert_eq!(
            PendingTransactionStatus::Confirmed(make_payment_backup()).is_non_pending(),
            true
        );
        assert_eq!(
            PendingTransactionStatus::StillPending(make_transaction_id()).is_non_pending(),
            false
        )
    }

    #[test]
    fn accountant_handles_payment_backup() {
        init_test_logging();
        let insert_payment_backup_params_arc = Arc::new(Mutex::new(vec![]));
        let pending_payment_dao_factory = PendingPaymentsDaoFactoryMock::new(
            PendingPaymentsDaoMock::default()
                .insert_payment_backup_params(&insert_payment_backup_params_arc)
                .insert_payment_backup_result(Ok(())),
        );
        let subject = AccountantBuilder::default()
            .pending_payments_dao_factory(Box::new(pending_payment_dao_factory))
            .build();
        let accountant_addr = subject.start();
        let tx_hash = H256::from_uint(&U256::from(55));
        let accountant_subs = Accountant::make_subs_from(&accountant_addr);
        let amount = 4055;
        let timestamp = SystemTime::now();
        let backup_message = PaymentBackupRecord {
            rowid: 0,
            timestamp,
            hash: tx_hash,
            attempt: 0,
            amount,
            process_error: None,
        };

        let _ = accountant_subs
            .payment_backup
            .try_send(backup_message.clone())
            .unwrap();

        let system = System::new("ordering payment backup test");
        System::current().stop();
        assert_eq!(system.run(), 0);
        let insert_payment_backup_params = insert_payment_backup_params_arc.lock().unwrap();
        assert_eq!(
            *insert_payment_backup_params,
            vec![(tx_hash, amount, timestamp)]
        );
        TestLogHandler::new().exists_log_containing(
            "DEBUG: Accountant: Processed a backup for payment '0x0000…0037'",
        );
    }

    #[test]
    fn payment_backup_insertion_clearly_failed_and_we_log_it_at_least() {
        //despite it doesn't happen here this event would cause a panic later
        init_test_logging();
        let insert_payment_backup_params_arc = Arc::new(Mutex::new(vec![]));
        let pending_payment_dao_factory = PendingPaymentsDaoFactoryMock::new(
            PendingPaymentsDaoMock::default()
                .insert_payment_backup_params(&insert_payment_backup_params_arc)
                .insert_payment_backup_result(Err(PendingPaymentDaoError::InsertionFailed(
                    "Crashed".to_string(),
                ))),
        );
        let amount = 2345;
        let transaction_hash = H256::from_uint(&U256::from(456));
        let subject = AccountantBuilder::default()
            .pending_payments_dao_factory(Box::new(pending_payment_dao_factory))
            .build();
        let timestamp_secs = 150_000_000;
        let backup_message = PaymentBackupRecord {
            rowid: 0,
            timestamp: from_time_t(timestamp_secs),
            hash: transaction_hash,
            attempt: 0,
            amount,
            process_error: None,
        };

        let _ = subject.handle_payment_backup(backup_message);

        let initiate_backup_params = insert_payment_backup_params_arc.lock().unwrap();
        assert_eq!(
            *initiate_backup_params,
            vec![(transaction_hash, amount, from_time_t(timestamp_secs))]
        );
        TestLogHandler::new().exists_log_containing("WARN: Accountant: Failed to make a backup for pending payment '0x0000…01c8' due to 'InsertionFailed(\"Crashed\")'");
    }

    #[test]
    fn separate_early_errors_works() {
        let payment_ok = Payment {
            to: make_wallet("blah"),
            amount: 5555,
            timestamp: SystemTime::now(),
            transaction: Default::default(),
        };
        let error = BlockchainError::SignedValueConversion(666);
        let sent_payments = SentPayments {
            payments: vec![Ok(payment_ok.clone()), Err(error.clone())],
        };

        let (ok, err) = Accountant::separate_early_errors(sent_payments, &Logger::new("test"));

        assert_eq!(ok, vec![payment_ok]);
        assert_eq!(err, vec![error])
    }

    #[test]
    fn separate_transactions_if_still_pending_works() {
        let statuses = vec![
            PendingTransactionStatus::Confirmed(make_payment_backup()),
            PendingTransactionStatus::StillPending(make_transaction_id()),
            PendingTransactionStatus::Failure(make_transaction_id()),
        ];

        let (pending, non_pending) = Accountant::separate_transactions_if_still_pending(statuses);

        assert_eq!(
            pending,
            vec![PendingTransactionStatus::StillPending(make_transaction_id())]
        );
        assert_eq!(
            non_pending,
            vec![
                PendingTransactionStatus::Confirmed(make_payment_backup()),
                PendingTransactionStatus::Failure(make_transaction_id())
            ]
        )
    }

    #[test]
    fn update_backup_of_pending_transaction_happy_path() {
        let update_after_cycle_params_arc = Arc::new(Mutex::new(vec![]));
        let hash_1 = H256::from_uint(&U256::from(444888));
        let rowid_1 = 3456;
        let hash_2 = H256::from_uint(&U256::from(111000));
        let rowid_2 = 3450;
        let pending_payment_dao_factory = Box::new(PendingPaymentsDaoFactoryMock::new(
            PendingPaymentsDaoMock::default()
                .update_backup_after_scan_cycle_params(&update_after_cycle_params_arc)
                .update_backup_after_scan_cycle_results(Ok(()))
                .update_backup_after_scan_cycle_results(Ok(())),
        ));
        let subject = AccountantBuilder::default()
            .pending_payments_dao_factory(pending_payment_dao_factory)
            .build();
        let pending_payments = vec![
            PendingTransactionStatus::StillPending(TransactionId {
                hash: hash_1,
                rowid: rowid_1,
            }),
            PendingTransactionStatus::StillPending(TransactionId {
                hash: hash_2,
                rowid: rowid_2,
            }),
        ];

        let _ = subject.update_backup_of_pending_transaction(pending_payments);

        let update_after_cycle_params = update_after_cycle_params_arc.lock().unwrap();
        assert_eq!(*update_after_cycle_params, vec![rowid_1, rowid_2])
    }

    #[test]
    #[should_panic(
        expected = "Failure on updating payment backup due to UpdateFailed(\"yeah, bad\")"
    )]
    fn update_backup_of_pending_transaction_sad_path() {
        let hash = H256::from_uint(&U256::from(444888));
        let rowid = 3456;
        let pending_payment_dao_factory = Box::new(PendingPaymentsDaoFactoryMock::new(
            PendingPaymentsDaoMock::default().update_backup_after_scan_cycle_results(Err(
                PendingPaymentDaoError::UpdateFailed("yeah, bad".to_string()),
            )),
        ));
        let subject = AccountantBuilder::default()
            .pending_payments_dao_factory(pending_payment_dao_factory)
            .build();
        let pending_payments = vec![PendingTransactionStatus::StillPending(TransactionId {
            hash,
            rowid,
        })];

        let _ = subject.update_backup_of_pending_transaction(pending_payments);
    }

    #[test]
    fn jackass_unsigned_to_signed_handles_zero() {
        let result = jackass_unsigned_to_signed(0u64);

        assert_eq!(result, Ok(0i64));
    }

    #[test]
    fn jackass_unsigned_to_signed_handles_max_allowable() {
        let result = jackass_unsigned_to_signed(i64::MAX as u64);

        assert_eq!(result, Ok(i64::MAX));
    }

    #[test]
    fn jackass_unsigned_to_signed_handles_max_plus_one() {
        let attempt = (i64::MAX as u64) + 1;
        let result = jackass_unsigned_to_signed((i64::MAX as u64) + 1);

<<<<<<< HEAD
        assert_eq!(result, Err(attempt));
    }

    fn make_transaction_id() -> TransactionId {
        TransactionId {
            hash: H256::from_uint(&U256::from(789)),
            rowid: 1,
        }
=======
        assert_eq!(result, Err(PaymentError::SignConversion(attempt)));
    }

    fn bc_from_ac_plus_earning_wallet(
        ac: AccountantConfig,
        earning_wallet: Wallet,
    ) -> BootstrapperConfig {
        let mut bc = BootstrapperConfig::new();
        bc.accountant_config = ac;
        bc.earning_wallet = earning_wallet;
        bc
    }

    fn bc_from_ac_plus_wallets(
        ac: AccountantConfig,
        consuming_wallet: Wallet,
        earning_wallet: Wallet,
    ) -> BootstrapperConfig {
        let mut bc = BootstrapperConfig::new();
        bc.accountant_config = ac;
        bc.consuming_wallet_opt = Some(consuming_wallet);
        bc.earning_wallet = earning_wallet;
        bc
    }

    fn make_subject(
        config_opt: Option<BootstrapperConfig>,
        payable_dao_opt: Option<PayableDaoMock>,
        receivable_dao_opt: Option<ReceivableDaoMock>,
        banned_dao_opt: Option<BannedDaoMock>,
        persistent_config_opt: Option<PersistentConfigurationMock>,
    ) -> Accountant {
        let payable_dao_factory =
            PayableDaoFactoryMock::new(payable_dao_opt.unwrap_or(PayableDaoMock::new()));
        let receivable_dao_factory =
            ReceivableDaoFactoryMock::new(receivable_dao_opt.unwrap_or(ReceivableDaoMock::new()));
        let banned_dao_factory =
            BannedDaoFactoryMock::new(banned_dao_opt.unwrap_or(BannedDaoMock::new()));
        let mut subject = Accountant::new(
            &config_opt.unwrap_or(BootstrapperConfig::new()),
            Box::new(payable_dao_factory),
            Box::new(receivable_dao_factory),
            Box::new(banned_dao_factory),
            Box::new(ConfigDaoFactoryMock::new(ConfigDaoMock::new())),
        );
        subject.persistent_configuration = if let Some(persistent_config) = persistent_config_opt {
            Box::new(persistent_config)
        } else {
            Box::new(PersistentConfigurationMock::new())
        };
        subject
>>>>>>> ede55619
    }
}<|MERGE_RESOLUTION|>--- conflicted
+++ resolved
@@ -465,15 +465,11 @@
             });
     }
 
-<<<<<<< HEAD
-    fn scan_for_received_payments(&self) {
-=======
     // TODO FIXME EMERGENCY: This method must advance the start block to the current end of the
     // blockchain; otherwise each incoming payment will be credited every time this method is
     // executed. Extra credit: to protect against mid-scan panics, advance the start block
     // every time a payment is credited.
-    fn scan_for_received_payments(&mut self) {
->>>>>>> ede55619
+    fn scan_for_received_payments(&self) {
         debug!(
             self.logger,
             "Scanning for payments to {}", self.earning_wallet
@@ -1211,12 +1207,6 @@
     use crate::sub_lib::accountant::ReportRoutingServiceConsumedMessage;
     use crate::sub_lib::blockchain_bridge::ReportAccountsPayable;
     use crate::sub_lib::wallet::Wallet;
-<<<<<<< HEAD
-    use crate::test_utils::logging::init_test_logging;
-    use crate::test_utils::logging::TestLogHandler;
-=======
-    use crate::test_utils::make_wallet;
->>>>>>> ede55619
     use crate::test_utils::persistent_configuration_mock::PersistentConfigurationMock;
     use crate::test_utils::pure_test_utils::{
         prove_that_crash_request_handler_is_hooked_up, CleanUpMessage, DummyActor,
@@ -4501,7 +4491,6 @@
         let attempt = (i64::MAX as u64) + 1;
         let result = jackass_unsigned_to_signed((i64::MAX as u64) + 1);
 
-<<<<<<< HEAD
         assert_eq!(result, Err(attempt));
     }
 
@@ -4510,58 +4499,5 @@
             hash: H256::from_uint(&U256::from(789)),
             rowid: 1,
         }
-=======
-        assert_eq!(result, Err(PaymentError::SignConversion(attempt)));
-    }
-
-    fn bc_from_ac_plus_earning_wallet(
-        ac: AccountantConfig,
-        earning_wallet: Wallet,
-    ) -> BootstrapperConfig {
-        let mut bc = BootstrapperConfig::new();
-        bc.accountant_config = ac;
-        bc.earning_wallet = earning_wallet;
-        bc
-    }
-
-    fn bc_from_ac_plus_wallets(
-        ac: AccountantConfig,
-        consuming_wallet: Wallet,
-        earning_wallet: Wallet,
-    ) -> BootstrapperConfig {
-        let mut bc = BootstrapperConfig::new();
-        bc.accountant_config = ac;
-        bc.consuming_wallet_opt = Some(consuming_wallet);
-        bc.earning_wallet = earning_wallet;
-        bc
-    }
-
-    fn make_subject(
-        config_opt: Option<BootstrapperConfig>,
-        payable_dao_opt: Option<PayableDaoMock>,
-        receivable_dao_opt: Option<ReceivableDaoMock>,
-        banned_dao_opt: Option<BannedDaoMock>,
-        persistent_config_opt: Option<PersistentConfigurationMock>,
-    ) -> Accountant {
-        let payable_dao_factory =
-            PayableDaoFactoryMock::new(payable_dao_opt.unwrap_or(PayableDaoMock::new()));
-        let receivable_dao_factory =
-            ReceivableDaoFactoryMock::new(receivable_dao_opt.unwrap_or(ReceivableDaoMock::new()));
-        let banned_dao_factory =
-            BannedDaoFactoryMock::new(banned_dao_opt.unwrap_or(BannedDaoMock::new()));
-        let mut subject = Accountant::new(
-            &config_opt.unwrap_or(BootstrapperConfig::new()),
-            Box::new(payable_dao_factory),
-            Box::new(receivable_dao_factory),
-            Box::new(banned_dao_factory),
-            Box::new(ConfigDaoFactoryMock::new(ConfigDaoMock::new())),
-        );
-        subject.persistent_configuration = if let Some(persistent_config) = persistent_config_opt {
-            Box::new(persistent_config)
-        } else {
-            Box::new(PersistentConfigurationMock::new())
-        };
-        subject
->>>>>>> ede55619
     }
 }