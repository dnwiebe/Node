--- conflicted
+++ resolved
@@ -34,24 +34,14 @@
 use crate::blockchain::blockchain_bridge::{PendingPayableFingerprint, RetrieveTransactions};
 use crate::blockchain::blockchain_interface::{BlockchainError, BlockchainTransaction};
 use crate::bootstrapper::BootstrapperConfig;
-<<<<<<< HEAD
 use crate::database::db_initializer::DbInitializationConfig;
-use crate::sub_lib::accountant::AccountantSubs;
-use crate::sub_lib::accountant::ReportExitServiceProvidedMessage;
-use crate::sub_lib::accountant::ReportRoutingServiceConsumedMessage;
-use crate::sub_lib::accountant::ReportRoutingServiceProvidedMessage;
-use crate::sub_lib::accountant::{AccountantConfig, FinancialStatistics, PaymentThresholds};
-use crate::sub_lib::accountant::{ReportExitServiceConsumedMessage, WEIS_OF_GWEI};
-=======
-use crate::database::dao_utils::DaoFactoryReal;
-use crate::database::db_migrations::MigratorConfig;
-use crate::sub_lib::accountant::ReportRoutingServiceProvidedMessage;
+use crate::sub_lib::accountant::WEIS_OF_GWEI;
 use crate::sub_lib::accountant::{AccountantConfig, FinancialStatistics, PaymentThresholds};
 use crate::sub_lib::accountant::{AccountantSubs, ReportServicesConsumedMessage};
+use crate::sub_lib::accountant::{MessageIdGenerator, MessageIdGeneratorReal};
 use crate::sub_lib::accountant::{
-    MessageIdGenerator, MessageIdGeneratorReal, ReportExitServiceProvidedMessage,
+    ReportExitServiceProvidedMessage, ReportRoutingServiceProvidedMessage,
 };
->>>>>>> 9c9a625d
 use crate::sub_lib::blockchain_bridge::ReportAccountsPayable;
 use crate::sub_lib::peer_actors::{BindMessage, StartMessage};
 use crate::sub_lib::utils::{handle_ui_crash_request, NODE_MAILBOX_CAPACITY};
@@ -107,12 +97,8 @@
     report_new_payments_sub: Option<Recipient<ReceivedPayments>>,
     report_sent_payments_sub: Option<Recipient<SentPayables>>,
     ui_message_sub: Option<Recipient<NodeToUiMessage>>,
-<<<<<<< HEAD
     payable_threshold_tools: Box<dyn PayableThresholdTools>,
-=======
-    payable_threshold_tools: Box<dyn PayableExceedThresholdTools>,
     message_id_generator: Box<dyn MessageIdGenerator>,
->>>>>>> 9c9a625d
     logger: Logger,
 }
 
@@ -446,13 +432,9 @@
             report_new_payments_sub: None,
             report_sent_payments_sub: None,
             ui_message_sub: None,
-<<<<<<< HEAD
-            payable_threshold_tools: Box::new(PayableThresholdToolsReal::default()),
-=======
             confirmation_tools: TransactionConfirmationTools::default(),
             message_id_generator: Box::new(MessageIdGeneratorReal::default()),
-            payable_threshold_tools: Box::new(PayableExceedThresholdToolsReal::default()),
->>>>>>> 9c9a625d
+            payable_threshold_tools: Box::new(PayableThresholdToolsReal::default()),
             logger: Logger::new("Accountant"),
         }
     }
@@ -1292,15 +1274,11 @@
             max_pending_interval: u64,
             logger: &Logger,
         ) -> PendingTransactionStatus {
-<<<<<<< HEAD
-            info!(logger,"Pending transaction '{}' couldn't be confirmed at attempt {} at {}ms after its sending",
+            info!(logger,"Pending transaction '{:?}' couldn't be confirmed at attempt {} at {}ms after its sending",
                 fingerprint.hash,
                 fingerprint.attempt_opt.expectv("initialized attempt"),
                 elapsed_in_ms(fingerprint.timestamp)
             );
-=======
-            info!(logger,"Pending transaction '{:?}' couldn't be confirmed at attempt {} at {}ms after its sending",fingerprint.hash, fingerprint.attempt_opt.expectv("initialized attempt"), elapsed_in_ms(fingerprint.timestamp));
->>>>>>> 9c9a625d
             let elapsed = fingerprint
                 .timestamp
                 .elapsed()
@@ -1334,15 +1312,11 @@
             fingerprint: &PendingPayableFingerprint,
             logger: &Logger,
         ) -> PendingTransactionStatus {
-<<<<<<< HEAD
-            error!(logger,"Pending transaction '{}' announced as a failure, interpreting attempt {} after {}ms from the sending",
+            error!(logger,"Pending transaction '{:?}' announced as a failure, interpreting attempt {} after {}ms from the sending",
                 fingerprint.hash,
                 fingerprint.attempt_opt.expectv("initialized attempt"),
                 elapsed_in_ms(fingerprint.timestamp)
             );
-=======
-            error!(logger,"Pending transaction '{:?}' announced as a failure, interpreting attempt {} after {}ms from the sending",fingerprint.hash,fingerprint.attempt_opt.expectv("initialized attempt"),elapsed_in_ms(fingerprint.timestamp));
->>>>>>> 9c9a625d
             PendingTransactionStatus::Failure(fingerprint.into())
         }
         match receipt.status{
@@ -1613,12 +1587,8 @@
     use actix::{Arbiter, System};
     use ethereum_types::{BigEndianHash, U64};
     use ethsign_crypto::Keccak256;
-<<<<<<< HEAD
+    use log::Level;
     use masq_lib::constants::{SCAN_ERROR, VALUE_EXCEEDS_ALLOWED_LIMIT};
-=======
-    use log::Level;
-    use masq_lib::constants::SCAN_ERROR;
->>>>>>> 9c9a625d
     use web3::types::U256;
 
     use masq_lib::messages::{
@@ -1651,12 +1621,8 @@
     use crate::blockchain::tool_wrappers::SendTransactionToolsWrapperNull;
     use crate::bootstrapper::BootstrapperConfig;
     use crate::sub_lib::accountant::{
-<<<<<<< HEAD
-        ReportRoutingServiceConsumedMessage, ScanIntervals, DEFAULT_PAYMENT_THRESHOLDS,
+        ExitServiceConsumed, RoutingServiceConsumed, ScanIntervals, DEFAULT_PAYMENT_THRESHOLDS,
         WEIS_OF_GWEI,
-=======
-        ExitServiceConsumed, RoutingServiceConsumed, ScanIntervals, DEFAULT_PAYMENT_THRESHOLDS,
->>>>>>> 9c9a625d
     };
     use crate::sub_lib::blockchain_bridge::ReportAccountsPayable;
     use crate::sub_lib::utils::{NotifyHandleReal, NotifyLaterHandleReal};
@@ -1857,18 +1823,13 @@
             .downcast_ref::<PayableThresholdToolsReal>()
             .unwrap();
         assert_eq!(result.crashable, false);
-<<<<<<< HEAD
         assert_eq!(result.financial_statistics.total_paid_receivable_wei, 0);
         assert_eq!(result.financial_statistics.total_paid_payable_wei, 0);
-=======
-        assert_eq!(result.financial_statistics.total_paid_receivable, 0);
-        assert_eq!(result.financial_statistics.total_paid_payable, 0);
         result
             .message_id_generator
             .as_any()
             .downcast_ref::<MessageIdGeneratorReal>()
             .unwrap();
->>>>>>> 9c9a625d
     }
 
     #[test]
@@ -3631,7 +3592,7 @@
     fn assert_that_we_do_not_charge_our_own_wallet_for_consumed_services(
         config: BootstrapperConfig,
         message: ReportServicesConsumedMessage,
-    ) -> Arc<Mutex<Vec<(SystemTime, Wallet, u64)>>> {
+    ) -> Arc<Mutex<Vec<(SystemTime, Wallet, u128)>>> {
         let more_money_payable_parameters_arc = Arc::new(Mutex::new(vec![]));
         let payable_dao_mock = PayableDaoMock::new()
             .non_pending_payables_result(vec![])
