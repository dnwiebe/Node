--- conflicted
+++ resolved
@@ -11,16 +11,11 @@
 
 use masq_lib::constants::{MUTUALLY_EXCLUSIVE_REQUEST_PARAMS, REQUEST_WITH_NO_VALUES, SCAN_ERROR};
 
-<<<<<<< HEAD
 use masq_lib::messages::{
     CustomQueryResult, FirmQueryResult, RangeQuery, ScanType, UiFinancialStatistics,
     UiPayableAccount, UiReceivableAccount, UiScanRequest, UiScanResponse,
 };
-use masq_lib::ui_gateway::{MessageBody, MessagePath, MessageTarget};
-=======
-use masq_lib::messages::{ScanType, UiScanRequest, UiScanResponse};
 use masq_lib::ui_gateway::{MessageBody, MessagePath};
->>>>>>> b487dc72
 
 use crate::accountant::dao_utils::{
     remap_payable_accounts, remap_receivable_accounts, CustomQuery, DaoFactoryReal,
@@ -117,12 +112,8 @@
 }
 
 #[derive(Debug, Message, PartialEq)]
-<<<<<<< HEAD
 pub struct SentPayables {
-=======
-pub struct SentPayable {
     pub timestamp: SystemTime,
->>>>>>> b487dc72
     pub payable: Vec<Result<Payable, BlockchainError>>,
     pub response_skeleton_opt: Option<ResponseSkeleton>,
 }
@@ -674,11 +665,7 @@
         if !self.our_wallet(wallet) {
             match self.payable_dao
                 .as_ref()
-<<<<<<< HEAD
-                .more_money_payable(wallet,total_charge){
-=======
-                .more_money_payable(timestamp, wallet, total_charge) {
->>>>>>> b487dc72
+                .more_money_payable(timestamp, wallet,total_charge){
                 Ok(_) => (),
                 Err(PayableDaoError::SignConversion(_)) => error! (
                     self.logger,
@@ -815,13 +802,8 @@
                 .fold(0, |so_far, now| so_far + now.wei_amount);
             self.receivable_dao
                 .as_mut()
-<<<<<<< HEAD
-                .more_money_received(msg.payments);
+                .more_money_received(msg.timestamp, msg.payments);
             self.financial_statistics.total_paid_receivable_wei += total_newly_paid_receivable;
-=======
-                .more_money_received(msg.timestamp, msg.payments);
-            self.financial_statistics.total_paid_receivable += total_newly_paid_receivable;
->>>>>>> b487dc72
         }
         if let Some(response_skeleton) = msg.response_skeleton_opt {
             self.ui_message_sub
@@ -1925,12 +1907,8 @@
         let system = System::new("test");
         let peer_actors = peer_actors_builder().ui_gateway(ui_gateway).build();
         subject_addr.try_send(BindMessage { peer_actors }).unwrap();
-<<<<<<< HEAD
         let sent_payable = SentPayables {
-=======
-        let sent_payable = SentPayable {
             timestamp: SystemTime::now(),
->>>>>>> b487dc72
             payable: vec![],
             response_skeleton_opt: Some(ResponseSkeleton {
                 client_id: 1234,
@@ -2088,12 +2066,8 @@
             expected_hash.clone(),
             expected_timestamp,
         );
-<<<<<<< HEAD
         let sent_payable = SentPayables {
-=======
-        let sent_payable = SentPayable {
             timestamp: SystemTime::now(),
->>>>>>> b487dc72
             payable: vec![Ok(expected_payable.clone())],
             response_skeleton_opt: None,
         };
@@ -2123,12 +2097,8 @@
             .pending_payable_dao(pending_payable_dao)
             .build();
         let hash = H256::from_uint(&U256::from(12345));
-<<<<<<< HEAD
         let sent_payable = SentPayables {
-=======
-        let sent_payable = SentPayable {
             timestamp: SystemTime::now(),
->>>>>>> b487dc72
             payable: vec![Err(BlockchainError::TransactionFailed {
                 msg: "SQLite migraine".to_string(),
                 hash_opt: Some(hash),
@@ -2184,12 +2154,8 @@
         let wallet = make_wallet("blah");
         let hash_tx_1 = H256::from_uint(&U256::from(5555));
         let hash_tx_2 = H256::from_uint(&U256::from(12345));
-<<<<<<< HEAD
         let sent_payable = SentPayables {
-=======
-        let sent_payable = SentPayable {
             timestamp: SystemTime::now(),
->>>>>>> b487dc72
             payable: vec![
                 Ok(Payable {
                     to: wallet.clone(),
@@ -3798,12 +3764,8 @@
     ) {
         let rowid = 4;
         let hash = H256::from_uint(&U256::from(123));
-<<<<<<< HEAD
         let sent_payable = SentPayables {
-=======
-        let sent_payable = SentPayable {
             timestamp: SystemTime::now(),
->>>>>>> b487dc72
             payable: vec![Err(BlockchainError::TransactionFailed {
                 msg: "blah".to_string(),
                 hash_opt: Some(hash),
@@ -3836,12 +3798,8 @@
             msg: "closing hours, sorry".to_string(),
             hash_opt: None,
         });
-<<<<<<< HEAD
         let sent_payable = SentPayables {
-=======
-        let sent_payable = SentPayable {
             timestamp: SystemTime::now(),
->>>>>>> b487dc72
             payable: vec![payable_1, Ok(payable_2.clone()), payable_3],
             response_skeleton_opt: None,
         };
@@ -4894,12 +4852,8 @@
             tx_hash: Default::default(),
         };
         let error = BlockchainError::SignedValueConversion(666);
-<<<<<<< HEAD
         let sent_payable = SentPayables {
-=======
-        let sent_payable = SentPayable {
             timestamp: SystemTime::now(),
->>>>>>> b487dc72
             payable: vec![Ok(payable_ok.clone()), Err(error.clone())],
             response_skeleton_opt: None,
         };
