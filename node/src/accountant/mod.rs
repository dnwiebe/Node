// Copyright (c) 2019, MASQ (https://masq.ai) and/or its affiliates. All rights reserved.
pub mod payable_dao;
pub mod pending_payable_dao;
pub mod receivable_dao;
pub mod tools;

#[cfg(test)]
pub mod test_utils;

use masq_lib::constants::SCAN_ERROR;

use masq_lib::messages::{ScanType, UiScanRequest, UiScanResponse};
use masq_lib::ui_gateway::{MessageBody, MessagePath};

use crate::accountant::payable_dao::{Payable, PayableAccount, PayableDaoError, PayableDaoFactory};
use crate::accountant::pending_payable_dao::{PendingPayableDao, PendingPayableDaoFactory};
use crate::accountant::receivable_dao::{
    ReceivableAccount, ReceivableDaoError, ReceivableDaoFactory,
};
use crate::accountant::tools::accountant_tools::{Scanner, Scanners, TransactionConfirmationTools};
use crate::banned_dao::{BannedDao, BannedDaoFactory};
use crate::blockchain::blockchain_bridge::{PendingPayableFingerprint, RetrieveTransactions};
use crate::blockchain::blockchain_interface::{BlockchainError, BlockchainTransaction};
use crate::bootstrapper::BootstrapperConfig;
use crate::database::dao_utils::DaoFactoryReal;
use crate::database::db_migrations::MigratorConfig;
use crate::sub_lib::accountant::AccountantSubs;
use crate::sub_lib::accountant::ReportExitServiceConsumedMessage;
use crate::sub_lib::accountant::ReportExitServiceProvidedMessage;
use crate::sub_lib::accountant::ReportRoutingServiceConsumedMessage;
use crate::sub_lib::accountant::ReportRoutingServiceProvidedMessage;
use crate::sub_lib::accountant::{AccountantConfig, FinancialStatistics, PaymentThresholds};
use crate::sub_lib::blockchain_bridge::ReportAccountsPayable;
use crate::sub_lib::peer_actors::{BindMessage, StartMessage};
use crate::sub_lib::utils::{handle_ui_crash_request, NODE_MAILBOX_CAPACITY};
use crate::sub_lib::wallet::Wallet;
use actix::Actor;
use actix::Addr;
use actix::AsyncContext;
use actix::Context;
use actix::Handler;
use actix::Message;
use actix::Recipient;
use itertools::Itertools;
<<<<<<< HEAD
use lazy_static::lazy_static;
use masq_lib::logger::Logger;
use masq_lib::messages::UiMessageError::UnexpectedMessage;
use masq_lib::messages::{FromMessageBody, ToMessageBody, UiFinancialsRequest, UiMessageError};
use masq_lib::messages::{UiFinancialsResponse, UiPayableAccount, UiReceivableAccount};
=======
use masq_lib::crash_point::CrashPoint;
use masq_lib::logger::Logger;
use masq_lib::messages::UiFinancialsResponse;
use masq_lib::messages::{FromMessageBody, ToMessageBody, UiFinancialsRequest};
>>>>>>> e09c1e7c
use masq_lib::ui_gateway::MessageTarget::ClientId;
use masq_lib::ui_gateway::{NodeFromUiMessage, NodeToUiMessage};
use masq_lib::utils::{plus, ExpectValue};
use payable_dao::PayableDao;
use receivable_dao::ReceivableDao;
#[cfg(test)]
use std::any::Any;
use std::default::Default;
use std::ops::Add;
use std::path::Path;
use std::time::{Duration, SystemTime};
use web3::types::{TransactionReceipt, H256};

pub const CRASH_KEY: &str = "ACCOUNTANT";

pub const DEFAULT_PENDING_TOO_LONG_SEC: u64 = 21_600; //6 hours

pub struct Accountant {
    config: AccountantConfig,
    consuming_wallet: Option<Wallet>,
    earning_wallet: Wallet,
    payable_dao: Box<dyn PayableDao>,
    receivable_dao: Box<dyn ReceivableDao>,
    pending_payable_dao: Box<dyn PendingPayableDao>,
    banned_dao: Box<dyn BannedDao>,
    crashable: bool,
    scanners: Scanners,
    tools: TransactionConfirmationTools,
    financial_statistics: FinancialStatistics,
    report_accounts_payable_sub: Option<Recipient<ReportAccountsPayable>>,
    retrieve_transactions_sub: Option<Recipient<RetrieveTransactions>>,
    report_new_payments_sub: Option<Recipient<ReceivedPayments>>,
    report_sent_payments_sub: Option<Recipient<SentPayable>>,
    ui_message_sub: Option<Recipient<NodeToUiMessage>>,
    payable_threshold_tools: Box<dyn PayableExceedThresholdTools>,
    logger: Logger,
}

impl Actor for Accountant {
    type Context = Context<Self>;
}

#[derive(Debug, Eq, PartialEq, Clone, Copy)]
pub struct ResponseSkeleton {
    pub client_id: u64,
    pub context_id: u64,
}

#[derive(Debug, Message, PartialEq, Eq)]
pub struct ReceivedPayments {
    pub timestamp: SystemTime,
    pub payments: Vec<BlockchainTransaction>,
    pub response_skeleton_opt: Option<ResponseSkeleton>,
}

#[derive(Debug, Message, PartialEq, Eq)]
pub struct SentPayable {
    pub timestamp: SystemTime,
    pub payable: Vec<Result<Payable, BlockchainError>>,
    pub response_skeleton_opt: Option<ResponseSkeleton>,
}

#[derive(Debug, Eq, Message, PartialEq, Clone, Copy)]
pub struct ScanForPayables {
    pub response_skeleton_opt: Option<ResponseSkeleton>,
}

#[derive(Debug, Message, PartialEq, Eq, Clone, Copy)]
pub struct ScanForReceivables {
    pub response_skeleton_opt: Option<ResponseSkeleton>,
}

#[derive(Debug, Clone, Copy, Message, PartialEq, Eq)]
pub struct ScanForPendingPayables {
    pub response_skeleton_opt: Option<ResponseSkeleton>,
}

#[derive(Debug, Clone, Message, PartialEq, Eq)]
pub struct ScanError {
    pub scan_type: ScanType,
    pub response_skeleton: ResponseSkeleton,
    pub msg: String,
}

impl Handler<BindMessage> for Accountant {
    type Result = ();

    fn handle(&mut self, msg: BindMessage, ctx: &mut Self::Context) -> Self::Result {
        self.handle_bind_message(msg);
        ctx.set_mailbox_capacity(NODE_MAILBOX_CAPACITY);
    }
}

impl Handler<StartMessage> for Accountant {
    type Result = ();

    fn handle(&mut self, _msg: StartMessage, ctx: &mut Self::Context) -> Self::Result {
        if self.config.suppress_initial_scans {
            info!(
                &self.logger,
                "Started with --scans off; declining to begin database and blockchain scans"
            );
        } else {
            debug!(
                &self.logger,
                "Started with --scans on; starting database and blockchain scans"
            );
            ctx.notify(ScanForPendingPayables {
                response_skeleton_opt: None,
            });
            ctx.notify(ScanForPayables {
                response_skeleton_opt: None,
            });
            ctx.notify(ScanForReceivables {
                response_skeleton_opt: None,
            });
        }
    }
}

impl Handler<ReceivedPayments> for Accountant {
    type Result = ();

    fn handle(&mut self, msg: ReceivedPayments, _ctx: &mut Self::Context) -> Self::Result {
        self.handle_received_payments(msg);
    }
}

impl Handler<SentPayable> for Accountant {
    type Result = ();

    fn handle(&mut self, msg: SentPayable, _ctx: &mut Self::Context) -> Self::Result {
        self.handle_sent_payable(msg);
    }
}

impl Handler<ScanForPayables> for Accountant {
    type Result = ();

    fn handle(&mut self, msg: ScanForPayables, ctx: &mut Self::Context) -> Self::Result {
        self.handle_scan_message(
            self.scanners.payables.as_ref(),
            msg.response_skeleton_opt,
            ctx,
        )
    }
}

impl Handler<ScanForPendingPayables> for Accountant {
    type Result = ();

    fn handle(&mut self, msg: ScanForPendingPayables, ctx: &mut Self::Context) -> Self::Result {
        self.handle_scan_message(
            self.scanners.pending_payables.as_ref(),
            msg.response_skeleton_opt,
            ctx,
        )
    }
}

impl Handler<ScanForReceivables> for Accountant {
    type Result = ();

    fn handle(&mut self, msg: ScanForReceivables, ctx: &mut Self::Context) -> Self::Result {
        self.handle_scan_message(
            self.scanners.receivables.as_ref(),
            msg.response_skeleton_opt,
            ctx,
        )
    }
}

impl Handler<ScanError> for Accountant {
    type Result = ();

    fn handle(&mut self, scan_error: ScanError, _ctx: &mut Self::Context) -> Self::Result {
        error!(self.logger, "Received ScanError: {:?}", scan_error);
        let error_msg = NodeToUiMessage {
            target: ClientId(scan_error.response_skeleton.client_id),
            body: MessageBody {
                opcode: "scan".to_string(),
                path: MessagePath::Conversation(scan_error.response_skeleton.context_id),
                payload: Err((
                    SCAN_ERROR,
                    format!(
                        "{:?} scan failed: '{}'",
                        scan_error.scan_type, scan_error.msg
                    ),
                )),
            },
        };
        error!(self.logger, "Sending UiScanResponse: {:?}", error_msg);
        self.ui_message_sub
            .as_ref()
            .expect("UIGateway not bound")
            .try_send(error_msg)
            .expect("UiGateway is dead");
    }
}

impl Handler<ReportRoutingServiceProvidedMessage> for Accountant {
    type Result = ();

    fn handle(
        &mut self,
        msg: ReportRoutingServiceProvidedMessage,
        _ctx: &mut Self::Context,
    ) -> Self::Result {
        self.handle_report_routing_service_provided_message(msg);
    }
}

impl Handler<ReportExitServiceProvidedMessage> for Accountant {
    type Result = ();

    fn handle(
        &mut self,
        msg: ReportExitServiceProvidedMessage,
        _ctx: &mut Self::Context,
    ) -> Self::Result {
        self.handle_report_exit_service_provided_message(msg);
    }
}

impl Handler<ReportRoutingServiceConsumedMessage> for Accountant {
    type Result = ();

    fn handle(
        &mut self,
        msg: ReportRoutingServiceConsumedMessage,
        _ctx: &mut Self::Context,
    ) -> Self::Result {
        self.handle_report_routing_service_consumed_message(msg);
    }
}

impl Handler<ReportExitServiceConsumedMessage> for Accountant {
    type Result = ();

    fn handle(
        &mut self,
        msg: ReportExitServiceConsumedMessage,
        _ctx: &mut Self::Context,
    ) -> Self::Result {
        self.handle_report_exit_service_consumed_message(msg);
    }
}

pub trait SkeletonOptHolder {
    fn skeleton_opt(&self) -> Option<ResponseSkeleton>;
}

#[derive(Debug, PartialEq, Eq, Message, Clone)]
pub struct RequestTransactionReceipts {
    pub pending_payable: Vec<PendingPayableFingerprint>,
    pub response_skeleton_opt: Option<ResponseSkeleton>,
}

impl SkeletonOptHolder for RequestTransactionReceipts {
    fn skeleton_opt(&self) -> Option<ResponseSkeleton> {
        self.response_skeleton_opt
    }
}

#[derive(Debug, PartialEq, Message, Clone)]
pub struct ReportTransactionReceipts {
    pub fingerprints_with_receipts: Vec<(Option<TransactionReceipt>, PendingPayableFingerprint)>,
    pub response_skeleton_opt: Option<ResponseSkeleton>,
}

impl Handler<ReportTransactionReceipts> for Accountant {
    type Result = ();

    fn handle(&mut self, msg: ReportTransactionReceipts, ctx: &mut Self::Context) -> Self::Result {
        debug!(
            self.logger,
            "Processing receipts for {} transactions",
            msg.fingerprints_with_receipts.len()
        );
        let statuses = self.handle_pending_transaction_with_its_receipt(&msg);
        self.process_transaction_by_status(statuses, ctx);
        if let Some(response_skeleton) = &msg.response_skeleton_opt {
            self.ui_message_sub
                .as_ref()
                .expect("UIGateway not bound")
                .try_send(NodeToUiMessage {
                    target: ClientId(response_skeleton.client_id),
                    body: UiScanResponse {}.tmb(response_skeleton.context_id),
                })
                .expect("UIGateway is dead");
        }
    }
}

#[derive(Debug, PartialEq, Eq, Message, Clone)]
pub struct CancelFailedPendingTransaction {
    pub id: PendingPayableId,
}

impl Handler<CancelFailedPendingTransaction> for Accountant {
    type Result = ();

    fn handle(
        &mut self,
        msg: CancelFailedPendingTransaction,
        _ctx: &mut Self::Context,
    ) -> Self::Result {
        self.handle_cancel_pending_transaction(msg)
    }
}

#[derive(Debug, PartialEq, Eq, Message, Clone)]
pub struct ConfirmPendingTransaction {
    pub pending_payable_fingerprint: PendingPayableFingerprint,
}

impl Handler<ConfirmPendingTransaction> for Accountant {
    type Result = ();

    fn handle(&mut self, msg: ConfirmPendingTransaction, _ctx: &mut Self::Context) -> Self::Result {
        self.handle_confirm_pending_transaction(msg)
    }
}

impl Handler<PendingPayableFingerprint> for Accountant {
    type Result = ();
    fn handle(&mut self, msg: PendingPayableFingerprint, _ctx: &mut Self::Context) -> Self::Result {
        self.handle_new_pending_payable_fingerprint(msg)
    }
}

impl Handler<NodeFromUiMessage> for Accountant {
    type Result = ();

    fn handle(&mut self, msg: NodeFromUiMessage, ctx: &mut Self::Context) -> Self::Result {
        let client_id = msg.client_id;
        if let Ok((_, context_id)) = UiFinancialsRequest::fmb(msg.body.clone()) {
            self.handle_financials(client_id, context_id);
        } else if let Ok((body, context_id)) = UiScanRequest::fmb(msg.body.clone()) {
            self.handle_externally_triggered_scan(
                ctx,
                body.scan_type,
                ResponseSkeleton {
                    client_id,
                    context_id,
                },
            );
        } else {
            handle_ui_crash_request(msg, &self.logger, self.crashable, CRASH_KEY)
        }
    }
}

impl Accountant {
    pub fn new(
        config: &BootstrapperConfig,
        payable_dao_factory: Box<dyn PayableDaoFactory>,
        receivable_dao_factory: Box<dyn ReceivableDaoFactory>,
        pending_payable_dao_factory: Box<dyn PendingPayableDaoFactory>,
        banned_dao_factory: Box<dyn BannedDaoFactory>,
    ) -> Accountant {
        Accountant {
<<<<<<< HEAD
            config: config.accountant_config.clone(),
=======
            config: *config
                .accountant_config_opt
                .as_ref()
                .expectv("Accountant config"),
>>>>>>> e09c1e7c
            consuming_wallet: config.consuming_wallet_opt.clone(),
            earning_wallet: config.earning_wallet.clone(),
            payable_dao: payable_dao_factory.make(),
            receivable_dao: receivable_dao_factory.make(),
            pending_payable_dao: pending_payable_dao_factory.make(),
            banned_dao: banned_dao_factory.make(),
            crashable: config.crash_point == CrashPoint::Message,
            scanners: Scanners::default(),
            tools: TransactionConfirmationTools::default(),
            financial_statistics: FinancialStatistics::default(),
            report_accounts_payable_sub: None,
            retrieve_transactions_sub: None,
            report_new_payments_sub: None,
            report_sent_payments_sub: None,
            ui_message_sub: None,
            payable_threshold_tools: Box::new(PayableExceedThresholdToolsReal::default()),
            logger: Logger::new("Accountant"),
        }
    }

    pub fn make_subs_from(addr: &Addr<Accountant>) -> AccountantSubs {
        AccountantSubs {
            bind: recipient!(addr, BindMessage),
            start: recipient!(addr, StartMessage),
            report_routing_service_provided: recipient!(addr, ReportRoutingServiceProvidedMessage),
            report_exit_service_provided: recipient!(addr, ReportExitServiceProvidedMessage),
            report_routing_service_consumed: recipient!(addr, ReportRoutingServiceConsumedMessage),
            report_exit_service_consumed: recipient!(addr, ReportExitServiceConsumedMessage),
            report_new_payments: recipient!(addr, ReceivedPayments),
            pending_payable_fingerprint: recipient!(addr, PendingPayableFingerprint),
            report_transaction_receipts: recipient!(addr, ReportTransactionReceipts),
            report_sent_payments: recipient!(addr, SentPayable),
            scan_errors: recipient!(addr, ScanError),
            ui_message_sub: recipient!(addr, NodeFromUiMessage),
        }
    }

    pub fn dao_factory(data_directory: &Path) -> DaoFactoryReal {
        DaoFactoryReal::new(data_directory, false, MigratorConfig::panic_on_migration())
    }

    fn handle_scan_message(
        &self,
        scanner: &dyn Scanner,
        response_skeleton_opt: Option<ResponseSkeleton>,
        ctx: &mut Context<Accountant>,
    ) {
        scanner.scan(self, response_skeleton_opt);
        scanner.notify_later_assertable(self, ctx)
    }

    fn scan_for_payables(&self, response_skeleton_opt: Option<ResponseSkeleton>) {
        info!(self.logger, "Scanning for payables");

        let all_non_pending_payables = self.payable_dao.non_pending_payables();
        debug!(
            self.logger,
            "{}",
            Self::investigate_debt_extremes(&all_non_pending_payables)
        );
        let qualified_payables = all_non_pending_payables
            .into_iter()
            .filter(|account| self.should_pay(account))
            .collect::<Vec<PayableAccount>>();
        info!(
            self.logger,
            "Chose {} qualified debts to pay",
            qualified_payables.len()
        );
        debug!(
            self.logger,
            "{}",
            self.payables_debug_summary(&qualified_payables)
        );
        if !qualified_payables.is_empty() {
            self.report_accounts_payable_sub
                .as_ref()
                .expect("BlockchainBridge is unbound")
                .try_send(ReportAccountsPayable {
                    accounts: qualified_payables,
                    response_skeleton_opt,
                })
                .expect("BlockchainBridge is dead")
        }
    }

    fn scan_for_delinquencies(&self) {
        info!(self.logger, "Scanning for delinquencies");
        let now = SystemTime::now();
        self.receivable_dao
            .new_delinquencies(now, &self.config.payment_thresholds)
            .into_iter()
            .for_each(|account| {
                self.banned_dao.ban(&account.wallet);
                let (balance, age) = Self::balance_and_age(&account);
                info!(
                    self.logger,
                    "Wallet {} (balance: {} MASQ, age: {} sec) banned for delinquency",
                    account.wallet,
                    balance,
                    age.as_secs()
                )
            });
        self.receivable_dao
            .paid_delinquencies(&self.config.payment_thresholds)
            .into_iter()
            .for_each(|account| {
                self.banned_dao.unban(&account.wallet);
                let (balance, age) = Self::balance_and_age(&account);
                info!(
                    self.logger,
                    "Wallet {} (balance: {} MASQ, age: {} sec) is no longer delinquent: unbanned",
                    account.wallet,
                    balance,
                    age.as_secs()
                )
            });
    }

    fn scan_for_received_payments(&self, response_skeleton_opt: Option<ResponseSkeleton>) {
        info!(
            self.logger,
            "Scanning for receivables to {}", self.earning_wallet
        );
        self.retrieve_transactions_sub
            .as_ref()
            .expect("BlockchainBridge is unbound")
            .try_send(RetrieveTransactions {
                recipient: self.earning_wallet.clone(),
                response_skeleton_opt,
            })
            .expect("BlockchainBridge is dead");
    }

    fn scan_for_pending_payable(&self, response_skeleton_opt: Option<ResponseSkeleton>) {
        info!(self.logger, "Scanning for pending payable");
        let filtered_pending_payable = self.pending_payable_dao.return_all_fingerprints();
        if filtered_pending_payable.is_empty() {
            debug!(self.logger, "No pending payable found during last scan")
        } else {
            debug!(
                self.logger,
                "Found {} pending payables to process",
                filtered_pending_payable.len()
            );
            self.tools
                .request_transaction_receipts_subs_opt
                .as_ref()
                .expect("BlockchainBridge is unbound")
                .try_send(RequestTransactionReceipts {
                    pending_payable: filtered_pending_payable,
                    response_skeleton_opt,
                })
                .expect("BlockchainBridge is dead");
        }
    }

    fn balance_and_age(account: &ReceivableAccount) -> (String, Duration) {
        let balance = format!("{}", (account.balance as f64) / 1_000_000_000.0);
        let age = account
            .last_received_timestamp
            .elapsed()
            .unwrap_or_else(|_| Duration::new(0, 0));
        (balance, age)
    }

    fn should_pay(&self, payable: &PayableAccount) -> bool {
        self.payable_exceeded_threshold(payable).is_some()
    }

    fn payable_exceeded_threshold(&self, payable: &PayableAccount) -> Option<u64> {
        // TODO: This calculation should be done in the database, if possible
        let time_since_last_paid = SystemTime::now()
            .duration_since(payable.last_paid_timestamp)
            .expect("Internal error")
            .as_secs();

        if self.payable_threshold_tools.is_innocent_age(
            time_since_last_paid,
            self.config.payment_thresholds.maturity_threshold_sec as u64,
        ) {
            return None;
        }

        if self.payable_threshold_tools.is_innocent_balance(
            payable.balance,
            self.config.payment_thresholds.permanent_debt_allowed_gwei,
        ) {
            return None;
        }

        let threshold = self
            .payable_threshold_tools
            .calculate_payout_threshold(self.config.payment_thresholds, time_since_last_paid);
        if payable.balance as f64 > threshold {
            Some(threshold as u64)
        } else {
            None
        }
    }

    fn record_service_provided(
        &self,
        service_rate: u64,
        byte_rate: u64,
        timestamp: SystemTime,
        payload_size: usize,
        wallet: &Wallet,
    ) {
        let byte_charge = byte_rate * (payload_size as u64);
        let total_charge = service_rate + byte_charge;
        if !self.our_wallet(wallet) {
            match self.receivable_dao
                .as_ref()
                .more_money_receivable(timestamp,wallet, total_charge) {
                Ok(_) => (),
                Err(ReceivableDaoError::SignConversion(_)) => error! (
                    self.logger,
                    "Overflow error recording service provided for {}: service rate {}, byte rate {}, payload size {}. Skipping",
                    wallet,
                    service_rate,
                    byte_rate,
                    payload_size
                ),
                Err(e)=> panic!("Recording services provided for {} but has hit fatal database error: {:?}", wallet, e)
            };
        } else {
            info!(
                self.logger,
                "Not recording service provided for our wallet {}", wallet
            );
        }
    }

    fn record_service_consumed(
        &self,
        service_rate: u64,
        byte_rate: u64,
        timestamp: SystemTime,
        payload_size: usize,
        wallet: &Wallet,
    ) {
        let byte_charge = byte_rate * (payload_size as u64);
        let total_charge = service_rate + byte_charge;
        if !self.our_wallet(wallet) {
            match self.payable_dao
                .as_ref()
                .more_money_payable(timestamp, wallet, total_charge) {
                Ok(_) => (),
                Err(PayableDaoError::SignConversion(_)) => error! (
                    self.logger,
                    "Overflow error recording consumed services from {}: total charge {}, service rate {}, byte rate {}, payload size {}. Skipping",
                    wallet,
                    total_charge,
                    service_rate,
                    byte_rate,
                    payload_size
                ),
                Err(e) => panic!("Recording services consumed from {} but has hit fatal database error: {:?}", wallet, e)
            };
        } else {
            info!(
                self.logger,
                "Not recording service consumed to our wallet {}", wallet
            );
        }
    }

    fn our_wallet(&self, wallet: &Wallet) -> bool {
        match &self.consuming_wallet {
            Some(ref consuming) if consuming.address() == wallet.address() => true,
            _ => wallet.address() == self.earning_wallet.address(),
        }
    }

    //for debugging only
    fn investigate_debt_extremes(all_non_pending_payables: &[PayableAccount]) -> String {
        if all_non_pending_payables.is_empty() {
            "Payable scan found no debts".to_string()
        } else {
            struct PayableInfo {
                balance: i64,
                age: Duration,
            }
            let now = SystemTime::now();
            let init = (
                PayableInfo {
                    balance: 0,
                    age: Duration::ZERO,
                },
                PayableInfo {
                    balance: 0,
                    age: Duration::ZERO,
                },
            );
            let (biggest, oldest) = all_non_pending_payables.iter().fold(init, |sofar, p| {
                let (mut biggest, mut oldest) = sofar;
                let p_age = now
                    .duration_since(p.last_paid_timestamp)
                    .expect("Payable time is corrupt");
                {
                    //look at a test if not understandable
                    let check_age_parameter_if_the_first_is_the_same =
                        || -> bool { p.balance == biggest.balance && p_age > biggest.age };

                    if p.balance > biggest.balance || check_age_parameter_if_the_first_is_the_same()
                    {
                        biggest = PayableInfo {
                            balance: p.balance,
                            age: p_age,
                        }
                    }

                    let check_balance_parameter_if_the_first_is_the_same =
                        || -> bool { p_age == oldest.age && p.balance > oldest.balance };

                    if p_age > oldest.age || check_balance_parameter_if_the_first_is_the_same() {
                        oldest = PayableInfo {
                            balance: p.balance,
                            age: p_age,
                        }
                    }
                }
                (biggest, oldest)
            });
            format!("Payable scan found {} debts; the biggest is {} owed for {}sec, the oldest is {} owed for {}sec",
                    all_non_pending_payables.len(), biggest.balance, biggest.age.as_secs(),
                    oldest.balance, oldest.age.as_secs())
        }
    }

    fn payables_debug_summary(&self, qualified_payables: &[PayableAccount]) -> String {
        let now = SystemTime::now();
        let list = qualified_payables
            .iter()
            .map(|payable| {
                let p_age = now
                    .duration_since(payable.last_paid_timestamp)
                    .expect("Payable time is corrupt");
                let threshold = self
                    .payable_exceeded_threshold(payable)
                    .expect("Threshold suddenly changed!");
                format!(
                    "{} owed for {}sec exceeds threshold: {}; creditor: {}",
                    payable.balance,
                    p_age.as_secs(),
                    threshold,
                    payable.wallet
                )
            })
            .join("\n");
        String::from("Paying qualified debts:\n").add(&list)
    }

    fn handle_bind_message(&mut self, msg: BindMessage) {
        self.report_accounts_payable_sub =
            Some(msg.peer_actors.blockchain_bridge.report_accounts_payable);
        self.retrieve_transactions_sub =
            Some(msg.peer_actors.blockchain_bridge.retrieve_transactions);
        self.report_new_payments_sub = Some(msg.peer_actors.accountant.report_new_payments);
        self.report_sent_payments_sub = Some(msg.peer_actors.accountant.report_sent_payments);
        self.ui_message_sub = Some(msg.peer_actors.ui_gateway.node_to_ui_message_sub);
        self.tools.request_transaction_receipts_subs_opt = Some(
            msg.peer_actors
                .blockchain_bridge
                .request_transaction_receipts,
        );
        info!(self.logger, "Accountant bound");
    }

    fn handle_received_payments(&mut self, msg: ReceivedPayments) {
        if !msg.payments.is_empty() {
            let total_newly_paid_receivable = msg
                .payments
                .iter()
                .fold(0, |so_far, now| so_far + now.gwei_amount);
            self.receivable_dao
                .as_mut()
                .more_money_received(msg.timestamp, msg.payments);
            self.financial_statistics.total_paid_receivable += total_newly_paid_receivable;
        }
        if let Some(response_skeleton) = msg.response_skeleton_opt {
            self.ui_message_sub
                .as_ref()
                .expect("UIGateway is not bound")
                .try_send(NodeToUiMessage {
                    target: ClientId(response_skeleton.client_id),
                    body: UiScanResponse {}.tmb(response_skeleton.context_id),
                })
                .expect("UIGateway is dead");
        }
    }

    fn handle_sent_payable(&self, sent_payable: SentPayable) {
        let (ok, err) = Self::separate_early_errors(&sent_payable, &self.logger);
        debug!(self.logger, "We gathered these errors at sending transactions for payable: {:?}, out of the total of {} attempts", err, ok.len() + err.len());
        self.mark_pending_payable(ok);
        if !err.is_empty() {
            err.into_iter().for_each(|err|
            if let Some(hash) = err.carries_transaction_hash(){
                self.discard_incomplete_transaction_with_a_failure(hash)
            } else {debug!(self.logger,"Forgetting a transaction attempt that even did not reach the signing stage")})
        }
        if let Some(response_skeleton) = &sent_payable.response_skeleton_opt {
            self.ui_message_sub
                .as_ref()
                .expect("UIGateway is not bound")
                .try_send(NodeToUiMessage {
                    target: ClientId(response_skeleton.client_id),
                    body: UiScanResponse {}.tmb(response_skeleton.context_id),
                })
                .expect("UIGateway is dead");
        }
    }

    fn discard_incomplete_transaction_with_a_failure(&self, hash: H256) {
        if let Some(rowid) = self.pending_payable_dao.fingerprint_rowid(hash) {
            debug!(
                self.logger,
                "Deleting an existing fingerprint for a failed transaction {:?}", hash
            );
            if let Err(e) = self.pending_payable_dao.delete_fingerprint(rowid) {
                panic!("Database unmaintainable; payable fingerprint deletion for transaction {:?} has stayed undone due to {:?}", hash,e)
            }
        };

        warning!(
            self.logger,
            "Failed transaction with a hash '{:?}' but without the record - thrown out",
            hash
        )
    }

    fn handle_report_routing_service_provided_message(
        &mut self,
        msg: ReportRoutingServiceProvidedMessage,
    ) {
        debug!(
            self.logger,
            "Charging routing of {} bytes to wallet {}", msg.payload_size, msg.paying_wallet
        );
        self.record_service_provided(
            msg.service_rate,
            msg.byte_rate,
            msg.timestamp,
            msg.payload_size,
            &msg.paying_wallet,
        );
    }

    fn handle_report_exit_service_provided_message(
        &mut self,
        msg: ReportExitServiceProvidedMessage,
    ) {
        debug!(
            self.logger,
            "Charging exit service for {} bytes to wallet {} at {} per service and {} per byte",
            msg.payload_size,
            msg.paying_wallet,
            msg.service_rate,
            msg.byte_rate
        );
        self.record_service_provided(
            msg.service_rate,
            msg.byte_rate,
            msg.timestamp,
            msg.payload_size,
            &msg.paying_wallet,
        );
    }

    fn handle_report_routing_service_consumed_message(
        &mut self,
        msg: ReportRoutingServiceConsumedMessage,
    ) {
        debug!(
            self.logger,
            "Accruing debt to wallet {} for consuming routing service {} bytes",
            msg.earning_wallet,
            msg.payload_size
        );
        self.record_service_consumed(
            msg.service_rate,
            msg.byte_rate,
            msg.timestamp,
            msg.payload_size,
            &msg.earning_wallet,
        );
    }

    fn handle_report_exit_service_consumed_message(
        &mut self,
        msg: ReportExitServiceConsumedMessage,
    ) {
        debug!(
            self.logger,
            "Accruing debt to wallet {} for consuming exit service {} bytes",
            msg.earning_wallet,
            msg.payload_size
        );
        self.record_service_consumed(
            msg.service_rate,
            msg.byte_rate,
            msg.timestamp,
            msg.payload_size,
            &msg.earning_wallet,
        );
    }

    fn handle_financials(&mut self, client_id: u64, context_id: u64) {
        let total_unpaid_and_pending_payable = self.payable_dao.total();
        let total_paid_payable = self.financial_statistics.total_paid_payable;
        let total_unpaid_receivable = self.receivable_dao.total();
        let total_paid_receivable = self.financial_statistics.total_paid_receivable;
        let body = UiFinancialsResponse {
            total_unpaid_and_pending_payable,
            total_paid_payable,
            total_unpaid_receivable,
            total_paid_receivable,
        }
        .tmb(context_id);
        self.ui_message_sub
            .as_ref()
            .expect("UiGateway not bound")
            .try_send(NodeToUiMessage {
                target: ClientId(client_id),
                body,
            })
            .expect("UiGateway is dead");
    }
<<<<<<< HEAD
}

// At the time of this writing, Rust 1.44.0 was unpredictably producing
// segfaults on the Mac when using u64::try_from (i64). This is an attempt to
// work around that.
pub fn jackass_unsigned_to_signed(unsigned: u64) -> Result<i64, PaymentError> {
    if unsigned <= (std::i64::MAX as u64) {
        Ok(unsigned as i64)
    } else {
        Err(PaymentError::SignConversion(unsigned))
    }
}

#[cfg(test)]
pub mod tests {
    use super::*;
    use crate::accountant::receivable_dao::{ReceivableAccount, ReceivableDaoFactory};
    use crate::accountant::test_utils::make_receivable_account;
    use crate::blockchain::blockchain_interface::BlockchainError;
    use crate::blockchain::blockchain_interface::Transaction;
    use crate::database::dao_utils::from_time_t;
    use crate::database::dao_utils::to_time_t;
    use crate::db_config::config_dao::ConfigDao;
    use crate::db_config::mocks::ConfigDaoMock;
    use crate::db_config::persistent_configuration::PersistentConfigError;
    use crate::sub_lib::accountant::ReportRoutingServiceConsumedMessage;
    use crate::sub_lib::blockchain_bridge::ReportAccountsPayable;
    use crate::sub_lib::wallet::Wallet;
    use crate::test_utils::make_wallet;
    use crate::test_utils::persistent_configuration_mock::PersistentConfigurationMock;
    use crate::test_utils::recorder::make_recorder;
    use crate::test_utils::recorder::peer_actors_builder;
    use crate::test_utils::recorder::Recorder;
    use actix::System;
    use ethereum_types::BigEndianHash;
    use ethsign_crypto::Keccak256;
    use masq_lib::test_utils::logging::init_test_logging;
    use masq_lib::test_utils::logging::TestLogHandler;
    use masq_lib::ui_gateway::MessagePath::{Conversation, FireAndForget};
    use masq_lib::ui_gateway::{MessageBody, MessageTarget, NodeFromUiMessage, NodeToUiMessage};
    use std::cell::RefCell;
    use std::convert::TryFrom;
    use std::ops::Sub;
    use std::rc::Rc;
    use std::sync::Mutex;
    use std::sync::{Arc, MutexGuard};
    use std::thread;
    use std::time::Duration;
    use std::time::SystemTime;
    use web3::types::H256;
    use web3::types::U256;

    #[derive(Debug, Default)]
    pub struct PayableDaoMock {
        account_status_parameters: Arc<Mutex<Vec<Wallet>>>,
        account_status_results: RefCell<Vec<Option<PayableAccount>>>,
        more_money_payable_parameters: Arc<Mutex<Vec<(Wallet, u64)>>>,
        more_money_payable_results: RefCell<Vec<Result<(), PaymentError>>>,
        non_pending_payables_results: RefCell<Vec<Vec<PayableAccount>>>,
        payment_sent_parameters: Arc<Mutex<Vec<Payment>>>,
        payment_sent_results: RefCell<Vec<Result<(), PaymentError>>>,
        top_records_parameters: Arc<Mutex<Vec<(u64, u64)>>>,
        top_records_results: RefCell<Vec<Vec<PayableAccount>>>,
        total_results: RefCell<Vec<u64>>,
    }

    impl PayableDao for PayableDaoMock {
        fn more_money_payable(&self, wallet: &Wallet, amount: u64) -> Result<(), PaymentError> {
            self.more_money_payable_parameters
                .lock()
                .unwrap()
                .push((wallet.clone(), amount));
            self.more_money_payable_results.borrow_mut().remove(0)
        }
=======
>>>>>>> e09c1e7c

    fn handle_externally_triggered_scan(
        &self,
        _ctx: &mut Context<Accountant>,
        scan_type: ScanType,
        response_skeleton: ResponseSkeleton,
    ) {
        match scan_type {
            ScanType::Payables => self.scanners.payables.scan(self, Some(response_skeleton)),
            ScanType::Receivables => self
                .scanners
                .receivables
                .scan(self, Some(response_skeleton)),
            ScanType::PendingPayables => self
                .scanners
                .pending_payables
                .scan(self, Some(response_skeleton)),
        }
    }

    fn handle_cancel_pending_transaction(&self, msg: CancelFailedPendingTransaction) {
        match self
            .pending_payable_dao
            .mark_failure(msg.id.rowid)
        {
            Ok(_) => warning!(
                self.logger,
                "Broken transaction {:?} left with an error mark; you should take over the care of this transaction to make sure your debts will be paid because there is no automated process that can fix this without you", msg.id.hash),
            Err(e) => panic!("Unsuccessful attempt for transaction {:?} to mark fatal error at payable fingerprint due to {:?}; database unreliable", msg.id.hash,e),
        }
    }

    fn handle_confirm_pending_transaction(&mut self, msg: ConfirmPendingTransaction) {
        if let Err(e) = self
            .payable_dao
            .transaction_confirmed(&msg.pending_payable_fingerprint)
        {
            panic!(
                "Was unable to uncheck pending payable '{:?}' after confirmation due to '{:?}'",
                msg.pending_payable_fingerprint.hash, e
            )
        } else {
            self.financial_statistics.total_paid_payable += msg.pending_payable_fingerprint.amount;
            debug!(
                self.logger,
                "Confirmation of transaction {:?}; record for payable was modified",
                msg.pending_payable_fingerprint.hash
            );
            if let Err(e) = self.pending_payable_dao.delete_fingerprint(
                msg.pending_payable_fingerprint
                    .rowid_opt
                    .expectv("initialized rowid"),
            ) {
                panic!("Was unable to delete payable fingerprint '{:?}' after successful transaction due to '{:?}'",msg.pending_payable_fingerprint.hash,e)
            } else {
                info!(
                    self.logger,
                    "Transaction {:?} has gone through the whole confirmation process succeeding",
                    msg.pending_payable_fingerprint.hash
                )
            }
        }
    }

    fn separate_early_errors(
        sent_payments: &SentPayable,
        logger: &Logger,
    ) -> (Vec<Payable>, Vec<BlockchainError>) {
        sent_payments
            .payable
            .iter()
            .fold((vec![],vec![]),|so_far,payment| {
                match payment{
                    Ok(payment_sent) => (plus(so_far.0,payment_sent.clone()),so_far.1),
                    Err(error) => {
                        logger.warning(|| match &error {
                            BlockchainError::TransactionFailed { .. } => format!("Encountered transaction error at this end: '{:?}'", error),
                            x => format!("Outbound transaction failure due to '{:?}'. Please check your blockchain service URL configuration.", x)
                        });
                        (so_far.0,plus(so_far.1,error.clone()))
                    }
                }
            })
    }

    fn mark_pending_payable(&self, sent_payments: Vec<Payable>) {
        sent_payments
            .into_iter()
            .for_each(|payable| {
                let rowid = match self.pending_payable_dao.fingerprint_rowid(payable.tx_hash) {
                    Some(rowid) => rowid,
                    None => panic!("Payable fingerprint for {:?} doesn't exist but should by now; system unreliable", payable.tx_hash)
                };
                match self.payable_dao.as_ref().mark_pending_payable_rowid(&payable.to, rowid ) {
                    Ok(()) => (),
                    Err(e) => panic!("Was unable to create a mark in payables for a new pending payable '{:?}' due to '{:?}'", payable.tx_hash, e)
                }
                debug!(self.logger, "Payable '{:?}' has been marked as pending in the payable table",payable.tx_hash)
            })
    }

    fn handle_pending_transaction_with_its_receipt(
        &self,
        msg: &ReportTransactionReceipts,
    ) -> Vec<PendingTransactionStatus> {
        fn handle_none_receipt(
            payable: &PendingPayableFingerprint,
            logger: &Logger,
        ) -> PendingTransactionStatus {
            debug!(logger,
                "DEBUG: Accountant: Interpreting a receipt for transaction '{:?}' but none was given; attempt {}, {}ms since sending",
                payable.hash, payable.attempt_opt.expectv("initialized attempt"),elapsed_in_ms(payable.timestamp)
            );
            PendingTransactionStatus::StillPending(PendingPayableId {
                hash: payable.hash,
                rowid: payable.rowid_opt.expectv("initialized rowid"),
            })
        }
        msg.fingerprints_with_receipts
            .iter()
            .map(|(receipt_opt, fingerprint)| match receipt_opt {
                Some(receipt) => {
                    self.interpret_transaction_receipt(receipt, fingerprint, &self.logger)
                }
                None => handle_none_receipt(fingerprint, &self.logger),
            })
            .collect()
    }

    fn interpret_transaction_receipt(
        &self,
        receipt: &TransactionReceipt,
        fingerprint: &PendingPayableFingerprint,
        logger: &Logger,
    ) -> PendingTransactionStatus {
        fn handle_none_status(
            fingerprint: &PendingPayableFingerprint,
            max_pending_interval: u64,
            logger: &Logger,
        ) -> PendingTransactionStatus {
            info!(logger,"Pending transaction '{:?}' couldn't be confirmed at attempt {} at {}ms after its sending",fingerprint.hash, fingerprint.attempt_opt.expectv("initialized attempt"), elapsed_in_ms(fingerprint.timestamp));
            let elapsed = fingerprint
                .timestamp
                .elapsed()
                .expect("we should be older now");
            let transaction_id = PendingPayableId {
                hash: fingerprint.hash,
                rowid: fingerprint.rowid_opt.expectv("initialized rowid"),
            };
            if max_pending_interval <= elapsed.as_secs() {
                error!(logger,"Pending transaction '{:?}' has exceeded the maximum pending time ({}sec) and the confirmation process is going to be aborted now at the final attempt {}; \
                 manual resolution is required from the user to complete the transaction.", fingerprint.hash, max_pending_interval, fingerprint.attempt_opt.expectv("initialized attempt"));
                PendingTransactionStatus::Failure(transaction_id)
            } else {
                PendingTransactionStatus::StillPending(transaction_id)
            }
        }
        fn handle_status_with_success(
            fingerprint: &PendingPayableFingerprint,
            logger: &Logger,
        ) -> PendingTransactionStatus {
            info!(
                logger,
                "Transaction '{:?}' has been added to the blockchain; detected locally at attempt {} at {}ms after its sending",
                fingerprint.hash,
                fingerprint.attempt_opt.expectv("initialized attempt"),
                elapsed_in_ms(fingerprint.timestamp)
            );
            PendingTransactionStatus::Confirmed(fingerprint.clone())
        }
        fn handle_status_with_failure(
            fingerprint: &PendingPayableFingerprint,
            logger: &Logger,
        ) -> PendingTransactionStatus {
            error!(logger,"Pending transaction '{:?}' announced as a failure, interpreting attempt {} after {}ms from the sending",fingerprint.hash,fingerprint.attempt_opt.expectv("initialized attempt"),elapsed_in_ms(fingerprint.timestamp));
            PendingTransactionStatus::Failure(fingerprint.into())
        }
        match receipt.status{
                None => handle_none_status(fingerprint, self.config.when_pending_too_long_sec, logger),
                Some(status_code) =>
                    match status_code.as_u64(){
                    0 => handle_status_with_failure(fingerprint, logger),
                    1 => handle_status_with_success(fingerprint, logger),
                    other => unreachable!("tx receipt for pending '{:?}' - tx status: code other than 0 or 1 shouldn't be possible, but was {}", fingerprint.hash, other)
                }
            }
    }

    fn update_payable_fingerprint(&self, pending_payable_id: PendingPayableId) {
        match self
            .pending_payable_dao
            .update_fingerprint(pending_payable_id.rowid)
        {
            Ok(_) => trace!(
                self.logger,
                "Updated record for rowid: {} ",
                pending_payable_id.rowid
            ),
            Err(e) => panic!(
                "Failure on updating payable fingerprint '{:?}' due to {:?}",
                pending_payable_id.hash, e
            ),
        }
    }

    fn process_transaction_by_status(
        &self,
        statuses: Vec<PendingTransactionStatus>,
        ctx: &mut Context<Self>,
    ) {
        statuses.into_iter().for_each(|status| {
            if let PendingTransactionStatus::StillPending(transaction_id) = status {
                self.update_payable_fingerprint(transaction_id)
            } else if let PendingTransactionStatus::Failure(transaction_id) = status {
                self.order_cancel_failed_transaction(transaction_id, ctx)
            } else if let PendingTransactionStatus::Confirmed(fingerprint) = status {
                self.order_confirm_transaction(fingerprint, ctx)
            }
        });
    }

    fn order_cancel_failed_transaction(
        &self,
        transaction_id: PendingPayableId,
        ctx: &mut Context<Self>,
    ) {
        self.tools
            .notify_cancel_failed_transaction
            .notify(CancelFailedPendingTransaction { id: transaction_id }, ctx)
    }

    fn order_confirm_transaction(
        &self,
        pending_payable_fingerprint: PendingPayableFingerprint,
        ctx: &mut Context<Self>,
    ) {
        self.tools.notify_confirm_transaction.notify(
            ConfirmPendingTransaction {
                pending_payable_fingerprint,
            },
            ctx,
        );
    }

    fn handle_new_pending_payable_fingerprint(&self, msg: PendingPayableFingerprint) {
        match self
            .pending_payable_dao
            .insert_new_fingerprint(msg.hash, msg.amount, msg.timestamp)
        {
            Ok(_) => debug!(
                self.logger,
                "Processed a pending payable fingerprint for '{:?}'", msg.hash
            ),
            Err(e) => error!(
                self.logger,
                "Failed to make a fingerprint for pending payable '{:?}' due to '{:?}'",
                msg.hash,
                e
            ),
        }
    }
}

pub fn unsigned_to_signed(unsigned: u64) -> Result<i64, u64> {
    i64::try_from(unsigned).map_err(|_| unsigned)
}

fn elapsed_in_ms(timestamp: SystemTime) -> u128 {
    timestamp
        .elapsed()
        .expect("time calculation for elapsed failed")
        .as_millis()
}

#[derive(Debug, PartialEq, Eq, Clone)]
enum PendingTransactionStatus {
    StillPending(PendingPayableId), //updates slightly the record, waits an interval and starts a new round
    Failure(PendingPayableId),      //official tx failure
    Confirmed(PendingPayableFingerprint), //tx was fully processed and successful
}

#[derive(Debug, PartialEq, Eq, Clone, Copy)]
pub struct PendingPayableId {
    pub rowid: u64,
    pub hash: H256,
}

impl From<&PendingPayableFingerprint> for PendingPayableId {
    fn from(pending_payable_fingerprint: &PendingPayableFingerprint) -> Self {
        Self {
            hash: pending_payable_fingerprint.hash,
            rowid: pending_payable_fingerprint
                .rowid_opt
                .expectv("initialized rowid"),
        }
    }
}

//TODO the data types should change with GH-497 (including signed => unsigned)
trait PayableExceedThresholdTools {
    fn is_innocent_age(&self, age: u64, limit: u64) -> bool;
    fn is_innocent_balance(&self, balance: i64, limit: i64) -> bool;
    fn calculate_payout_threshold(&self, payment_thresholds: PaymentThresholds, x: u64) -> f64;
    as_any_dcl!();
}

#[derive(Default)]
struct PayableExceedThresholdToolsReal {}

impl PayableExceedThresholdTools for PayableExceedThresholdToolsReal {
    fn is_innocent_age(&self, age: u64, limit: u64) -> bool {
        age <= limit
    }

    fn is_innocent_balance(&self, balance: i64, limit: i64) -> bool {
        balance <= limit
    }

    fn calculate_payout_threshold(&self, payment_thresholds: PaymentThresholds, x: u64) -> f64 {
        let m = -((payment_thresholds.debt_threshold_gwei as f64
            - payment_thresholds.permanent_debt_allowed_gwei as f64)
            / (payment_thresholds.threshold_interval_sec as f64
                - payment_thresholds.maturity_threshold_sec as f64));
        let b = payment_thresholds.debt_threshold_gwei as f64
            - m * payment_thresholds.maturity_threshold_sec as f64;
        m * x as f64 + b
    }
    as_any_impl!();
}

#[cfg(test)]
mod tests {
    use super::*;
    use std::cell::RefCell;
    use std::ops::Sub;
    use std::rc::Rc;
    use std::sync::Mutex;
    use std::sync::{Arc, MutexGuard};
    use std::time::Duration;
    use std::time::SystemTime;

    use actix::{Arbiter, System};
    use ethereum_types::{BigEndianHash, U64};
    use ethsign_crypto::Keccak256;
    use masq_lib::constants::SCAN_ERROR;
    use web3::types::U256;

    use masq_lib::messages::{ScanType, UiScanRequest, UiScanResponse};
    use masq_lib::test_utils::logging::init_test_logging;
    use masq_lib::test_utils::logging::TestLogHandler;
    use masq_lib::ui_gateway::{MessageBody, MessagePath, NodeFromUiMessage, NodeToUiMessage};

    use crate::accountant::payable_dao::PayableDaoError;
    use crate::accountant::pending_payable_dao::PendingPayableDaoError;
    use crate::accountant::receivable_dao::ReceivableAccount;
    use crate::accountant::test_utils::{
        bc_from_ac_plus_earning_wallet, bc_from_ac_plus_wallets, make_pending_payable_fingerprint,
        make_receivable_account, BannedDaoFactoryMock, PayableDaoFactoryMock, PayableDaoMock,
        PendingPayableDaoFactoryMock, PendingPayableDaoMock, ReceivableDaoFactoryMock,
        ReceivableDaoMock,
    };
    use crate::accountant::test_utils::{AccountantBuilder, BannedDaoMock};
    use crate::accountant::tools::accountant_tools::{NullScanner, ReceivablesScanner};
    use crate::accountant::Accountant;
    use crate::blockchain::blockchain_bridge::BlockchainBridge;
    use crate::blockchain::blockchain_interface::BlockchainError;
    use crate::blockchain::blockchain_interface::BlockchainTransaction;
    use crate::blockchain::test_utils::BlockchainInterfaceMock;
    use crate::blockchain::tool_wrappers::SendTransactionToolsWrapperNull;
    use crate::bootstrapper::BootstrapperConfig;
    use crate::database::dao_utils::from_time_t;
    use crate::database::dao_utils::to_time_t;
    use crate::sub_lib::accountant::{
        ReportRoutingServiceConsumedMessage, ScanIntervals, DEFAULT_PAYMENT_THRESHOLDS,
    };
    use crate::sub_lib::blockchain_bridge::ReportAccountsPayable;
    use crate::sub_lib::utils::{NotifyHandleReal, NotifyLaterHandleReal};
    use crate::test_utils::persistent_configuration_mock::PersistentConfigurationMock;
    use crate::test_utils::recorder::make_recorder;
    use crate::test_utils::recorder::peer_actors_builder;
    use crate::test_utils::recorder::Recorder;
    use crate::test_utils::unshared_test_utils::{
        make_accountant_config_null, make_populated_accountant_config_with_defaults,
        prove_that_crash_request_handler_is_hooked_up, NotifyHandleMock, NotifyLaterHandleMock,
        SystemKillerActor,
    };
    use crate::test_utils::{make_paying_wallet, make_wallet};
    use web3::types::{TransactionReceipt, H256};

    #[derive(Default)]
    struct PayableThresholdToolsMock {
        is_innocent_age_params: Arc<Mutex<Vec<(u64, u64)>>>,
        is_innocent_age_results: RefCell<Vec<bool>>,
        is_innocent_balance_params: Arc<Mutex<Vec<(i64, i64)>>>,
        is_innocent_balance_results: RefCell<Vec<bool>>,
        calculate_payout_threshold_params: Arc<Mutex<Vec<(PaymentThresholds, u64)>>>,
        calculate_payout_threshold_results: RefCell<Vec<f64>>,
    }

    impl PayableExceedThresholdTools for PayableThresholdToolsMock {
        fn is_innocent_age(&self, age: u64, limit: u64) -> bool {
            self.is_innocent_age_params
                .lock()
                .unwrap()
                .push((age, limit));
            self.is_innocent_age_results.borrow_mut().remove(0)
        }

        fn is_innocent_balance(&self, balance: i64, limit: i64) -> bool {
            self.is_innocent_balance_params
                .lock()
                .unwrap()
                .push((balance, limit));
            self.is_innocent_balance_results.borrow_mut().remove(0)
        }

        fn calculate_payout_threshold(&self, payment_thresholds: PaymentThresholds, x: u64) -> f64 {
            self.calculate_payout_threshold_params
                .lock()
                .unwrap()
                .push((payment_thresholds, x));
            self.calculate_payout_threshold_results
                .borrow_mut()
                .remove(0)
        }
    }

    impl PayableThresholdToolsMock {
        fn is_innocent_age_params(mut self, params: &Arc<Mutex<Vec<(u64, u64)>>>) -> Self {
            self.is_innocent_age_params = params.clone();
            self
        }

        fn is_innocent_age_result(self, result: bool) -> Self {
            self.is_innocent_age_results.borrow_mut().push(result);
            self
        }

        fn is_innocent_balance_params(mut self, params: &Arc<Mutex<Vec<(i64, i64)>>>) -> Self {
            self.is_innocent_balance_params = params.clone();
            self
        }

        fn is_innocent_balance_result(self, result: bool) -> Self {
            self.is_innocent_balance_results.borrow_mut().push(result);
            self
        }

        fn calculate_payout_threshold_params(
            mut self,
            params: &Arc<Mutex<Vec<(PaymentThresholds, u64)>>>,
        ) -> Self {
            self.calculate_payout_threshold_params = params.clone();
            self
        }

        fn calculate_payout_threshold_result(self, result: f64) -> Self {
            self.calculate_payout_threshold_results
                .borrow_mut()
                .push(result);
            self
        }
    }

    #[test]
    fn constants_have_correct_values() {
        assert_eq!(CRASH_KEY, "ACCOUNTANT");
        assert_eq!(DEFAULT_PENDING_TOO_LONG_SEC, 21_600);
    }

    #[test]
    fn new_calls_factories_properly() {
        let mut config = BootstrapperConfig::new();
        config.accountant_config_opt = Some(make_accountant_config_null());
        let payable_dao_factory_called = Rc::new(RefCell::new(false));
        let payable_dao = PayableDaoMock::new();
        let payable_dao_factory =
            PayableDaoFactoryMock::new(payable_dao).called(&payable_dao_factory_called);
        let receivable_dao_factory_called = Rc::new(RefCell::new(false));
        let receivable_dao = ReceivableDaoMock::new();
        let receivable_dao_factory =
            ReceivableDaoFactoryMock::new(receivable_dao).called(&receivable_dao_factory_called);
        let pending_payable_dao_factory_called = Rc::new(RefCell::new(false));
        let pending_payable_dao = PendingPayableDaoMock::default();
        let pending_payable_dao_factory = PendingPayableDaoFactoryMock::new(pending_payable_dao)
            .called(&pending_payable_dao_factory_called);
        let banned_dao_factory_called = Rc::new(RefCell::new(false));
        let banned_dao = BannedDaoMock::new();
        let banned_dao_factory =
            BannedDaoFactoryMock::new(banned_dao).called(&banned_dao_factory_called);

        let _ = Accountant::new(
            &config,
            Box::new(payable_dao_factory),
            Box::new(receivable_dao_factory),
            Box::new(pending_payable_dao_factory),
            Box::new(banned_dao_factory),
        );

        assert_eq!(payable_dao_factory_called.as_ref(), &RefCell::new(true));
        assert_eq!(receivable_dao_factory_called.as_ref(), &RefCell::new(true));
        assert_eq!(
            pending_payable_dao_factory_called.as_ref(),
            &RefCell::new(true)
        );
        assert_eq!(banned_dao_factory_called.as_ref(), &RefCell::new(true));
    }

    #[test]
    fn accountant_have_proper_defaulted_values() {
        let mut bootstrapper_config = BootstrapperConfig::new();
        bootstrapper_config.accountant_config_opt =
            Some(make_populated_accountant_config_with_defaults());
        let payable_dao_factory = Box::new(PayableDaoFactoryMock::new(PayableDaoMock::new()));
        let receivable_dao_factory =
            Box::new(ReceivableDaoFactoryMock::new(ReceivableDaoMock::new()));
        let pending_payable_dao_factory = Box::new(PendingPayableDaoFactoryMock::new(
            PendingPayableDaoMock::default(),
        ));
        let banned_dao_factory = Box::new(BannedDaoFactoryMock::new(BannedDaoMock::new()));

        let result = Accountant::new(
            &bootstrapper_config,
            payable_dao_factory,
            receivable_dao_factory,
            pending_payable_dao_factory,
            banned_dao_factory,
        );

        let transaction_confirmation_tools = result.tools;
        transaction_confirmation_tools
            .notify_confirm_transaction
            .as_any()
            .downcast_ref::<NotifyHandleReal<ConfirmPendingTransaction>>()
            .unwrap();
        transaction_confirmation_tools
            .notify_cancel_failed_transaction
            .as_any()
            .downcast_ref::<NotifyHandleReal<CancelFailedPendingTransaction>>()
            .unwrap();
        transaction_confirmation_tools
            .notify_later_scan_for_pending_payable
            .as_any()
            .downcast_ref::<NotifyLaterHandleReal<ScanForPendingPayables>>()
            .unwrap();
        transaction_confirmation_tools
            .notify_later_scan_for_payable
            .as_any()
            .downcast_ref::<NotifyLaterHandleReal<ScanForPayables>>()
            .unwrap();
        transaction_confirmation_tools
            .notify_later_scan_for_receivable
            .as_any()
            .downcast_ref::<NotifyLaterHandleReal<ScanForReceivables>>()
            .unwrap();
        //testing presence of real scanners, there is a different test covering them all
        result
            .scanners
            .receivables
            .as_any()
            .downcast_ref::<ReceivablesScanner>()
            .unwrap();
        result
            .payable_threshold_tools
            .as_any()
            .downcast_ref::<PayableExceedThresholdToolsReal>()
            .unwrap();
        assert_eq!(result.crashable, false);
        assert_eq!(result.financial_statistics.total_paid_receivable, 0);
        assert_eq!(result.financial_statistics.total_paid_payable, 0);
    }

    #[test]
    fn scan_receivables_request() {
        let config = bc_from_ac_plus_earning_wallet(
            AccountantConfig {
                scan_intervals: ScanIntervals {
                    payable_scan_interval: Duration::from_millis(10_000),
                    receivable_scan_interval: Duration::from_millis(10_000),
                    pending_payable_scan_interval: Duration::from_secs(100),
                },
                when_pending_too_long_sec: DEFAULT_PENDING_TOO_LONG_SEC,
                suppress_initial_scans: true,
                payment_thresholds: Default::default(),
            },
            make_wallet("earning_wallet"),
        );
        let receivable_dao = ReceivableDaoMock::new()
            .new_delinquencies_result(vec![])
            .paid_delinquencies_result(vec![]);
        let subject = AccountantBuilder::default()
            .bootstrapper_config(config)
            .receivable_dao(receivable_dao)
            .build();
        let (blockchain_bridge, _, blockchain_bridge_recording_arc) = make_recorder();
        let subject_addr = subject.start();
        let system = System::new("test");
        let peer_actors = peer_actors_builder()
            .blockchain_bridge(blockchain_bridge)
            .build();
        subject_addr.try_send(BindMessage { peer_actors }).unwrap();
        let ui_message = NodeFromUiMessage {
            client_id: 1234,
            body: UiScanRequest {
                scan_type: ScanType::Receivables,
            }
            .tmb(4321),
        };

        subject_addr.try_send(ui_message).unwrap();

        System::current().stop();
        system.run();
        let blockchain_bridge_recording = blockchain_bridge_recording_arc.lock().unwrap();
        assert_eq!(
            blockchain_bridge_recording.get_record::<RetrieveTransactions>(0),
            &RetrieveTransactions {
                recipient: make_wallet("earning_wallet"),
                response_skeleton_opt: Some(ResponseSkeleton {
                    client_id: 1234,
                    context_id: 4321
                }),
            }
        );
    }

    #[test]
    fn received_payments_with_response_skeleton_sends_response_to_ui_gateway() {
        let config = bc_from_ac_plus_earning_wallet(
            AccountantConfig {
                scan_intervals: ScanIntervals {
                    payable_scan_interval: Duration::from_millis(10_000),
                    receivable_scan_interval: Duration::from_millis(10_000),
                    pending_payable_scan_interval: Duration::from_secs(100),
                },
                when_pending_too_long_sec: DEFAULT_PENDING_TOO_LONG_SEC,
                suppress_initial_scans: true,
                payment_thresholds: *DEFAULT_PAYMENT_THRESHOLDS,
            },
            make_wallet("earning_wallet"),
        );
        let subject = AccountantBuilder::default()
            .bootstrapper_config(config)
            .build();
        let (ui_gateway, _, ui_gateway_recording_arc) = make_recorder();
        let subject_addr = subject.start();
        let system = System::new("test");
        let peer_actors = peer_actors_builder().ui_gateway(ui_gateway).build();
        subject_addr.try_send(BindMessage { peer_actors }).unwrap();
        let received_payments = ReceivedPayments {
            timestamp: SystemTime::now(),
            payments: vec![],
            response_skeleton_opt: Some(ResponseSkeleton {
                client_id: 1234,
                context_id: 4321,
            }),
        };

        subject_addr.try_send(received_payments).unwrap();

        System::current().stop();
        system.run();
        let ui_gateway_recording = ui_gateway_recording_arc.lock().unwrap();
        assert_eq!(
            ui_gateway_recording.get_record::<NodeToUiMessage>(0),
            &NodeToUiMessage {
                target: ClientId(1234),
                body: UiScanResponse {}.tmb(4321),
            }
        );
    }

    #[test]
    fn scan_payables_request() {
        let config = bc_from_ac_plus_earning_wallet(
            AccountantConfig {
                scan_intervals: ScanIntervals {
                    payable_scan_interval: Duration::from_millis(10_000),
                    receivable_scan_interval: Duration::from_millis(10_000),
                    pending_payable_scan_interval: Duration::from_secs(100),
                },
                when_pending_too_long_sec: DEFAULT_PENDING_TOO_LONG_SEC,
                suppress_initial_scans: true,
                payment_thresholds: *DEFAULT_PAYMENT_THRESHOLDS,
            },
            make_wallet("some_wallet_address"),
        );
        let payable_account = PayableAccount {
            wallet: make_wallet("wallet"),
            balance: DEFAULT_PAYMENT_THRESHOLDS.debt_threshold_gwei + 1,
            last_paid_timestamp: SystemTime::now().sub(Duration::from_secs(
                (DEFAULT_PAYMENT_THRESHOLDS.maturity_threshold_sec + 1) as u64,
            )),
            pending_payable_opt: None,
        };
        let payable_dao =
            PayableDaoMock::new().non_pending_payables_result(vec![payable_account.clone()]);
        let subject = AccountantBuilder::default()
            .bootstrapper_config(config)
            .payable_dao(payable_dao)
            .build();
        let (blockchain_bridge, _, blockchain_bridge_recording_arc) = make_recorder();
        let subject_addr = subject.start();
        let system = System::new("test");
        let peer_actors = peer_actors_builder()
            .blockchain_bridge(blockchain_bridge)
            .build();
        subject_addr.try_send(BindMessage { peer_actors }).unwrap();
        let ui_message = NodeFromUiMessage {
            client_id: 1234,
            body: UiScanRequest {
                scan_type: ScanType::Payables,
            }
            .tmb(4321),
        };

        subject_addr.try_send(ui_message).unwrap();

        System::current().stop();
        system.run();
        let blockchain_bridge_recording = blockchain_bridge_recording_arc.lock().unwrap();
        assert_eq!(
            blockchain_bridge_recording.get_record::<ReportAccountsPayable>(0),
            &ReportAccountsPayable {
                accounts: vec![payable_account],
                response_skeleton_opt: Some(ResponseSkeleton {
                    client_id: 1234,
                    context_id: 4321
                }),
            }
        );
    }

    #[test]
    fn sent_payable_with_response_skeleton_sends_scan_response_to_ui_gateway() {
        let config = bc_from_ac_plus_earning_wallet(
            AccountantConfig {
                scan_intervals: ScanIntervals {
                    payable_scan_interval: Duration::from_millis(10_000),
                    receivable_scan_interval: Duration::from_millis(10_000),
                    pending_payable_scan_interval: Duration::from_secs(100),
                },
                when_pending_too_long_sec: DEFAULT_PENDING_TOO_LONG_SEC,
                suppress_initial_scans: true,
                payment_thresholds: *DEFAULT_PAYMENT_THRESHOLDS,
            },
            make_wallet("earning_wallet"),
        );
        let subject = AccountantBuilder::default()
            .bootstrapper_config(config)
            .build();
        let (ui_gateway, _, ui_gateway_recording_arc) = make_recorder();
        let subject_addr = subject.start();
        let system = System::new("test");
        let peer_actors = peer_actors_builder().ui_gateway(ui_gateway).build();
        subject_addr.try_send(BindMessage { peer_actors }).unwrap();
        let sent_payable = SentPayable {
            timestamp: SystemTime::now(),
            payable: vec![],
            response_skeleton_opt: Some(ResponseSkeleton {
                client_id: 1234,
                context_id: 4321,
            }),
        };

        subject_addr.try_send(sent_payable).unwrap();

        System::current().stop();
        system.run();
        let ui_gateway_recording = ui_gateway_recording_arc.lock().unwrap();
        assert_eq!(
            ui_gateway_recording.get_record::<NodeToUiMessage>(0),
            &NodeToUiMessage {
                target: ClientId(1234),
                body: UiScanResponse {}.tmb(4321),
            }
        );
    }

    #[test]
    fn scan_pending_payables_request() {
        let config = bc_from_ac_plus_earning_wallet(
            AccountantConfig {
                scan_intervals: ScanIntervals {
                    payable_scan_interval: Duration::from_millis(10_000),
                    receivable_scan_interval: Duration::from_millis(10_000),
                    pending_payable_scan_interval: Duration::from_secs(100),
                },
                when_pending_too_long_sec: DEFAULT_PENDING_TOO_LONG_SEC,
                suppress_initial_scans: true,
                payment_thresholds: *DEFAULT_PAYMENT_THRESHOLDS,
            },
            make_wallet("some_wallet_address"),
        );
        let fingerprint = PendingPayableFingerprint {
            rowid_opt: Some(1234),
            timestamp: SystemTime::now(),
            hash: Default::default(),
            attempt_opt: Some(1),
            amount: 1_000_000,
            process_error: None,
        };
        let pending_payable_dao = PendingPayableDaoMock::default()
            .return_all_fingerprints_result(vec![fingerprint.clone()]);
        let subject = AccountantBuilder::default()
            .bootstrapper_config(config)
            .pending_payable_dao(pending_payable_dao)
            .build();
        let (blockchain_bridge, _, blockchain_bridge_recording_arc) = make_recorder();
        let subject_addr = subject.start();
        let system = System::new("test");
        let peer_actors = peer_actors_builder()
            .blockchain_bridge(blockchain_bridge)
            .build();
        subject_addr.try_send(BindMessage { peer_actors }).unwrap();
        let ui_message = NodeFromUiMessage {
            client_id: 1234,
            body: UiScanRequest {
                scan_type: ScanType::PendingPayables,
            }
            .tmb(4321),
        };

        subject_addr.try_send(ui_message).unwrap();

        System::current().stop();
        system.run();
        let blockchain_bridge_recording = blockchain_bridge_recording_arc.lock().unwrap();
        assert_eq!(
            blockchain_bridge_recording.get_record::<RequestTransactionReceipts>(0),
            &RequestTransactionReceipts {
                pending_payable: vec![fingerprint],
                response_skeleton_opt: Some(ResponseSkeleton {
                    client_id: 1234,
                    context_id: 4321
                }),
            }
        );
    }

    #[test]
    fn report_transaction_receipts_with_response_skeleton_sends_scan_response_to_ui_gateway() {
        let config = bc_from_ac_plus_earning_wallet(
            AccountantConfig {
                scan_intervals: ScanIntervals {
                    payable_scan_interval: Duration::from_millis(10_000),
                    receivable_scan_interval: Duration::from_millis(10_000),
                    pending_payable_scan_interval: Duration::from_secs(100),
                },
                when_pending_too_long_sec: DEFAULT_PENDING_TOO_LONG_SEC,
                suppress_initial_scans: true,
                payment_thresholds: *DEFAULT_PAYMENT_THRESHOLDS,
            },
            make_wallet("earning_wallet"),
        );
        let subject = AccountantBuilder::default()
            .bootstrapper_config(config)
            .build();
        let (ui_gateway, _, ui_gateway_recording_arc) = make_recorder();
        let subject_addr = subject.start();
        let system = System::new("test");
        let peer_actors = peer_actors_builder().ui_gateway(ui_gateway).build();
        subject_addr.try_send(BindMessage { peer_actors }).unwrap();
        let report_transaction_receipts = ReportTransactionReceipts {
            fingerprints_with_receipts: vec![],
            response_skeleton_opt: Some(ResponseSkeleton {
                client_id: 1234,
                context_id: 4321,
            }),
        };

        subject_addr.try_send(report_transaction_receipts).unwrap();

        System::current().stop();
        system.run();
        let ui_gateway_recording = ui_gateway_recording_arc.lock().unwrap();
        assert_eq!(
            ui_gateway_recording.get_record::<NodeToUiMessage>(0),
            &NodeToUiMessage {
                target: ClientId(1234),
                body: UiScanResponse {}.tmb(4321),
            }
        );
    }

    #[test]
    fn accountant_calls_payable_dao_to_mark_pending_payable() {
        let fingerprint_rowid_params_arc = Arc::new(Mutex::new(vec![]));
        let mark_pending_payable_rowid_params_arc = Arc::new(Mutex::new(vec![]));
        let expected_wallet = make_wallet("paying_you");
        let expected_amount = 12;
        let expected_hash = H256::from("transaction_hash".keccak256());
        let expected_timestamp = SystemTime::now();
        let expected_rowid = 45623;
        let pending_payable_dao = PendingPayableDaoMock::default()
            .fingerprint_rowid_params(&fingerprint_rowid_params_arc)
            .fingerprint_rowid_result(Some(expected_rowid));
        let payable_dao = PayableDaoMock::new()
            .mark_pending_payable_rowid_params(&mark_pending_payable_rowid_params_arc)
            .mark_pending_payable_rowid_result(Ok(()));
        let system = System::new("accountant_calls_payable_dao_to_mark_pending_payable");
        let accountant = AccountantBuilder::default()
            .bootstrapper_config(bc_from_ac_plus_earning_wallet(
                make_populated_accountant_config_with_defaults(),
                make_wallet("some_wallet_address"),
            ))
            .payable_dao(payable_dao)
            .pending_payable_dao(pending_payable_dao)
            .build();
        let expected_payable = Payable::new(
            expected_wallet.clone(),
            expected_amount,
            expected_hash.clone(),
            expected_timestamp,
        );
        let sent_payable = SentPayable {
            timestamp: SystemTime::now(),
            payable: vec![Ok(expected_payable.clone())],
            response_skeleton_opt: None,
        };
        let subject = accountant.start();

        subject
            .try_send(sent_payable)
            .expect("unexpected actix error");

        System::current().stop();
        system.run();
        let fingerprint_rowid_params = fingerprint_rowid_params_arc.lock().unwrap();
        assert_eq!(*fingerprint_rowid_params, vec![expected_hash]);
        let mark_pending_payable_rowid_params =
            mark_pending_payable_rowid_params_arc.lock().unwrap();
        let actual = mark_pending_payable_rowid_params.get(0).unwrap();
        assert_eq!(actual, &(expected_wallet, expected_rowid));
    }

    #[test]
    fn accountant_logs_and_aborts_when_handle_sent_payable_finds_an_error_from_post_hash_time_and_the_pending_payable_fingerprint_does_not_exist(
    ) {
        init_test_logging();
        let system = System::new("sent payable failure without backup");
        let pending_payable_dao = PendingPayableDaoMock::default().fingerprint_rowid_result(None);
        let accountant = AccountantBuilder::default()
            .pending_payable_dao(pending_payable_dao)
            .build();
        let hash = H256::from_uint(&U256::from(12345));
        let sent_payable = SentPayable {
            timestamp: SystemTime::now(),
            payable: vec![Err(BlockchainError::TransactionFailed {
                msg: "SQLite migraine".to_string(),
                hash_opt: Some(hash),
            })],
            response_skeleton_opt: None,
        };
        let subject = accountant.start();

        subject
            .try_send(sent_payable)
            .expect("unexpected actix error");

        System::current().stop();
        system.run();
        let log_handler = TestLogHandler::new();
        log_handler.exists_no_log_containing(&format!(
            "DEBUG: Accountant: Deleting an existing backup for a failed transaction {:?}",
            hash
        ));
        log_handler.exists_log_containing(&format!(
            "WARN: Accountant: Encountered transaction error at this end: 'TransactionFailed \
         {{ msg: \"SQLite migraine\", hash_opt: Some({:?}) }}'",
            hash
        ));
        log_handler.exists_log_containing(
            r#"WARN: Accountant: Failed transaction with a hash '0x0000000000000000000000000000000000000000000000000000000000003039' but without the record - thrown out"#,
        );
    }

    #[test]
    fn handle_sent_payable_discovers_failed_transaction_and_pending_payable_fingerprint_was_really_created(
    ) {
        init_test_logging();
        let fingerprint_rowid_params_arc = Arc::new(Mutex::new(vec![]));
        let mark_pending_payable_rowid_params_arc = Arc::new(Mutex::new(vec![]));
        let delete_fingerprint_params_arc = Arc::new(Mutex::new(vec![]));
        let good_transaction_rowid = 3;
        let failed_transaction_rowid = 5;
        let payable_dao = PayableDaoMock::new()
            .mark_pending_payable_rowid_params(&mark_pending_payable_rowid_params_arc)
            .mark_pending_payable_rowid_result(Ok(()));
        let system = System::new("accountant_calls_payable_dao_payment_sent_when_sent_payments");
        let pending_payable_dao = PendingPayableDaoMock::default()
            .fingerprint_rowid_params(&fingerprint_rowid_params_arc)
            .fingerprint_rowid_result(Some(good_transaction_rowid)) //for the correct transaction before mark_pending_payment
            .fingerprint_rowid_result(Some(failed_transaction_rowid)) //err, to find out if the backup has been created or if the error occurred before that
            .delete_fingerprint_params(&delete_fingerprint_params_arc)
            .delete_fingerprint_result(Ok(()));
        let subject = AccountantBuilder::default()
            .payable_dao(payable_dao)
            .pending_payable_dao(pending_payable_dao)
            .build();
        let wallet = make_wallet("blah");
        let hash_tx_1 = H256::from_uint(&U256::from(5555));
        let hash_tx_2 = H256::from_uint(&U256::from(12345));
        let sent_payable = SentPayable {
            timestamp: SystemTime::now(),
            payable: vec![
                Ok(Payable {
                    to: wallet.clone(),
                    amount: 5656,
                    timestamp: SystemTime::now(),
                    tx_hash: hash_tx_1,
                }),
                Err(BlockchainError::TransactionFailed {
                    msg: "Attempt failed".to_string(),
                    hash_opt: Some(hash_tx_2),
                }),
            ],
            response_skeleton_opt: None,
        };
        let subject_addr = subject.start();

        subject_addr
            .try_send(sent_payable)
            .expect("unexpected actix error");

        System::current().stop();
        system.run();
        let pending_payable_fingerprint_rowid_params = fingerprint_rowid_params_arc.lock().unwrap();
        assert_eq!(
            *pending_payable_fingerprint_rowid_params,
            vec![hash_tx_1, hash_tx_2]
        );
        let mark_pending_payable_params = mark_pending_payable_rowid_params_arc.lock().unwrap();
        assert_eq!(
            *mark_pending_payable_params,
            vec![(wallet, good_transaction_rowid)]
        );
        let delete_pending_payable_fingerprint_params =
            delete_fingerprint_params_arc.lock().unwrap();
        assert_eq!(
            *delete_pending_payable_fingerprint_params,
            vec![failed_transaction_rowid]
        );
        let log_handler = TestLogHandler::new();
        log_handler.exists_log_containing("WARN: Accountant: Encountered transaction error at this end: \
         'TransactionFailed { msg: \"Attempt failed\", hash_opt: Some(0x0000000000000000000000000000000000000000000000000000000000003039)");
        log_handler.exists_log_containing(
            "DEBUG: Accountant: Deleting an existing fingerprint for a failed transaction 0x0000000000000000000000000000000000000000000000000000000000003039",
        );
    }

    #[test]
    fn accountant_sends_report_accounts_payable_to_blockchain_bridge_when_qualified_payable_found()
    {
        let (blockchain_bridge, _, blockchain_bridge_recording_arc) = make_recorder();
        let accounts = vec![
            PayableAccount {
                wallet: make_wallet("blah"),
                balance: DEFAULT_PAYMENT_THRESHOLDS.debt_threshold_gwei + 55,
                last_paid_timestamp: from_time_t(
                    to_time_t(SystemTime::now())
                        - DEFAULT_PAYMENT_THRESHOLDS.maturity_threshold_sec
                        - 5,
                ),
                pending_payable_opt: None,
            },
            PayableAccount {
                wallet: make_wallet("foo"),
                balance: DEFAULT_PAYMENT_THRESHOLDS.debt_threshold_gwei + 66,
                last_paid_timestamp: from_time_t(
                    to_time_t(SystemTime::now())
                        - DEFAULT_PAYMENT_THRESHOLDS.maturity_threshold_sec
                        - 500,
                ),
                pending_payable_opt: None,
            },
        ];
        let payable_dao = PayableDaoMock::new().non_pending_payables_result(accounts.clone());
        let system = System::new("report_accounts_payable forwarded to blockchain_bridge");
        let mut subject = AccountantBuilder::default()
            .bootstrapper_config(bc_from_ac_plus_earning_wallet(
                make_populated_accountant_config_with_defaults(),
                make_wallet("some_wallet_address"),
            ))
            .payable_dao(payable_dao)
            .build();
        subject.scanners.pending_payables = Box::new(NullScanner);
        subject.scanners.receivables = Box::new(NullScanner);
        let accountant_addr = subject.start();
        let accountant_subs = Accountant::make_subs_from(&accountant_addr);
        let peer_actors = peer_actors_builder()
            .blockchain_bridge(blockchain_bridge)
            .build();
        send_bind_message!(accountant_subs, peer_actors);

        send_start_message!(accountant_subs);

        System::current().stop();
        system.run();
        let blockchain_bridge_recorder = blockchain_bridge_recording_arc.lock().unwrap();
        assert_eq!(blockchain_bridge_recorder.len(), 1);
        let report_accounts_payables_msgs: Vec<&ReportAccountsPayable> = (0
            ..blockchain_bridge_recorder.len())
            .flat_map(|index| {
                blockchain_bridge_recorder.get_record_opt::<ReportAccountsPayable>(index)
            })
            .collect();
        assert_eq!(
            report_accounts_payables_msgs,
            vec![&ReportAccountsPayable {
                accounts,
                response_skeleton_opt: None
            }]
        );
    }

    #[test]
    fn accountant_sends_a_request_to_blockchain_bridge_to_scan_for_received_payments() {
        init_test_logging();
        let (blockchain_bridge, _, blockchain_bridge_recording_arc) = make_recorder();
        let earning_wallet = make_wallet("someearningwallet");
        let system = System::new(
            "accountant_sends_a_request_to_blockchain_bridge_to_scan_for_received_payments",
        );
        let payable_dao = PayableDaoMock::new().non_pending_payables_result(vec![]);
        let receivable_dao = ReceivableDaoMock::new()
            .new_delinquencies_result(vec![])
            .paid_delinquencies_result(vec![]);
        let mut subject = AccountantBuilder::default()
            .bootstrapper_config(bc_from_ac_plus_earning_wallet(
                make_populated_accountant_config_with_defaults(),
                earning_wallet.clone(),
            ))
            .payable_dao(payable_dao)
            .receivable_dao(receivable_dao)
            .build();
        subject.scanners.pending_payables = Box::new(NullScanner);
        subject.scanners.payables = Box::new(NullScanner);
        let accountant_addr = subject.start();
        let accountant_subs = Accountant::make_subs_from(&accountant_addr);
        let peer_actors = peer_actors_builder()
            .blockchain_bridge(blockchain_bridge)
            .build();
        send_bind_message!(accountant_subs, peer_actors);

        send_start_message!(accountant_subs);

        System::current().stop();
        system.run();
        let blockchain_bridge_recorder = blockchain_bridge_recording_arc.lock().unwrap();
        assert_eq!(blockchain_bridge_recorder.len(), 1);
        let retrieve_transactions_msg =
            blockchain_bridge_recorder.get_record::<RetrieveTransactions>(0);
        assert_eq!(
            retrieve_transactions_msg,
            &RetrieveTransactions {
                recipient: earning_wallet.clone(),
                response_skeleton_opt: None,
            }
        );
    }

    #[test]
    fn accountant_receives_new_payments_to_the_receivables_dao() {
        let now = SystemTime::now();
        let earning_wallet = make_wallet("earner3000");
        let expected_receivable_1 = BlockchainTransaction {
            block_number: 7,
            from: make_wallet("wallet0"),
            gwei_amount: 456,
        };
        let expected_receivable_2 = BlockchainTransaction {
            block_number: 13,
            from: make_wallet("wallet1"),
            gwei_amount: 10000,
        };
        let more_money_received_params_arc = Arc::new(Mutex::new(vec![]));
        let receivable_dao = ReceivableDaoMock::new()
            .more_money_received_parameters(&more_money_received_params_arc)
            .more_money_received_result(Ok(()));
        let accountant = AccountantBuilder::default()
            .bootstrapper_config(bc_from_ac_plus_earning_wallet(
                make_populated_accountant_config_with_defaults(),
                earning_wallet.clone(),
            ))
            .payable_dao(PayableDaoMock::new().non_pending_payables_result(vec![]))
            .receivable_dao(receivable_dao)
            .build();
        let system = System::new("accountant_receives_new_payments_to_the_receivables_dao");
        let subject = accountant.start();

        subject
            .try_send(ReceivedPayments {
                timestamp: now,
                payments: vec![expected_receivable_1.clone(), expected_receivable_2.clone()],
                response_skeleton_opt: None,
            })
            .expect("unexpected actix error");

        System::current().stop();
        system.run();
        let more_money_received_params = more_money_received_params_arc.lock().unwrap();
        assert_eq!(
            *more_money_received_params,
            vec![(now, vec![expected_receivable_1, expected_receivable_2])]
        )
    }

    #[test]
    fn accountant_scans_after_startup() {
        init_test_logging();
        let return_all_fingerprints_params_arc = Arc::new(Mutex::new(vec![]));
        let non_pending_payables_params_arc = Arc::new(Mutex::new(vec![]));
        let new_delinquencies_params_arc = Arc::new(Mutex::new(vec![]));
        let paid_delinquencies_params_arc = Arc::new(Mutex::new(vec![]));
        let (blockchain_bridge, _, _) = make_recorder();
        let system = System::new("accountant_scans_after_startup");
        let config = bc_from_ac_plus_wallets(
            AccountantConfig {
                scan_intervals: ScanIntervals {
                    payable_scan_interval: Duration::from_secs(100), //making sure we cannot enter the first repeated scanning
                    receivable_scan_interval: Duration::from_secs(100),
                    pending_payable_scan_interval: Duration::from_millis(100), //except here, where we use it to stop the system
                },
                payment_thresholds: *DEFAULT_PAYMENT_THRESHOLDS,
                when_pending_too_long_sec: DEFAULT_PENDING_TOO_LONG_SEC,
                suppress_initial_scans: false,
            },
            make_wallet("buy"),
            make_wallet("hi"),
        );
        let mut pending_payable_dao = PendingPayableDaoMock::default()
            .return_all_fingerprints_params(&return_all_fingerprints_params_arc)
            .return_all_fingerprints_result(vec![]);
        pending_payable_dao.have_return_all_fingerprints_shut_down_the_system = true;
        let receivable_dao = ReceivableDaoMock::new()
            .new_delinquencies_parameters(&new_delinquencies_params_arc)
            .new_delinquencies_result(vec![])
            .paid_delinquencies_parameters(&paid_delinquencies_params_arc)
            .paid_delinquencies_result(vec![]);
        let payable_dao = PayableDaoMock::new()
            .non_pending_payables_params(&non_pending_payables_params_arc)
            .non_pending_payables_result(vec![]);
        let subject = AccountantBuilder::default()
            .bootstrapper_config(config)
            .payable_dao(payable_dao)
            .receivable_dao(receivable_dao)
            .pending_payable_dao(pending_payable_dao)
            .build();
        let peer_actors = peer_actors_builder()
            .blockchain_bridge(blockchain_bridge)
            .build();
        let subject_addr: Addr<Accountant> = subject.start();
        let subject_subs = Accountant::make_subs_from(&subject_addr);
        send_bind_message!(subject_subs, peer_actors);

        send_start_message!(subject_subs);

        system.run();
        let tlh = TestLogHandler::new();
        tlh.await_log_containing("INFO: Accountant: Scanning for payables", 1000);
        tlh.exists_log_containing(&format!(
            "INFO: Accountant: Scanning for receivables to {}",
            make_wallet("hi")
        ));
        tlh.exists_log_containing("INFO: Accountant: Scanning for delinquencies");
        tlh.exists_log_containing("INFO: Accountant: Scanning for pending payable");
        //some more weak proofs but still good enough
        //proof of calling a piece of scan_for_pending_payable
        let return_all_fingerprints_params = return_all_fingerprints_params_arc.lock().unwrap();
        //the last ends this test calling System::current.stop()
        assert_eq!(*return_all_fingerprints_params, vec![(), ()]);
        //proof of calling a piece of scan_for_payable()
        let non_pending_payables_params = non_pending_payables_params_arc.lock().unwrap();
        assert_eq!(*non_pending_payables_params, vec![()]);
        //proof of calling pieces of scan_for_delinquencies()
        let mut new_delinquencies_params = new_delinquencies_params_arc.lock().unwrap();
        let (captured_timestamp, captured_curves) = new_delinquencies_params.remove(0);
        assert!(new_delinquencies_params.is_empty());
        assert!(
            captured_timestamp < SystemTime::now()
                && captured_timestamp >= from_time_t(to_time_t(SystemTime::now()) - 5)
        );
        assert_eq!(captured_curves, *DEFAULT_PAYMENT_THRESHOLDS);
        let paid_delinquencies_params = paid_delinquencies_params_arc.lock().unwrap();
        assert_eq!(paid_delinquencies_params.len(), 1);
        assert_eq!(paid_delinquencies_params[0], *DEFAULT_PAYMENT_THRESHOLDS);
    }

    #[test]
    fn periodical_scanning_for_receivables_and_delinquencies_works() {
        init_test_logging();
        let new_delinquencies_params_arc = Arc::new(Mutex::new(vec![]));
        let ban_params_arc = Arc::new(Mutex::new(vec![]));
        let notify_later_receivable_params_arc = Arc::new(Mutex::new(vec![]));
        let earning_wallet = make_wallet("earner3000");
        let wallet_to_be_banned = make_wallet("bad_luck");
        let (blockchain_bridge, _, blockchain_bridge_recording) = make_recorder();
        let config = bc_from_ac_plus_earning_wallet(
            AccountantConfig {
                scan_intervals: ScanIntervals {
                    payable_scan_interval: Duration::from_secs(100),
                    receivable_scan_interval: Duration::from_millis(99),
                    pending_payable_scan_interval: Duration::from_secs(100),
                },
                when_pending_too_long_sec: DEFAULT_PENDING_TOO_LONG_SEC,
                suppress_initial_scans: false,
                payment_thresholds: *DEFAULT_PAYMENT_THRESHOLDS,
            },
            earning_wallet.clone(),
        );
        let new_delinquent_account = ReceivableAccount {
            wallet: wallet_to_be_banned.clone(),
            balance: 4567,
            last_received_timestamp: from_time_t(200_000_000),
        };
        let system = System::new("periodical_scanning_for_receivables_and_delinquencies_works");
        let banned_dao = BannedDaoMock::new().ban_parameters(&ban_params_arc);
        let mut receivable_dao = ReceivableDaoMock::new()
            .new_delinquencies_parameters(&new_delinquencies_params_arc)
            //this is the immediate try, not with our interval
            .new_delinquencies_result(vec![])
            //after the interval we actually process data
            .new_delinquencies_result(vec![new_delinquent_account])
            .paid_delinquencies_result(vec![])
            .paid_delinquencies_result(vec![])
            .paid_delinquencies_result(vec![]);
        receivable_dao.have_new_delinquencies_shutdown_the_system = true;
        let mut subject = AccountantBuilder::default()
            .bootstrapper_config(config)
            .receivable_dao(receivable_dao)
            .banned_dao(banned_dao)
            .build();
        subject.scanners.pending_payables = Box::new(NullScanner);
        subject.scanners.payables = Box::new(NullScanner);
        subject.tools.notify_later_scan_for_receivable = Box::new(
            NotifyLaterHandleMock::default()
                .notify_later_params(&notify_later_receivable_params_arc)
                .permit_to_send_out(),
        );
        let peer_actors = peer_actors_builder()
            .blockchain_bridge(blockchain_bridge)
            .build();
        let subject_addr: Addr<Accountant> = subject.start();
        let subject_subs = Accountant::make_subs_from(&subject_addr);
        send_bind_message!(subject_subs, peer_actors);

        send_start_message!(subject_subs);

        system.run();
        let retrieve_transactions_recording = blockchain_bridge_recording.lock().unwrap();
        assert_eq!(retrieve_transactions_recording.len(), 3);
        let retrieve_transactions_msgs: Vec<&RetrieveTransactions> = (0
            ..retrieve_transactions_recording.len())
            .map(|index| retrieve_transactions_recording.get_record::<RetrieveTransactions>(index))
            .collect();
        assert_eq!(
            *retrieve_transactions_msgs,
            vec![
                &RetrieveTransactions {
                    recipient: earning_wallet.clone(),
                    response_skeleton_opt: None,
                },
                &RetrieveTransactions {
                    recipient: earning_wallet.clone(),
                    response_skeleton_opt: None,
                },
                &RetrieveTransactions {
                    recipient: earning_wallet.clone(),
                    response_skeleton_opt: None,
                }
            ]
        );
        //sadly I cannot effectively assert on the exact params
        //they are a) real timestamp of now, b) constant payment_thresholds
        //the Rust type system gives me enough support to be okay with counting occurrences
        let new_delinquencies_params = new_delinquencies_params_arc.lock().unwrap();
        assert_eq!(new_delinquencies_params.len(), 3); //the third one is the signal to shut the system down
        let ban_params = ban_params_arc.lock().unwrap();
        assert_eq!(*ban_params, vec![wallet_to_be_banned]);
        let notify_later_receivable_params = notify_later_receivable_params_arc.lock().unwrap();
        assert_eq!(
            *notify_later_receivable_params,
            vec![
                (
                    ScanForReceivables {
                        response_skeleton_opt: None
                    },
                    Duration::from_millis(99)
                ),
                (
                    ScanForReceivables {
                        response_skeleton_opt: None
                    },
                    Duration::from_millis(99)
                ),
                (
                    ScanForReceivables {
                        response_skeleton_opt: None
                    },
                    Duration::from_millis(99)
                )
            ]
        )
    }

    #[test]
    fn periodical_scanning_for_pending_payable_works() {
        //in the very first round we scan without waiting but we cannot find any pending payable
        init_test_logging();
        let return_all_pending_payable_fingerprints_params_arc = Arc::new(Mutex::new(vec![]));
        let notify_later_pending_payable_params_arc = Arc::new(Mutex::new(vec![]));
        let (blockchain_bridge, _, blockchain_bridge_recording_arc) = make_recorder();
        let system =
            System::new("accountant_payable_scan_timer_triggers_scanning_for_pending_payable");
        let config = bc_from_ac_plus_earning_wallet(
            AccountantConfig {
                scan_intervals: ScanIntervals {
                    payable_scan_interval: Duration::from_secs(100),
                    receivable_scan_interval: Duration::from_secs(100),
                    pending_payable_scan_interval: Duration::from_millis(98),
                },
                payment_thresholds: *DEFAULT_PAYMENT_THRESHOLDS,
                when_pending_too_long_sec: DEFAULT_PENDING_TOO_LONG_SEC,
                suppress_initial_scans: false,
            },
            make_wallet("hi"),
        );
        // slightly above minimum balance, to the right of the curve (time intersection)
        let pending_payable_fingerprint_record = PendingPayableFingerprint {
            rowid_opt: Some(45454),
            timestamp: SystemTime::now(),
            hash: H256::from_uint(&U256::from(565)),
            attempt_opt: Some(1),
            amount: 4589,
            process_error: None,
        };
        let mut pending_payable_dao = PendingPayableDaoMock::default()
            .return_all_fingerprints_params(&return_all_pending_payable_fingerprints_params_arc)
            .return_all_fingerprints_result(vec![])
            .return_all_fingerprints_result(vec![pending_payable_fingerprint_record.clone()]);
        pending_payable_dao.have_return_all_fingerprints_shut_down_the_system = true;
        let peer_actors = peer_actors_builder()
            .blockchain_bridge(blockchain_bridge)
            .build();
        let mut subject = AccountantBuilder::default()
            .bootstrapper_config(config)
            .pending_payable_dao(pending_payable_dao)
            .build();
        subject.scanners.receivables = Box::new(NullScanner); //skipping
        subject.scanners.payables = Box::new(NullScanner); //skipping
        subject.tools.notify_later_scan_for_pending_payable = Box::new(
            NotifyLaterHandleMock::default()
                .notify_later_params(&notify_later_pending_payable_params_arc)
                .permit_to_send_out(),
        );
        let subject_addr: Addr<Accountant> = subject.start();
        let subject_subs = Accountant::make_subs_from(&subject_addr);
        send_bind_message!(subject_subs, peer_actors);

        send_start_message!(subject_subs);

        system.run();
        let return_all_pending_payable_fingerprints =
            return_all_pending_payable_fingerprints_params_arc
                .lock()
                .unwrap();
        //the third attempt is the one where the queue is empty and System::current.stop() ends the cycle
        assert_eq!(*return_all_pending_payable_fingerprints, vec![(), (), ()]);
        let blockchain_bridge_recorder = blockchain_bridge_recording_arc.lock().unwrap();
        assert_eq!(blockchain_bridge_recorder.len(), 1);
        let request_transaction_receipt_msg =
            blockchain_bridge_recorder.get_record::<RequestTransactionReceipts>(0);
        assert_eq!(
            request_transaction_receipt_msg,
            &RequestTransactionReceipts {
                pending_payable: vec![pending_payable_fingerprint_record],
                response_skeleton_opt: None,
            }
        );
        let notify_later_pending_payable_params =
            notify_later_pending_payable_params_arc.lock().unwrap();
        assert_eq!(
            *notify_later_pending_payable_params,
            vec![
                (
                    ScanForPendingPayables {
                        response_skeleton_opt: None
                    },
                    Duration::from_millis(98)
                ),
                (
                    ScanForPendingPayables {
                        response_skeleton_opt: None
                    },
                    Duration::from_millis(98)
                ),
                (
                    ScanForPendingPayables {
                        response_skeleton_opt: None
                    },
                    Duration::from_millis(98)
                )
            ]
        )
    }

    #[test]
    fn accountant_payable_scan_timer_triggers_periodical_scanning_for_payables() {
        //in the very first round we scan without waiting but we cannot find any payable records
        init_test_logging();
        let non_pending_payables_params_arc = Arc::new(Mutex::new(vec![]));
        let notify_later_payables_params_arc = Arc::new(Mutex::new(vec![]));
        let (blockchain_bridge, _, blockchain_bridge_recording_arc) = make_recorder();
        let system = System::new("accountant_payable_scan_timer_triggers_scanning_for_payables");
        let config = bc_from_ac_plus_earning_wallet(
            AccountantConfig {
                scan_intervals: ScanIntervals {
                    payable_scan_interval: Duration::from_millis(97),
                    receivable_scan_interval: Duration::from_secs(100),
                    pending_payable_scan_interval: Duration::from_secs(100),
                },
                when_pending_too_long_sec: DEFAULT_PENDING_TOO_LONG_SEC,
                suppress_initial_scans: false,
                payment_thresholds: *DEFAULT_PAYMENT_THRESHOLDS,
            },
            make_wallet("hi"),
        );
        let now = to_time_t(SystemTime::now());
        // slightly above minimum balance, to the right of the curve (time intersection)
        let account = PayableAccount {
            wallet: make_wallet("wallet"),
            balance: DEFAULT_PAYMENT_THRESHOLDS.debt_threshold_gwei + 5,
            last_paid_timestamp: from_time_t(
                now - DEFAULT_PAYMENT_THRESHOLDS.threshold_interval_sec - 10,
            ),
            pending_payable_opt: None,
        };
        let mut payable_dao = PayableDaoMock::new()
            .non_pending_payables_params(&non_pending_payables_params_arc)
            .non_pending_payables_result(vec![])
            .non_pending_payables_result(vec![account.clone()]);
        payable_dao.have_non_pending_payables_shut_down_the_system = true;
        let peer_actors = peer_actors_builder()
            .blockchain_bridge(blockchain_bridge)
            .build();
        let mut subject = AccountantBuilder::default()
            .bootstrapper_config(config)
            .payable_dao(payable_dao)
            .build();
        subject.scanners.pending_payables = Box::new(NullScanner); //skipping
        subject.scanners.receivables = Box::new(NullScanner); //skipping
        subject.tools.notify_later_scan_for_payable = Box::new(
            NotifyLaterHandleMock::default()
                .notify_later_params(&notify_later_payables_params_arc)
                .permit_to_send_out(),
        );
        let subject_addr = subject.start();
        let subject_subs = Accountant::make_subs_from(&subject_addr);
        send_bind_message!(subject_subs, peer_actors);

        send_start_message!(subject_subs);

        system.run();
        let non_pending_payables_params = non_pending_payables_params_arc.lock().unwrap();
        //the third attempt is the one where the queue is empty and System::current.stop() ends the cycle
        assert_eq!(*non_pending_payables_params, vec![(), (), ()]);
        let blockchain_bridge_recorder = blockchain_bridge_recording_arc.lock().unwrap();
        assert_eq!(blockchain_bridge_recorder.len(), 1);
        let report_accounts_payables_msg =
            blockchain_bridge_recorder.get_record::<ReportAccountsPayable>(0);
        assert_eq!(
            report_accounts_payables_msg,
            &ReportAccountsPayable {
                accounts: vec![account],
                response_skeleton_opt: None,
            }
        );
        let notify_later_payables_params = notify_later_payables_params_arc.lock().unwrap();
        assert_eq!(
            *notify_later_payables_params,
            vec![
                (
                    ScanForPayables {
                        response_skeleton_opt: None
                    },
                    Duration::from_millis(97)
                ),
                (
                    ScanForPayables {
                        response_skeleton_opt: None
                    },
                    Duration::from_millis(97)
                ),
                (
                    ScanForPayables {
                        response_skeleton_opt: None
                    },
                    Duration::from_millis(97)
                )
            ]
        )
    }

    #[test]
    fn start_message_triggers_no_scans_in_suppress_mode() {
        init_test_logging();
        let system = System::new("start_message_triggers_no_scans_in_suppress_mode");
        let config = bc_from_ac_plus_earning_wallet(
            AccountantConfig {
                scan_intervals: ScanIntervals {
                    payable_scan_interval: Duration::from_millis(1),
                    receivable_scan_interval: Duration::from_millis(1),
                    pending_payable_scan_interval: Duration::from_secs(100),
                },
                when_pending_too_long_sec: DEFAULT_PENDING_TOO_LONG_SEC,
                suppress_initial_scans: true,
                payment_thresholds: *DEFAULT_PAYMENT_THRESHOLDS,
            },
            make_wallet("hi"),
        );
        let payable_dao = PayableDaoMock::new(); // No payables: demanding one would cause a panic
        let receivable_dao = ReceivableDaoMock::new(); // No delinquencies: demanding one would cause a panic
        let peer_actors = peer_actors_builder().build();
        let subject = AccountantBuilder::default()
            .bootstrapper_config(config)
            .payable_dao(payable_dao)
            .receivable_dao(receivable_dao)
            .build();
        let subject_addr = subject.start();
        let subject_subs = Accountant::make_subs_from(&subject_addr);
        send_bind_message!(subject_subs, peer_actors);

        send_start_message!(subject_subs);

        System::current().stop();
        assert_eq!(system.run(), 0);
        // no panics because of recalcitrant DAOs; therefore DAOs were not called; therefore test passes
        TestLogHandler::new().exists_log_containing(
            "Started with --scans off; declining to begin database and blockchain scans",
        );
    }

    #[test]
    fn scan_for_payables_message_does_not_trigger_payment_for_balances_below_the_curve() {
        init_test_logging();
        let accountant_config = make_populated_accountant_config_with_defaults();
        let config = bc_from_ac_plus_earning_wallet(accountant_config, make_wallet("mine"));
        let now = to_time_t(SystemTime::now());
        let payment_thresholds = PaymentThresholds {
            threshold_interval_sec: 2_592_000,
            debt_threshold_gwei: 1_000_000_000,
            payment_grace_period_sec: 86_400,
            maturity_threshold_sec: 86_400,
            permanent_debt_allowed_gwei: 10_000_000,
            unban_below_gwei: 10_000_000,
        };
        let accounts = vec![
            // below minimum balance, to the right of time intersection (inside buffer zone)
            PayableAccount {
                wallet: make_wallet("wallet0"),
                balance: payment_thresholds.permanent_debt_allowed_gwei - 1,
                last_paid_timestamp: from_time_t(
                    now - payment_thresholds.threshold_interval_sec - 10,
                ),
                pending_payable_opt: None,
            },
            // above balance intersection, to the left of minimum time (inside buffer zone)
            PayableAccount {
                wallet: make_wallet("wallet1"),
                balance: payment_thresholds.debt_threshold_gwei + 1,
                last_paid_timestamp: from_time_t(
                    now - payment_thresholds.maturity_threshold_sec + 10,
                ),
                pending_payable_opt: None,
            },
            // above minimum balance, to the right of minimum time (not in buffer zone, below the curve)
            PayableAccount {
                wallet: make_wallet("wallet2"),
                balance: payment_thresholds.debt_threshold_gwei - 1000,
                last_paid_timestamp: from_time_t(
                    now - payment_thresholds.maturity_threshold_sec - 1,
                ),
                pending_payable_opt: None,
            },
        ];
        let payable_dao = PayableDaoMock::new()
            .non_pending_payables_result(accounts.clone())
            .non_pending_payables_result(vec![]);
        let (blockchain_bridge, _, blockchain_bridge_recordings_arc) = make_recorder();
        let system = System::new(
            "scan_for_payable_message_does_not_trigger_payment_for_balances_below_the_curve",
        );
        let blockchain_bridge_addr: Addr<Recorder> = blockchain_bridge.start();
        let report_accounts_payable_sub =
            blockchain_bridge_addr.recipient::<ReportAccountsPayable>();
        let mut subject = AccountantBuilder::default()
            .bootstrapper_config(config)
            .payable_dao(payable_dao)
            .build();
        subject.report_accounts_payable_sub = Some(report_accounts_payable_sub);
        subject.config.payment_thresholds = payment_thresholds;

        subject.scan_for_payables(None);

        System::current().stop_with_code(0);
        system.run();
        let blockchain_bridge_recordings = blockchain_bridge_recordings_arc.lock().unwrap();
        assert_eq!(blockchain_bridge_recordings.len(), 0);
    }

    #[test]
    fn scan_for_payable_message_triggers_payment_for_balances_over_the_curve() {
        init_test_logging();
        let config = bc_from_ac_plus_earning_wallet(
            AccountantConfig {
                scan_intervals: ScanIntervals {
                    pending_payable_scan_interval: Duration::from_secs(50_000),
                    payable_scan_interval: Duration::from_millis(100),
                    receivable_scan_interval: Duration::from_secs(50_000),
                },
                payment_thresholds: DEFAULT_PAYMENT_THRESHOLDS.clone(),
                when_pending_too_long_sec: DEFAULT_PENDING_TOO_LONG_SEC,
                suppress_initial_scans: false,
            },
            make_wallet("mine"),
        );
        let now = to_time_t(SystemTime::now());
        let accounts = vec![
            // slightly above minimum balance, to the right of the curve (time intersection)
            PayableAccount {
                wallet: make_wallet("wallet0"),
                balance: DEFAULT_PAYMENT_THRESHOLDS.permanent_debt_allowed_gwei + 1,
                last_paid_timestamp: from_time_t(
                    now - DEFAULT_PAYMENT_THRESHOLDS.threshold_interval_sec - 10,
                ),
                pending_payable_opt: None,
            },
            // slightly above the curve (balance intersection), to the right of minimum time
            PayableAccount {
                wallet: make_wallet("wallet1"),
                balance: DEFAULT_PAYMENT_THRESHOLDS.debt_threshold_gwei + 1,
                last_paid_timestamp: from_time_t(
                    now - DEFAULT_PAYMENT_THRESHOLDS.maturity_threshold_sec - 10,
                ),
                pending_payable_opt: None,
            },
        ];
        let mut payable_dao = PayableDaoMock::default()
            .non_pending_payables_result(accounts.clone())
            .non_pending_payables_result(vec![]);
        payable_dao.have_non_pending_payables_shut_down_the_system = true;
        let (blockchain_bridge, _, blockchain_bridge_recordings_arc) = make_recorder();
        let system =
            System::new("scan_for_payable_message_triggers_payment_for_balances_over_the_curve");
        let peer_actors = peer_actors_builder()
            .blockchain_bridge(blockchain_bridge)
            .build();
        let mut subject = AccountantBuilder::default()
            .bootstrapper_config(config)
            .payable_dao(payable_dao)
            .build();
        subject.scanners.pending_payables = Box::new(NullScanner);
        subject.scanners.receivables = Box::new(NullScanner);
        let subject_addr = subject.start();
        let accountant_subs = Accountant::make_subs_from(&subject_addr);
        send_bind_message!(accountant_subs, peer_actors);

        send_start_message!(accountant_subs);

        system.run();
        let blockchain_bridge_recordings = blockchain_bridge_recordings_arc.lock().unwrap();
        assert_eq!(
            blockchain_bridge_recordings.get_record::<ReportAccountsPayable>(0),
            &ReportAccountsPayable {
                accounts,
                response_skeleton_opt: None
            }
        );
    }

    #[test]
    fn scan_for_delinquencies_triggers_bans_and_unbans() {
        init_test_logging();
        let accountant_config = make_populated_accountant_config_with_defaults();
        let config = bc_from_ac_plus_earning_wallet(accountant_config, make_wallet("mine"));
        let newly_banned_1 = make_receivable_account(1234, true);
        let newly_banned_2 = make_receivable_account(2345, true);
        let newly_unbanned_1 = make_receivable_account(3456, false);
        let newly_unbanned_2 = make_receivable_account(4567, false);
        let payable_dao = PayableDaoMock::new().non_pending_payables_result(vec![]);
        let new_delinquencies_parameters_arc = Arc::new(Mutex::new(vec![]));
        let paid_delinquencies_parameters_arc = Arc::new(Mutex::new(vec![]));
        let receivable_dao = ReceivableDaoMock::new()
            .new_delinquencies_parameters(&new_delinquencies_parameters_arc)
            .new_delinquencies_result(vec![newly_banned_1.clone(), newly_banned_2.clone()])
            .paid_delinquencies_parameters(&paid_delinquencies_parameters_arc)
            .paid_delinquencies_result(vec![newly_unbanned_1.clone(), newly_unbanned_2.clone()]);
        let ban_parameters_arc = Arc::new(Mutex::new(vec![]));
        let unban_parameters_arc = Arc::new(Mutex::new(vec![]));
        let banned_dao = BannedDaoMock::new()
            .ban_list_result(vec![])
            .ban_parameters(&ban_parameters_arc)
            .unban_parameters(&unban_parameters_arc);
        let subject = AccountantBuilder::default()
            .bootstrapper_config(config)
            .payable_dao(payable_dao)
            .receivable_dao(receivable_dao)
            .banned_dao(banned_dao)
            .build();

        subject.scan_for_delinquencies();

        let new_delinquencies_parameters: MutexGuard<Vec<(SystemTime, PaymentThresholds)>> =
            new_delinquencies_parameters_arc.lock().unwrap();
        assert_eq!(
            DEFAULT_PAYMENT_THRESHOLDS.clone(),
            new_delinquencies_parameters[0].1
        );
        let paid_delinquencies_parameters: MutexGuard<Vec<PaymentThresholds>> =
            paid_delinquencies_parameters_arc.lock().unwrap();
        assert_eq!(
            DEFAULT_PAYMENT_THRESHOLDS.clone(),
            paid_delinquencies_parameters[0]
        );
        let ban_parameters = ban_parameters_arc.lock().unwrap();
        assert!(ban_parameters.contains(&newly_banned_1.wallet));
        assert!(ban_parameters.contains(&newly_banned_2.wallet));
        assert_eq!(2, ban_parameters.len());
        let unban_parameters = unban_parameters_arc.lock().unwrap();
        assert!(unban_parameters.contains(&newly_unbanned_1.wallet));
        assert!(unban_parameters.contains(&newly_unbanned_2.wallet));
        assert_eq!(2, unban_parameters.len());
        let tlh = TestLogHandler::new();
        tlh.exists_log_matching("INFO: Accountant: Wallet 0x00000000000000000077616c6c65743132333464 \\(balance: 1234 MASQ, age: \\d+ sec\\) banned for delinquency");
        tlh.exists_log_matching("INFO: Accountant: Wallet 0x00000000000000000077616c6c65743233343564 \\(balance: 2345 MASQ, age: \\d+ sec\\) banned for delinquency");
        tlh.exists_log_matching("INFO: Accountant: Wallet 0x00000000000000000077616c6c6574333435366e \\(balance: 3456 MASQ, age: \\d+ sec\\) is no longer delinquent: unbanned");
        tlh.exists_log_matching("INFO: Accountant: Wallet 0x00000000000000000077616c6c6574343536376e \\(balance: 4567 MASQ, age: \\d+ sec\\) is no longer delinquent: unbanned");
    }

    #[test]
    fn scan_for_pending_payable_found_no_pending_payable() {
        init_test_logging();
        let return_all_backup_records_params_arc = Arc::new(Mutex::new(vec![]));
        let pending_payable_dao = PendingPayableDaoMock::default()
            .return_all_fingerprints_params(&return_all_backup_records_params_arc)
            .return_all_fingerprints_result(vec![]);
        let subject = AccountantBuilder::default()
            .pending_payable_dao(pending_payable_dao)
            .build();

        let _ = subject.scan_for_pending_payable(None);

        let return_all_backup_records_params = return_all_backup_records_params_arc.lock().unwrap();
        assert_eq!(*return_all_backup_records_params, vec![()]);
        TestLogHandler::new()
            .exists_log_containing("DEBUG: Accountant: No pending payable found during last scan");
    }

    #[test]
    fn scan_for_pending_payable_found_unresolved_pending_payable_and_urges_their_processing() {
        init_test_logging();
        let (blockchain_bridge, _, blockchain_bridge_recording_arc) = make_recorder();
        let payable_fingerprint_1 = PendingPayableFingerprint {
            rowid_opt: Some(555),
            timestamp: from_time_t(210_000_000),
            hash: H256::from_uint(&U256::from(45678)),
            attempt_opt: Some(0),
            amount: 4444,
            process_error: None,
        };
        let payable_fingerprint_2 = PendingPayableFingerprint {
            rowid_opt: Some(550),
            timestamp: from_time_t(210_000_100),
            hash: H256::from_uint(&U256::from(112233)),
            attempt_opt: Some(0),
            amount: 7999,
            process_error: None,
        };
        let pending_payable_dao =
            PendingPayableDaoMock::default().return_all_fingerprints_result(vec![
                payable_fingerprint_1.clone(),
                payable_fingerprint_2.clone(),
            ]);
        let config = bc_from_ac_plus_earning_wallet(
            make_populated_accountant_config_with_defaults(),
            make_wallet("mine"),
        );
        let system = System::new("pending payable scan");
        let mut subject = AccountantBuilder::default()
            .pending_payable_dao(pending_payable_dao)
            .bootstrapper_config(config)
            .build();
        let blockchain_bridge_addr = blockchain_bridge.start();
        subject.tools.request_transaction_receipts_subs_opt =
            Some(blockchain_bridge_addr.recipient());
        let account_addr = subject.start();

        let _ = account_addr
            .try_send(ScanForPendingPayables {
                response_skeleton_opt: None,
            })
            .unwrap();

        let killer = SystemKillerActor::new(Duration::from_millis(10));
        killer.start();
        system.run();
        let blockchain_bridge_recording = blockchain_bridge_recording_arc.lock().unwrap();
        assert_eq!(blockchain_bridge_recording.len(), 1);
        let received_msg = blockchain_bridge_recording.get_record::<RequestTransactionReceipts>(0);
        assert_eq!(
            received_msg,
            &RequestTransactionReceipts {
                pending_payable: vec![payable_fingerprint_1, payable_fingerprint_2],
                response_skeleton_opt: None,
            }
        );
        let log_handler = TestLogHandler::new();
        log_handler.exists_log_containing("DEBUG: Accountant: Found 2 pending payables to process");
    }

    #[test]
    fn report_routing_service_provided_message_is_received() {
        init_test_logging();
        let now = SystemTime::now();
        let mut bootstrapper_config = BootstrapperConfig::default();
        bootstrapper_config.accountant_config_opt = Some(make_accountant_config_null());
        bootstrapper_config.earning_wallet = make_wallet("hi");
        let more_money_receivable_parameters_arc = Arc::new(Mutex::new(vec![]));
        let payable_dao_mock = PayableDaoMock::new().non_pending_payables_result(vec![]);
        let receivable_dao_mock = ReceivableDaoMock::new()
            .more_money_receivable_parameters(&more_money_receivable_parameters_arc)
            .more_money_receivable_result(Ok(()));
        let subject = AccountantBuilder::default()
            .bootstrapper_config(bootstrapper_config)
            .payable_dao(payable_dao_mock)
            .receivable_dao(receivable_dao_mock)
            .build();
        let system = System::new("report_routing_service_message_is_received");
        let subject_addr: Addr<Accountant> = subject.start();
        subject_addr
            .try_send(BindMessage {
                peer_actors: peer_actors_builder().build(),
            })
            .unwrap();

        let paying_wallet = make_wallet("booga");
        subject_addr
            .try_send(ReportRoutingServiceProvidedMessage {
                timestamp: now,
                paying_wallet: paying_wallet.clone(),
                payload_size: 1234,
                service_rate: 42,
                byte_rate: 24,
            })
            .unwrap();

        System::current().stop_with_code(0);
        system.run();
        let more_money_receivable_parameters = more_money_receivable_parameters_arc.lock().unwrap();
        assert_eq!(
            more_money_receivable_parameters[0],
            (now, make_wallet("booga"), (1 * 42) + (1234 * 24))
        );
        TestLogHandler::new().exists_log_containing(&format!(
            "DEBUG: Accountant: Charging routing of 1234 bytes to wallet {}",
            paying_wallet
        ));
    }

    #[test]
    fn report_routing_service_provided_message_is_received_from_our_consuming_wallet() {
        init_test_logging();
        let consuming_wallet = make_wallet("our consuming wallet");
        let config = bc_from_ac_plus_wallets(
            make_populated_accountant_config_with_defaults(),
            consuming_wallet.clone(),
            make_wallet("our earning wallet"),
        );
        let more_money_receivable_parameters_arc = Arc::new(Mutex::new(vec![]));
        let payable_dao_mock = PayableDaoMock::new().non_pending_payables_result(vec![]);
        let receivable_dao_mock = ReceivableDaoMock::new()
            .more_money_receivable_parameters(&more_money_receivable_parameters_arc);
        let subject = AccountantBuilder::default()
            .bootstrapper_config(config)
            .receivable_dao(receivable_dao_mock)
            .payable_dao(payable_dao_mock)
            .build();
        let system = System::new("report_routing_service_message_is_received");
        let subject_addr: Addr<Accountant> = subject.start();
        subject_addr
            .try_send(BindMessage {
                peer_actors: peer_actors_builder().build(),
            })
            .unwrap();

        subject_addr
            .try_send(ReportRoutingServiceProvidedMessage {
                timestamp: SystemTime::now(),
                paying_wallet: consuming_wallet.clone(),
                payload_size: 1234,
                service_rate: 42,
                byte_rate: 24,
            })
            .unwrap();

        System::current().stop_with_code(0);
        system.run();
        assert!(more_money_receivable_parameters_arc
            .lock()
            .unwrap()
            .is_empty());

        TestLogHandler::new().exists_log_containing(&format!(
            "INFO: Accountant: Not recording service provided for our wallet {}",
            consuming_wallet,
        ));
    }

    #[test]
    fn report_routing_service_provided_message_is_received_from_our_earning_wallet() {
        init_test_logging();
        let earning_wallet = make_wallet("our earning wallet");
        let config = bc_from_ac_plus_earning_wallet(
            make_populated_accountant_config_with_defaults(),
            earning_wallet.clone(),
        );
        let more_money_receivable_parameters_arc = Arc::new(Mutex::new(vec![]));
        let payable_dao_mock = PayableDaoMock::new().non_pending_payables_result(vec![]);
        let receivable_dao_mock = ReceivableDaoMock::new()
            .more_money_receivable_parameters(&more_money_receivable_parameters_arc);
        let subject = AccountantBuilder::default()
            .bootstrapper_config(config)
            .payable_dao(payable_dao_mock)
            .receivable_dao(receivable_dao_mock)
            .build();
        let system = System::new("report_routing_service_message_is_received");
        let subject_addr: Addr<Accountant> = subject.start();
        subject_addr
            .try_send(BindMessage {
                peer_actors: peer_actors_builder().build(),
            })
            .unwrap();

        subject_addr
            .try_send(ReportRoutingServiceProvidedMessage {
                timestamp: SystemTime::now(),
                paying_wallet: earning_wallet.clone(),
                payload_size: 1234,
                service_rate: 42,
                byte_rate: 24,
            })
            .unwrap();

        System::current().stop_with_code(0);
        system.run();
        assert!(more_money_receivable_parameters_arc
            .lock()
            .unwrap()
            .is_empty());

        TestLogHandler::new().exists_log_containing(&format!(
            "INFO: Accountant: Not recording service provided for our wallet {}",
            earning_wallet,
        ));
    }

    #[test]
    fn report_routing_service_consumed_message_is_received() {
        init_test_logging();
        let now = SystemTime::now();
        let config = bc_from_ac_plus_earning_wallet(
            make_populated_accountant_config_with_defaults(),
            make_wallet("hi"),
        );
        let more_money_payable_parameters_arc = Arc::new(Mutex::new(vec![]));
        let payable_dao_mock = PayableDaoMock::new()
            .non_pending_payables_result(vec![])
            .more_money_payable_parameters(more_money_payable_parameters_arc.clone())
            .more_money_payable_result(Ok(()));
        let subject = AccountantBuilder::default()
            .bootstrapper_config(config)
            .payable_dao(payable_dao_mock)
            .build();
        let system = System::new("report_routing_service_consumed_message_is_received");
        let subject_addr: Addr<Accountant> = subject.start();
        subject_addr
            .try_send(BindMessage {
                peer_actors: peer_actors_builder().build(),
            })
            .unwrap();

        let earning_wallet = make_wallet("booga");
        subject_addr
            .try_send(ReportRoutingServiceConsumedMessage {
                timestamp: now,
                earning_wallet: earning_wallet.clone(),
                payload_size: 1234,
                service_rate: 42,
                byte_rate: 24,
            })
            .unwrap();

        System::current().stop_with_code(0);
        system.run();
        let more_money_payable_parameters = more_money_payable_parameters_arc.lock().unwrap();
        assert_eq!(
            more_money_payable_parameters[0],
            (now, make_wallet("booga"), (1 * 42) + (1234 * 24))
        );
        TestLogHandler::new().exists_log_containing(
            &format!("DEBUG: Accountant: Accruing debt to wallet {} for consuming routing service 1234 bytes", earning_wallet),
        );
    }

    #[test]
    fn report_routing_service_consumed_message_is_received_for_our_consuming_wallet() {
        init_test_logging();
        let consuming_wallet = make_wallet("the consuming wallet");
        let config = bc_from_ac_plus_wallets(
            make_populated_accountant_config_with_defaults(),
            consuming_wallet.clone(),
            make_wallet("the earning wallet"),
        );
        let more_money_payable_parameters_arc = Arc::new(Mutex::new(vec![]));
        let payable_dao_mock = PayableDaoMock::new()
            .non_pending_payables_result(vec![])
            .more_money_payable_parameters(more_money_payable_parameters_arc.clone());
        let subject = AccountantBuilder::default()
            .bootstrapper_config(config)
            .payable_dao(payable_dao_mock)
            .build();
        let system = System::new("report_routing_service_consumed_message_is_received");
        let subject_addr: Addr<Accountant> = subject.start();
        subject_addr
            .try_send(BindMessage {
                peer_actors: peer_actors_builder().build(),
            })
            .unwrap();

        subject_addr
            .try_send(ReportRoutingServiceConsumedMessage {
                timestamp: SystemTime::now(),
                earning_wallet: consuming_wallet.clone(),
                payload_size: 1234,
                service_rate: 42,
                byte_rate: 24,
            })
            .unwrap();

        System::current().stop_with_code(0);
        system.run();
        assert!(more_money_payable_parameters_arc.lock().unwrap().is_empty());

        TestLogHandler::new().exists_log_containing(&format!(
            "INFO: Accountant: Not recording service consumed to our wallet {}",
            consuming_wallet,
        ));
    }

    #[test]
    fn report_routing_service_consumed_message_is_received_for_our_earning_wallet() {
        init_test_logging();
        let earning_wallet = make_wallet("the earning wallet");
        let config = bc_from_ac_plus_earning_wallet(
            make_populated_accountant_config_with_defaults(),
            earning_wallet.clone(),
        );
        let more_money_payable_parameters_arc = Arc::new(Mutex::new(vec![]));
        let payable_dao_mock = PayableDaoMock::new()
            .non_pending_payables_result(vec![])
            .more_money_payable_parameters(more_money_payable_parameters_arc.clone());
        let subject = AccountantBuilder::default()
            .bootstrapper_config(config)
            .payable_dao(payable_dao_mock)
            .build();
        let system = System::new("report_routing_service_consumed_message_is_received");
        let subject_addr: Addr<Accountant> = subject.start();
        subject_addr
            .try_send(BindMessage {
                peer_actors: peer_actors_builder().build(),
            })
            .unwrap();

        subject_addr
            .try_send(ReportRoutingServiceConsumedMessage {
                timestamp: SystemTime::now(),
                earning_wallet: earning_wallet.clone(),
                payload_size: 1234,
                service_rate: 42,
                byte_rate: 24,
            })
            .unwrap();

        System::current().stop_with_code(0);
        system.run();
        assert!(more_money_payable_parameters_arc.lock().unwrap().is_empty());
        TestLogHandler::new().exists_log_containing(&format!(
            "INFO: Accountant: Not recording service consumed to our wallet {}",
            earning_wallet
        ));
    }

    #[test]
    fn report_exit_service_provided_message_is_received() {
        init_test_logging();
        let now = SystemTime::now();
        let config = bc_from_ac_plus_earning_wallet(
            make_populated_accountant_config_with_defaults(),
            make_wallet("hi"),
        );
        let more_money_receivable_parameters_arc = Arc::new(Mutex::new(vec![]));
        let payable_dao_mock = PayableDaoMock::new().non_pending_payables_result(vec![]);
        let receivable_dao_mock = ReceivableDaoMock::new()
            .more_money_receivable_parameters(&more_money_receivable_parameters_arc)
            .more_money_receivable_result(Ok(()));
        let subject = AccountantBuilder::default()
            .bootstrapper_config(config)
            .receivable_dao(receivable_dao_mock)
            .payable_dao(payable_dao_mock)
            .build();
        let system = System::new("report_exit_service_provided_message_is_received");
        let subject_addr: Addr<Accountant> = subject.start();
        subject_addr
            .try_send(BindMessage {
                peer_actors: peer_actors_builder().build(),
            })
            .unwrap();

        let paying_wallet = make_wallet("booga");
        subject_addr
            .try_send(ReportExitServiceProvidedMessage {
                timestamp: now,
                paying_wallet: paying_wallet.clone(),
                payload_size: 1234,
                service_rate: 42,
                byte_rate: 24,
            })
            .unwrap();

        System::current().stop();
        system.run();
        let more_money_receivable_parameters = more_money_receivable_parameters_arc.lock().unwrap();
        assert_eq!(
            more_money_receivable_parameters[0],
            (now, make_wallet("booga"), (1 * 42) + (1234 * 24))
        );
        TestLogHandler::new().exists_log_containing(&format!(
            "DEBUG: Accountant: Charging exit service for 1234 bytes to wallet {}",
            paying_wallet
        ));
    }

    #[test]
    fn report_exit_service_provided_message_is_received_from_our_consuming_wallet() {
        init_test_logging();
        let consuming_wallet = make_wallet("my consuming wallet");
        let config = bc_from_ac_plus_wallets(
            make_accountant_config_null(),
            consuming_wallet.clone(),
            make_wallet("my earning wallet"),
        );
        let more_money_receivable_parameters_arc = Arc::new(Mutex::new(vec![]));
        let payable_dao_mock = PayableDaoMock::new().non_pending_payables_result(vec![]);
        let receivable_dao_mock = ReceivableDaoMock::new()
            .more_money_receivable_parameters(&more_money_receivable_parameters_arc);
        let subject = AccountantBuilder::default()
            .bootstrapper_config(config)
            .payable_dao(payable_dao_mock)
            .receivable_dao(receivable_dao_mock)
            .build();
        let system = System::new("report_exit_service_provided_message_is_received");
        let subject_addr: Addr<Accountant> = subject.start();
        subject_addr
            .try_send(BindMessage {
                peer_actors: peer_actors_builder().build(),
            })
            .unwrap();

        subject_addr
            .try_send(ReportExitServiceProvidedMessage {
                timestamp: SystemTime::now(),
                paying_wallet: consuming_wallet.clone(),
                payload_size: 1234,
                service_rate: 42,
                byte_rate: 24,
            })
            .unwrap();

        System::current().stop();
        system.run();
        assert!(more_money_receivable_parameters_arc
            .lock()
            .unwrap()
            .is_empty());

        TestLogHandler::new().exists_log_containing(&format!(
            "INFO: Accountant: Not recording service provided for our wallet {}",
            consuming_wallet
        ));
    }

    #[test]
    fn report_exit_service_provided_message_is_received_from_our_earning_wallet() {
        init_test_logging();
        let earning_wallet = make_wallet("my earning wallet");
        let config =
            bc_from_ac_plus_earning_wallet(make_accountant_config_null(), earning_wallet.clone());
        let more_money_receivable_parameters_arc = Arc::new(Mutex::new(vec![]));
        let payable_dao_mock = PayableDaoMock::new().non_pending_payables_result(vec![]);
        let receivable_dao_mock = ReceivableDaoMock::new()
            .more_money_receivable_parameters(&more_money_receivable_parameters_arc);
        let subject = AccountantBuilder::default()
            .bootstrapper_config(config)
            .payable_dao(payable_dao_mock)
            .receivable_dao(receivable_dao_mock)
            .build();
        let system = System::new("report_exit_service_provided_message_is_received");
        let subject_addr: Addr<Accountant> = subject.start();
        subject_addr
            .try_send(BindMessage {
                peer_actors: peer_actors_builder().build(),
            })
            .unwrap();

        subject_addr
            .try_send(ReportExitServiceProvidedMessage {
                timestamp: SystemTime::now(),
                paying_wallet: earning_wallet.clone(),
                payload_size: 1234,
                service_rate: 42,
                byte_rate: 24,
            })
            .unwrap();

        System::current().stop();
        system.run();
        assert!(more_money_receivable_parameters_arc
            .lock()
            .unwrap()
            .is_empty());

        TestLogHandler::new().exists_log_containing(&format!(
            "INFO: Accountant: Not recording service provided for our wallet {}",
            earning_wallet,
        ));
    }

    #[test]
    fn report_exit_service_consumed_message_is_received() {
        init_test_logging();
        let now = SystemTime::now();
        let config =
            bc_from_ac_plus_earning_wallet(make_accountant_config_null(), make_wallet("hi"));
        let more_money_payable_parameters_arc = Arc::new(Mutex::new(vec![]));
        let payable_dao_mock = PayableDaoMock::new()
            .non_pending_payables_result(vec![])
            .more_money_payable_parameters(more_money_payable_parameters_arc.clone())
            .more_money_payable_result(Ok(()));
        let subject = AccountantBuilder::default()
            .bootstrapper_config(config)
            .payable_dao(payable_dao_mock)
            .build();
        let system = System::new("report_exit_service_consumed_message_is_received");
        let subject_addr: Addr<Accountant> = subject.start();
        subject_addr
            .try_send(BindMessage {
                peer_actors: peer_actors_builder().build(),
            })
            .unwrap();

        let earning_wallet = make_wallet("booga");
        subject_addr
            .try_send(ReportExitServiceConsumedMessage {
                timestamp: now,
                earning_wallet: earning_wallet.clone(),
                payload_size: 1234,
                service_rate: 42,
                byte_rate: 24,
            })
            .unwrap();

        System::current().stop_with_code(0);
        system.run();
        let more_money_payable_parameters = more_money_payable_parameters_arc.lock().unwrap();
        assert_eq!(
            more_money_payable_parameters[0],
            (now, make_wallet("booga"), (1 * 42) + (1234 * 24))
        );
        TestLogHandler::new().exists_log_containing(&format!(
            "DEBUG: Accountant: Accruing debt to wallet {} for consuming exit service 1234 bytes",
            earning_wallet
        ));
    }

    #[test]
    fn report_exit_service_consumed_message_is_received_for_our_consuming_wallet() {
        init_test_logging();
        let consuming_wallet = make_wallet("own consuming wallet");
        let config = bc_from_ac_plus_wallets(
            make_accountant_config_null(),
            consuming_wallet.clone(),
            make_wallet("own earning wallet"),
        );
        let more_money_payable_parameters_arc = Arc::new(Mutex::new(vec![]));
        let payable_dao_mock = PayableDaoMock::new()
            .non_pending_payables_result(vec![])
            .more_money_payable_parameters(more_money_payable_parameters_arc.clone());
        let subject = AccountantBuilder::default()
            .bootstrapper_config(config)
            .payable_dao(payable_dao_mock)
            .build();
        let system = System::new("report_exit_service_consumed_message_is_received");
        let subject_addr: Addr<Accountant> = subject.start();
        subject_addr
            .try_send(BindMessage {
                peer_actors: peer_actors_builder().build(),
            })
            .unwrap();

        subject_addr
            .try_send(ReportExitServiceConsumedMessage {
                timestamp: SystemTime::now(),
                earning_wallet: consuming_wallet.clone(),
                payload_size: 1234,
                service_rate: 42,
                byte_rate: 24,
            })
            .unwrap();

        System::current().stop_with_code(0);
        system.run();
        assert!(more_money_payable_parameters_arc.lock().unwrap().is_empty());

        TestLogHandler::new().exists_log_containing(&format!(
            "INFO: Accountant: Not recording service consumed to our wallet {}",
            consuming_wallet
        ));
    }

    #[test]
    fn report_exit_service_consumed_message_is_received_for_our_earning_wallet() {
        init_test_logging();
        let earning_wallet = make_wallet("own earning wallet");
        let config =
            bc_from_ac_plus_earning_wallet(make_accountant_config_null(), earning_wallet.clone());
        let more_money_payable_parameters_arc = Arc::new(Mutex::new(vec![]));
        let payable_dao_mock = PayableDaoMock::new()
            .non_pending_payables_result(vec![])
            .more_money_payable_parameters(more_money_payable_parameters_arc.clone());
        let subject = AccountantBuilder::default()
            .bootstrapper_config(config)
            .payable_dao(payable_dao_mock)
            .build();
        let system = System::new("report_exit_service_consumed_message_is_received");
        let subject_addr: Addr<Accountant> = subject.start();
        subject_addr
            .try_send(BindMessage {
                peer_actors: peer_actors_builder().build(),
            })
            .unwrap();

        subject_addr
            .try_send(ReportExitServiceConsumedMessage {
                timestamp: SystemTime::now(),
                earning_wallet: earning_wallet.clone(),
                payload_size: 1234,
                service_rate: 42,
                byte_rate: 24,
            })
            .unwrap();

        System::current().stop_with_code(0);
        system.run();
        assert!(more_money_payable_parameters_arc.lock().unwrap().is_empty());

        TestLogHandler::new().exists_log_containing(&format!(
            "INFO: Accountant: Not recording service consumed to our wallet {}",
            earning_wallet
        ));
    }

    #[test]
    #[should_panic(
        expected = "Recording services provided for 0x000000000000000000000000000000626f6f6761 \
    but has hit fatal database error: RusqliteError(\"we cannot help ourselves; this is baaad\")"
    )]
    fn record_service_provided_panics_on_fatal_errors() {
        init_test_logging();
        let wallet = make_wallet("booga");
        let receivable_dao = ReceivableDaoMock::new().more_money_receivable_result(Err(
            ReceivableDaoError::RusqliteError(
                "we cannot help ourselves; this is baaad".to_string(),
            ),
        ));
        let subject = AccountantBuilder::default()
            .receivable_dao(receivable_dao)
            .build();

        let _ = subject.record_service_provided(i64::MAX as u64, 1, SystemTime::now(), 2, &wallet);
    }

    #[test]
    fn record_service_provided_handles_overflow() {
        init_test_logging();
        let wallet = make_wallet("booga");
        let receivable_dao = ReceivableDaoMock::new()
            .more_money_receivable_result(Err(ReceivableDaoError::SignConversion(1234)));
        let subject = AccountantBuilder::default()
            .receivable_dao(receivable_dao)
            .build();

        subject.record_service_provided(i64::MAX as u64, 1, SystemTime::now(), 2, &wallet);

        TestLogHandler::new().exists_log_containing(&format!(
            "ERROR: Accountant: Overflow error recording service provided for {}: service rate {}, byte rate 1, payload size 2. Skipping",
            wallet,
            i64::MAX as u64
        ));
    }

    #[test]
    fn record_service_consumed_handles_overflow() {
        init_test_logging();
        let wallet = make_wallet("booga");
        let payable_dao = PayableDaoMock::new()
            .more_money_payable_result(Err(PayableDaoError::SignConversion(1234)));
        let subject = AccountantBuilder::default()
            .payable_dao(payable_dao)
            .build();
        let service_rate = i64::MAX as u64;

        subject.record_service_consumed(service_rate, 1, SystemTime::now(), 2, &wallet);

        TestLogHandler::new().exists_log_containing(&format!(
            "ERROR: Accountant: Overflow error recording consumed services from {}: total charge {}, service rate {}, byte rate 1, payload size 2. Skipping",
            wallet,
            i64::MAX as u64 +1*2,
            i64::MAX as u64
        ));
    }

    #[test]
    #[should_panic(
        expected = "Recording services consumed from 0x000000000000000000000000000000626f6f6761 but \
     has hit fatal database error: RusqliteError(\"we cannot help ourselves; this is baaad\")"
    )]
    fn record_service_consumed_panics_on_fatal_errors() {
        init_test_logging();
        let wallet = make_wallet("booga");
        let payable_dao = PayableDaoMock::new().more_money_payable_result(Err(
            PayableDaoError::RusqliteError("we cannot help ourselves; this is baaad".to_string()),
        ));
        let subject = AccountantBuilder::default()
            .payable_dao(payable_dao)
            .build();

        let _ = subject.record_service_consumed(i64::MAX as u64, 1, SystemTime::now(), 2, &wallet);
    }

    #[test]
    #[should_panic(
        expected = "Was unable to create a mark in payables for a new pending payable '0x000000000000000000000000000000000000000000000000000000000000007b' due to 'SignConversion(9999999999999)'"
    )]
    fn handle_sent_payable_fails_to_make_a_mark_in_payables_and_so_panics() {
        let payable = Payable::new(
            make_wallet("blah"),
            6789,
            H256::from_uint(&U256::from(123)),
            SystemTime::now(),
        );
        let payable_dao = PayableDaoMock::new()
            .mark_pending_payable_rowid_result(Err(PayableDaoError::SignConversion(9999999999999)));
        let pending_payable_dao =
            PendingPayableDaoMock::default().fingerprint_rowid_result(Some(7879));
        let subject = AccountantBuilder::default()
            .payable_dao(payable_dao)
            .pending_payable_dao(pending_payable_dao)
            .build();

        let _ = subject.mark_pending_payable(vec![payable]);
    }

    #[test]
    #[should_panic(
        expected = "Database unmaintainable; payable fingerprint deletion for transaction 0x000000000000000000000000000000000000000000000000000000000000007b \
        has stayed undone due to RecordDeletion(\"we slept over, sorry\")"
    )]
    fn handle_sent_payable_dealing_with_failed_payment_fails_to_delete_the_existing_pending_payable_fingerprint_and_panics(
    ) {
        let rowid = 4;
        let hash = H256::from_uint(&U256::from(123));
        let sent_payable = SentPayable {
            timestamp: SystemTime::now(),
            payable: vec![Err(BlockchainError::TransactionFailed {
                msg: "blah".to_string(),
                hash_opt: Some(hash),
            })],
            response_skeleton_opt: None,
        };
        let pending_payable_dao = PendingPayableDaoMock::default()
            .fingerprint_rowid_result(Some(rowid))
            .delete_fingerprint_result(Err(PendingPayableDaoError::RecordDeletion(
                "we slept over, sorry".to_string(),
            )));
        let subject = AccountantBuilder::default()
            .pending_payable_dao(pending_payable_dao)
            .build();

        let _ = subject.handle_sent_payable(sent_payable);
    }

    #[test]
    fn handle_sent_payable_receives_two_payments_one_incorrect_and_one_correct() {
        //the two failures differ in the logged messages
        init_test_logging();
        let fingerprint_rowid_params_arc = Arc::new(Mutex::new(vec![]));
        let now_system = SystemTime::now();
        let payable_1 = Err(BlockchainError::InvalidResponse);
        let payable_2_rowid = 126;
        let payable_hash_2 = H256::from_uint(&U256::from(166));
        let payable_2 = Payable::new(make_wallet("booga"), 6789, payable_hash_2, now_system);
        let payable_3 = Err(BlockchainError::TransactionFailed {
            msg: "closing hours, sorry".to_string(),
            hash_opt: None,
        });
        let sent_payable = SentPayable {
            timestamp: SystemTime::now(),
            payable: vec![payable_1, Ok(payable_2.clone()), payable_3],
            response_skeleton_opt: None,
        };
        let pending_payable_dao = PendingPayableDaoMock::default()
            .fingerprint_rowid_params(&fingerprint_rowid_params_arc)
            .fingerprint_rowid_result(Some(payable_2_rowid));
        let subject = AccountantBuilder::default()
            .payable_dao(PayableDaoMock::new().mark_pending_payable_rowid_result(Ok(())))
            .pending_payable_dao(pending_payable_dao)
            .build();

        subject.handle_sent_payable(sent_payable);

        let fingerprint_rowid_params = fingerprint_rowid_params_arc.lock().unwrap();
        assert_eq!(*fingerprint_rowid_params, vec![payable_hash_2]); //we know the other two errors are associated with an initiated transaction having a backup
        let log_handler = TestLogHandler::new();
        log_handler.exists_log_containing("WARN: Accountant: Outbound transaction failure due to 'InvalidResponse'. Please check your blockchain service URL configuration.");
        log_handler.exists_log_containing("DEBUG: Accountant: Payable '0x00000000000000000000000000000000000000000000000000000000000000a6' has been marked as pending in the payable table");
        log_handler.exists_log_containing("WARN: Accountant: Encountered transaction error at this end: 'TransactionFailed { msg: \"closing hours, sorry\", hash_opt: None }'");
        log_handler.exists_log_containing("DEBUG: Accountant: Forgetting a transaction attempt that even did not reach the signing stage");
    }

    #[test]
    #[should_panic(
        expected = "Payable fingerprint for 0x0000000000000000000000000000000000000000000000000000000000000315 doesn't exist but should by now; system unreliable"
    )]
    fn handle_sent_payable_receives_proper_payment_but_fingerprint_not_found_so_it_panics() {
        init_test_logging();
        let now_system = SystemTime::now();
        let payment_hash = H256::from_uint(&U256::from(789));
        let payment = Payable::new(make_wallet("booga"), 6789, payment_hash, now_system);
        let pending_payable_dao = PendingPayableDaoMock::default().fingerprint_rowid_result(None);
        let subject = AccountantBuilder::default()
            .payable_dao(PayableDaoMock::new().mark_pending_payable_rowid_result(Ok(())))
            .pending_payable_dao(pending_payable_dao)
            .build();

        let _ = subject.mark_pending_payable(vec![payment]);
    }

    #[test]
    fn handle_confirm_transaction_works() {
        init_test_logging();
        let transaction_confirmed_params_arc = Arc::new(Mutex::new(vec![]));
        let delete_pending_payable_fingerprint_params_arc = Arc::new(Mutex::new(vec![]));
        let payable_dao = PayableDaoMock::default()
            .transaction_confirmed_params(&transaction_confirmed_params_arc)
            .transaction_confirmed_result(Ok(()));
        let pending_payable_dao = PendingPayableDaoMock::default()
            .delete_fingerprint_params(&delete_pending_payable_fingerprint_params_arc)
            .delete_fingerprint_result(Ok(()));
        let mut subject = AccountantBuilder::default()
            .payable_dao(payable_dao)
            .pending_payable_dao(pending_payable_dao)
            .build();
        let tx_hash = H256::from("sometransactionhash".keccak256());
        let amount = 4567;
        let timestamp_from_time_of_payment = from_time_t(200_000_000);
        let rowid = 2;
        let pending_payable_fingerprint = PendingPayableFingerprint {
            rowid_opt: Some(rowid),
            timestamp: timestamp_from_time_of_payment,
            hash: tx_hash,
            attempt_opt: Some(1),
            amount,
            process_error: None,
        };

        let _ = subject.handle_confirm_pending_transaction(ConfirmPendingTransaction {
            pending_payable_fingerprint: pending_payable_fingerprint.clone(),
        });

        let transaction_confirmed_params = transaction_confirmed_params_arc.lock().unwrap();
        assert_eq!(
            *transaction_confirmed_params,
            vec![pending_payable_fingerprint]
        );
        let delete_pending_payable_fingerprint_params =
            delete_pending_payable_fingerprint_params_arc
                .lock()
                .unwrap();
        assert_eq!(*delete_pending_payable_fingerprint_params, vec![rowid]);
        let log_handler = TestLogHandler::new();
        log_handler.exists_log_containing("DEBUG: Accountant: Confirmation of transaction 0x051aae12b9595ccaa43c2eabfd5b86347c37fa0988167165b0b17b23fcaa8c19; record for payable was modified");
        log_handler.exists_log_containing("INFO: Accountant: Transaction 0x051aae12b9595ccaa43c2eabfd5b86347c37fa0988167165b0b17b23fcaa8c19 has gone through the whole confirmation process succeeding");
    }

    #[test]
    #[should_panic(
        expected = "Was unable to uncheck pending payable '0x0000000000000000000000000000000000000000000000000000000000000315' after confirmation due to 'RusqliteError(\"record change not successful\")"
    )]
    fn handle_confirm_pending_transaction_panics_on_unchecking_payable_table() {
        init_test_logging();
        let hash = H256::from_uint(&U256::from(789));
        let rowid = 3;
        let payable_dao = PayableDaoMock::new().transaction_confirmed_result(Err(
            PayableDaoError::RusqliteError("record change not successful".to_string()),
        ));
        let mut subject = AccountantBuilder::default()
            .payable_dao(payable_dao)
            .build();
        let mut payment = make_pending_payable_fingerprint();
        payment.rowid_opt = Some(rowid);
        payment.hash = hash;
        let msg = ConfirmPendingTransaction {
            pending_payable_fingerprint: payment.clone(),
        };

        let _ = subject.handle_confirm_pending_transaction(msg);
    }

    #[test]
    #[should_panic(
        expected = "Was unable to delete payable fingerprint '0x0000000000000000000000000000000000000000000000000000000000000315' after successful transaction due to 'RecordDeletion(\"the database is fooling around with us\")'"
    )]
    fn handle_confirm_pending_transaction_panics_on_deleting_pending_payable_fingerprint() {
        init_test_logging();
        let hash = H256::from_uint(&U256::from(789));
        let rowid = 3;
        let payable_dao = PayableDaoMock::new().transaction_confirmed_result(Ok(()));
        let pending_payable_dao = PendingPayableDaoMock::default().delete_fingerprint_result(Err(
            PendingPayableDaoError::RecordDeletion(
                "the database is fooling around with us".to_string(),
            ),
        ));
        let mut subject = AccountantBuilder::default()
            .payable_dao(payable_dao)
            .pending_payable_dao(pending_payable_dao)
            .build();
        let mut pending_payable_fingerprint = make_pending_payable_fingerprint();
        pending_payable_fingerprint.rowid_opt = Some(rowid);
        pending_payable_fingerprint.hash = hash;
        let msg = ConfirmPendingTransaction {
            pending_payable_fingerprint: pending_payable_fingerprint.clone(),
        };

        let _ = subject.handle_confirm_pending_transaction(msg);
    }

    #[test]
    fn handle_cancel_pending_transaction_works() {
        init_test_logging();
        let mark_failure_params_arc = Arc::new(Mutex::new(vec![]));
        let pending_payable_dao = PendingPayableDaoMock::default()
            .mark_failure_params(&mark_failure_params_arc)
            .mark_failure_result(Ok(()));
        let subject = AccountantBuilder::default()
            .pending_payable_dao(pending_payable_dao)
            .build();
        let tx_hash = H256::from("sometransactionhash".keccak256());
        let rowid = 2;
        let transaction_id = PendingPayableId {
            hash: tx_hash,
            rowid,
        };

        let _ = subject.handle_cancel_pending_transaction(CancelFailedPendingTransaction {
            id: transaction_id,
        });

        let mark_failure_params = mark_failure_params_arc.lock().unwrap();
        assert_eq!(*mark_failure_params, vec![rowid]);
        TestLogHandler::new().exists_log_containing(
            "WARN: Accountant: Broken transaction 0x051aae12b9595ccaa43c2eabfd5b86347c37fa0988167165b0b17b23fcaa8c19 left with an error mark; you should take over \
             the care of this transaction to make sure your debts will be paid because there is no automated process that can fix this without you",
        );
    }

    #[test]
    #[should_panic(
        expected = "Unsuccessful attempt for transaction 0x051aae12b9595ccaa43c2eabfd5b86347c37fa0988167165b0b17b23fcaa8c19 to mark fatal error at payable fingerprint due to UpdateFailed(\"no no no\")"
    )]
    fn handle_cancel_pending_transaction_panics_on_its_inability_to_mark_failure() {
        let payable_dao = PayableDaoMock::default().transaction_canceled_result(Ok(()));
        let pending_payable_dao = PendingPayableDaoMock::default().mark_failure_result(Err(
            PendingPayableDaoError::UpdateFailed("no no no".to_string()),
        ));
        let subject = AccountantBuilder::default()
            .payable_dao(payable_dao)
            .pending_payable_dao(pending_payable_dao)
            .build();
        let rowid = 2;
        let hash = H256::from("sometransactionhash".keccak256());

        let _ = subject.handle_cancel_pending_transaction(CancelFailedPendingTransaction {
            id: PendingPayableId { hash, rowid },
        });
    }

    #[test]
    #[should_panic(
        expected = "panic message (processed with: node_lib::sub_lib::utils::crash_request_analyzer)"
    )]
    fn accountant_can_be_crashed_properly_but_not_improperly() {
        let mut config = BootstrapperConfig::default();
        config.crash_point = CrashPoint::Message;
        config.accountant_config_opt = Some(make_accountant_config_null());
        let accountant = AccountantBuilder::default()
            .bootstrapper_config(config)
            .build();

        prove_that_crash_request_handler_is_hooked_up(accountant, CRASH_KEY);
    }

    #[test]
    fn investigate_debt_extremes_picks_the_most_relevant_records() {
        let now = to_time_t(SystemTime::now());
        let same_amount_significance = 2_000_000;
        let same_age_significance = from_time_t(now - 30000);
        let payables = &[
            PayableAccount {
                wallet: make_wallet("wallet0"),
                balance: same_amount_significance,
                last_paid_timestamp: from_time_t(now - 5000),
                pending_payable_opt: None,
            },
            //this debt is more significant because beside being high in amount it's also older, so should be prioritized and picked
            PayableAccount {
                wallet: make_wallet("wallet1"),
                balance: same_amount_significance,
                last_paid_timestamp: from_time_t(now - 10000),
                pending_payable_opt: None,
            },
            //similarly these two wallets have debts equally old but the second has a bigger balance and should be chosen
            PayableAccount {
                wallet: make_wallet("wallet3"),
                balance: 100,
                last_paid_timestamp: same_age_significance,
                pending_payable_opt: None,
            },
            PayableAccount {
                wallet: make_wallet("wallet2"),
                balance: 330,
                last_paid_timestamp: same_age_significance,
                pending_payable_opt: None,
            },
        ];

        let result = Accountant::investigate_debt_extremes(payables);

        assert_eq!(result,"Payable scan found 4 debts; the biggest is 2000000 owed for 10000sec, the oldest is 330 owed for 30000sec")
    }

    #[test]
    fn payables_debug_summary_prints_pretty_summary() {
        let now = to_time_t(SystemTime::now());
        let payment_thresholds = PaymentThresholds {
            threshold_interval_sec: 2_592_000,
            debt_threshold_gwei: 1_000_000_000,
            payment_grace_period_sec: 86_400,
            maturity_threshold_sec: 86_400,
            permanent_debt_allowed_gwei: 10_000_000,
            unban_below_gwei: 10_000_000,
        };
        let qualified_payables = &[
            PayableAccount {
                wallet: make_wallet("wallet0"),
                balance: payment_thresholds.permanent_debt_allowed_gwei + 1000,
                last_paid_timestamp: from_time_t(
                    now - payment_thresholds.threshold_interval_sec - 1234,
                ),
                pending_payable_opt: None,
            },
            PayableAccount {
                wallet: make_wallet("wallet1"),
                balance: payment_thresholds.permanent_debt_allowed_gwei + 1,
                last_paid_timestamp: from_time_t(
                    now - payment_thresholds.threshold_interval_sec - 1,
                ),
                pending_payable_opt: None,
            },
        ];
        let mut config = BootstrapperConfig::default();
        config.accountant_config_opt = Some(make_populated_accountant_config_with_defaults());
        let mut subject = AccountantBuilder::default()
            .bootstrapper_config(config)
            .build();
        subject.config.payment_thresholds = payment_thresholds;

        let result = subject.payables_debug_summary(qualified_payables);

        assert_eq!(result,
                   "Paying qualified debts:\n\
                   10001000 owed for 2593234sec exceeds threshold: 9512428; creditor: 0x0000000000000000000000000077616c6c657430\n\
                   10000001 owed for 2592001sec exceeds threshold: 9999604; creditor: 0x0000000000000000000000000077616c6c657431"
        )
    }

    #[test]
    fn threshold_calculation_depends_on_user_defined_payment_thresholds() {
        let safe_age_params_arc = Arc::new(Mutex::new(vec![]));
        let safe_balance_params_arc = Arc::new(Mutex::new(vec![]));
        let calculate_payable_threshold_params_arc = Arc::new(Mutex::new(vec![]));
        let balance = 5555;
        let how_far_in_past = Duration::from_secs(1111 + 1);
        let last_paid_timestamp = SystemTime::now().sub(how_far_in_past);
        let payable_account = PayableAccount {
            wallet: make_wallet("hi"),
            balance,
            last_paid_timestamp,
            pending_payable_opt: None,
        };
        let custom_payment_thresholds = PaymentThresholds {
            maturity_threshold_sec: 1111,
            payment_grace_period_sec: 2222,
            permanent_debt_allowed_gwei: 3333,
            debt_threshold_gwei: 4444,
            threshold_interval_sec: 5555,
            unban_below_gwei: 3333,
        };
        let mut bootstrapper_config = BootstrapperConfig::default();
        bootstrapper_config.accountant_config_opt = Some(AccountantConfig {
            scan_intervals: Default::default(),
            payment_thresholds: custom_payment_thresholds,
            suppress_initial_scans: false,
            when_pending_too_long_sec: DEFAULT_PENDING_TOO_LONG_SEC,
        });
        let payable_thresholds_tools = PayableThresholdToolsMock::default()
            .is_innocent_age_params(&safe_age_params_arc)
            .is_innocent_age_result(
                how_far_in_past.as_secs()
                    <= custom_payment_thresholds.maturity_threshold_sec as u64,
            )
            .is_innocent_balance_params(&safe_balance_params_arc)
            .is_innocent_balance_result(
                balance <= custom_payment_thresholds.permanent_debt_allowed_gwei,
            )
            .calculate_payout_threshold_params(&calculate_payable_threshold_params_arc)
            .calculate_payout_threshold_result(4567.0); //made up value
        let mut subject = AccountantBuilder::default()
            .bootstrapper_config(bootstrapper_config)
            .build();
        subject.payable_threshold_tools = Box::new(payable_thresholds_tools);

        let result = subject.payable_exceeded_threshold(&payable_account);

        assert_eq!(result, Some(4567));
        let mut safe_age_params = safe_age_params_arc.lock().unwrap();
        let safe_age_single_params = safe_age_params.remove(0);
        assert_eq!(*safe_age_params, vec![]);
        let (time_elapsed, curve_derived_time) = safe_age_single_params;
        assert!(
            (how_far_in_past.as_secs() - 3) < time_elapsed
                && time_elapsed < (how_far_in_past.as_secs() + 3)
        );
        assert_eq!(
            curve_derived_time,
            custom_payment_thresholds.maturity_threshold_sec as u64
        );
        let safe_balance_params = safe_balance_params_arc.lock().unwrap();
        assert_eq!(
            *safe_balance_params,
            vec![(
                payable_account.balance,
                custom_payment_thresholds.permanent_debt_allowed_gwei
            )]
        );
        let mut calculate_payable_curves_params =
            calculate_payable_threshold_params_arc.lock().unwrap();
        let calculate_payable_curves_single_params = calculate_payable_curves_params.remove(0);
        assert_eq!(*calculate_payable_curves_params, vec![]);
        let (payment_thresholds, time_elapsed) = calculate_payable_curves_single_params;
        assert!(
            (how_far_in_past.as_secs() - 3) < time_elapsed
                && time_elapsed < (how_far_in_past.as_secs() + 3)
        );
        assert_eq!(payment_thresholds, custom_payment_thresholds)
    }

    #[test]
    fn pending_transaction_is_registered_and_monitored_until_it_gets_confirmed_or_canceled() {
        init_test_logging();
        let mark_pending_payable_params_arc = Arc::new(Mutex::new(vec![]));
        let transaction_confirmed_params_arc = Arc::new(Mutex::new(vec![]));
        let get_transaction_receipt_params_arc = Arc::new(Mutex::new(vec![]));
        let return_all_fingerprints_params_arc = Arc::new(Mutex::new(vec![]));
        let non_pending_payables_params_arc = Arc::new(Mutex::new(vec![]));
        let insert_fingerprint_params_arc = Arc::new(Mutex::new(vec![]));
        let update_fingerprint_params_arc = Arc::new(Mutex::new(vec![]));
        let mark_failure_params_arc = Arc::new(Mutex::new(vec![]));
        let delete_record_params_arc = Arc::new(Mutex::new(vec![]));
        let notify_later_scan_for_pending_payable_params_arc = Arc::new(Mutex::new(vec![]));
        let notify_later_scan_for_pending_payable_arc_cloned =
            notify_later_scan_for_pending_payable_params_arc.clone(); //because it moves into a closure
        let notify_cancel_failed_transaction_params_arc = Arc::new(Mutex::new(vec![]));
        let notify_cancel_failed_transaction_params_arc_cloned =
            notify_cancel_failed_transaction_params_arc.clone(); //because it moves into a closure
        let notify_confirm_transaction_params_arc = Arc::new(Mutex::new(vec![]));
        let notify_confirm_transaction_params_arc_cloned =
            notify_confirm_transaction_params_arc.clone(); //because it moves into a closure
        let pending_tx_hash_1 = H256::from_uint(&U256::from(123));
        let pending_tx_hash_2 = H256::from_uint(&U256::from(567));
        let rowid_for_account_1 = 3;
        let rowid_for_account_2 = 5;
        let now = SystemTime::now();
        let past_payable_timestamp_1 = now.sub(Duration::from_secs(
            (DEFAULT_PAYMENT_THRESHOLDS.maturity_threshold_sec + 555) as u64,
        ));
        let past_payable_timestamp_2 = now.sub(Duration::from_secs(
            (DEFAULT_PAYMENT_THRESHOLDS.maturity_threshold_sec + 50) as u64,
        ));
        let this_payable_timestamp_1 = now;
        let this_payable_timestamp_2 = now.add(Duration::from_millis(50));
        let payable_account_balance_1 = DEFAULT_PAYMENT_THRESHOLDS.debt_threshold_gwei + 10;
        let payable_account_balance_2 = DEFAULT_PAYMENT_THRESHOLDS.debt_threshold_gwei + 666;
        let transaction_receipt_tx_2_first_round = TransactionReceipt::default();
        let transaction_receipt_tx_1_second_round = TransactionReceipt::default();
        let transaction_receipt_tx_2_second_round = TransactionReceipt::default();
        let mut transaction_receipt_tx_1_third_round = TransactionReceipt::default();
        transaction_receipt_tx_1_third_round.status = Some(U64::from(0)); //failure
        let transaction_receipt_tx_2_third_round = TransactionReceipt::default();
        let mut transaction_receipt_tx_2_fourth_round = TransactionReceipt::default();
        transaction_receipt_tx_2_fourth_round.status = Some(U64::from(1)); // confirmed
        let blockchain_interface = BlockchainInterfaceMock::default()
            .get_transaction_count_result(Ok(web3::types::U256::from(1)))
            .get_transaction_count_result(Ok(web3::types::U256::from(2)))
            //because we cannot have both, resolution on the high level and also of what's inside blockchain interface,
            //there is one component missing in this wholesome test - the part where we send a request for
            //a fingerprint of that payable in the DB - this happens inside send_raw_transaction()
            .send_transaction_tools_result(Box::new(SendTransactionToolsWrapperNull))
            .send_transaction_tools_result(Box::new(SendTransactionToolsWrapperNull))
            .send_transaction_result(Ok((pending_tx_hash_1, past_payable_timestamp_1)))
            .send_transaction_result(Ok((pending_tx_hash_2, past_payable_timestamp_2)))
            .get_transaction_receipt_params(&get_transaction_receipt_params_arc)
            .get_transaction_receipt_result(Ok(None))
            .get_transaction_receipt_result(Ok(Some(transaction_receipt_tx_2_first_round)))
            .get_transaction_receipt_result(Ok(Some(transaction_receipt_tx_1_second_round)))
            .get_transaction_receipt_result(Ok(Some(transaction_receipt_tx_2_second_round)))
            .get_transaction_receipt_result(Ok(Some(transaction_receipt_tx_1_third_round)))
            .get_transaction_receipt_result(Ok(Some(transaction_receipt_tx_2_third_round)))
            .get_transaction_receipt_result(Ok(Some(transaction_receipt_tx_2_fourth_round)));
        let consuming_wallet = make_paying_wallet(b"wallet");
        let system = System::new("pending_transaction");
        let persistent_config = PersistentConfigurationMock::default().gas_price_result(Ok(130));
        let blockchain_bridge = BlockchainBridge::new(
            Box::new(blockchain_interface),
            Box::new(persistent_config),
            false,
            Some(consuming_wallet),
        );
        let wallet_account_1 = make_wallet("creditor1");
        let account_1 = PayableAccount {
            wallet: wallet_account_1.clone(),
            balance: payable_account_balance_1,
            last_paid_timestamp: past_payable_timestamp_1,
            pending_payable_opt: None,
        };
        let wallet_account_2 = make_wallet("creditor2");
        let account_2 = PayableAccount {
            wallet: wallet_account_2.clone(),
            balance: payable_account_balance_2,
            last_paid_timestamp: past_payable_timestamp_2,
            pending_payable_opt: None,
        };
        let pending_payable_scan_interval = 200; //should be slightly less than 1/5 of the time until shutting the system
        let payable_dao = PayableDaoMock::new()
            .non_pending_payables_params(&non_pending_payables_params_arc)
            .non_pending_payables_result(vec![account_1, account_2])
            .mark_pending_payable_rowid_params(&mark_pending_payable_params_arc)
            .mark_pending_payable_rowid_result(Ok(()))
            .mark_pending_payable_rowid_result(Ok(()))
            .transaction_confirmed_params(&transaction_confirmed_params_arc)
            .transaction_confirmed_result(Ok(()));
        let bootstrapper_config = bc_from_ac_plus_earning_wallet(
            AccountantConfig {
                scan_intervals: ScanIntervals {
                    payable_scan_interval: Duration::from_secs(1_000_000), //we don't care about this scan
                    receivable_scan_interval: Duration::from_secs(1_000_000), //we don't care about this scan
                    pending_payable_scan_interval: Duration::from_millis(
                        pending_payable_scan_interval,
                    ),
                },
                payment_thresholds: *DEFAULT_PAYMENT_THRESHOLDS,
                suppress_initial_scans: false,
                when_pending_too_long_sec: DEFAULT_PENDING_TOO_LONG_SEC,
            },
            make_wallet("some_wallet_address"),
        );
        let fingerprint_1_first_round = PendingPayableFingerprint {
            rowid_opt: Some(rowid_for_account_1),
            timestamp: this_payable_timestamp_1,
            hash: pending_tx_hash_1,
            attempt_opt: Some(1),
            amount: payable_account_balance_1 as u64,
            process_error: None,
        };
        let fingerprint_2_first_round = PendingPayableFingerprint {
            rowid_opt: Some(rowid_for_account_2),
            timestamp: this_payable_timestamp_2,
            hash: pending_tx_hash_2,
            attempt_opt: Some(1),
            amount: payable_account_balance_2 as u64,
            process_error: None,
        };
        let fingerprint_1_second_round = PendingPayableFingerprint {
            attempt_opt: Some(2),
            ..fingerprint_1_first_round.clone()
        };
        let fingerprint_2_second_round = PendingPayableFingerprint {
            attempt_opt: Some(2),
            ..fingerprint_2_first_round.clone()
        };
        let fingerprint_1_third_round = PendingPayableFingerprint {
            attempt_opt: Some(3),
            ..fingerprint_1_first_round.clone()
        };
        let fingerprint_2_third_round = PendingPayableFingerprint {
            attempt_opt: Some(3),
            ..fingerprint_2_first_round.clone()
        };
        let fingerprint_2_fourth_round = PendingPayableFingerprint {
            attempt_opt: Some(4),
            ..fingerprint_2_first_round.clone()
        };
        let mut pending_payable_dao = PendingPayableDaoMock::default()
            .return_all_fingerprints_params(&return_all_fingerprints_params_arc)
            .return_all_fingerprints_result(vec![])
            .return_all_fingerprints_result(vec![
                fingerprint_1_first_round,
                fingerprint_2_first_round,
            ])
            .return_all_fingerprints_result(vec![
                fingerprint_1_second_round,
                fingerprint_2_second_round,
            ])
            .return_all_fingerprints_result(vec![
                fingerprint_1_third_round,
                fingerprint_2_third_round,
            ])
            .return_all_fingerprints_result(vec![fingerprint_2_fourth_round.clone()])
            .insert_fingerprint_params(&insert_fingerprint_params_arc)
            .insert_fingerprint_result(Ok(()))
            .insert_fingerprint_result(Ok(()))
            .fingerprint_rowid_result(Some(rowid_for_account_1))
            .fingerprint_rowid_result(Some(rowid_for_account_2))
            .update_fingerprint_params(&update_fingerprint_params_arc)
            .update_fingerprint_results(Ok(()))
            .update_fingerprint_results(Ok(()))
            .update_fingerprint_results(Ok(()))
            .update_fingerprint_results(Ok(()))
            .update_fingerprint_results(Ok(()))
            .mark_failure_params(&mark_failure_params_arc)
            //we don't have a better solution yet, so we mark this down
            .mark_failure_result(Ok(()))
            .mark_failure_result(Ok(()))
            .delete_fingerprint_params(&delete_record_params_arc)
            //this is used during confirmation of the successful one
            .delete_fingerprint_result(Ok(()));
        pending_payable_dao.have_return_all_fingerprints_shut_down_the_system = true;
        let accountant_addr = Arbiter::builder()
            .stop_system_on_panic(true)
            .start(move |_| {
                let mut subject = AccountantBuilder::default()
                    .bootstrapper_config(bootstrapper_config)
                    .payable_dao(payable_dao)
                    .pending_payable_dao(pending_payable_dao)
                    .build();
                subject.scanners.receivables = Box::new(NullScanner);
                let notify_later_half_mock = NotifyLaterHandleMock::default()
                    .notify_later_params(&notify_later_scan_for_pending_payable_arc_cloned)
                    .permit_to_send_out();
                subject.tools.notify_later_scan_for_pending_payable =
                    Box::new(notify_later_half_mock);
                let notify_half_mock = NotifyHandleMock::default()
                    .notify_params(&notify_cancel_failed_transaction_params_arc_cloned)
                    .permit_to_send_out();
                subject.tools.notify_cancel_failed_transaction = Box::new(notify_half_mock);
                let notify_half_mock = NotifyHandleMock::default()
                    .notify_params(&notify_confirm_transaction_params_arc_cloned)
                    .permit_to_send_out();
                subject.tools.notify_confirm_transaction = Box::new(notify_half_mock);
                subject
            });
        let mut peer_actors = peer_actors_builder().build();
        let accountant_subs = Accountant::make_subs_from(&accountant_addr);
        peer_actors.accountant = accountant_subs.clone();
        let blockchain_bridge_addr = blockchain_bridge.start();
        let blockchain_bridge_subs = BlockchainBridge::make_subs_from(&blockchain_bridge_addr);
        peer_actors.blockchain_bridge = blockchain_bridge_subs.clone();
        send_bind_message!(accountant_subs, peer_actors);
        send_bind_message!(blockchain_bridge_subs, peer_actors);

        send_start_message!(accountant_subs);

        assert_eq!(system.run(), 0);
        let mut mark_pending_payable_params = mark_pending_payable_params_arc.lock().unwrap();
        let first_payable = mark_pending_payable_params.remove(0);
        assert_eq!(first_payable.0, wallet_account_1);
        assert_eq!(first_payable.1, rowid_for_account_1);
        let second_payable = mark_pending_payable_params.remove(0);
        assert!(
            mark_pending_payable_params.is_empty(),
            "{:?}",
            mark_pending_payable_params
        );
        assert_eq!(second_payable.0, wallet_account_2);
        assert_eq!(second_payable.1, rowid_for_account_2);
        let return_all_fingerprints_params = return_all_fingerprints_params_arc.lock().unwrap();
        //it varies with machines and sometimes we manage more cycles than necessary
        assert!(return_all_fingerprints_params.len() >= 5);
        let non_pending_payables_params = non_pending_payables_params_arc.lock().unwrap();
        assert_eq!(*non_pending_payables_params, vec![()]); //because we disabled further scanning for payables
        let get_transaction_receipt_params = get_transaction_receipt_params_arc.lock().unwrap();
        assert_eq!(
            *get_transaction_receipt_params,
            vec![
                pending_tx_hash_1,
                pending_tx_hash_2,
                pending_tx_hash_1,
                pending_tx_hash_2,
                pending_tx_hash_1,
                pending_tx_hash_2,
                pending_tx_hash_2
            ]
        );
        let update_backup_after_cycle_params = update_fingerprint_params_arc.lock().unwrap();
        assert_eq!(
            *update_backup_after_cycle_params,
            vec![
                rowid_for_account_1,
                rowid_for_account_2,
                rowid_for_account_1,
                rowid_for_account_2,
                rowid_for_account_2
            ]
        );
        let mark_failure_params = mark_failure_params_arc.lock().unwrap();
        assert_eq!(*mark_failure_params, vec![rowid_for_account_1]);
        let delete_record_params = delete_record_params_arc.lock().unwrap();
        assert_eq!(*delete_record_params, vec![rowid_for_account_2]);
        let transaction_confirmed_params = transaction_confirmed_params_arc.lock().unwrap();
        assert_eq!(
            *transaction_confirmed_params,
            vec![fingerprint_2_fourth_round.clone()]
        );
        let expected_scan_pending_payable_msg_and_interval = (
            ScanForPendingPayables {
                response_skeleton_opt: None,
            },
            Duration::from_millis(pending_payable_scan_interval),
        );
        let mut notify_later_check_for_confirmation =
            notify_later_scan_for_pending_payable_params_arc
                .lock()
                .unwrap();
        //it varies with machines and sometimes we manage more cycles than necessary
        let vector_of_first_five_cycles = notify_later_check_for_confirmation
            .drain(0..=4)
            .collect_vec();
        assert_eq!(
            vector_of_first_five_cycles,
            vec![
                expected_scan_pending_payable_msg_and_interval.clone(),
                expected_scan_pending_payable_msg_and_interval.clone(),
                expected_scan_pending_payable_msg_and_interval.clone(),
                expected_scan_pending_payable_msg_and_interval.clone(),
                expected_scan_pending_payable_msg_and_interval,
            ]
        );
        let mut notify_confirm_transaction_params =
            notify_confirm_transaction_params_arc.lock().unwrap();
        let actual_confirmed_payable: ConfirmPendingTransaction =
            notify_confirm_transaction_params.remove(0);
        assert!(notify_confirm_transaction_params.is_empty());
        let expected_confirmed_payable = ConfirmPendingTransaction {
            pending_payable_fingerprint: fingerprint_2_fourth_round,
        };
        assert_eq!(actual_confirmed_payable, expected_confirmed_payable);
        let log_handler = TestLogHandler::new();
        log_handler.exists_log_containing(
            "WARN: Accountant: Broken transaction 0x000000000000000000000000000000000000000000000000000000000000007b left with an error mark; you should take over the care of this transaction to make sure your debts will be paid because there \
             is no automated process that can fix this without you");
        log_handler.exists_log_matching("INFO: Accountant: Transaction '0x0000000000000000000000000000000000000000000000000000000000000237' has been added to the blockchain; detected locally at attempt 4 at \\d{2,}ms after its sending");
        log_handler.exists_log_containing("INFO: Accountant: Transaction 0x0000000000000000000000000000000000000000000000000000000000000237 has gone through the whole confirmation process succeeding");
    }

    #[test]
    fn handle_pending_tx_handles_none_returned_for_transaction_receipt() {
        init_test_logging();
        let subject = AccountantBuilder::default().build();
        let tx_receipt_opt = None;
        let rowid = 455;
        let hash = H256::from_uint(&U256::from(2323));
        let fingerprint = PendingPayableFingerprint {
            rowid_opt: Some(rowid),
            timestamp: SystemTime::now().sub(Duration::from_millis(10000)),
            hash,
            attempt_opt: Some(3),
            amount: 111,
            process_error: None,
        };
        let msg = ReportTransactionReceipts {
            fingerprints_with_receipts: vec![(tx_receipt_opt, fingerprint.clone())],
            response_skeleton_opt: None,
        };

        let result = subject.handle_pending_transaction_with_its_receipt(&msg);

        assert_eq!(
            result,
            vec![PendingTransactionStatus::StillPending(PendingPayableId {
                hash,
                rowid
            })]
        );
        TestLogHandler::new().exists_log_matching("DEBUG: Accountant: Interpreting a receipt for transaction '0x0000000000000000000000000000000000000000000000000000000000000913' but none was given; attempt 3, 100\\d\\dms since sending");
    }

    #[test]
    fn accountant_receives_reported_transaction_receipts_and_processes_them_all() {
        let notify_handle_params_arc = Arc::new(Mutex::new(vec![]));
        let mut subject = AccountantBuilder::default().build();
        subject.tools.notify_confirm_transaction =
            Box::new(NotifyHandleMock::default().notify_params(&notify_handle_params_arc));
        let subject_addr = subject.start();
        let transaction_hash_1 = H256::from_uint(&U256::from(4545));
        let mut transaction_receipt_1 = TransactionReceipt::default();
        transaction_receipt_1.transaction_hash = transaction_hash_1;
        transaction_receipt_1.status = Some(U64::from(1)); //success
        let fingerprint_1 = PendingPayableFingerprint {
            rowid_opt: Some(5),
            timestamp: from_time_t(200_000_000),
            hash: transaction_hash_1,
            attempt_opt: Some(2),
            amount: 444,
            process_error: None,
        };
        let transaction_hash_2 = H256::from_uint(&U256::from(3333333));
        let mut transaction_receipt_2 = TransactionReceipt::default();
        transaction_receipt_2.transaction_hash = transaction_hash_2;
        transaction_receipt_2.status = Some(U64::from(1)); //success
        let fingerprint_2 = PendingPayableFingerprint {
            rowid_opt: Some(10),
            timestamp: from_time_t(199_780_000),
            hash: Default::default(),
            attempt_opt: Some(15),
            amount: 1212,
            process_error: None,
        };
        let msg = ReportTransactionReceipts {
            fingerprints_with_receipts: vec![
                (Some(transaction_receipt_1), fingerprint_1.clone()),
                (Some(transaction_receipt_2), fingerprint_2.clone()),
            ],
            response_skeleton_opt: None,
        };

        let _ = subject_addr.try_send(msg).unwrap();

        let system = System::new("processing reported receipts");
        System::current().stop();
        system.run();
        let notify_handle_params = notify_handle_params_arc.lock().unwrap();
        assert_eq!(
            *notify_handle_params,
            vec![
                ConfirmPendingTransaction {
                    pending_payable_fingerprint: fingerprint_1
                },
                ConfirmPendingTransaction {
                    pending_payable_fingerprint: fingerprint_2
                }
            ]
        );
    }

    #[test]
    fn interpret_transaction_receipt_when_transaction_status_is_a_failure() {
        init_test_logging();
        let subject = AccountantBuilder::default().build();
        let mut tx_receipt = TransactionReceipt::default();
        tx_receipt.status = Some(U64::from(0)); //failure
        let hash = H256::from_uint(&U256::from(4567));
        let fingerprint = PendingPayableFingerprint {
            rowid_opt: Some(777777),
            timestamp: SystemTime::now().sub(Duration::from_millis(150000)),
            hash,
            attempt_opt: Some(5),
            amount: 2222,
            process_error: None,
        };

        let result = subject.interpret_transaction_receipt(
            &tx_receipt,
            &fingerprint,
            &Logger::new("receipt_check_logger"),
        );

        assert_eq!(
            result,
            PendingTransactionStatus::Failure(PendingPayableId {
                hash,
                rowid: 777777
            })
        );
        TestLogHandler::new().exists_log_matching("ERROR: receipt_check_logger: Pending \
         transaction '0x00000000000000000000000000000000000000000000000000000000000011d7' announced as a failure, interpreting attempt 5 after 1500\\d\\dms from the sending");
    }

    #[test]
    fn interpret_transaction_receipt_when_transaction_status_is_none_and_within_waiting_interval() {
        init_test_logging();
        let hash = H256::from_uint(&U256::from(567));
        let rowid = 466;
        let tx_receipt = TransactionReceipt::default(); //status defaulted to None
        let when_sent = SystemTime::now().sub(Duration::from_millis(100));
        let subject = AccountantBuilder::default().build();
        let fingerprint = PendingPayableFingerprint {
            rowid_opt: Some(rowid),
            timestamp: when_sent,
            hash,
            attempt_opt: Some(1),
            amount: 123,
            process_error: None,
        };

        let result = subject.interpret_transaction_receipt(
            &tx_receipt,
            &fingerprint,
            &Logger::new("none_within_waiting"),
        );

        assert_eq!(
            result,
            PendingTransactionStatus::StillPending(PendingPayableId { hash, rowid })
        );
        TestLogHandler::new().exists_log_containing(
            "INFO: none_within_waiting: Pending \
         transaction '0x0000000000000000000000000000000000000000000000000000000000000237' couldn't be confirmed at attempt 1 at ",
        );
    }

<<<<<<< HEAD
    fn bc_from_ac_plus_wallets(
        ac: AccountantConfig,
        consuming_wallet: Wallet,
        earning_wallet: Wallet,
    ) -> BootstrapperConfig {
        let mut bc = BootstrapperConfig::new();
        bc.accountant_config = ac;
        bc.consuming_wallet_opt = Some(consuming_wallet);
        bc.earning_wallet = earning_wallet;
        bc
=======
    #[test]
    fn interpret_transaction_receipt_when_transaction_status_is_none_and_outside_waiting_interval()
    {
        init_test_logging();
        let hash = H256::from_uint(&U256::from(567));
        let rowid = 466;
        let tx_receipt = TransactionReceipt::default(); //status defaulted to None
        let when_sent =
            SystemTime::now().sub(Duration::from_secs(DEFAULT_PENDING_TOO_LONG_SEC + 5)); //old transaction
        let subject = AccountantBuilder::default().build();
        let fingerprint = PendingPayableFingerprint {
            rowid_opt: Some(rowid),
            timestamp: when_sent,
            hash,
            attempt_opt: Some(10),
            amount: 123,
            process_error: None,
        };

        let result = subject.interpret_transaction_receipt(
            &tx_receipt,
            &fingerprint,
            &Logger::new("receipt_check_logger"),
        );

        assert_eq!(
            result,
            PendingTransactionStatus::Failure(PendingPayableId { hash, rowid })
        );
        TestLogHandler::new().exists_log_containing(
            "ERROR: receipt_check_logger: Pending transaction '0x0000000000000000000000000000000000000000000000000000000000000237' has exceeded the maximum \
             pending time (21600sec) and the confirmation process is going to be aborted now at the final attempt 10; manual resolution is required from the user to \
               complete the transaction",
        );
>>>>>>> e09c1e7c
    }

    #[test]
    #[should_panic(
        expected = "tx receipt for pending '0x000000000000000000000000000000000000000000000000000000000000007b' - tx status: code other than 0 or 1 shouldn't be possible, but was 456"
    )]
    fn interpret_transaction_receipt_panics_at_undefined_status_code() {
        let mut tx_receipt = TransactionReceipt::default();
        tx_receipt.status = Some(U64::from(456));
        let mut fingerprint = make_pending_payable_fingerprint();
        fingerprint.hash = H256::from_uint(&U256::from(123));
        let subject = AccountantBuilder::default().build();

        let _ = subject.interpret_transaction_receipt(
            &tx_receipt,
            &fingerprint,
            &Logger::new("receipt_check_logger"),
        );
    }

    #[test]
    fn accountant_handles_pending_payable_fingerprint() {
        init_test_logging();
        let insert_fingerprint_params_arc = Arc::new(Mutex::new(vec![]));
        let pending_payment_dao = PendingPayableDaoMock::default()
            .insert_fingerprint_params(&insert_fingerprint_params_arc)
            .insert_fingerprint_result(Ok(()));
        let subject = AccountantBuilder::default()
            .pending_payable_dao(pending_payment_dao)
            .build();
        let accountant_addr = subject.start();
        let tx_hash = H256::from_uint(&U256::from(55));
        let accountant_subs = Accountant::make_subs_from(&accountant_addr);
        let amount = 4055;
        let timestamp = SystemTime::now();
        let backup_message = PendingPayableFingerprint {
            rowid_opt: None,
            timestamp,
            hash: tx_hash,
            attempt_opt: None,
            amount,
            process_error: None,
        };

        let _ = accountant_subs
            .pending_payable_fingerprint
            .try_send(backup_message.clone())
            .unwrap();

        let system = System::new("ordering payment fingerprint test");
        System::current().stop();
        assert_eq!(system.run(), 0);
        let insert_fingerprint_params = insert_fingerprint_params_arc.lock().unwrap();
        assert_eq!(
            *insert_fingerprint_params,
            vec![(tx_hash, amount, timestamp)]
        );
        TestLogHandler::new().exists_log_containing(
            "DEBUG: Accountant: Processed a pending payable fingerprint for '0x0000000000000000000000000000000000000000000000000000000000000037'",
        );
    }

    #[test]
    fn payable_fingerprint_insertion_clearly_failed_and_we_log_it_at_least() {
        //despite it doesn't happen here this event would cause a panic later
        init_test_logging();
        let insert_fingerprint_params_arc = Arc::new(Mutex::new(vec![]));
        let pending_payable_dao = PendingPayableDaoMock::default()
            .insert_fingerprint_params(&insert_fingerprint_params_arc)
            .insert_fingerprint_result(Err(PendingPayableDaoError::InsertionFailed(
                "Crashed".to_string(),
            )));
        let amount = 2345;
        let transaction_hash = H256::from_uint(&U256::from(456));
        let subject = AccountantBuilder::default()
            .pending_payable_dao(pending_payable_dao)
            .build();
        let timestamp_secs = 150_000_000;
        let fingerprint = PendingPayableFingerprint {
            rowid_opt: None,
            timestamp: from_time_t(timestamp_secs),
            hash: transaction_hash,
            attempt_opt: None,
            amount,
            process_error: None,
        };

        let _ = subject.handle_new_pending_payable_fingerprint(fingerprint);

        let insert_fingerprint_params = insert_fingerprint_params_arc.lock().unwrap();
        assert_eq!(
            *insert_fingerprint_params,
            vec![(transaction_hash, amount, from_time_t(timestamp_secs))]
        );
        TestLogHandler::new().exists_log_containing("ERROR: Accountant: Failed to make a fingerprint for pending payable '0x00000000000000000000000000000000000000000000000000000000000001c8' due to 'InsertionFailed(\"Crashed\")'");
    }

    #[test]
    fn separate_early_errors_works() {
        let payable_ok = Payable {
            to: make_wallet("blah"),
            amount: 5555,
            timestamp: SystemTime::now(),
            tx_hash: Default::default(),
        };
        let error = BlockchainError::SignedValueConversion(666);
        let sent_payable = SentPayable {
            timestamp: SystemTime::now(),
            payable: vec![Ok(payable_ok.clone()), Err(error.clone())],
            response_skeleton_opt: None,
        };

        let (ok, err) = Accountant::separate_early_errors(&sent_payable, &Logger::new("test"));

        assert_eq!(ok, vec![payable_ok]);
        assert_eq!(err, vec![error])
    }

    #[test]
    fn update_payable_fingerprint_happy_path() {
        let update_after_cycle_params_arc = Arc::new(Mutex::new(vec![]));
        let hash = H256::from_uint(&U256::from(444888));
        let rowid = 3456;
        let pending_payable_dao = PendingPayableDaoMock::default()
            .update_fingerprint_params(&update_after_cycle_params_arc)
            .update_fingerprint_results(Ok(()));
        let subject = AccountantBuilder::default()
            .pending_payable_dao(pending_payable_dao)
            .build();
        let transaction_id = PendingPayableId { hash, rowid };

        let _ = subject.update_payable_fingerprint(transaction_id);

        let update_after_cycle_params = update_after_cycle_params_arc.lock().unwrap();
        assert_eq!(*update_after_cycle_params, vec![rowid])
    }

    #[test]
    #[should_panic(
        expected = "Failure on updating payable fingerprint '0x000000000000000000000000000000000000000000000000000000000006c9d8' \
         due to UpdateFailed(\"yeah, bad\")"
    )]
    fn update_payable_fingerprint_sad_path() {
        let hash = H256::from_uint(&U256::from(444888));
        let rowid = 3456;
        let pending_payable_dao = PendingPayableDaoMock::default().update_fingerprint_results(Err(
            PendingPayableDaoError::UpdateFailed("yeah, bad".to_string()),
        ));
        let subject = AccountantBuilder::default()
            .pending_payable_dao(pending_payable_dao)
            .build();
        let transaction_id = PendingPayableId { hash, rowid };

        let _ = subject.update_payable_fingerprint(transaction_id);
    }

    #[test]
    fn handles_scan_error() {
        let (ui_gateway, _, ui_gateway_recording_arc) = make_recorder();
        let subject = AccountantBuilder::default().build();
        let subject_addr = subject.start();
        let system = System::new("test");
        let peer_actors = peer_actors_builder().ui_gateway(ui_gateway).build();
        subject_addr.try_send(BindMessage { peer_actors }).unwrap();

        subject_addr
            .try_send(ScanError {
                scan_type: ScanType::Payables,
                response_skeleton: ResponseSkeleton {
                    client_id: 1234,
                    context_id: 4321,
                },
                msg: "My tummy hurts".to_string(),
            })
            .unwrap();

        System::current().stop();
        system.run();
        let ui_gateway_recording = ui_gateway_recording_arc.lock().unwrap();
        assert_eq!(
            ui_gateway_recording.get_record::<NodeToUiMessage>(0),
            &NodeToUiMessage {
                target: ClientId(1234),
                body: MessageBody {
                    opcode: "scan".to_string(),
                    path: MessagePath::Conversation(4321),
                    payload: Err((
                        SCAN_ERROR,
                        "Payables scan failed: 'My tummy hurts'".to_string()
                    ))
                }
            }
        );
    }

    #[test]
    fn financials_request_produces_financials_response() {
        let payable_dao = PayableDaoMock::new().total_result(23456789);
        let receivable_dao = ReceivableDaoMock::new().total_result(98765432);
        let system = System::new("test");
        let mut subject = AccountantBuilder::default()
            .bootstrapper_config(bc_from_ac_plus_earning_wallet(
                make_populated_accountant_config_with_defaults(),
                make_wallet("some_wallet_address"),
            ))
            .receivable_dao(receivable_dao)
            .payable_dao(payable_dao)
            .build();
        subject.financial_statistics.total_paid_payable = 123456;
        subject.financial_statistics.total_paid_receivable = 334455;
        let (ui_gateway, _, ui_gateway_recording_arc) = make_recorder();
        let subject_addr = subject.start();
        let peer_actors = peer_actors_builder().ui_gateway(ui_gateway).build();
        subject_addr.try_send(BindMessage { peer_actors }).unwrap();
        let ui_message = NodeFromUiMessage {
            client_id: 1234,
            body: UiFinancialsRequest {}.tmb(2222),
        };

        subject_addr.try_send(ui_message).unwrap();

        System::current().stop();
        system.run();
        let ui_gateway_recording = ui_gateway_recording_arc.lock().unwrap();
        let response = ui_gateway_recording.get_record::<NodeToUiMessage>(0);
        assert_eq!(response.target, ClientId(1234));
        let (body, context_id) = UiFinancialsResponse::fmb(response.body.clone()).unwrap();
        assert_eq!(context_id, 2222);
        assert_eq!(
            body,
            UiFinancialsResponse {
                total_unpaid_and_pending_payable: 23456789,
                total_paid_payable: 123456,
                total_unpaid_receivable: 98765432,
                total_paid_receivable: 334455
            }
        );
    }

    #[test]
    fn total_paid_payable_rises_with_each_bill_paid() {
        let transaction_confirmed_params_arc = Arc::new(Mutex::new(vec![]));
        let fingerprint = PendingPayableFingerprint {
            rowid_opt: Some(5),
            timestamp: from_time_t(189_999_888),
            hash: H256::from_uint(&U256::from(56789)),
            attempt_opt: Some(1),
            amount: 5478,
            process_error: None,
        };
        let mut pending_payable_dao =
            PendingPayableDaoMock::default().delete_fingerprint_result(Ok(()));
        let payable_dao = PayableDaoMock::default()
            .transaction_confirmed_params(&transaction_confirmed_params_arc)
            .transaction_confirmed_result(Ok(()))
            .transaction_confirmed_result(Ok(()));
        pending_payable_dao.have_return_all_fingerprints_shut_down_the_system = true;
        let mut subject = AccountantBuilder::default()
            .pending_payable_dao(pending_payable_dao)
            .payable_dao(payable_dao)
            .build();
        subject.financial_statistics.total_paid_payable += 1111;
        let msg = ConfirmPendingTransaction {
            pending_payable_fingerprint: fingerprint.clone(),
        };

        subject.handle_confirm_pending_transaction(msg);

        assert_eq!(subject.financial_statistics.total_paid_payable, 1111 + 5478);
        let transaction_confirmed_params = transaction_confirmed_params_arc.lock().unwrap();
        assert_eq!(*transaction_confirmed_params, vec![fingerprint])
    }

    #[test]
    fn total_paid_receivable_rises_with_each_bill_paid() {
        let more_money_received_params_arc = Arc::new(Mutex::new(vec![]));
        let receivable_dao = ReceivableDaoMock::new()
            .more_money_received_parameters(&more_money_received_params_arc)
            .more_money_receivable_result(Ok(()));
        let mut subject = AccountantBuilder::default()
            .receivable_dao(receivable_dao)
            .build();
        subject.financial_statistics.total_paid_receivable += 2222;
        let receivables = vec![
            BlockchainTransaction {
                block_number: 4578910,
                from: make_wallet("wallet_1"),
                gwei_amount: 45780,
            },
            BlockchainTransaction {
                block_number: 4569898,
                from: make_wallet("wallet_2"),
                gwei_amount: 33345,
            },
        ];
        let now = SystemTime::now();

        subject.handle_received_payments(ReceivedPayments {
            timestamp: now,
            payments: receivables.clone(),
            response_skeleton_opt: None,
        });

        assert_eq!(
            subject.financial_statistics.total_paid_receivable,
            2222 + 45780 + 33345
        );
        let more_money_received_params = more_money_received_params_arc.lock().unwrap();
        assert_eq!(*more_money_received_params, vec![(now, receivables)]);
    }

    #[test]
    fn unsigned_to_signed_handles_zero() {
        let result = unsigned_to_signed(0);

        assert_eq!(result, Ok(0i64));
    }

    #[test]
    fn unsigned_to_signed_handles_max_allowable() {
        let result = unsigned_to_signed(i64::MAX as u64);

        assert_eq!(result, Ok(i64::MAX));
    }

    #[test]
    fn unsigned_to_signed_handles_max_plus_one() {
        let attempt = (i64::MAX as u64) + 1;
        let result = unsigned_to_signed((i64::MAX as u64) + 1);

        assert_eq!(result, Err(attempt));
    }
}<|MERGE_RESOLUTION|>--- conflicted
+++ resolved
@@ -42,18 +42,11 @@
 use actix::Message;
 use actix::Recipient;
 use itertools::Itertools;
-<<<<<<< HEAD
-use lazy_static::lazy_static;
+use masq_lib::crash_point::CrashPoint;
 use masq_lib::logger::Logger;
-use masq_lib::messages::UiMessageError::UnexpectedMessage;
-use masq_lib::messages::{FromMessageBody, ToMessageBody, UiFinancialsRequest, UiMessageError};
-use masq_lib::messages::{UiFinancialsResponse, UiPayableAccount, UiReceivableAccount};
-=======
-use masq_lib::crash_point::CrashPoint;
 use masq_lib::logger::Logger;
 use masq_lib::messages::UiFinancialsResponse;
 use masq_lib::messages::{FromMessageBody, ToMessageBody, UiFinancialsRequest};
->>>>>>> e09c1e7c
 use masq_lib::ui_gateway::MessageTarget::ClientId;
 use masq_lib::ui_gateway::{NodeFromUiMessage, NodeToUiMessage};
 use masq_lib::utils::{plus, ExpectValue};
@@ -416,14 +409,10 @@
         banned_dao_factory: Box<dyn BannedDaoFactory>,
     ) -> Accountant {
         Accountant {
-<<<<<<< HEAD
-            config: config.accountant_config.clone(),
-=======
             config: *config
                 .accountant_config_opt
                 .as_ref()
                 .expectv("Accountant config"),
->>>>>>> e09c1e7c
             consuming_wallet: config.consuming_wallet_opt.clone(),
             earning_wallet: config.earning_wallet.clone(),
             payable_dao: payable_dao_factory.make(),
@@ -954,83 +943,6 @@
             })
             .expect("UiGateway is dead");
     }
-<<<<<<< HEAD
-}
-
-// At the time of this writing, Rust 1.44.0 was unpredictably producing
-// segfaults on the Mac when using u64::try_from (i64). This is an attempt to
-// work around that.
-pub fn jackass_unsigned_to_signed(unsigned: u64) -> Result<i64, PaymentError> {
-    if unsigned <= (std::i64::MAX as u64) {
-        Ok(unsigned as i64)
-    } else {
-        Err(PaymentError::SignConversion(unsigned))
-    }
-}
-
-#[cfg(test)]
-pub mod tests {
-    use super::*;
-    use crate::accountant::receivable_dao::{ReceivableAccount, ReceivableDaoFactory};
-    use crate::accountant::test_utils::make_receivable_account;
-    use crate::blockchain::blockchain_interface::BlockchainError;
-    use crate::blockchain::blockchain_interface::Transaction;
-    use crate::database::dao_utils::from_time_t;
-    use crate::database::dao_utils::to_time_t;
-    use crate::db_config::config_dao::ConfigDao;
-    use crate::db_config::mocks::ConfigDaoMock;
-    use crate::db_config::persistent_configuration::PersistentConfigError;
-    use crate::sub_lib::accountant::ReportRoutingServiceConsumedMessage;
-    use crate::sub_lib::blockchain_bridge::ReportAccountsPayable;
-    use crate::sub_lib::wallet::Wallet;
-    use crate::test_utils::make_wallet;
-    use crate::test_utils::persistent_configuration_mock::PersistentConfigurationMock;
-    use crate::test_utils::recorder::make_recorder;
-    use crate::test_utils::recorder::peer_actors_builder;
-    use crate::test_utils::recorder::Recorder;
-    use actix::System;
-    use ethereum_types::BigEndianHash;
-    use ethsign_crypto::Keccak256;
-    use masq_lib::test_utils::logging::init_test_logging;
-    use masq_lib::test_utils::logging::TestLogHandler;
-    use masq_lib::ui_gateway::MessagePath::{Conversation, FireAndForget};
-    use masq_lib::ui_gateway::{MessageBody, MessageTarget, NodeFromUiMessage, NodeToUiMessage};
-    use std::cell::RefCell;
-    use std::convert::TryFrom;
-    use std::ops::Sub;
-    use std::rc::Rc;
-    use std::sync::Mutex;
-    use std::sync::{Arc, MutexGuard};
-    use std::thread;
-    use std::time::Duration;
-    use std::time::SystemTime;
-    use web3::types::H256;
-    use web3::types::U256;
-
-    #[derive(Debug, Default)]
-    pub struct PayableDaoMock {
-        account_status_parameters: Arc<Mutex<Vec<Wallet>>>,
-        account_status_results: RefCell<Vec<Option<PayableAccount>>>,
-        more_money_payable_parameters: Arc<Mutex<Vec<(Wallet, u64)>>>,
-        more_money_payable_results: RefCell<Vec<Result<(), PaymentError>>>,
-        non_pending_payables_results: RefCell<Vec<Vec<PayableAccount>>>,
-        payment_sent_parameters: Arc<Mutex<Vec<Payment>>>,
-        payment_sent_results: RefCell<Vec<Result<(), PaymentError>>>,
-        top_records_parameters: Arc<Mutex<Vec<(u64, u64)>>>,
-        top_records_results: RefCell<Vec<Vec<PayableAccount>>>,
-        total_results: RefCell<Vec<u64>>,
-    }
-
-    impl PayableDao for PayableDaoMock {
-        fn more_money_payable(&self, wallet: &Wallet, amount: u64) -> Result<(), PaymentError> {
-            self.more_money_payable_parameters
-                .lock()
-                .unwrap()
-                .push((wallet.clone(), amount));
-            self.more_money_payable_results.borrow_mut().remove(0)
-        }
-=======
->>>>>>> e09c1e7c
 
     fn handle_externally_triggered_scan(
         &self,
@@ -4491,18 +4403,6 @@
         );
     }
 
-<<<<<<< HEAD
-    fn bc_from_ac_plus_wallets(
-        ac: AccountantConfig,
-        consuming_wallet: Wallet,
-        earning_wallet: Wallet,
-    ) -> BootstrapperConfig {
-        let mut bc = BootstrapperConfig::new();
-        bc.accountant_config = ac;
-        bc.consuming_wallet_opt = Some(consuming_wallet);
-        bc.earning_wallet = earning_wallet;
-        bc
-=======
     #[test]
     fn interpret_transaction_receipt_when_transaction_status_is_none_and_outside_waiting_interval()
     {
@@ -4537,7 +4437,6 @@
              pending time (21600sec) and the confirmation process is going to be aborted now at the final attempt 10; manual resolution is required from the user to \
                complete the transaction",
         );
->>>>>>> e09c1e7c
     }
 
     #[test]
