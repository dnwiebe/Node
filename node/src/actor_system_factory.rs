--- conflicted
+++ resolved
@@ -672,29 +672,7 @@
                 .unwrap()
                 .get_or_insert((config.clone(), data_directory.to_path_buf()));
             let addr: Addr<Recorder> = start_recorder_refcell_opt(&self.accountant);
-<<<<<<< HEAD
             make_accountant_subs_from_recorder(&addr)
-=======
-            AccountantSubs {
-                bind: recipient!(addr, BindMessage),
-                start: recipient!(addr, StartMessage),
-                report_routing_service_provided: addr
-                    .clone()
-                    .recipient::<ReportRoutingServiceProvidedMessage>(),
-                report_exit_service_provided: addr
-                    .clone()
-                    .recipient::<ReportExitServiceProvidedMessage>(),
-                report_routing_service_consumed: addr
-                    .clone()
-                    .recipient::<ReportRoutingServiceConsumedMessage>(),
-                report_exit_service_consumed: addr
-                    .clone()
-                    .recipient::<ReportExitServiceConsumedMessage>(),
-                report_new_payments: recipient!(addr, ReceivedPayments),
-                report_sent_payments: recipient!(addr, SentPayments),
-                ui_message_sub: recipient!(addr, NodeFromUiMessage),
-            }
->>>>>>> a2a58870
         }
 
         fn make_and_start_ui_gateway(&self, config: &BootstrapperConfig) -> UiGatewaySubs {
@@ -854,14 +832,9 @@
             crash_point: CrashPoint::None,
             dns_servers: vec![],
             accountant_config: AccountantConfig {
-<<<<<<< HEAD
-                payable_scan_interval: Duration::from_secs(100),
-                payment_received_scan_interval: Duration::from_secs(100),
-                pending_transaction_check_interval_ms: DEFAULT_PENDING_TX_CHECKOUT_INTERVAL_MS,
-=======
                 payables_scan_interval: Duration::from_secs(100),
                 receivables_scan_interval: Duration::from_secs(100),
->>>>>>> a2a58870
+                pending_payments_scan_interval: Duration::from_secs(100),
             },
             clandestine_discriminator_factories: Vec::new(),
             ui_gateway_config: UiGatewayConfig { ui_port: 5335 },
@@ -930,14 +903,9 @@
             crash_point: CrashPoint::None,
             dns_servers: vec![],
             accountant_config: AccountantConfig {
-<<<<<<< HEAD
-                payable_scan_interval: Duration::from_secs(100),
-                payment_received_scan_interval: Duration::from_secs(100),
-                pending_transaction_check_interval_ms: DEFAULT_PENDING_TX_CHECKOUT_INTERVAL_MS,
-=======
                 payables_scan_interval: Duration::from_secs(100),
                 receivables_scan_interval: Duration::from_secs(100),
->>>>>>> a2a58870
+                pending_payments_scan_interval: Duration::from_secs(100),
             },
             clandestine_discriminator_factories: Vec::new(),
             ui_gateway_config: UiGatewayConfig { ui_port: 5335 },
@@ -1048,14 +1016,9 @@
             crash_point: CrashPoint::None,
             dns_servers: vec![],
             accountant_config: AccountantConfig {
-<<<<<<< HEAD
-                payable_scan_interval: Duration::from_secs(100),
-                payment_received_scan_interval: Duration::from_secs(100),
-                pending_transaction_check_interval_ms: DEFAULT_PENDING_TX_CHECKOUT_INTERVAL_MS,
-=======
                 payables_scan_interval: Duration::from_secs(100),
                 receivables_scan_interval: Duration::from_secs(100),
->>>>>>> a2a58870
+                pending_payments_scan_interval: Duration::from_secs(100),
             },
             clandestine_discriminator_factories: Vec::new(),
             ui_gateway_config: UiGatewayConfig { ui_port: 5335 },
@@ -1111,14 +1074,9 @@
             crash_point: CrashPoint::None,
             dns_servers: vec![],
             accountant_config: AccountantConfig {
-<<<<<<< HEAD
-                payable_scan_interval: Duration::from_secs(100),
-                payment_received_scan_interval: Duration::from_secs(100),
-                pending_transaction_check_interval_ms: DEFAULT_PENDING_TX_CHECKOUT_INTERVAL_MS,
-=======
                 payables_scan_interval: Duration::from_secs(100),
                 receivables_scan_interval: Duration::from_secs(100),
->>>>>>> a2a58870
+                pending_payments_scan_interval: Duration::from_secs(100),
             },
             clandestine_discriminator_factories: Vec::new(),
             ui_gateway_config: UiGatewayConfig { ui_port: 5335 },
