// Copyright (c) 2019, MASQ (https://masq.ai) and/or its affiliates. All rights reserved.
use super::accountant::Accountant;
use super::bootstrapper::BootstrapperConfig;
use super::dispatcher::Dispatcher;
use super::hopper::Hopper;
use super::neighborhood::Neighborhood;
use super::proxy_client::ProxyClient;
use super::proxy_server::ProxyServer;
use super::stream_handler_pool::StreamHandlerPool;
use super::stream_handler_pool::StreamHandlerPoolSubs;
use super::stream_messages::PoolBindMessage;
use super::ui_gateway::UiGateway;
use crate::accountant::database_access_objects::banned_dao::{
    BannedCacheLoader, BannedCacheLoaderReal,
};
use crate::blockchain::blockchain_bridge::BlockchainBridge;
use crate::bootstrapper::CryptDEPair;
use crate::database::db_initializer::DbInitializationConfig;
use crate::database::db_initializer::{connection_or_panic, DbInitializer, DbInitializerReal};
use crate::db_config::persistent_configuration::PersistentConfiguration;
use crate::node_configurator::configurator::Configurator;
use crate::sub_lib::accountant::{
    AccountantSubs, AccountantSubsFactory, AccountantSubsFactoryReal, DaoFactories,
};
use crate::sub_lib::blockchain_bridge::BlockchainBridgeSubs;
use crate::sub_lib::configurator::ConfiguratorSubs;
use crate::sub_lib::cryptde::CryptDE;
use crate::sub_lib::dispatcher::DispatcherSubs;
use crate::sub_lib::hopper::HopperConfig;
use crate::sub_lib::hopper::HopperSubs;
use crate::sub_lib::neighborhood::{NeighborhoodMode, NeighborhoodSubs};
use crate::sub_lib::peer_actors::{BindMessage, StartMessage};
use crate::sub_lib::peer_actors::{NewPublicIp, PeerActors};
use crate::sub_lib::proxy_client::ProxyClientConfig;
use crate::sub_lib::proxy_client::ProxyClientSubs;
use crate::sub_lib::proxy_server::ProxyServerSubs;
use crate::sub_lib::ui_gateway::UiGatewaySubs;
use actix::Arbiter;
use actix::{Addr, Recipient};
use automap_lib::comm_layer::AutomapError;
use automap_lib::control_layer::automap_control::{
    AutomapChange, AutomapConfig, AutomapControl, AutomapControlReal, ChangeHandler,
};
use masq_lib::blockchains::chains::Chain;
use masq_lib::crash_point::CrashPoint;
use masq_lib::logger::prepare_log_recipient;
use masq_lib::logger::Logger;
use masq_lib::ui_gateway::{NodeFromUiMessage, NodeToUiMessage};
use masq_lib::utils::{exit_process, AutomapProtocol};
use std::net::{IpAddr, Ipv4Addr};
use std::path::Path;

pub trait ActorSystemFactory {
    fn make_and_start_actors(
        &self,
        config: BootstrapperConfig,
        actor_factory: Box<dyn ActorFactory>,
        persist_config: Box<dyn PersistentConfiguration>,
    ) -> StreamHandlerPoolSubs;
}

pub struct ActorSystemFactoryReal {
    tools: Box<dyn ActorSystemFactoryTools>,
}

impl ActorSystemFactory for ActorSystemFactoryReal {
    fn make_and_start_actors(
        &self,
        config: BootstrapperConfig,
        actor_factory: Box<dyn ActorFactory>,
        persist_config: Box<dyn PersistentConfiguration>,
    ) -> StreamHandlerPoolSubs {
        self.tools.validate_database_chain(
            persist_config.as_ref(),
            config.blockchain_bridge_config.chain,
        );
        self.tools.prepare_initial_messages(
            self.tools.cryptdes(),
            config,
            persist_config,
            actor_factory,
        )
    }
}

impl ActorSystemFactoryReal {
    pub fn new(tools: Box<dyn ActorSystemFactoryTools>) -> Self {
        Self { tools }
    }
}

pub trait ActorSystemFactoryTools {
    fn prepare_initial_messages(
        &self,
        cryptdes: CryptDEPair,
        config: BootstrapperConfig,
        persistent_config: Box<dyn PersistentConfiguration>,
        actor_factory: Box<dyn ActorFactory>,
    ) -> StreamHandlerPoolSubs;
    fn cryptdes(&self) -> CryptDEPair;
    fn validate_database_chain(
        &self,
        persistent_config: &dyn PersistentConfiguration,
        chain: Chain,
    );
}

pub struct ActorSystemFactoryToolsReal {
    logger: Logger,
    log_recipient_setter: Box<dyn LogRecipientSetter>,
    automap_control_factory: Box<dyn AutomapControlFactory>,
}

impl ActorSystemFactoryTools for ActorSystemFactoryToolsReal {
    fn prepare_initial_messages(
        &self,
        cryptdes: CryptDEPair,
        config: BootstrapperConfig,
        persistent_config: Box<dyn PersistentConfiguration>,
        actor_factory: Box<dyn ActorFactory>,
    ) -> StreamHandlerPoolSubs {
        let db_initializer = DbInitializerReal::default();
        let (dispatcher_subs, pool_bind_sub) = actor_factory.make_and_start_dispatcher(&config);
        let proxy_server_subs = actor_factory.make_and_start_proxy_server(cryptdes, &config);
        let proxy_client_subs_opt = if !config.neighborhood_config.mode.is_consume_only() {
            Some(
                actor_factory.make_and_start_proxy_client(ProxyClientConfig {
                    cryptde: cryptdes.main,
                    dns_servers: config.dns_servers.clone(),
                    exit_service_rate: config
                        .neighborhood_config
                        .mode
                        .rate_pack()
                        .exit_service_rate,
                    exit_byte_rate: config.neighborhood_config.mode.rate_pack().exit_byte_rate,
                    is_decentralized: config.neighborhood_config.mode.is_decentralized(),
                    crashable: is_crashable(&config),
                }),
            )
        } else {
            None
        };
        let hopper_subs = actor_factory.make_and_start_hopper(HopperConfig {
            cryptdes,
            per_routing_service: config
                .neighborhood_config
                .mode
                .rate_pack()
                .routing_service_rate,
            per_routing_byte: config
                .neighborhood_config
                .mode
                .rate_pack()
                .routing_byte_rate,
            is_decentralized: config.neighborhood_config.mode.is_decentralized(),
            crashable: is_crashable(&config),
        });
        let blockchain_bridge_subs = actor_factory.make_and_start_blockchain_bridge(&config);
        let neighborhood_subs = actor_factory.make_and_start_neighborhood(cryptdes.main, &config);
        let accountant_subs = actor_factory.make_and_start_accountant(
            config.clone(),
            &db_initializer,
            &BannedCacheLoaderReal {},
            &AccountantSubsFactoryReal {},
        );
        let ui_gateway_subs = actor_factory.make_and_start_ui_gateway(&config);
        let stream_handler_pool_subs = actor_factory.make_and_start_stream_handler_pool(&config);
        let configurator_subs = actor_factory.make_and_start_configurator(&config);

        // collect all the subs
        let peer_actors = PeerActors {
            dispatcher: dispatcher_subs.clone(),
            proxy_server: proxy_server_subs,
            proxy_client_opt: proxy_client_subs_opt.clone(),
            hopper: hopper_subs,
            neighborhood: neighborhood_subs.clone(),
            accountant: accountant_subs,
            ui_gateway: ui_gateway_subs.clone(),
            blockchain_bridge: blockchain_bridge_subs,
            configurator: configurator_subs,
        };

        //bind all the actors
        send_bind_message!(peer_actors.dispatcher, peer_actors);
        send_bind_message!(peer_actors.proxy_server, peer_actors);
        send_bind_message!(peer_actors.hopper, peer_actors);
        send_bind_message!(peer_actors.neighborhood, peer_actors);
        send_bind_message!(peer_actors.accountant, peer_actors);
        send_bind_message!(peer_actors.ui_gateway, peer_actors);
        send_bind_message!(peer_actors.blockchain_bridge, peer_actors);
        send_bind_message!(peer_actors.configurator, peer_actors);
        if let Some(subs) = proxy_client_subs_opt {
            send_bind_message!(subs, peer_actors);
        }
        let send_pool_bind_message = |recipient: &Recipient<PoolBindMessage>, name: &str| {
            recipient
                .try_send(PoolBindMessage {
                    dispatcher_subs: dispatcher_subs.clone(),
                    stream_handler_pool_subs: stream_handler_pool_subs.clone(),
                    neighborhood_subs: neighborhood_subs.clone(),
                })
                .unwrap_or_else(|_| panic!("{:?} is dead", name));
        };
        send_pool_bind_message(&stream_handler_pool_subs.bind, "StreamHandlerPool");
        send_pool_bind_message(&pool_bind_sub, "Dispatcher");
        send_pool_bind_message(&neighborhood_subs.pool_bind, "Neighborhood");

        self.log_recipient_setter
            .prepare_log_recipient(ui_gateway_subs.node_to_ui_message_sub);

        self.start_automap(
            &config,
            persistent_config,
            vec![
                peer_actors.neighborhood.new_public_ip.clone(),
                peer_actors.dispatcher.new_ip_sub.clone(),
            ],
        );

        //after we've bound all the actors, send start messages to any actors that need it
        send_start_message!(peer_actors.neighborhood);

        stream_handler_pool_subs
    }

    fn cryptdes(&self) -> CryptDEPair {
        CryptDEPair::default()
    }

    fn validate_database_chain(
        &self,
        persistent_config: &dyn PersistentConfiguration,
        chain: Chain,
    ) {
        let from_db = persistent_config.chain_name();
        let demanded = chain.rec().literal_identifier.to_string();
        if demanded != from_db {
            panic!(
                "Database with a wrong chain name detected; expected: {}, was: {}",
                demanded, from_db
            )
        }
    }
}

impl ActorSystemFactoryToolsReal {
    pub fn new() -> Self {
        Self {
            logger: Logger::new("ActorSystemFactory"),
            log_recipient_setter: Box::new(LogRecipientSetterReal::new()),
            automap_control_factory: Box::new(AutomapControlFactoryReal::new()),
        }
    }

    fn maybe_save_usual_protocol(
        automap_control: &dyn AutomapControl,
        persistent_config: &mut dyn PersistentConfiguration,
        b_config_entry_opt: Option<AutomapProtocol>,
    ) {
        match (b_config_entry_opt, automap_control.get_mapping_protocol()) {
            (Some(_), None) => {
                unreachable!("get_public_ip would've returned AllProtocolsFailed first")
            }
            (old_protocol, new_protocol) => {
                if old_protocol != new_protocol {
                    debug!(
                        Logger::new("ActorSystemFactory"),
                        "Saving a new mapping protocol '{:?}'; used to be '{:?}'",
                        new_protocol,
                        old_protocol
                    );
                    persistent_config
                        .set_mapping_protocol(new_protocol)
                        .expect("write of mapping protocol failed")
                }
            }
        }
    }

    fn start_automap(
        &self,
        config: &BootstrapperConfig,
        mut persistent_config: Box<dyn PersistentConfiguration>,
        new_ip_recipients: Vec<Recipient<NewPublicIp>>,
    ) {
        if let NeighborhoodMode::Standard(node_addr, _, _) = &config.neighborhood_config.mode {
            // If we already know the IP address, no need for Automap
            if node_addr.ip_addr() != IpAddr::V4(Ipv4Addr::new(0, 0, 0, 0)) {
                return;
            }
            let mut automap_control =
                self.make_automap_control(config.automap_config, new_ip_recipients.clone());
            let public_ip = match automap_control.get_public_ip() {
                Ok(ip) => ip,
                Err(e) => {
                    Self::handle_automap_error(&self.logger, "Can't get public IP - ", e);
                    return; // never happens; handle_automap_error doesn't return.
                }
            };
            Self::maybe_save_usual_protocol(
                automap_control.as_ref(),
                persistent_config.as_mut(),
                config.automap_config.usual_protocol_opt,
            );
            Self::notify_of_public_ip_change(new_ip_recipients.as_slice(), public_ip);
            node_addr.ports().iter().for_each(|port| {
                if let Err(e) = automap_control.add_mapping(*port) {
                    Self::handle_automap_error(
                        &self.logger,
                        &format!("Can't map port {} through the router - ", port),
                        e,
                    );
                }
            });
        }
    }

    fn make_automap_control(
        &self,
        automap_config: AutomapConfig,
        new_ip_recipients: Vec<Recipient<NewPublicIp>>,
    ) -> Box<dyn AutomapControl> {
        let logger = Logger::new("Automap");
        let change_handler = move |change: AutomapChange| match change {
            AutomapChange::NewIp(new_public_ip) => {
                Self::notify_of_public_ip_change(new_ip_recipients.as_slice(), new_public_ip)
            }
            AutomapChange::Error(e) => Self::handle_housekeeping_thread_error(&logger, e),
        };
        self.automap_control_factory
            .make(automap_config, Box::new(change_handler))
    }

    fn notify_of_public_ip_change(
        new_ip_recipients: &[Recipient<NewPublicIp>],
        new_public_ip: IpAddr,
    ) {
        new_ip_recipients.iter().for_each(|r| {
            r.try_send(NewPublicIp {
                new_ip: new_public_ip,
            })
            .expect("NewPublicIp recipient is dead")
        });
    }

    fn handle_housekeeping_thread_error(logger: &Logger, error: AutomapError) {
        Self::handle_automap_error(logger, "", error);
    }

    fn handle_automap_error(logger: &Logger, prefix: &str, error: AutomapError) {
        let msg = format!("Automap failure: {}{:?}", prefix, error);
        if error.should_crash() {
            exit_process(1, &msg);
        } else {
            error!(logger, "{}", msg);
        }
    }
}

pub trait ActorFactory {
    fn make_and_start_dispatcher(
        &self,
        config: &BootstrapperConfig,
    ) -> (DispatcherSubs, Recipient<PoolBindMessage>);
    fn make_and_start_proxy_server(
        &self,
        cryptdes: CryptDEPair,
        config: &BootstrapperConfig,
    ) -> ProxyServerSubs;
    fn make_and_start_hopper(&self, config: HopperConfig) -> HopperSubs;
    fn make_and_start_neighborhood(
        &self,
        cryptde: &'static dyn CryptDE,
        config: &BootstrapperConfig,
    ) -> NeighborhoodSubs;
    fn make_and_start_accountant(
        &self,
        config: BootstrapperConfig,
        db_initializer: &dyn DbInitializer,
        banned_cache_loader: &dyn BannedCacheLoader,
        accountant_subs_factory: &dyn AccountantSubsFactory,
    ) -> AccountantSubs;
    fn make_and_start_ui_gateway(&self, config: &BootstrapperConfig) -> UiGatewaySubs;
    fn make_and_start_stream_handler_pool(
        &self,
        config: &BootstrapperConfig,
    ) -> StreamHandlerPoolSubs;
    fn make_and_start_proxy_client(&self, config: ProxyClientConfig) -> ProxyClientSubs;
    fn make_and_start_blockchain_bridge(&self, config: &BootstrapperConfig)
        -> BlockchainBridgeSubs;
    fn make_and_start_configurator(&self, config: &BootstrapperConfig) -> ConfiguratorSubs;
}

pub struct ActorFactoryReal {}

impl ActorFactory for ActorFactoryReal {
    fn make_and_start_dispatcher(
        &self,
        config: &BootstrapperConfig,
    ) -> (DispatcherSubs, Recipient<PoolBindMessage>) {
        let node_descriptor = config.node_descriptor.clone();
        let crashable = is_crashable(config);
        let arbiter = Arbiter::builder().stop_system_on_panic(true);
        let addr: Addr<Dispatcher> =
            arbiter.start(move |_| Dispatcher::new(node_descriptor, crashable));
        (
            Dispatcher::make_subs_from(&addr),
            addr.recipient::<PoolBindMessage>(),
        )
    }

    fn make_and_start_proxy_server(
        &self,
        cryptdes: CryptDEPair,
        config: &BootstrapperConfig,
    ) -> ProxyServerSubs {
        let is_decentralized = config.neighborhood_config.mode.is_decentralized();
        let consuming_wallet_balance = if config.consuming_wallet_opt.is_some() {
            Some(0) //TODO this is an old unfinished concept, repair or remove it...never used.
        } else {
            None
        };
        let crashable = is_crashable(config);
        let arbiter = Arbiter::builder().stop_system_on_panic(true);
        let addr: Addr<ProxyServer> = arbiter.start(move |_| {
            ProxyServer::new(
                cryptdes.main,
                cryptdes.alias,
                is_decentralized,
                consuming_wallet_balance,
                crashable,
            )
        });
        ProxyServer::make_subs_from(&addr)
    }

    fn make_and_start_hopper(&self, config: HopperConfig) -> HopperSubs {
        let arbiter = Arbiter::builder().stop_system_on_panic(true);
        let addr: Addr<Hopper> = arbiter.start(move |_| Hopper::new(config));
        Hopper::make_subs_from(&addr)
    }

    fn make_and_start_neighborhood(
        &self,
        cryptde: &'static dyn CryptDE,
        config: &BootstrapperConfig,
    ) -> NeighborhoodSubs {
        let config_clone = config.clone();
        let arbiter = Arbiter::builder().stop_system_on_panic(true);
        let addr: Addr<Neighborhood> =
            arbiter.start(move |_| Neighborhood::new(cryptde, &config_clone));
        Neighborhood::make_subs_from(&addr)
    }

    fn make_and_start_accountant(
        &self,
        config: BootstrapperConfig,
        db_initializer: &dyn DbInitializer,
        banned_cache_loader: &dyn BannedCacheLoader,
        accountant_subs_factory: &dyn AccountantSubsFactory,
    ) -> AccountantSubs {
        let data_directory = config.data_directory.as_path();
        let payable_dao_factory = Box::new(Accountant::dao_factory(data_directory));
        let pending_payable_dao_factory = Box::new(Accountant::dao_factory(data_directory));
        let receivable_dao_factory = Box::new(Accountant::dao_factory(data_directory));
        let banned_dao_factory = Box::new(Accountant::dao_factory(data_directory));
        Self::load_banned_cache(db_initializer, banned_cache_loader, data_directory);
        let arbiter = Arbiter::builder().stop_system_on_panic(true);
        let addr: Addr<Accountant> = arbiter.start(move |_| {
            Accountant::new(
                config,
                DaoFactories {
                    payable_dao_factory,
                    pending_payable_dao_factory,
                    receivable_dao_factory,
                    banned_dao_factory,
                },
            )
        });
        accountant_subs_factory.make(&addr)
    }

    fn make_and_start_ui_gateway(&self, config: &BootstrapperConfig) -> UiGatewaySubs {
        let crashable = is_crashable(config);
        let ui_gateway = UiGateway::new(&config.ui_gateway_config, crashable);
        let arbiter = Arbiter::builder().stop_system_on_panic(true);
        let addr: Addr<UiGateway> = arbiter.start(move |_| ui_gateway);
        UiGateway::make_subs_from(&addr)
    }

    fn make_and_start_stream_handler_pool(
        &self,
        config: &BootstrapperConfig,
    ) -> StreamHandlerPoolSubs {
        let clandestine_discriminator_factories =
            config.clandestine_discriminator_factories.clone();
        let crashable = is_crashable(config);
        let arbiter = Arbiter::builder().stop_system_on_panic(true);
        let addr: Addr<StreamHandlerPool> = arbiter
            .start(move |_| StreamHandlerPool::new(clandestine_discriminator_factories, crashable));
        StreamHandlerPool::make_subs_from(&addr)
    }

    fn make_and_start_proxy_client(&self, config: ProxyClientConfig) -> ProxyClientSubs {
        let arbiter = Arbiter::builder().stop_system_on_panic(true);
        let addr: Addr<ProxyClient> = arbiter.start(move |_| ProxyClient::new(config));
        ProxyClient::make_subs_from(&addr)
    }

    fn make_and_start_blockchain_bridge(
        &self,
        config: &BootstrapperConfig,
    ) -> BlockchainBridgeSubs {
        let blockchain_service_url_opt = config
            .blockchain_bridge_config
            .blockchain_service_url_opt
            .clone();
        let crashable = is_crashable(config);
        let wallet_opt = config.consuming_wallet_opt.clone();
        let data_directory = config.data_directory.clone();
        let chain_id = config.blockchain_bridge_config.chain;
        let arbiter = Arbiter::builder().stop_system_on_panic(true);
        let addr: Addr<BlockchainBridge> = arbiter.start(move |_| {
            let (blockchain_interface, persistent_config) = BlockchainBridge::make_connections(
                blockchain_service_url_opt,
                data_directory,
                chain_id,
            );
            BlockchainBridge::new(
                blockchain_interface,
                persistent_config,
                crashable,
                wallet_opt,
            )
        });
        BlockchainBridge::make_subs_from(&addr)
    }

    fn make_and_start_configurator(&self, config: &BootstrapperConfig) -> ConfiguratorSubs {
        let data_directory = config.data_directory.clone();
        let crashable = is_crashable(config);
        let arbiter = Arbiter::builder().stop_system_on_panic(true);
        let addr: Addr<Configurator> =
            arbiter.start(move |_| Configurator::new(data_directory, crashable));
        ConfiguratorSubs {
            bind: recipient!(addr, BindMessage),
            node_from_ui_sub: recipient!(addr, NodeFromUiMessage),
        }
    }
}

impl ActorFactoryReal {
    fn load_banned_cache(
        db_initializer: &dyn DbInitializer,
        banned_cache_loader: &dyn BannedCacheLoader,
        data_directory: &Path,
    ) {
        banned_cache_loader.load(connection_or_panic(
            db_initializer,
            data_directory,
            DbInitializationConfig::panic_on_migration(),
        ));
    }
}

fn is_crashable(config: &BootstrapperConfig) -> bool {
    config.crash_point == CrashPoint::Message
}

pub trait AutomapControlFactory {
    fn make(
        &self,
        automap_config: AutomapConfig,
        change_handler: ChangeHandler,
    ) -> Box<dyn AutomapControl>;
}

pub struct AutomapControlFactoryReal {}

impl AutomapControlFactory for AutomapControlFactoryReal {
    fn make(
        &self,
        automap_config: AutomapConfig,
        change_handler: ChangeHandler,
    ) -> Box<dyn AutomapControl> {
        // Untested factory-pattern code: test by inspection
        Box::new(AutomapControlReal::new(automap_config, change_handler))
    }
}

impl AutomapControlFactoryReal {
    pub fn new() -> Self {
        Self {}
    }
}

pub struct AutomapControlFactoryNull {}

impl AutomapControlFactory for AutomapControlFactoryNull {
    fn make(
        &self,
        _automap_config: AutomapConfig,
        _change_handler: ChangeHandler,
    ) -> Box<dyn AutomapControl> {
        panic!("Should never call make() on an AutomapControlFactoryNull.");
    }
}

trait LogRecipientSetter: Send {
    fn prepare_log_recipient(&self, recipient: Recipient<NodeToUiMessage>);
}

struct LogRecipientSetterReal {}

impl LogRecipientSetterReal {
    pub fn new() -> Self {
        Self {}
    }
}

impl LogRecipientSetter for LogRecipientSetterReal {
    fn prepare_log_recipient(&self, recipient: Recipient<NodeToUiMessage>) {
        prepare_log_recipient(recipient);
    }
}

#[cfg(test)]
mod tests {
    use super::*;
    use crate::accountant::check_sqlite_fns::TestUserDefinedSqliteFnsForNewDelinquencies;
    use crate::accountant::test_utils::bc_from_earning_wallet;
    use crate::accountant::DEFAULT_PENDING_TOO_LONG_SEC;
    use crate::actor_system_factory::tests::ShouldWeRunTheTest::{GoAhead, Skip};
    use crate::bootstrapper::{Bootstrapper, RealUser};
    use crate::database::connection_wrapper::ConnectionWrapper;
    use crate::node_test_utils::{
        make_stream_handler_pool_subs_from, make_stream_handler_pool_subs_from_recorder,
        start_recorder_refcell_opt,
    };
    use crate::sub_lib::accountant::{PaymentThresholds, ScanIntervals};
    use crate::sub_lib::blockchain_bridge::BlockchainBridgeConfig;
    use crate::sub_lib::cryptde::{PlainData, PublicKey};
    use crate::sub_lib::cryptde_null::CryptDENull;
    use crate::sub_lib::dispatcher::{InboundClientData, StreamShutdownMsg};
    use crate::sub_lib::neighborhood::NeighborhoodMode;
    use crate::sub_lib::neighborhood::NodeDescriptor;
    use crate::sub_lib::neighborhood::{NeighborhoodConfig, DEFAULT_RATE_PACK};
    use crate::sub_lib::node_addr::NodeAddr;
    use crate::sub_lib::peer_actors::StartMessage;
    use crate::sub_lib::stream_handler_pool::TransmitDataMsg;
    use crate::sub_lib::ui_gateway::UiGatewayConfig;
    use crate::test_utils::automap_mocks::{AutomapControlFactoryMock, AutomapControlMock};
<<<<<<< HEAD
=======
    use crate::test_utils::make_wallet;
    use crate::test_utils::neighborhood_test_utils::MIN_HOPS_FOR_TEST;
>>>>>>> 00d001b7
    use crate::test_utils::persistent_configuration_mock::PersistentConfigurationMock;
    use crate::test_utils::recorder::{
        make_accountant_subs_from_recorder, make_blockchain_bridge_subs_from,
        make_configurator_subs_from, make_hopper_subs_from, make_neighborhood_subs_from,
        make_proxy_client_subs_from, make_proxy_server_subs_from,
        make_ui_gateway_subs_from_recorder, Recording,
    };
    use crate::test_utils::recorder::{make_recorder, Recorder};
    use crate::test_utils::unshared_test_utils::arbitrary_id_stamp::ArbitraryIdStamp;
    use crate::test_utils::unshared_test_utils::assert_on_initialization_with_panic_on_migration;
    use crate::test_utils::unshared_test_utils::system_killer_actor::SystemKillerActor;
    use crate::test_utils::{alias_cryptde, rate_pack};
    use crate::test_utils::{alias_cryptde_null, main_cryptde_null, make_wallet};
    use crate::test_utils::{main_cryptde, make_cryptde_pair};
    use crate::{hopper, proxy_client, proxy_server, stream_handler_pool, ui_gateway};
    use actix::{Actor, Arbiter, System};
    use automap_lib::control_layer::automap_control::{AutomapChange, AutomapConfig};
    use automap_lib::test_utils::{parameterizable_automap_control, TransactorMock};
    use crossbeam_channel::{bounded, unbounded, Sender};
    use lazy_static::lazy_static;
    use log::LevelFilter;
    use masq_lib::constants::{DEFAULT_CHAIN, TEST_DEFAULT_CHAIN};
    use masq_lib::crash_point::CrashPoint;
    use masq_lib::logger::LOG_RECIPIENT_OPT;
    use masq_lib::logger::TEST_LOG_RECIPIENT_GUARD;
    use masq_lib::messages::{ToMessageBody, UiCrashRequest, UiDescriptorRequest};
    use masq_lib::test_utils::logging::{init_test_logging, TestLogHandler};
    use masq_lib::test_utils::utils::{
        check_if_source_code_is_attached, ensure_node_home_directory_exists, ShouldWeRunTheTest,
    };
    use masq_lib::ui_gateway::NodeFromUiMessage;
    use masq_lib::utils::running_test;
    use masq_lib::utils::AutomapProtocol::Igdp;
    use regex::Regex;
    use std::cell::RefCell;
    use std::collections::HashMap;
    use std::convert::TryFrom;
    use std::env::current_dir;
    use std::fs::File;
    use std::io::{BufRead, BufReader};
    use std::net::Ipv4Addr;
    use std::net::{IpAddr, SocketAddr, SocketAddrV4};
    use std::path::PathBuf;
    use std::ptr::addr_of;
    use std::str::FromStr;
    use std::sync::{Arc, Mutex};
    use std::thread;
    use std::time::Duration;

    lazy_static! {
        static ref ROUTER_IP: IpAddr = IpAddr::from_str("1.2.3.4").unwrap();
        static ref PUBLIC_IP: IpAddr = IpAddr::from_str("2.3.4.5").unwrap();
    }

    struct LogRecipientSetterNull {}

    impl LogRecipientSetterNull {
        pub fn new() -> Self {
            Self {}
        }
    }

    impl LogRecipientSetter for LogRecipientSetterNull {
        fn prepare_log_recipient(&self, _recipient: Recipient<NodeToUiMessage>) {}
    }

    #[derive(Default)]
    struct ActorSystemFactoryToolsMock {
        prepare_initial_messages_params: Arc<
            Mutex<
                Vec<(
                    Box<dyn CryptDE>,
                    Box<dyn CryptDE>,
                    BootstrapperConfig,
                    Box<dyn ActorFactory>,
                    Box<dyn PersistentConfiguration>,
                )>,
            >,
        >,
        prepare_initial_messages_results: RefCell<Vec<StreamHandlerPoolSubs>>,
        cryptdes_results: RefCell<Vec<CryptDEPair>>,
        validate_database_chain_params: Arc<Mutex<Vec<(ArbitraryIdStamp, Chain)>>>,
    }

    impl ActorSystemFactoryTools for ActorSystemFactoryToolsMock {
        fn prepare_initial_messages(
            &self,
            cryptdes: CryptDEPair,
            config: BootstrapperConfig,
            persistent_config: Box<dyn PersistentConfiguration>,
            actor_factory: Box<dyn ActorFactory>,
        ) -> StreamHandlerPoolSubs {
            self.prepare_initial_messages_params.lock().unwrap().push((
                Box::new(<&CryptDENull>::from(cryptdes.main).clone()),
                Box::new(<&CryptDENull>::from(cryptdes.alias).clone()),
                config,
                actor_factory,
                persistent_config,
            ));
            self.prepare_initial_messages_results.borrow_mut().remove(0)
        }

        fn cryptdes(&self) -> CryptDEPair {
            self.cryptdes_results.borrow_mut().remove(0)
        }

        fn validate_database_chain(
            &self,
            persistent_config: &dyn PersistentConfiguration,
            chain: Chain,
        ) {
            self.validate_database_chain_params
                .lock()
                .unwrap()
                .push((persistent_config.arbitrary_id_stamp(), chain));
        }
    }

    impl ActorSystemFactoryToolsMock {
        pub fn cryptdes_result(self, result: CryptDEPair) -> Self {
            self.cryptdes_results.borrow_mut().push(result);
            self
        }

        pub fn validate_database_chain_params(
            mut self,
            params: &Arc<Mutex<Vec<(ArbitraryIdStamp, Chain)>>>,
        ) -> Self {
            self.validate_database_chain_params = params.clone();
            self
        }

        pub fn prepare_initial_messages_params(
            mut self,
            params: &Arc<
                Mutex<
                    Vec<(
                        Box<dyn CryptDE>,
                        Box<dyn CryptDE>,
                        BootstrapperConfig,
                        Box<dyn ActorFactory>,
                        Box<dyn PersistentConfiguration>,
                    )>,
                >,
            >,
        ) -> Self {
            self.prepare_initial_messages_params = params.clone();
            self
        }

        pub fn prepare_initial_messages_result(self, result: StreamHandlerPoolSubs) -> Self {
            self.prepare_initial_messages_results
                .borrow_mut()
                .push(result);
            self
        }
    }

    #[derive(Default)]
    struct BannedCacheLoaderMock {
        pub load_params: Arc<Mutex<Vec<Box<dyn ConnectionWrapper>>>>,
    }

    impl BannedCacheLoader for BannedCacheLoaderMock {
        fn load(&self, conn: Box<dyn ConnectionWrapper>) {
            self.load_params.lock().unwrap().push(conn);
        }
    }

    struct ActorFactoryMock<'a> {
        dispatcher: RefCell<Option<Recorder>>,
        proxy_client: RefCell<Option<Recorder>>,
        proxy_server: RefCell<Option<Recorder>>,
        hopper: RefCell<Option<Recorder>>,
        neighborhood: RefCell<Option<Recorder>>,
        accountant: RefCell<Option<Recorder>>,
        stream_handler_pool: RefCell<Option<Recorder>>,
        ui_gateway: RefCell<Option<Recorder>>,
        blockchain_bridge: RefCell<Option<Recorder>>,
        configurator: RefCell<Option<Recorder>>,

        parameters: Parameters<'a>,
    }

    impl<'a> ActorFactory for ActorFactoryMock<'a> {
        fn make_and_start_dispatcher(
            &self,
            config: &BootstrapperConfig,
        ) -> (DispatcherSubs, Recipient<PoolBindMessage>) {
            self.parameters
                .dispatcher_params
                .lock()
                .unwrap()
                .get_or_insert(config.clone());
            let addr: Addr<Recorder> = start_recorder_refcell_opt(&self.dispatcher);
            let dispatcher_subs = DispatcherSubs {
                ibcd_sub: recipient!(addr, InboundClientData),
                bind: recipient!(addr, BindMessage),
                from_dispatcher_client: recipient!(addr, TransmitDataMsg),
                stream_shutdown_sub: recipient!(addr, StreamShutdownMsg),
                ui_sub: recipient!(addr, NodeFromUiMessage),
                new_ip_sub: recipient!(addr, NewPublicIp),
            };
            (dispatcher_subs, addr.recipient::<PoolBindMessage>())
        }

        fn make_and_start_proxy_server(
            &self,
            cryptdes: CryptDEPair,
            config: &BootstrapperConfig,
        ) -> ProxyServerSubs {
            self.parameters
                .proxy_server_params
                .lock()
                .unwrap()
                .get_or_insert((cryptdes, config.clone()));
            let addr: Addr<Recorder> = ActorFactoryMock::start_recorder(&self.proxy_server);
            make_proxy_server_subs_from(&addr)
        }

        fn make_and_start_hopper(&self, config: HopperConfig) -> HopperSubs {
            self.parameters
                .hopper_params
                .lock()
                .unwrap()
                .get_or_insert(config);
            let addr: Addr<Recorder> = start_recorder_refcell_opt(&self.hopper);
            make_hopper_subs_from(&addr)
        }

        fn make_and_start_neighborhood(
            &self,
            cryptde: &'a dyn CryptDE,
            config: &BootstrapperConfig,
        ) -> NeighborhoodSubs {
            self.parameters
                .neighborhood_params
                .lock()
                .unwrap()
                .get_or_insert((cryptde, config.clone()));
            let addr: Addr<Recorder> = start_recorder_refcell_opt(&self.neighborhood);
            make_neighborhood_subs_from(&addr)
        }

        fn make_and_start_accountant(
            &self,
            config: BootstrapperConfig,
            _db_initializer: &dyn DbInitializer,
            _banned_cache_loader: &dyn BannedCacheLoader,
            _accountant_subs_factory: &dyn AccountantSubsFactory,
        ) -> AccountantSubs {
            self.parameters
                .accountant_params
                .lock()
                .unwrap()
                .get_or_insert(config.clone());
            let addr: Addr<Recorder> = start_recorder_refcell_opt(&self.accountant);
            make_accountant_subs_from_recorder(&addr)
        }

        fn make_and_start_ui_gateway(&self, config: &BootstrapperConfig) -> UiGatewaySubs {
            self.parameters
                .ui_gateway_params
                .lock()
                .unwrap()
                .get_or_insert(config.ui_gateway_config.clone());
            let addr: Addr<Recorder> = start_recorder_refcell_opt(&self.ui_gateway);
            make_ui_gateway_subs_from_recorder(&addr)
        }

        fn make_and_start_stream_handler_pool(
            &self,
            _: &BootstrapperConfig,
        ) -> StreamHandlerPoolSubs {
            let addr = start_recorder_refcell_opt(&self.stream_handler_pool);
            make_stream_handler_pool_subs_from_recorder(&addr)
        }

        fn make_and_start_proxy_client(&self, config: ProxyClientConfig) -> ProxyClientSubs {
            self.parameters
                .proxy_client_params
                .lock()
                .unwrap()
                .get_or_insert(config);
            let addr: Addr<Recorder> = start_recorder_refcell_opt(&self.proxy_client);
            make_proxy_client_subs_from(&addr)
        }

        fn make_and_start_blockchain_bridge(
            &self,
            config: &BootstrapperConfig,
        ) -> BlockchainBridgeSubs {
            self.parameters
                .blockchain_bridge_params
                .lock()
                .unwrap()
                .get_or_insert(config.clone());
            let addr: Addr<Recorder> = start_recorder_refcell_opt(&self.blockchain_bridge);
            make_blockchain_bridge_subs_from(&addr)
        }

        fn make_and_start_configurator(&self, config: &BootstrapperConfig) -> ConfiguratorSubs {
            self.parameters
                .configurator_params
                .lock()
                .unwrap()
                .get_or_insert(config.clone());
            let addr: Addr<Recorder> = start_recorder_refcell_opt(&self.configurator);
            make_configurator_subs_from(&addr)
        }
    }

    struct Recordings {
        dispatcher: Arc<Mutex<Recording>>,
        proxy_client: Arc<Mutex<Recording>>,
        proxy_server: Arc<Mutex<Recording>>,
        hopper: Arc<Mutex<Recording>>,
        neighborhood: Arc<Mutex<Recording>>,
        accountant: Arc<Mutex<Recording>>,
        stream_handler_pool: Arc<Mutex<Recording>>,
        ui_gateway: Arc<Mutex<Recording>>,
        blockchain_bridge: Arc<Mutex<Recording>>,
        configurator: Arc<Mutex<Recording>>,
    }

    #[derive(Clone)]
    struct Parameters<'a> {
        dispatcher_params: Arc<Mutex<Option<BootstrapperConfig>>>,
        proxy_client_params: Arc<Mutex<Option<ProxyClientConfig>>>,
        proxy_server_params: Arc<Mutex<Option<(CryptDEPair, BootstrapperConfig)>>>,
        hopper_params: Arc<Mutex<Option<HopperConfig>>>,
        neighborhood_params: Arc<Mutex<Option<(&'a dyn CryptDE, BootstrapperConfig)>>>,
        accountant_params: Arc<Mutex<Option<BootstrapperConfig>>>,
        ui_gateway_params: Arc<Mutex<Option<UiGatewayConfig>>>,
        blockchain_bridge_params: Arc<Mutex<Option<BootstrapperConfig>>>,
        configurator_params: Arc<Mutex<Option<BootstrapperConfig>>>,
    }

    impl<'a> Parameters<'a> {
        pub fn new() -> Parameters<'a> {
            Parameters {
                dispatcher_params: Arc::new(Mutex::new(None)),
                proxy_client_params: Arc::new(Mutex::new(None)),
                proxy_server_params: Arc::new(Mutex::new(None)),
                hopper_params: Arc::new(Mutex::new(None)),
                neighborhood_params: Arc::new(Mutex::new(None)),
                accountant_params: Arc::new(Mutex::new(None)),
                ui_gateway_params: Arc::new(Mutex::new(None)),
                blockchain_bridge_params: Arc::new(Mutex::new(None)),
                configurator_params: Arc::new(Mutex::new(None)),
            }
        }

        pub fn get<T: Clone>(params_arc: Arc<Mutex<Option<T>>>) -> T {
            let params_opt = params_arc.lock().unwrap();
            params_opt.as_ref().unwrap().clone()
        }
    }

    impl<'a> ActorFactoryMock<'a> {
        pub fn new() -> ActorFactoryMock<'a> {
            ActorFactoryMock {
                dispatcher: RefCell::new(Some(Recorder::new())),
                proxy_client: RefCell::new(Some(Recorder::new())),
                proxy_server: RefCell::new(Some(Recorder::new())),
                hopper: RefCell::new(Some(Recorder::new())),
                neighborhood: RefCell::new(Some(Recorder::new())),
                accountant: RefCell::new(Some(Recorder::new())),
                stream_handler_pool: RefCell::new(Some(Recorder::new())),
                ui_gateway: RefCell::new(Some(Recorder::new())),
                blockchain_bridge: RefCell::new(Some(Recorder::new())),
                configurator: RefCell::new(Some(Recorder::new())),

                parameters: Parameters::new(),
            }
        }

        pub fn get_recordings(&self) -> Recordings {
            Recordings {
                dispatcher: self.dispatcher.borrow().as_ref().unwrap().get_recording(),
                proxy_client: self.proxy_client.borrow().as_ref().unwrap().get_recording(),
                proxy_server: self.proxy_server.borrow().as_ref().unwrap().get_recording(),
                hopper: self.hopper.borrow().as_ref().unwrap().get_recording(),
                neighborhood: self.neighborhood.borrow().as_ref().unwrap().get_recording(),
                accountant: self.accountant.borrow().as_ref().unwrap().get_recording(),
                stream_handler_pool: self
                    .stream_handler_pool
                    .borrow()
                    .as_ref()
                    .unwrap()
                    .get_recording(),
                ui_gateway: self.ui_gateway.borrow().as_ref().unwrap().get_recording(),
                blockchain_bridge: self
                    .blockchain_bridge
                    .borrow()
                    .as_ref()
                    .unwrap()
                    .get_recording(),
                configurator: self.configurator.borrow().as_ref().unwrap().get_recording(),
            }
        }

        pub fn make_parameters(&self) -> Parameters<'a> {
            self.parameters.clone()
        }

        fn start_recorder(recorder: &RefCell<Option<Recorder>>) -> Addr<Recorder> {
            recorder.borrow_mut().take().unwrap().start()
        }
    }

    #[test]
    fn make_and_start_actors_sends_bind_messages() {
        let actor_factory = ActorFactoryMock::new();
        let recordings = actor_factory.get_recordings();
        let config = BootstrapperConfig {
            log_level: LevelFilter::Off,
            crash_point: CrashPoint::None,
            dns_servers: vec![],
            scan_intervals_opt: Some(ScanIntervals::default()),
            suppress_initial_scans: false,
            clandestine_discriminator_factories: Vec::new(),
            ui_gateway_config: UiGatewayConfig { ui_port: 5335 },
            blockchain_bridge_config: BlockchainBridgeConfig {
                blockchain_service_url_opt: None,
                chain: TEST_DEFAULT_CHAIN,
                gas_price: 1,
            },
            port_configurations: HashMap::new(),
            db_password_opt: None,
            clandestine_port_opt: None,
            earning_wallet: make_wallet("earning"),
            consuming_wallet_opt: Some(make_wallet("consuming")),
            data_directory: PathBuf::new(),
            node_descriptor: NodeDescriptor::default(),
            main_cryptde_null_opt: None,
            alias_cryptde_null_opt: None,
            automap_config: AutomapConfig::default(),
            real_user: RealUser::null(),
            neighborhood_config: NeighborhoodConfig {
                mode: NeighborhoodMode::Standard(
                    NodeAddr::new(&IpAddr::V4(Ipv4Addr::new(1, 2, 3, 4)), &[]),
                    vec![],
                    rate_pack(100),
                ),
                min_hops: MIN_HOPS_FOR_TEST,
            },
            payment_thresholds_opt: Some(PaymentThresholds::default()),
            when_pending_too_long_sec: DEFAULT_PENDING_TOO_LONG_SEC,
        };
<<<<<<< HEAD
        let persistent_config =
            PersistentConfigurationMock::default().chain_name_result("polygon-mumbai".to_string());
=======
        let persistent_config = PersistentConfigurationMock::default()
            .chain_name_result("eth-ropsten".to_string())
            .set_min_hops_result(Ok(()));
>>>>>>> 00d001b7
        Bootstrapper::pub_initialize_cryptdes_for_testing(
            Some(main_cryptde_null()),
            Some(alias_cryptde_null()),
        );
        let mut tools = make_subject_with_null_setter();
        tools.automap_control_factory = Box::new(
            AutomapControlFactoryMock::new().make_result(Box::new(
                AutomapControlMock::new()
                    .get_public_ip_result(Ok(IpAddr::from_str("1.2.3.4").unwrap()))
                    .add_mapping_result(Ok(())),
            )),
        );
        let subject = ActorSystemFactoryReal::new(Box::new(tools));
        let system = System::new("test");

        subject.make_and_start_actors(config, Box::new(actor_factory), Box::new(persistent_config));
        System::current().stop();
        system.run();
        thread::sleep(Duration::from_millis(100));
        Recording::get::<BindMessage>(&recordings.dispatcher, 0);
        Recording::get::<BindMessage>(&recordings.hopper, 0);
        Recording::get::<BindMessage>(&recordings.proxy_client, 0);
        Recording::get::<BindMessage>(&recordings.proxy_server, 0);
        Recording::get::<BindMessage>(&recordings.neighborhood, 0);
        Recording::get::<BindMessage>(&recordings.accountant, 0);
        Recording::get::<BindMessage>(&recordings.ui_gateway, 0);
        Recording::get::<BindMessage>(&recordings.blockchain_bridge, 0);
        Recording::get::<BindMessage>(&recordings.configurator, 0);
        Recording::get::<PoolBindMessage>(&recordings.dispatcher, 1);
        Recording::get::<PoolBindMessage>(&recordings.stream_handler_pool, 0);
        Recording::get::<PoolBindMessage>(&recordings.neighborhood, 1);
        Recording::get::<StartMessage>(&recordings.neighborhood, 2);
    }

    #[test]
    fn prepare_initial_messages_generates_the_correct_messages() {
        let actor_factory = ActorFactoryMock::new();
        let recordings = actor_factory.get_recordings();
        let parameters = actor_factory.make_parameters();
        let config = BootstrapperConfig {
            log_level: LevelFilter::Off,
            crash_point: CrashPoint::None,
            dns_servers: vec![],
            scan_intervals_opt: None,
            suppress_initial_scans: false,
            clandestine_discriminator_factories: Vec::new(),
            ui_gateway_config: UiGatewayConfig { ui_port: 5335 },
            blockchain_bridge_config: BlockchainBridgeConfig {
                blockchain_service_url_opt: None,
                chain: TEST_DEFAULT_CHAIN,
                gas_price: 1,
            },
            port_configurations: HashMap::new(),
            db_password_opt: None,
            clandestine_port_opt: None,
            earning_wallet: make_wallet("earning"),
            consuming_wallet_opt: Some(make_wallet("consuming")),
            data_directory: PathBuf::new(),
            node_descriptor: NodeDescriptor::try_from ((main_cryptde(), "masq://polygon-mainnet:OHsC2CAm4rmfCkaFfiynwxflUgVTJRb2oY5mWxNCQkY@172.50.48.6:9342")).unwrap(),
            main_cryptde_null_opt: None,
            alias_cryptde_null_opt: None,
            automap_config: AutomapConfig::new(Some(Igdp), None),
            real_user: RealUser::null(),
            neighborhood_config: NeighborhoodConfig {
                mode: NeighborhoodMode::Standard(
                    NodeAddr::new(&IpAddr::V4(Ipv4Addr::new(0, 0, 0, 0)), &[1234, 2345]),
                    vec![],
                    rate_pack(100),
                ),
                min_hops: MIN_HOPS_FOR_TEST,
            },
            payment_thresholds_opt: Default::default(),
            when_pending_too_long_sec: DEFAULT_PENDING_TOO_LONG_SEC
        };
        let add_mapping_params_arc = Arc::new(Mutex::new(vec![]));
        let mut subject = make_subject_with_null_setter();
        subject.automap_control_factory = Box::new(
            AutomapControlFactoryMock::new().make_result(Box::new(
                AutomapControlMock::new()
                    .get_public_ip_result(Ok(IpAddr::from_str("1.2.3.4").unwrap()))
                    .get_mapping_protocol_result(Some(Igdp))
                    .add_mapping_params(&add_mapping_params_arc)
                    .add_mapping_result(Ok(()))
                    .add_mapping_result(Ok(())),
            )),
        );
        let dns_servers = config.dns_servers.clone();
        let neighborhood_config = config.neighborhood_config.clone();
        let consuming_wallet_opt = config.consuming_wallet_opt.clone();

        let _ = subject.prepare_initial_messages(
            make_cryptde_pair(),
            config,
            Box::new(PersistentConfigurationMock::new()),
            Box::new(actor_factory),
        );

        let system = System::new("MASQNode");
        System::current().stop();
        system.run();
        check_for_initial_bind_message(&recordings.dispatcher, false);
        check_for_initial_bind_message(&recordings.hopper, false);
        check_for_initial_bind_message(&recordings.proxy_client, false);
        check_for_initial_bind_message(&recordings.proxy_server, false);
        check_for_initial_bind_message(&recordings.neighborhood, false);
        check_for_initial_bind_message(&recordings.ui_gateway, false);
        check_for_initial_bind_message(&recordings.accountant, false);
        check_for_pool_bind_message_at(&recordings.stream_handler_pool, 0);
        check_for_pool_bind_message_at(&recordings.dispatcher, 1);
        check_for_pool_bind_message_at(&recordings.neighborhood, 1);
        check_for_new_ip_message_at(
            &recordings.dispatcher,
            IpAddr::from_str("1.2.3.4").unwrap(),
            2,
        );
        check_for_new_ip_message_at(
            &recordings.neighborhood,
            IpAddr::from_str("1.2.3.4").unwrap(),
            2,
        );
        check_for_start_message_at(&recordings.neighborhood, 3);
        let hopper_config = Parameters::get(parameters.hopper_params);
        check_cryptde(hopper_config.cryptdes.main);
        assert_eq!(hopper_config.per_routing_service, 300);
        assert_eq!(hopper_config.per_routing_byte, 101);
        let proxy_client_config = Parameters::get(parameters.proxy_client_params);
        check_cryptde(proxy_client_config.cryptde);
        assert_eq!(proxy_client_config.exit_service_rate, 500);
        assert_eq!(proxy_client_config.exit_byte_rate, 103);
        assert_eq!(proxy_client_config.dns_servers, dns_servers);
        assert_eq!(proxy_client_config.is_decentralized, true);
        let (actual_cryptde_pair, bootstrapper_config) =
            Parameters::get(parameters.proxy_server_params);
        check_cryptde(actual_cryptde_pair.main);
        check_cryptde(actual_cryptde_pair.alias);
        assert_ne!(
            actual_cryptde_pair.main.public_key(),
            actual_cryptde_pair.alias.public_key()
        );
        assert_eq!(
            bootstrapper_config
                .neighborhood_config
                .mode
                .is_decentralized(),
            true
        );
        assert_eq!(
            bootstrapper_config.consuming_wallet_opt,
            Some(make_wallet("consuming"))
        );
        let (cryptde, bootstrapper_config) = Parameters::get(parameters.neighborhood_params);
        check_cryptde(cryptde);
        assert_eq!(bootstrapper_config.neighborhood_config, neighborhood_config);
        assert_eq!(
            bootstrapper_config.consuming_wallet_opt,
            consuming_wallet_opt
        );
        let ui_gateway_config = Parameters::get(parameters.ui_gateway_params);
        assert_eq!(ui_gateway_config.ui_port, 5335);
        let dispatcher_param = Parameters::get(parameters.dispatcher_params);
        assert_eq!(
            dispatcher_param.node_descriptor,
            NodeDescriptor::try_from ((main_cryptde(), "masq://polygon-mainnet:OHsC2CAm4rmfCkaFfiynwxflUgVTJRb2oY5mWxNCQkY@172.50.48.6:9342")).unwrap()
        );
        let blockchain_bridge_param = Parameters::get(parameters.blockchain_bridge_params);
        assert_eq!(
            blockchain_bridge_param.blockchain_bridge_config,
            BlockchainBridgeConfig {
                blockchain_service_url_opt: None,
                chain: TEST_DEFAULT_CHAIN,
                gas_price: 1
            }
        );
        assert_eq!(
            blockchain_bridge_param.consuming_wallet_opt,
            Some(make_wallet("consuming"))
        );
        let add_mapping_params = add_mapping_params_arc.lock().unwrap();
        assert_eq!(*add_mapping_params, vec![1234, 2345]);
    }

    #[test]
    fn prepare_initial_messages_initiates_global_log_recipient() {
        running_test();
        let _guard = TEST_LOG_RECIPIENT_GUARD.lock().unwrap(); // protection from interfering with other logger tests
        let _ = LOG_RECIPIENT_OPT.lock().unwrap().take(); // just so that it's empty
        let actor_factory = ActorFactoryMock::new();
        let mut config = BootstrapperConfig::default();
        config.neighborhood_config = NeighborhoodConfig {
            mode: NeighborhoodMode::ConsumeOnly(vec![]),
            min_hops: MIN_HOPS_FOR_TEST,
        };
        let subject = ActorSystemFactoryToolsReal::new();
<<<<<<< HEAD
=======
        let state_before = INITIALIZATION_COUNTER.lock().unwrap().0;

        let _ =
            subject.prepare_initial_messages(make_cryptde_pair(), config, Box::new(actor_factory));

        let state_after = INITIALIZATION_COUNTER.lock().unwrap().0;
        assert_eq!(state_after, state_before + 1)
    }

    #[test]
    #[should_panic(
        expected = "1: IP change to 1.2.3.5 reported from ISP. We can't handle that until GH-499. Going down..."
    )]
    fn change_handler_panics_when_receiving_ip_change_from_isp() {
        running_test();
        let actor_factory = ActorFactoryMock::new();
        let mut config = BootstrapperConfig::default();
        config.mapping_protocol_opt = Some(AutomapProtocol::Pcp);
        config.neighborhood_config = NeighborhoodConfig {
            mode: NeighborhoodMode::Standard(
                NodeAddr::new(&IpAddr::V4(Ipv4Addr::new(0, 0, 0, 0)), &[1234]),
                vec![],
                rate_pack(100),
            ),
            min_hops: MIN_HOPS_FOR_TEST,
        };
        let make_params_arc = Arc::new(Mutex::new(vec![]));
        let mut subject = make_subject_with_null_setter();
        subject.automap_control_factory = Box::new(
            AutomapControlFactoryMock::new()
                .make_params(&make_params_arc)
                .make_result(Box::new(
                    AutomapControlMock::new()
                        .get_public_ip_result(Ok(IpAddr::from_str("1.2.3.4").unwrap()))
                        .get_mapping_protocol_result(Some(AutomapProtocol::Pcp))
                        .add_mapping_result(Ok(())),
                )),
        );
>>>>>>> 00d001b7

        let _ = subject.prepare_initial_messages(
            make_cryptde_pair(),
            config,
            Box::new(PersistentConfigurationMock::new()),
            Box::new(actor_factory),
        );

        assert!(LOG_RECIPIENT_OPT.lock().unwrap().is_some());
    }

    #[test]
    fn discovered_automap_protocol_is_written_into_the_db() {
        let set_mapping_protocol_params_arc = Arc::new(Mutex::new(vec![]));
        let (tx, _rx) = unbounded();
        let mut config = BootstrapperConfig::default();
        config.neighborhood_config.mode = NeighborhoodMode::Standard(
            NodeAddr::new(&IpAddr::V4(Ipv4Addr::new(0, 0, 0, 0)), &[1234]),
            vec![],
            DEFAULT_RATE_PACK,
        );
        let persistent_config = PersistentConfigurationMock::default()
            .set_mapping_protocol_params(&set_mapping_protocol_params_arc)
            .set_mapping_protocol_result(Ok(()));
        let (recorder, _, _) = make_recorder();
        let new_ip_recipient = recorder.start().recipient();
        let pcp_mock = TransactorMock::new(AutomapProtocol::Pcp).find_routers_result(Ok(vec![]));
        let pmp_mock = TransactorMock::new(AutomapProtocol::Pmp)
            .find_routers_result(Ok(vec![*ROUTER_IP]))
            .start_housekeeping_thread_result(Ok(tx))
            .stop_housekeeping_thread_result(Ok(Box::new(|_| ())))
            .get_public_ip_result(Ok(*PUBLIC_IP))
            .add_mapping_result(Ok(1000));
        let igdp_mock = TransactorMock::new(Igdp).find_routers_result(Ok(vec![]));
        let change_handler = Box::new(|_| ());
        let automap_control: Box<dyn AutomapControl> = Box::new(parameterizable_automap_control(
            change_handler,
            AutomapConfig::default(),
            vec![pcp_mock, pmp_mock, igdp_mock],
        ));
        let automap_control_factory =
            Box::new(AutomapControlFactoryMock::default().make_result(automap_control));
        let mut subject = ActorSystemFactoryToolsReal::new();
        subject.automap_control_factory = automap_control_factory;

        subject.start_automap(&config, Box::new(persistent_config), vec![new_ip_recipient]);

        let set_mapping_protocol_params = set_mapping_protocol_params_arc.lock().unwrap();
        assert_eq!(
            *set_mapping_protocol_params,
            vec![Some(AutomapProtocol::Pmp)]
        )
    }

    #[test]
    fn automap_protocol_is_not_saved_if_indifferent_from_last_time() {
        let config_entry = Some(Igdp);
        let automap_control = AutomapControlMock::default().get_mapping_protocol_result(Some(Igdp));

        ActorSystemFactoryToolsReal::maybe_save_usual_protocol(
            &automap_control,
            &mut PersistentConfigurationMock::new(),
            config_entry,
        );

        //result for set_mapping_protocol not provided so it hasn't been required if no panic
    }

    #[test]
    fn automap_protocol_is_saved_if_both_values_populated_but_different() {
        let set_mapping_protocol_params_arc = Arc::new(Mutex::new(vec![]));
        let mut persistent_config = PersistentConfigurationMock::new()
            .set_mapping_protocol_params(&set_mapping_protocol_params_arc)
            .set_mapping_protocol_result(Ok(()));
        let config_entry = Some(AutomapProtocol::Pmp);
        let automap_control = AutomapControlMock::default().get_mapping_protocol_result(Some(Igdp));

        ActorSystemFactoryToolsReal::maybe_save_usual_protocol(
            &automap_control,
            &mut persistent_config,
            config_entry,
        );

        let set_mapping_protocol_params = set_mapping_protocol_params_arc.lock().unwrap();
        assert_eq!(*set_mapping_protocol_params, vec![Some(Igdp)])
    }

    #[test]
    #[should_panic(
        expected = "entered unreachable code: get_public_ip would've returned AllProtocolsFailed first"
    )]
    fn automap_usual_protocol_beginning_with_some_and_then_none_is_not_possible() {
        let config_entry = Some(AutomapProtocol::Pmp);
        let automap_control = AutomapControlMock::default().get_mapping_protocol_result(None);

        ActorSystemFactoryToolsReal::maybe_save_usual_protocol(
            &automap_control,
            &mut PersistentConfigurationMock::default(),
            config_entry,
        );
    }

    #[test]
    fn prepare_initial_messages_doesnt_start_up_proxy_client_or_automap_if_consume_only_mode() {
        let actor_factory = ActorFactoryMock::new();
        let recordings = actor_factory.get_recordings();
        let config = BootstrapperConfig {
            log_level: LevelFilter::Off,
            crash_point: CrashPoint::None,
            dns_servers: vec![],
            scan_intervals_opt: None,
            suppress_initial_scans: false,
            clandestine_discriminator_factories: Vec::new(),
            ui_gateway_config: UiGatewayConfig { ui_port: 5335 },
            blockchain_bridge_config: BlockchainBridgeConfig {
                blockchain_service_url_opt: None,
                chain: TEST_DEFAULT_CHAIN,
                gas_price: 1,
            },
            port_configurations: HashMap::new(),
            db_password_opt: None,
            clandestine_port_opt: None,
            earning_wallet: make_wallet("earning"),
            consuming_wallet_opt: Some(make_wallet("consuming")),
            data_directory: PathBuf::new(),
            node_descriptor: NodeDescriptor::try_from((main_cryptde(), "masq://polygon-mainnet:OHsC2CAm4rmfCkaFfiynwxflUgVTJRb2oY5mWxNCQkY@172.50.48.6:9342")).unwrap(),
            main_cryptde_null_opt: None,
            alias_cryptde_null_opt: None,
            automap_config: AutomapConfig::default(),
            real_user: RealUser::null(),
            neighborhood_config: NeighborhoodConfig {
                mode: NeighborhoodMode::ConsumeOnly(vec![]),
                min_hops: MIN_HOPS_FOR_TEST,
            },
            payment_thresholds_opt: Default::default(),
            when_pending_too_long_sec: DEFAULT_PENDING_TOO_LONG_SEC
        };
        let system = System::new("MASQNode");
        let mut subject = make_subject_with_null_setter();
        subject.automap_control_factory = Box::new(AutomapControlFactoryMock::new());

        let _ = subject.prepare_initial_messages(
            make_cryptde_pair(),
<<<<<<< HEAD
            config,
            Box::new(PersistentConfigurationMock::new()),
=======
            config.clone(),
            Box::new(PersistentConfigurationMock::new().set_min_hops_result(Ok(()))),
>>>>>>> 00d001b7
            Box::new(actor_factory),
        );

        System::current().stop();
        system.run();
        let messages = recordings.proxy_client.lock().unwrap();
        assert!(messages.is_empty());
        check_for_initial_bind_message(&recordings.dispatcher, true);
        check_for_initial_bind_message(&recordings.hopper, true);
        check_for_initial_bind_message(&recordings.proxy_server, true);
        check_for_initial_bind_message(&recordings.neighborhood, true);
        check_for_initial_bind_message(&recordings.ui_gateway, true);
        check_for_initial_bind_message(&recordings.accountant, true);
        check_for_pool_bind_message_at(&recordings.neighborhood, 1);
        check_for_start_message_at(&recordings.neighborhood, 2);
    }

    #[test]
    fn start_automap_aborts_if_neighborhood_mode_is_standard_and_public_ip_is_supplied() {
        let mut subject = ActorSystemFactoryToolsReal::new();
        let automap_control = Box::new(AutomapControlMock::new());
        subject.automap_control_factory =
            Box::new(AutomapControlFactoryMock::new().make_result(automap_control));
        let mut config = BootstrapperConfig::default();
        config.neighborhood_config.mode = NeighborhoodMode::Standard(
            NodeAddr::new(&IpAddr::from_str("1.2.3.4").unwrap(), &[1234]),
            vec![],
            DEFAULT_RATE_PACK,
        );
        let (recorder, _, _) = make_recorder();
        let new_ip_recipient = recorder.start().recipient();

        subject.start_automap(
            &config,
            Box::new(PersistentConfigurationMock::new()),
            vec![new_ip_recipient],
        );

        // no not-enough-results-provided error: test passes
    }

    #[test]
    fn start_automap_change_handler_handles_ip_changes_properly() {
        let mut subject = ActorSystemFactoryToolsReal::new();
        let make_params_arc = Arc::new(Mutex::new(vec![]));
        let automap_control = AutomapControlMock::new()
            .get_mapping_protocol_result(None)
            .get_public_ip_result(Ok(IpAddr::from_str("1.2.3.4").unwrap()))
            .add_mapping_result(Ok(()));
        subject.automap_control_factory = Box::new(
            AutomapControlFactoryMock::new()
                .make_params(&make_params_arc)
                .make_result(Box::new(automap_control)),
        );
        let mut config = BootstrapperConfig::default();
        config.automap_config.usual_protocol_opt = None;
        config.neighborhood_config.mode = NeighborhoodMode::Standard(
            NodeAddr::new(&IpAddr::from_str("0.0.0.0").unwrap(), &[1234]),
            vec![],
            DEFAULT_RATE_PACK,
        );
        let (recorder, _, recording_arc) = make_recorder();
        let new_ip_recipient = recorder.start().recipient();

        subject.start_automap(
            &config,
            Box::new(PersistentConfigurationMock::new()),
            vec![new_ip_recipient],
        );

        let mut make_params = make_params_arc.lock().unwrap();
        let (automap_config, change_handler) = make_params.remove(0);
        assert_eq!(automap_config, AutomapConfig::default());
        let system = System::new("test");
        change_handler(AutomapChange::NewIp(IpAddr::from_str("4.3.2.1").unwrap()));
        System::current().stop();
        system.run();
        let recording = recording_arc.lock().unwrap();
        assert_eq!(
            recording.get_record::<NewPublicIp>(0),
            &NewPublicIp {
                new_ip: IpAddr::from_str("1.2.3.4").unwrap()
            }
        );
        assert_eq!(
            recording.get_record::<NewPublicIp>(1),
            &NewPublicIp {
                new_ip: IpAddr::from_str("4.3.2.1").unwrap()
            }
        );
    }

    #[test]
    #[should_panic(expected = "1: Automap failure: AllProtocolsFailed")]
    fn start_automap_change_handler_handles_remapping_errors_properly() {
        running_test();
        let mut subject = ActorSystemFactoryToolsReal::new();
        let make_params_arc = Arc::new(Mutex::new(vec![]));
        let persistent_configuration =
            PersistentConfigurationMock::new().set_mapping_protocol_result(Ok(()));
        let automap_control = Box::new(
            AutomapControlMock::new()
                .get_public_ip_result(Ok(IpAddr::from_str("1.2.3.4").unwrap()))
                .get_mapping_protocol_result(Some(AutomapProtocol::Pmp))
                .add_mapping_result(Ok(())),
        );
        subject.automap_control_factory = Box::new(
            AutomapControlFactoryMock::new()
                .make_params(&make_params_arc)
                .make_result(automap_control),
        );
        let mut config = BootstrapperConfig::default();
        config.automap_config.usual_protocol_opt = None;
        config.neighborhood_config.mode = NeighborhoodMode::Standard(
            NodeAddr::new(&IpAddr::from_str("0.0.0.0").unwrap(), &[1234]),
            vec![],
            DEFAULT_RATE_PACK,
        );

        subject.start_automap(&config, Box::new(persistent_configuration), vec![]);

        let (automap_config, change_handler) = make_params_arc.lock().unwrap().remove(0);
        assert_eq!(automap_config, AutomapConfig::default());
        let system = System::new("test");
        change_handler(AutomapChange::Error(AutomapError::AllProtocolsFailed(
            vec![],
        )));
        System::current().stop();
        system.run();
    }

    #[test]
    #[should_panic(expected = "1: Automap failure: Can't get public IP - AllProtocolsFailed")]
    fn start_automap_change_handler_handles_get_public_ip_errors_properly() {
        running_test();
        let mut subject = ActorSystemFactoryToolsReal::new();
        let automap_control = Box::new(
            AutomapControlMock::new()
                .get_public_ip_result(Err(AutomapError::AllProtocolsFailed(vec![]))),
        );
        subject.automap_control_factory =
            Box::new(AutomapControlFactoryMock::new().make_result(automap_control));
        let mut config = BootstrapperConfig::default();
        config.automap_config.usual_protocol_opt = None;
        config.neighborhood_config.mode = NeighborhoodMode::Standard(
            NodeAddr::new(&IpAddr::from_str("0.0.0.0").unwrap(), &[1234]),
            vec![],
            DEFAULT_RATE_PACK,
        );

        subject.start_automap(
            &config,
            Box::new(PersistentConfigurationMock::new()),
            vec![],
        );

        let system = System::new("test");
        System::current().stop();
        system.run();
    }

    #[test]
    #[should_panic(
        expected = "1: Automap failure: Can't map port 1234 through the router - AllProtocolsFailed"
    )]
    fn start_automap_change_handler_handles_initial_mapping_error_properly() {
        running_test();
        let mut subject = ActorSystemFactoryToolsReal::new();
        let persistent_config =
            PersistentConfigurationMock::new().set_mapping_protocol_result(Ok(()));
        let automap_control = Box::new(
            AutomapControlMock::new()
                .get_public_ip_result(Ok(IpAddr::from_str("1.2.3.4").unwrap()))
                .get_mapping_protocol_result(Some(AutomapProtocol::Pcp))
                .add_mapping_result(Err(AutomapError::AllProtocolsFailed(vec![]))),
        );
        subject.automap_control_factory =
            Box::new(AutomapControlFactoryMock::new().make_result(automap_control));
        let mut config = BootstrapperConfig::default();
        config.automap_config.usual_protocol_opt = None;
        config.neighborhood_config.mode = NeighborhoodMode::Standard(
            NodeAddr::new(&IpAddr::from_str("0.0.0.0").unwrap(), &[1234]),
            vec![],
            DEFAULT_RATE_PACK,
        );

        subject.start_automap(&config, Box::new(persistent_config), vec![]);

        let system = System::new("test");
        System::current().stop();
        system.run();
    }

    #[should_panic(expected = "1: Automap failure: prefixProtocolError(\"Booga\")")]
    #[test]
    fn handle_automap_error_handles_crashing_errors() {
        running_test();
        let logger = Logger::new("handle_automap_error_handles_non_crashing_errors");

        ActorSystemFactoryToolsReal::handle_automap_error(
            &logger,
            "prefix",
            AutomapError::ProtocolError("Booga".to_string()),
        );
    }

    #[test]
    fn make_automap_control_initializes_properly() {
        let test_name = "make_automap_control_initializes_properly";
        let make_params_arc = Arc::new(Mutex::new(vec![]));
        let automap_control = AutomapControlMock::new();
        let automap_control_factory = AutomapControlFactoryMock::new()
            .make_params(&make_params_arc)
            .make_result(Box::new(automap_control));
        let (new_ip_recipient, _, new_ip_recipient_recording_arc) = make_recorder();
        let new_ip_recipient_sub = new_ip_recipient.start().recipient();
        let mut subject = ActorSystemFactoryToolsReal::new();
        subject.automap_control_factory = Box::new(automap_control_factory);
        let mapping_protocol = AutomapProtocol::Pcp;
        let fake_router_ip = IpAddr::from_str("1.5.2.4").unwrap();
        let automap_config = AutomapConfig::new(Some(mapping_protocol), Some(fake_router_ip));

        let _result = subject.make_automap_control(automap_config, vec![new_ip_recipient_sub]);

        let mut make_params = make_params_arc.lock().unwrap();
        // Make sure the AutomapConfig was passed correctly
        let (actual_automap_config, change_handler) = make_params.remove(0);
        assert_eq!(actual_automap_config, automap_config);
        // Make sure the generated change_handler handles new IP addresses properly
        let new_ip = IpAddr::from_str("1.2.3.4").unwrap();
        let system = System::new(test_name);
        change_handler(AutomapChange::NewIp(new_ip));
        System::current().stop();
        system.run();
        let new_ip_recipient_recording = new_ip_recipient_recording_arc.lock().unwrap();
        assert_eq!(
            new_ip_recipient_recording.get_record::<NewPublicIp>(0),
            &NewPublicIp { new_ip }
        );
        // Make sure the generated change_handler handles errors properly
        init_test_logging();
        change_handler(AutomapChange::Error(AutomapError::DeleteMappingError(
            test_name.to_string(),
        )));
        TestLogHandler::new().exists_log_containing(&format!(
            "ERROR: Automap: Automap failure: DeleteMappingError(\"{test_name}\")"
        ));
    }

    #[test]
    fn handle_automap_error_handles_non_crashing_errors() {
        init_test_logging();
        let make_params_arc = Arc::new(Mutex::new(vec![]));
        let automap_control_factory = AutomapControlFactoryMock::new()
            .make_params(&make_params_arc)
            .make_result(Box::new(AutomapControlMock::new()));
        let mut subject = ActorSystemFactoryToolsReal::new();
        subject.automap_control_factory = Box::new(automap_control_factory);

        let _ = subject.make_automap_control(AutomapConfig::default(), vec![]);

        let mut make_params = make_params_arc.lock().unwrap();
        let (_automap_config, change_handler) = make_params.remove(0);
        change_handler(AutomapChange::Error(AutomapError::DeleteMappingError(
            "handle_automap_error_handles_non_crashing_errors".to_string(),
        )));
        TestLogHandler::new().exists_log_containing("ERROR: Automap: Automap failure: DeleteMappingError(\"handle_automap_error_handles_non_crashing_errors\")");
    }

    #[test]
    fn prepare_initial_messages_generates_no_consuming_wallet_balance_if_no_consuming_wallet_is_specified(
    ) {
        let actor_factory = ActorFactoryMock::new();
        let parameters = actor_factory.make_parameters();
        let config = BootstrapperConfig {
            log_level: LevelFilter::Off,
            crash_point: CrashPoint::None,
            dns_servers: vec![],
            scan_intervals_opt: None,
            suppress_initial_scans: false,
            clandestine_discriminator_factories: Vec::new(),
            ui_gateway_config: UiGatewayConfig { ui_port: 5335 },
            blockchain_bridge_config: BlockchainBridgeConfig {
                blockchain_service_url_opt: None,
                chain: TEST_DEFAULT_CHAIN,
                gas_price: 1,
            },
            port_configurations: HashMap::new(),
            db_password_opt: None,
            clandestine_port_opt: None,
            consuming_wallet_opt: None,
            earning_wallet: make_wallet("earning"),
            data_directory: PathBuf::new(),
            main_cryptde_null_opt: None,
            alias_cryptde_null_opt: None,
            automap_config: AutomapConfig::default(),
            real_user: RealUser::null(),
            neighborhood_config: NeighborhoodConfig {
                mode: NeighborhoodMode::Standard(
                    NodeAddr::new(&IpAddr::V4(Ipv4Addr::new(1, 2, 3, 4)), &[]),
                    vec![],
                    rate_pack(100),
                ),
                min_hops: MIN_HOPS_FOR_TEST,
            },
            node_descriptor: Default::default(),
            payment_thresholds_opt: Default::default(),
            when_pending_too_long_sec: DEFAULT_PENDING_TOO_LONG_SEC,
        };
        let subject = make_subject_with_null_setter();
        let system = System::new("MASQNode");

        let _ = subject.prepare_initial_messages(
            make_cryptde_pair(),
<<<<<<< HEAD
            config,
            Box::new(PersistentConfigurationMock::new()),
=======
            config.clone(),
            Box::new(PersistentConfigurationMock::new().set_min_hops_result(Ok(()))),
>>>>>>> 00d001b7
            Box::new(actor_factory),
        );

        System::current().stop();
        system.run();
        let (_, bootstrapper_config) = Parameters::get(parameters.proxy_server_params);
        assert_eq!(bootstrapper_config.consuming_wallet_opt, None);
    }

    #[test]
    fn proxy_server_drags_down_the_whole_system_due_to_local_panic() {
        let closure = || {
            let mut bootstrapper_config = BootstrapperConfig::default();
            bootstrapper_config.crash_point = CrashPoint::Message;
            let subscribers = ActorFactoryReal {}
                .make_and_start_proxy_server(make_cryptde_pair(), &bootstrapper_config);
            subscribers.node_from_ui
        };

        panic_in_arbiter_thread_versus_system(Box::new(closure), proxy_server::CRASH_KEY)
    }

    #[test]
    fn proxy_client_drags_down_the_whole_system_due_to_local_panic() {
        let closure = || {
            let proxy_cl_config = ProxyClientConfig {
                cryptde: main_cryptde(),
                dns_servers: vec![SocketAddr::V4(
                    SocketAddrV4::from_str("1.1.1.1:45").unwrap(),
                )],
                exit_service_rate: 50,
                is_decentralized: true,
                crashable: true,
                exit_byte_rate: 50,
            };
            let subscribers = ActorFactoryReal {}.make_and_start_proxy_client(proxy_cl_config);
            subscribers.node_from_ui
        };

        panic_in_arbiter_thread_versus_system(Box::new(closure), proxy_client::CRASH_KEY)
    }

    #[test]
    fn hopper_drags_down_the_whole_system_due_to_local_panic() {
        let closure = || {
            let hopper_config = HopperConfig {
                cryptdes: make_cryptde_pair(),
                per_routing_service: 100,
                per_routing_byte: 50,
                is_decentralized: false,
                crashable: true,
            };
            let subscribers = ActorFactoryReal {}.make_and_start_hopper(hopper_config);
            subscribers.node_from_ui
        };

        panic_in_arbiter_thread_versus_system(Box::new(closure), hopper::CRASH_KEY)
    }

    #[test]
    fn ui_gateway_drags_down_the_whole_system_due_to_local_panic() {
        let closure = || {
            let mut bootstrapper_config = BootstrapperConfig::default();
            bootstrapper_config.crash_point = CrashPoint::Message;
            let subscribers = ActorFactoryReal {}.make_and_start_ui_gateway(&bootstrapper_config);
            subscribers.node_from_ui_message_sub
        };

        panic_in_arbiter_thread_versus_system(Box::new(closure), ui_gateway::CRASH_KEY)
    }

    #[test]
    fn stream_handler_pool_drags_down_the_whole_system_due_to_local_panic() {
        let closure = || {
            let mut bootstrapper_config = BootstrapperConfig::default();
            bootstrapper_config.crash_point = CrashPoint::Message;
            let subscribers =
                ActorFactoryReal {}.make_and_start_stream_handler_pool(&bootstrapper_config);
            subscribers.node_from_ui_sub
        };

        panic_in_arbiter_thread_versus_system(Box::new(closure), stream_handler_pool::CRASH_KEY)
    }

    fn panic_in_arbiter_thread_versus_system<F>(actor_initialization: Box<F>, actor_crash_key: &str)
    where
        F: FnOnce() -> Recipient<NodeFromUiMessage>,
    {
        let system = System::new("test");
        let killer = SystemKillerActor::new(Duration::from_millis(1500));
        let mercy_signal_rx = killer.receiver();
        Arbiter::start(|_| killer);
        let ui_node_addr = actor_initialization();
        let crash_request = UiCrashRequest {
            actor: actor_crash_key.to_string(),
            panic_message: format!(
                "Testing a panic in the arbiter's thread for {}",
                actor_crash_key
            ),
        };
        let actor_message = NodeFromUiMessage {
            client_id: 1,
            body: crash_request.tmb(123),
        };
        ui_node_addr.try_send(actor_message).unwrap();
        system.run();
        assert!(
            mercy_signal_rx.try_recv().is_err(),
            "{} while panicking is unable to shut the system down",
            actor_crash_key
        )
    }

    fn check_for_initial_bind_message(recording: &Arc<Mutex<Recording>>, consume_only_flag: bool) {
        let bind_message = Recording::get::<BindMessage>(recording, 0);
        // There was a BindMessage; its fields are neither optional nor dyn. Therefore they must
        // be populated, and with data of the correct type.
        if consume_only_flag {
            assert!(bind_message.peer_actors.proxy_client_opt.is_none())
        } else {
            assert!(bind_message.peer_actors.proxy_client_opt.is_some())
        };
    }

    fn check_for_pool_bind_message_at(recording: &Arc<Mutex<Recording>>, idx: usize) {
        let _pool_bind_message = Recording::get::<PoolBindMessage>(recording, idx);
        // There was a PoolBindMessage; fields are neither optional nor dyn. Therefore they must
        // be populated, and with data of the correct type.
    }

    fn check_for_start_message_at(recording: &Arc<Mutex<Recording>>, idx: usize) {
        let _start_message = Recording::get::<StartMessage>(recording, idx);
    }

    fn check_for_new_ip_message_at(recording: &Arc<Mutex<Recording>>, new_ip: IpAddr, idx: usize) {
        let new_ip_message = Recording::get::<NewPublicIp>(recording, idx);
        assert_eq!(new_ip_message.new_ip, new_ip);
    }

    fn check_cryptde(candidate: &dyn CryptDE) {
        let plain_data = PlainData::new(&b"booga"[..]);
        let crypt_data = candidate
            .encode(&candidate.public_key(), &plain_data)
            .unwrap();
        let result = candidate.decode(&crypt_data).unwrap();
        assert_eq!(result, plain_data);
    }

    #[test]
    fn validate_database_chain_happy_path() {
        let chain = DEFAULT_CHAIN;
        let persistent_config = PersistentConfigurationMock::default()
            .chain_name_result(DEFAULT_CHAIN.rec().literal_identifier.to_string());

        let _ =
            ActorSystemFactoryToolsReal::new().validate_database_chain(&persistent_config, chain);
    }

    #[test]
    #[should_panic(
        expected = "Database with a wrong chain name detected; expected: polygon-mumbai, was: eth-mainnet"
    )]
    fn make_and_start_actors_does_not_tolerate_differences_in_setup_chain_and_database_chain() {
        let mut bootstrapper_config = BootstrapperConfig::new();
        bootstrapper_config.blockchain_bridge_config.chain = TEST_DEFAULT_CHAIN;
        let persistent_config =
            PersistentConfigurationMock::default().chain_name_result("eth-mainnet".to_string());
        Bootstrapper::pub_initialize_cryptdes_for_testing(
            Some(main_cryptde_null()),
            Some(alias_cryptde_null()),
        );
        let subject = ActorSystemFactoryReal::new(Box::new(ActorSystemFactoryToolsReal::new()));

        let _ = subject.make_and_start_actors(
            bootstrapper_config,
            Box::new(ActorFactoryReal {}),
            Box::new(persistent_config),
        );
    }

    struct AccountantSubsFactoryTestOnly {
        address_leaker: Sender<Addr<Accountant>>,
    }

    impl AccountantSubsFactory for AccountantSubsFactoryTestOnly {
        fn make(&self, addr: &Addr<Accountant>) -> AccountantSubs {
            self.address_leaker.try_send(addr.clone()).unwrap();
            let nonsensical_addr = Recorder::new().start();
            make_accountant_subs_from_recorder(&nonsensical_addr)
        }
    }

    fn check_ongoing_usage_of_user_defined_fns_within_new_delinquencies_for_receivable_dao(
    ) -> ShouldWeRunTheTest {
        fn skip_down_to_first_line_saying_new_delinquencies(
            previous: impl Iterator<Item = String>,
        ) -> impl Iterator<Item = String> {
            previous
                .skip_while(|line| {
                    let adjusted_line: String = line
                        .chars()
                        .skip_while(|char| char.is_whitespace())
                        .collect();
                    !adjusted_line.starts_with("fn new_delinquencies(")
                })
                .skip(1)
        }
        fn user_defined_functions_detected(line_undivided_fn_body: &str) -> bool {
            line_undivided_fn_body.contains(" slope_drop_high_bytes(")
                && line_undivided_fn_body.contains(" slope_drop_low_bytes(")
        }
        fn assert_is_not_trait_definition(body_lines: impl Iterator<Item = String>) -> String {
            fn yield_if_contains_semicolon(line: &str) -> Option<String> {
                line.contains(';').then(|| line.to_string())
            }
            let mut semicolon_line_opt = None;
            let line_undivided_fn_body = body_lines
                .map(|line| {
                    if semicolon_line_opt.is_none() {
                        if let Some(result) = yield_if_contains_semicolon(&line) {
                            semicolon_line_opt = Some(result)
                        }
                    }
                    line
                })
                .collect::<String>();
            if let Some(line) = semicolon_line_opt {
                let regex = Regex::new(r"Vec<\w+>;").unwrap();
                if regex.is_match(&line) {
                    // The important part of the regex is the ending semicolon. Trait implementations don't use it;
                    // they just go on with an opening bracket of the function body. Its presence therefore signifies
                    // we have to do with a trait definition
                    panic!("the second parsed chunk of code is a trait definition and the implementation lies first")
                }
            } else {
                () //means is a clean function body without semicolon
            }
            line_undivided_fn_body
        }

        let current_dir = current_dir().unwrap();
        let file_path = current_dir.join(PathBuf::from_iter([
            "src",
            "accountant",
            "database_access_objects",
            "receivable_dao.rs",
        ]));
        let file = match File::open(file_path) {
            Ok(file) => file,
            Err(_) => match check_if_source_code_is_attached(&current_dir) {
                Skip => return Skip,
                _ => panic!(
                    "if panics, the file receivable_dao.rs probably doesn't exist or \
                has been moved to an unexpected location"
                ),
            },
        };
        let reader = BufReader::new(file);
        let lines_without_fn_trait_definition =
            skip_down_to_first_line_saying_new_delinquencies(reader.lines().flatten());
        let function_body_ready_for_final_check = {
            let assumed_implemented_function_body =
                skip_down_to_first_line_saying_new_delinquencies(lines_without_fn_trait_definition)
                    .take_while(|line| {
                        let adjusted_line: String = line
                            .chars()
                            .skip_while(|char| char.is_whitespace())
                            .collect();
                        !adjusted_line.starts_with("fn")
                    });
            assert_is_not_trait_definition(assumed_implemented_function_body)
        };
        if user_defined_functions_detected(&function_body_ready_for_final_check) {
            GoAhead
        } else {
            panic!("was about to test user-defined SQLite functions (slope_drop_high_bytes and slope_drop_low_bytes)
             in new_delinquencies() but found out those are absent at the expected place and would leave falsely positive results")
        }
    }

    #[test]
    fn our_big_int_sqlite_functions_are_linked_to_receivable_dao_within_accountant() {
        //condition: .new_delinquencies() still encompasses our user defined functions (that's why a formal check opens this test)
        if let Skip =
            check_ongoing_usage_of_user_defined_fns_within_new_delinquencies_for_receivable_dao()
        {
            eprintln!("skipping test our_big_int_sqlite_functions_are_linked_to_receivable_dao_within_accountant;
             was unable to find receivable_dao.rs");
            return;
        };
        let data_dir = ensure_node_home_directory_exists(
            "actor_system_factory",
            "our_big_int_sqlite_functions_are_linked_to_receivable_dao_within_accountant",
        );
        let _ = DbInitializerReal::default()
            .initialize(data_dir.as_ref(), DbInitializationConfig::test_default())
            .unwrap();
        let mut b_config = bc_from_earning_wallet(make_wallet("mine"));
        b_config.data_directory = data_dir;
        let system = System::new(
            "our_big_int_sqlite_functions_are_linked_to_receivable_dao_within_accountant",
        );
        let (addr_tx, addr_rv) = bounded(1);
        let subject = ActorFactoryReal {};

        subject.make_and_start_accountant(
            b_config,
            &DbInitializerReal::default(),
            &BannedCacheLoaderMock::default(),
            &AccountantSubsFactoryTestOnly {
                address_leaker: addr_tx,
            },
        );

        let accountant_addr = addr_rv.try_recv().unwrap();
        //this message also stops the system after the check
        accountant_addr
            .try_send(TestUserDefinedSqliteFnsForNewDelinquencies {})
            .unwrap();
        assert_eq!(system.run(), 0);
        //we didn't blow up, it recognized the functions
        //this is an example of the error: "no such function: slope_drop_high_bytes"
    }

    #[test]
    fn make_and_start_actors_happy_path() {
        let validate_database_chain_params_arc = Arc::new(Mutex::new(vec![]));
        let prepare_initial_messages_params_arc = Arc::new(Mutex::new(vec![]));
        let (recorder, _, recording_arc) = make_recorder();
        let stream_holder_pool_subs = make_stream_handler_pool_subs_from(Some(recorder));
        let mut bootstrapper_config = BootstrapperConfig::new();
        let irrelevant_data_dir = PathBuf::new().join("big_directory/small_directory");
        bootstrapper_config.blockchain_bridge_config.chain = Chain::PolyMainnet;
        bootstrapper_config.data_directory = irrelevant_data_dir.clone();
        bootstrapper_config.db_password_opt = Some("chameleon".to_string());
        let main_cryptde = main_cryptde();
        let main_cryptde_public_key_before = public_key_for_dyn_cryptde_being_null(main_cryptde);
        let alias_cryptde = alias_cryptde();
        let alias_cryptde_public_key_before = public_key_for_dyn_cryptde_being_null(alias_cryptde);
        let actor_factory = Box::new(ActorFactoryReal {}) as Box<dyn ActorFactory>;
        let actor_factory_before_raw_address = addr_of!(*actor_factory);
        let persistent_config_id = ArbitraryIdStamp::new();
        let persistent_config = Box::new(
            PersistentConfigurationMock::default().set_arbitrary_id_stamp(persistent_config_id),
        );
        let persistent_config_before_raw = addr_of!(*persistent_config);
        let tools = ActorSystemFactoryToolsMock::default()
            .cryptdes_result(CryptDEPair {
                main: main_cryptde,
                alias: alias_cryptde,
            })
            .validate_database_chain_params(&validate_database_chain_params_arc)
            .prepare_initial_messages_params(&prepare_initial_messages_params_arc)
            .prepare_initial_messages_result(stream_holder_pool_subs);
        let subject = ActorSystemFactoryReal::new(Box::new(tools));

        let result =
            subject.make_and_start_actors(bootstrapper_config, actor_factory, persistent_config);

        let mut validate_database_chain_params = validate_database_chain_params_arc.lock().unwrap();
        let (persistent_config_id_captured, chain) = validate_database_chain_params.remove(0);
        assert!(validate_database_chain_params.is_empty());
        assert_eq!(persistent_config_id_captured, persistent_config_id);
        assert_eq!(chain, Chain::PolyMainnet);
        let mut prepare_initial_messages_params =
            prepare_initial_messages_params_arc.lock().unwrap();
        let (
            main_cryptde_after,
            alias_cryptde_after,
            bootstrapper_config_after,
            actor_factory_after,
            persistent_config_after,
        ) = prepare_initial_messages_params.remove(0);
        assert!(prepare_initial_messages_params.is_empty());
        let main_cryptde_public_key_after =
            public_key_for_dyn_cryptde_being_null(main_cryptde_after.as_ref());
        assert_eq!(
            main_cryptde_public_key_after,
            main_cryptde_public_key_before
        );
        let alias_cryptde_public_key_after =
            public_key_for_dyn_cryptde_being_null(alias_cryptde_after.as_ref());
        assert_eq!(
            alias_cryptde_public_key_after,
            alias_cryptde_public_key_before
        );
        assert_eq!(
            bootstrapper_config_after.data_directory,
            irrelevant_data_dir
        );
        assert_eq!(
            bootstrapper_config_after.db_password_opt,
            Some("chameleon".to_string())
        );
        assert_eq!(
            addr_of!(*actor_factory_after),
            actor_factory_before_raw_address
        );
        assert_eq!(
            addr_of!(*persistent_config_after),
            persistent_config_before_raw
        );
        let system = System::new("make_and_start_actors_happy_path");
        let msg_of_irrelevant_choice = NodeFromUiMessage {
            client_id: 5,
            body: UiDescriptorRequest {}.tmb(1),
        };
        result
            .node_from_ui_sub
            .try_send(msg_of_irrelevant_choice.clone())
            .unwrap();
        System::current().stop_with_code(0);
        system.run();
        let recording = recording_arc.lock().unwrap();
        let msg = recording.get_record::<NodeFromUiMessage>(0);
        assert_eq!(msg, &msg_of_irrelevant_choice);
    }

    #[test]
    fn load_banned_cache_implements_panic_on_migration() {
        let data_dir = ensure_node_home_directory_exists(
            "actor_system_factory",
            "load_banned_cache_implements_panic_on_migration",
        );

        let act = |data_dir: &Path| {
            ActorFactoryReal::load_banned_cache(
                &DbInitializerReal::default(),
                &BannedCacheLoaderMock::default(),
                &data_dir,
            );
        };

        assert_on_initialization_with_panic_on_migration(&data_dir, &act);
    }

    fn public_key_for_dyn_cryptde_being_null(cryptde: &dyn CryptDE) -> &PublicKey {
        let null_cryptde = <&CryptDENull>::from(cryptde);
        null_cryptde.public_key()
    }

    fn make_subject_with_null_setter() -> ActorSystemFactoryToolsReal {
        let mut subject = ActorSystemFactoryToolsReal::new();
        subject.log_recipient_setter = Box::new(LogRecipientSetterNull::new());
        subject
    }
}<|MERGE_RESOLUTION|>--- conflicted
+++ resolved
@@ -650,11 +650,8 @@
     use crate::sub_lib::stream_handler_pool::TransmitDataMsg;
     use crate::sub_lib::ui_gateway::UiGatewayConfig;
     use crate::test_utils::automap_mocks::{AutomapControlFactoryMock, AutomapControlMock};
-<<<<<<< HEAD
-=======
     use crate::test_utils::make_wallet;
     use crate::test_utils::neighborhood_test_utils::MIN_HOPS_FOR_TEST;
->>>>>>> 00d001b7
     use crate::test_utils::persistent_configuration_mock::PersistentConfigurationMock;
     use crate::test_utils::recorder::{
         make_accountant_subs_from_recorder, make_blockchain_bridge_subs_from,
@@ -667,7 +664,7 @@
     use crate::test_utils::unshared_test_utils::assert_on_initialization_with_panic_on_migration;
     use crate::test_utils::unshared_test_utils::system_killer_actor::SystemKillerActor;
     use crate::test_utils::{alias_cryptde, rate_pack};
-    use crate::test_utils::{alias_cryptde_null, main_cryptde_null, make_wallet};
+    use crate::test_utils::{alias_cryptde_null, main_cryptde_null};
     use crate::test_utils::{main_cryptde, make_cryptde_pair};
     use crate::{hopper, proxy_client, proxy_server, stream_handler_pool, ui_gateway};
     use actix::{Actor, Arbiter, System};
@@ -1105,14 +1102,9 @@
             payment_thresholds_opt: Some(PaymentThresholds::default()),
             when_pending_too_long_sec: DEFAULT_PENDING_TOO_LONG_SEC,
         };
-<<<<<<< HEAD
-        let persistent_config =
-            PersistentConfigurationMock::default().chain_name_result("polygon-mumbai".to_string());
-=======
         let persistent_config = PersistentConfigurationMock::default()
-            .chain_name_result("eth-ropsten".to_string())
+            .chain_name_result("polygon-mumbai".to_string())
             .set_min_hops_result(Ok(()));
->>>>>>> 00d001b7
         Bootstrapper::pub_initialize_cryptdes_for_testing(
             Some(main_cryptde_null()),
             Some(alias_cryptde_null()),
@@ -1306,15 +1298,15 @@
             min_hops: MIN_HOPS_FOR_TEST,
         };
         let subject = ActorSystemFactoryToolsReal::new();
-<<<<<<< HEAD
-=======
-        let state_before = INITIALIZATION_COUNTER.lock().unwrap().0;
-
-        let _ =
-            subject.prepare_initial_messages(make_cryptde_pair(), config, Box::new(actor_factory));
-
-        let state_after = INITIALIZATION_COUNTER.lock().unwrap().0;
-        assert_eq!(state_after, state_before + 1)
+
+        let _ = subject.prepare_initial_messages(
+            make_cryptde_pair(),
+            config,
+            Box::new(PersistentConfigurationMock::new()),
+            Box::new(actor_factory),
+        );
+
+        assert!(LOG_RECIPIENT_OPT.lock().unwrap().is_some());
     }
 
     #[test]
@@ -1325,7 +1317,7 @@
         running_test();
         let actor_factory = ActorFactoryMock::new();
         let mut config = BootstrapperConfig::default();
-        config.mapping_protocol_opt = Some(AutomapProtocol::Pcp);
+        config.automap_config.usual_protocol_opt = Some(AutomapProtocol::Pcp);
         config.neighborhood_config = NeighborhoodConfig {
             mode: NeighborhoodMode::Standard(
                 NodeAddr::new(&IpAddr::V4(Ipv4Addr::new(0, 0, 0, 0)), &[1234]),
@@ -1346,7 +1338,6 @@
                         .add_mapping_result(Ok(())),
                 )),
         );
->>>>>>> 00d001b7
 
         let _ = subject.prepare_initial_messages(
             make_cryptde_pair(),
@@ -1490,13 +1481,8 @@
 
         let _ = subject.prepare_initial_messages(
             make_cryptde_pair(),
-<<<<<<< HEAD
             config,
-            Box::new(PersistentConfigurationMock::new()),
-=======
-            config.clone(),
             Box::new(PersistentConfigurationMock::new().set_min_hops_result(Ok(()))),
->>>>>>> 00d001b7
             Box::new(actor_factory),
         );
 
@@ -1811,13 +1797,8 @@
 
         let _ = subject.prepare_initial_messages(
             make_cryptde_pair(),
-<<<<<<< HEAD
             config,
-            Box::new(PersistentConfigurationMock::new()),
-=======
-            config.clone(),
             Box::new(PersistentConfigurationMock::new().set_min_hops_result(Ok(()))),
->>>>>>> 00d001b7
             Box::new(actor_factory),
         );
 
