// Copyright (c) 2019, MASQ (https://masq.ai) and/or its affiliates. All rights reserved.

use crate::bootstrapper::PortConfiguration;
use crate::discriminator::DiscriminatorFactory;
use crate::json_masquerader::JsonMasquerader;
use crate::masquerader::Masquerader;
use crate::stream_messages::*;
use crate::stream_reader::StreamReaderReal;
use crate::stream_writer_sorted::StreamWriterSorted;
use crate::stream_writer_unsorted::StreamWriterUnsorted;
use crate::sub_lib::channel_wrappers::FuturesChannelFactory;
use crate::sub_lib::channel_wrappers::FuturesChannelFactoryReal;
use crate::sub_lib::channel_wrappers::SenderWrapper;
use crate::sub_lib::cryptde::PublicKey;
use crate::sub_lib::dispatcher;
use crate::sub_lib::dispatcher::Endpoint;
use crate::sub_lib::dispatcher::{DispatcherSubs, StreamShutdownMsg};
use crate::sub_lib::neighborhood::NodeQueryResponseMetadata;
use crate::sub_lib::neighborhood::RemoveNeighborMessage;
use crate::sub_lib::neighborhood::{
    ConnectionProgressEvent, ConnectionProgressMessage, NodeQueryMessage,
};
use crate::sub_lib::neighborhood::{DispatcherNodeQueryMessage, ZERO_RATE_PACK};
use crate::sub_lib::node_addr::NodeAddr;
use crate::sub_lib::sequence_buffer::SequencedPacket;
use crate::sub_lib::stream_connector::ConnectionInfo;
use crate::sub_lib::stream_connector::StreamConnector;
use crate::sub_lib::stream_connector::StreamConnectorReal;
use crate::sub_lib::stream_handler_pool::DispatcherNodeQueryResponse;
use crate::sub_lib::stream_handler_pool::TransmitDataMsg;
use crate::sub_lib::tokio_wrappers::ReadHalfWrapper;
use crate::sub_lib::tokio_wrappers::WriteHalfWrapper;
use crate::sub_lib::utils::{handle_ui_crash_request, NODE_MAILBOX_CAPACITY};
use actix::Addr;
use actix::Context;
use actix::Handler;
use actix::Recipient;
use actix::{Actor, AsyncContext};
use masq_lib::logger::Logger;
use masq_lib::messages::MessageScheduler;
use masq_lib::ui_gateway::NodeFromUiMessage;
use masq_lib::utils::localhost;
use std::collections::HashMap;
use std::fmt::{Display, Formatter};
use std::io;
use std::net::SocketAddr;
use std::time::Duration;
use tokio::prelude::Future;

// IMPORTANT: Nothing at or below the level of StreamHandlerPool should know about StreamKeys.
// StreamKeys should exist solely between ProxyServer and ProxyClient. Many of the streams
// overseen by StreamHandlerPool will not (and should not) have StreamKeys. Don't let the
// concept leak down this far.

pub const CRASH_KEY: &str = "STREAMHANDLERPOOL";

#[derive(PartialEq, Eq)]
pub struct StreamHandlerPoolSubs {
    pub add_sub: Recipient<AddStreamMsg>,
    pub transmit_sub: Recipient<TransmitDataMsg>,
    pub remove_sub: Recipient<RemoveStreamMsg>,
    pub bind: Recipient<PoolBindMessage>,
    pub node_query_response: Recipient<DispatcherNodeQueryResponse>,
    pub node_from_ui_sub: Recipient<NodeFromUiMessage>,
    pub schedule_message_sub: Recipient<MessageScheduler<DispatcherNodeQueryResponse>>,
}

impl Clone for StreamHandlerPoolSubs {
    fn clone(&self) -> Self {
        StreamHandlerPoolSubs {
            add_sub: self.add_sub.clone(),
            transmit_sub: self.transmit_sub.clone(),
            remove_sub: self.remove_sub.clone(),
            bind: self.bind.clone(),
            node_query_response: self.node_query_response.clone(),
            node_from_ui_sub: self.node_from_ui_sub.clone(),
            schedule_message_sub: self.schedule_message_sub.clone(),
        }
    }
}

#[derive(Hash, PartialEq, Eq, Copy, Clone, Debug)]
struct StreamWriterKey {
    socket_addr: SocketAddr,
}

impl From<SocketAddr> for StreamWriterKey {
    fn from(socket_addr: SocketAddr) -> Self {
        if socket_addr.ip().is_loopback() {
            StreamWriterKey { socket_addr }
        } else {
            StreamWriterKey {
                socket_addr: SocketAddr::new(socket_addr.ip(), 0),
            }
        }
    }
}

impl Display for StreamWriterKey {
    fn fmt(&self, f: &mut Formatter) -> Result<(), std::fmt::Error> {
        if self.socket_addr.ip().is_loopback() {
            write!(f, "localhost:{}", self.socket_addr.port())
        } else {
            write!(f, "{}:*", self.socket_addr.ip())
        }
    }
}

// It is used to store streams for both neighbors and browser.
pub struct StreamHandlerPool {
    stream_writers: HashMap<StreamWriterKey, Option<Box<dyn SenderWrapper<SequencedPacket>>>>,
    dispatcher_subs_opt: Option<DispatcherSubs>,
    self_subs_opt: Option<StreamHandlerPoolSubs>,
    ask_neighborhood_opt: Option<Recipient<DispatcherNodeQueryMessage>>,
    remove_neighbor_sub_opt: Option<Recipient<RemoveNeighborMessage>>,
    connection_progress_sub_opt: Option<Recipient<ConnectionProgressMessage>>,
    logger: Logger,
    crashable: bool,
    stream_connector: Box<dyn StreamConnector>,
    channel_factory: Box<dyn FuturesChannelFactory<SequencedPacket>>,
    clandestine_discriminator_factories: Vec<Box<dyn DiscriminatorFactory>>,
    traffic_analyzer: Box<dyn TrafficAnalyzer>,
}

impl Actor for StreamHandlerPool {
    type Context = Context<Self>;
}

impl Handler<AddStreamMsg> for StreamHandlerPool {
    type Result = ();

    fn handle(&mut self, msg: AddStreamMsg, _ctx: &mut Self::Context) {
        self.handle_add_stream_msg(msg)
    }
}

impl Handler<RemoveStreamMsg> for StreamHandlerPool {
    type Result = ();

    fn handle(&mut self, msg: RemoveStreamMsg, _ctx: &mut Self::Context) -> Self::Result {
        self.handle_remove_stream_msg(msg)
    }
}

impl Handler<TransmitDataMsg> for StreamHandlerPool {
    type Result = ();

    fn handle(&mut self, msg: TransmitDataMsg, _ctx: &mut <Self as Actor>::Context) {
        self.handle_transmit_data_msg(msg)
    }
}

impl Handler<DispatcherNodeQueryResponse> for StreamHandlerPool {
    type Result = ();
    fn handle(&mut self, msg: DispatcherNodeQueryResponse, _ctx: &mut Self::Context) {
<<<<<<< HEAD
        eprintln!(
            "Received a DispatcherNodeQueryResponse msg with context: {:?}",
            msg.context.clone()
        );
        self.handle_dispatcher_node_query_response(msg)
    }
}

impl<M: actix::Message + 'static> Handler<MessageScheduler<M>> for StreamHandlerPool
where
    StreamHandlerPool: Handler<M>,
{
    type Result = ();

    fn handle(&mut self, msg: MessageScheduler<M>, ctx: &mut Self::Context) -> Self::Result {
        ctx.notify_later(msg.schedule_msg, msg.duration);
=======
        self.handle_dispatcher_node_query_response(msg)
>>>>>>> ec3677d8
    }
}

impl Handler<PoolBindMessage> for StreamHandlerPool {
    type Result = ();

    fn handle(&mut self, msg: PoolBindMessage, ctx: &mut Self::Context) {
        ctx.set_mailbox_capacity(NODE_MAILBOX_CAPACITY);
        self.dispatcher_subs_opt = Some(msg.dispatcher_subs);
        self.self_subs_opt = Some(msg.stream_handler_pool_subs);
        self.ask_neighborhood_opt = Some(msg.neighborhood_subs.dispatcher_node_query);
        self.remove_neighbor_sub_opt = Some(msg.neighborhood_subs.remove_neighbor);
        self.connection_progress_sub_opt = Some(msg.neighborhood_subs.connection_progress_sub);
    }
}

impl Handler<NodeFromUiMessage> for StreamHandlerPool {
    type Result = ();

    fn handle(&mut self, msg: NodeFromUiMessage, _ctx: &mut Self::Context) -> Self::Result {
        handle_ui_crash_request(msg, &self.logger, self.crashable, CRASH_KEY)
    }
}

impl StreamHandlerPool {
    pub fn new(
        clandestine_discriminator_factories: Vec<Box<dyn DiscriminatorFactory>>,
        crashable: bool,
    ) -> StreamHandlerPool {
        StreamHandlerPool {
            stream_writers: HashMap::new(),
            dispatcher_subs_opt: None,
            self_subs_opt: None,
            ask_neighborhood_opt: None,
            remove_neighbor_sub_opt: None,
            connection_progress_sub_opt: None,
            logger: Logger::new("Dispatcher"),
            crashable,
            stream_connector: Box::new(StreamConnectorReal {}),
            channel_factory: Box::new(FuturesChannelFactoryReal {}),
            clandestine_discriminator_factories,
            traffic_analyzer: Box::new(TrafficAnalyzerReal {}),
        }
    }

    pub fn make_subs_from(pool_addr: &Addr<StreamHandlerPool>) -> StreamHandlerPoolSubs {
        StreamHandlerPoolSubs {
            add_sub: recipient!(pool_addr, AddStreamMsg),
            transmit_sub: recipient!(pool_addr, TransmitDataMsg),
            remove_sub: recipient!(pool_addr, RemoveStreamMsg),
            bind: recipient!(pool_addr, PoolBindMessage),
            node_query_response: recipient!(pool_addr, DispatcherNodeQueryResponse),
            node_from_ui_sub: recipient!(pool_addr, NodeFromUiMessage),
            schedule_message_sub: recipient!(
                pool_addr,
                MessageScheduler<DispatcherNodeQueryResponse>
            ),
        }
    }

    fn set_up_stream_reader(
        &mut self,
        read_stream: Box<dyn ReadHalfWrapper>,
        origin_port: Option<u16>,
        port_configuration: PortConfiguration,
        peer_addr: SocketAddr,
        local_addr: SocketAddr,
    ) {
        let ibcd_sub: Recipient<dispatcher::InboundClientData> = self
            .dispatcher_subs_opt
            .as_ref()
            .expect("Dispatcher is unbound")
            .ibcd_sub
            .clone();
        let remove_sub: Recipient<RemoveStreamMsg> = self
            .self_subs_opt
            .as_ref()
            .expect("StreamHandlerPool is unbound")
            .remove_sub
            .clone();
        let stream_shutdown_sub: Recipient<StreamShutdownMsg> = self
            .dispatcher_subs_opt
            .as_ref()
            .expect("Dispatcher is unbound")
            .stream_shutdown_sub
            .clone();
        let stream_reader = StreamReaderReal::new(
            read_stream,
            origin_port,
            ibcd_sub,
            remove_sub,
            stream_shutdown_sub,
            port_configuration.discriminator_factories.clone(),
            port_configuration.is_clandestine,
            peer_addr,
            local_addr,
        );
        debug!(
            self.logger,
            "Setting up {}clandestine StreamReader with reception_port {:?} on {} to listen to {}",
            if port_configuration.is_clandestine {
                ""
            } else {
                "non-"
            },
            origin_port,
            local_addr,
            peer_addr
        );
        tokio::spawn(stream_reader);
    }

    fn set_up_stream_writer(
        &mut self,
        write_stream: Box<dyn WriteHalfWrapper>,
        peer_addr: SocketAddr,
        is_clandestine: bool,
    ) {
        let (tx, rx) = self.channel_factory.make(peer_addr);
        self.stream_writers
            .insert(StreamWriterKey::from(peer_addr), Some(tx));

        if is_clandestine {
            tokio::spawn(StreamWriterUnsorted::new(write_stream, peer_addr, rx));
        } else {
            tokio::spawn(StreamWriterSorted::new(write_stream, peer_addr, rx));
        };
    }

    fn handle_transmit_data_msg(&mut self, msg: TransmitDataMsg) {
        // TODO Can be recombined with DispatcherNodeQueryMessage after SC-358/GH-96
        debug!(
            self.logger,
            "Handling order to transmit {} bytes to {:?}",
            msg.data.len(),
            msg.endpoint
        );
        let node_query_response_recipient = self
            .self_subs_opt
            .as_ref()
            .expect("StreamHandlerPool is unbound.")
            .node_query_response
            .clone();
        match msg.endpoint.clone() {
            Endpoint::Key(key) => {
                let request = DispatcherNodeQueryMessage {
                    query: NodeQueryMessage::PublicKey(key.clone()),
                    context: msg,
                    recipient: node_query_response_recipient,
                };
                debug!(
                    self.logger,
                    "Sending node query about {} to Neighborhood", key
                );
                self.ask_neighborhood_opt
                    .as_ref()
                    .expect("StreamHandlerPool is unbound.")
                    .try_send(request)
                    .expect("Neighborhood is Dead")
            }
            Endpoint::Socket(socket_addr) => {
                debug!(
                    self.logger,
                    "Translating TransmitDataMsg to node query response about {}", socket_addr
                );
                node_query_response_recipient
                    .try_send(DispatcherNodeQueryResponse {
                        result: Some(NodeQueryResponseMetadata::new(
                            PublicKey::new(&[]),
                            Some(NodeAddr::from(&socket_addr)),
                            ZERO_RATE_PACK,
                        )),
                        context: msg,
                    })
                    .expect("StreamHandlerPool is dead?")
            }
        };
    }

    fn handle_add_stream_msg(
        &mut self,
        msg: AddStreamMsg,
    ) -> <Self as Handler<AddStreamMsg>>::Result {
        let port_config = msg.port_configuration.clone();
        self.set_up_stream_writer(
            msg.connection_info.writer,
            msg.connection_info.peer_addr,
            port_config.is_clandestine,
        );
        self.set_up_stream_reader(
            msg.connection_info.reader,
            msg.origin_port,
            msg.port_configuration,
            msg.connection_info.peer_addr,
            msg.connection_info.local_addr,
        );
    }

    fn handle_remove_stream_msg(&mut self, msg: RemoveStreamMsg) {
        let stream_writer_key = StreamWriterKey::from(msg.peer_addr);
        debug!(
            self.logger,
            "Stream from local {} to peer {} has closed; removing writer with key {}",
            msg.local_addr,
            msg.peer_addr,
            stream_writer_key
        );
        let report_to_counterpart = match self.stream_writers.remove(&stream_writer_key) {
            None | Some(None) => false,
            Some(Some(_sender_wrapper)) => true,
        };
        let stream_shutdown_msg = StreamShutdownMsg {
            peer_addr: msg.peer_addr,
            stream_type: msg.stream_type,
            report_to_counterpart,
        };
        debug!(self.logger, "Signaling StreamShutdownMsg to Dispatcher for stream from {} with stream type {:?}, {}report to counterpart", stream_shutdown_msg.peer_addr, stream_shutdown_msg.stream_type, if stream_shutdown_msg.report_to_counterpart {""} else {"don't "});
        msg.sub
            .try_send(stream_shutdown_msg)
            .expect("StreamShutdownMsg target is dead");
    }

    fn handle_dispatcher_node_query_response(&mut self, msg: DispatcherNodeQueryResponse) {
        // TODO Can be recombined with TransmitDataMsg after SC-358/GH-96
        debug!(
            self.logger,
            "Handling node query response containing {:?}", msg.result
        );
        let node_addr = match self.extract_node_addr(&msg) {
            Ok(node_addr) => node_addr,
            Err(e) => {
                error!(self.logger, "{e}");
                return;
            }
        };

        if node_addr.ports().is_empty() {
            // If the NodeAddr has no ports, then either
            // we are a 0-hop-only node or
            // something has gone terribly wrong with the Neighborhood's state,
            // so we should blow up.
            panic!("Neighborhood has returned a NodeDescriptor with no ports. This indicates an unrecoverable error.")
        }

        // TODO: Picking the first port is a temporary hack. This problem should go away with clandestine ports.
        let peer_addr = SocketAddr::new(node_addr.ip_addr(), node_addr.ports()[0]);

        let sw_key = StreamWriterKey::from(peer_addr);

        if let Err(e) = self.send_or_queue_packet(msg, peer_addr, sw_key) {
            error!(self.logger, "{e}");
        };
    }

    fn extract_node_addr(&self, msg: &DispatcherNodeQueryResponse) -> Result<NodeAddr, String> {
        match msg.result.clone() {
            Some(metadata) => match metadata.node_addr_opt {
                Some(node_addr) => Ok(node_addr),
                None => Err(format!(
                    "No known IP for neighbor in route with key: {}",
                    metadata.public_key
                )),
            },
            None => Err(format!(
                "No Node found at endpoint {:?}",
                msg.context.endpoint
            )),
        }
    }

    fn send_or_queue_packet(
        &mut self,
        msg: DispatcherNodeQueryResponse,
        peer_addr: SocketAddr,
        sw_key: StreamWriterKey,
    ) -> Result<(), String> {
        let tx_box_opt_opt = self.stream_writers.get(&sw_key);
        match tx_box_opt_opt {
            Some(Some(tx_box)) => {
                let remove_stream_writer =
                    self.send_packet_on_open_stream(msg, peer_addr, sw_key, tx_box.as_ref())?;
                if remove_stream_writer {
                    self.stream_writers
                        .remove(&StreamWriterKey::from(peer_addr));
                }
            }
            Some(None) => self.delay_packet_for_opening_stream(msg, peer_addr, sw_key),
            None => {
                if peer_addr.ip() == localhost() {
                    return Err(format!(
                        "Local connection {:?} not found. Discarding {} bytes.",
                        peer_addr,
                        msg.context.data.len()
                    ));
                };

                self.stream_writers
                    .insert(StreamWriterKey::from(peer_addr), None);

                self.open_new_stream_and_recycle_message(msg, peer_addr, sw_key);
            }
        }

        Ok(())
    }

    fn send_packet_on_open_stream(
        &self,
        msg: DispatcherNodeQueryResponse,
        peer_addr: SocketAddr,
        sw_key: StreamWriterKey,
        tx_box: &dyn SenderWrapper<SequencedPacket>,
    ) -> Result<bool, String> {
        debug!(
            self.logger,
            "Found already-open stream to {} keyed by {}: using",
            tx_box.peer_addr(),
            sw_key
        );
        debug!(self.logger, "Masking {} bytes", msg.context.data.len());
        let packet = if msg.context.sequence_number.is_none() {
            let masquerader = self.traffic_analyzer.get_masquerader();
            match masquerader.mask(msg.context.data.as_slice()) {
                Ok(masked_data) => SequencedPacket::new(masked_data, 0, false),
                Err(e) => {
                    return Err(format!(
                        "Masking failed for {}: {}. Discarding {} bytes.",
                        peer_addr,
                        e,
                        msg.context.data.len()
                    ));
                }
            }
        } else {
            SequencedPacket::from(&msg.context)
        };

        let packet_len = packet.data.len();
        match tx_box.unbounded_send(packet) {
            Err(e) => {
                error!(
                    self.logger,
                    "Removing channel to disabled StreamWriter {} to {}: {}", sw_key, peer_addr, e
                );
                // TODO GH-667 It looks like what we should do here is inform our caller somehow
                // that we can no longer communicate with the Node specified in the route, and
                // signal that somebody (the Dispatcher?) should remove this neighbor, make another
                // route, and try again.
                return Ok(true);
            }
            Ok(_) => {
                debug!(self.logger, "Queued {} bytes for transmission", packet_len);
            }
        };
        if msg.context.last_data {
            debug!(
                self.logger,
                "Removing channel to StreamWriter {} to {} in response to server-drop report",
                sw_key,
                peer_addr
            );
            return Ok(true);
        }
        Ok(false)
    }

    fn delay_packet_for_opening_stream(
        &self,
        msg: DispatcherNodeQueryResponse,
        peer_addr: SocketAddr,
        sw_key: StreamWriterKey,
    ) {
        debug!(
            self.logger,
            "Found in-the-process-of-being-opened stream to {} keyed by {}: preparing to use",
            peer_addr,
            sw_key
        );
        // a connection is already in progress. resubmit this message, to give the connection time to complete
        info!(
            self.logger,
            "connection for {} in progress, resubmitting {} bytes",
            peer_addr,
            msg.context.data.len()
        );
<<<<<<< HEAD
        let schedule_message_sub = self
            .self_subs_opt
            .as_ref()
            .expect("StreamHandlerPool is unbound")
            .schedule_message_sub
            .clone();

        schedule_message_sub
            .try_send(MessageScheduler {
                schedule_msg: msg,
                duration: Duration::from_millis(100),
            })
            .expect("StreamHandlerPool is dead");

        eprintln!("A Schedule msg was sent to the StreamHandler.");

        // let recipient = self
        //     .self_subs_opt
        //     .as_ref()
        //     .expect("StreamHandlerPool is unbound.")
        //     .node_query_response
        //     .clone();
        // // TODO FIXME revisit once SC-358/GH-96 is done (idea: use notify_later() to delay messages)
        // thread::spawn(move || {
        //     // to avoid getting into too-tight a resubmit loop, add a delay; in a separate thread, to avoid delaying other traffic
        //     thread::sleep(Duration::from_millis(100));
        //     recipient.try_send(msg).expect("StreamHandlerPool is dead");
        // });
    }

=======
        let recipient = self
            .self_subs_opt
            .as_ref()
            .expect("StreamHandlerPool is unbound.")
            .node_query_response
            .clone();
        // TODO FIXME revisit once SC-358/GH-96 is done (idea: use notify_later() to delay messages)
        thread::spawn(move || {
            // to avoid getting into too-tight a resubmit loop, add a delay; in a separate thread, to avoid delaying other traffic
            thread::sleep(Duration::from_millis(100));
            recipient.try_send(msg).expect("StreamHandlerPool is dead");
        });
    }

>>>>>>> ec3677d8
    fn open_new_stream_and_recycle_message(
        &self,
        msg: DispatcherNodeQueryResponse,
        peer_addr: SocketAddr,
        sw_key: StreamWriterKey,
    ) {
        debug!(
            self.logger,
            "No existing stream keyed by {}: creating one to {}", sw_key, peer_addr
        );
        let failure_handler = StreamStartFailureHandler::new(self, &msg, peer_addr);
        let success_handler = StreamStartSuccessHandler::new(self, msg, peer_addr);

        let connect_future = self
            .stream_connector
            .connect(peer_addr, &self.logger)
            .map(move |connection_info| success_handler.handle(connection_info))
            .map_err(move |err| {
                // connection was unsuccessful
                failure_handler.handle(err)
            });

        debug!(self.logger, "Beginning connection attempt to {}", peer_addr);
        tokio::spawn(connect_future);
    }
}

struct StreamStartFailureHandler {
    pub msg_data_len: usize,
    pub key: PublicKey,
    pub remove_sub: Recipient<RemoveStreamMsg>,
    pub connection_progress_sub: Recipient<ConnectionProgressMessage>,
    pub remove_neighbor_sub: Recipient<RemoveNeighborMessage>,
    pub logger: Logger,
    pub peer_addr: SocketAddr,
    pub sub: Recipient<StreamShutdownMsg>,
}

impl StreamStartFailureHandler {
    pub fn new(
        pool: &StreamHandlerPool,
        msg: &DispatcherNodeQueryResponse,
        peer_addr: SocketAddr,
    ) -> Self {
        let subs = pool
            .self_subs_opt
            .clone()
            .expect("StreamHandlerPool Unbound");
        Self {
            msg_data_len: msg.context.data.len(),
            key: msg
                .result
                .clone()
                .map(|d| d.public_key)
                .expect("Key magically disappeared"),
            remove_sub: subs.remove_sub,
            connection_progress_sub: pool
                .connection_progress_sub_opt
                .clone()
                .expect("Neighborhood Unbound"),
            remove_neighbor_sub: pool
                .remove_neighbor_sub_opt
                .clone()
                .expect("Neighborhood Unbound"),
            logger: pool.logger.clone(),
            peer_addr,
            sub: pool
                .dispatcher_subs_opt
                .as_ref()
                .expect("Dispatcher is dead")
                .stream_shutdown_sub
                .clone(),
        }
    }

    pub fn handle(self, err: io::Error) {
        error!(
            self.logger,
            "Stream to {} does not exist and could not be connected; discarding {} bytes: {}",
            self.peer_addr,
            self.msg_data_len,
            err
        );
        self.remove_sub
            .try_send(RemoveStreamMsg {
                peer_addr: self.peer_addr,
                local_addr: SocketAddr::new(localhost(), 0), // irrelevant; stream was never opened
                stream_type: RemovedStreamType::Clandestine,
                sub: self.sub,
            })
            .expect("StreamHandlerPool is dead");
        let remove_node_message = RemoveNeighborMessage {
            public_key: self.key.clone(),
        };
        self.remove_neighbor_sub
            .try_send(remove_node_message)
            .expect("Neighborhood is Dead");
        let connection_progress_message = ConnectionProgressMessage {
            peer_addr: self.peer_addr.ip(),
            event: ConnectionProgressEvent::TcpConnectionFailed,
        };
        self.connection_progress_sub
            .try_send(connection_progress_message)
            .expect("Neighborhood is dead");
    }
}

struct StreamStartSuccessHandler {
    pub msg: DispatcherNodeQueryResponse,
    pub add_stream_sub: Recipient<AddStreamMsg>,
    pub node_query_response_sub: Recipient<DispatcherNodeQueryResponse>,
    pub connection_progress_sub_ok: Recipient<ConnectionProgressMessage>,
    pub logger: Logger,
    pub clandestine_discriminator_factories: Vec<Box<dyn DiscriminatorFactory>>,
    pub peer_addr: SocketAddr,
}

impl StreamStartSuccessHandler {
    pub fn new(
        pool: &StreamHandlerPool,
        msg: DispatcherNodeQueryResponse,
        peer_addr: SocketAddr,
    ) -> Self {
        let subs = pool
            .self_subs_opt
            .clone()
            .expect("StreamHandlerPool Unbound");
        Self {
            msg,
            add_stream_sub: subs.add_sub,
            node_query_response_sub: subs.node_query_response,
            connection_progress_sub_ok: pool
                .connection_progress_sub_opt
                .clone()
                .expect("Neighborhood Unbound"),
            logger: pool.logger.clone(),
            clandestine_discriminator_factories: pool.clandestine_discriminator_factories.clone(),
            peer_addr,
        }
    }

    pub fn handle(self, connection_info: ConnectionInfo) {
        debug!(
            self.logger,
            "Connection attempt to {} succeeded", self.peer_addr
        );
        let origin_port = connection_info.local_addr.port();
        self.add_stream_sub
            .try_send(AddStreamMsg {
                connection_info,
                origin_port: Some(origin_port),
                port_configuration: PortConfiguration::new(
                    self.clandestine_discriminator_factories,
                    true,
                ),
            })
            .expect("StreamHandlerPool is dead");
        self.node_query_response_sub
            .try_send(self.msg)
            .expect("StreamHandlerPool is dead");
        let connection_progress_message = ConnectionProgressMessage {
            peer_addr: self.peer_addr.ip(),
            event: ConnectionProgressEvent::TcpConnectionSuccessful,
        };
        self.connection_progress_sub_ok
            .try_send(connection_progress_message)
            .expect("Neighborhood is dead");
    }
}

trait TrafficAnalyzer {
    fn get_masquerader(&self) -> Box<dyn Masquerader>;
}

struct TrafficAnalyzerReal {}

impl TrafficAnalyzer for TrafficAnalyzerReal {
    fn get_masquerader(&self) -> Box<dyn Masquerader> {
        Box::new(JsonMasquerader::new())
    }
}

impl TrafficAnalyzerReal {}

#[cfg(test)]
mod tests {
    use super::*;
    use crate::http_request_start_finder::HttpRequestDiscriminatorFactory;
    use crate::json_discriminator_factory::JsonDiscriminatorFactory;
    use crate::json_masquerader::JsonMasquerader;
    use crate::masquerader::Masquerader;
    use crate::node_test_utils::{check_timestamp, FailingMasquerader};
    use crate::sub_lib::dispatcher::InboundClientData;
    use crate::sub_lib::neighborhood::{
        ConnectionProgressEvent, ConnectionProgressMessage, NodeQueryResponseMetadata,
    };
    use crate::sub_lib::stream_connector::ConnectionInfo;
    use crate::test_utils::channel_wrapper_mocks::SenderWrapperMock;
    use crate::test_utils::main_cryptde;
    use crate::test_utils::rate_pack;
    use crate::test_utils::recorder::make_recorder;
    use crate::test_utils::recorder::peer_actors_builder;
    use crate::test_utils::recorder::Recorder;
    use crate::test_utils::recorder::Recording;
    use crate::test_utils::stream_connector_mock::StreamConnectorMock;
    use crate::test_utils::tokio_wrapper_mocks::ReadHalfWrapperMock;
    use crate::test_utils::tokio_wrapper_mocks::WriteHalfWrapperMock;
    use crate::test_utils::unshared_test_utils::prove_that_crash_request_handler_is_hooked_up;
    use crate::test_utils::{await_messages, make_send_error};
    use actix::Actor;
    use actix::Addr;
    use actix::System;
    use crossbeam_channel::unbounded;
    use masq_lib::constants::HTTP_PORT;
    use masq_lib::test_utils::logging::init_test_logging;
    use masq_lib::test_utils::logging::TestLogHandler;
    use masq_lib::utils::find_free_port;
    use std::io::Error;
    use std::io::ErrorKind;
    use std::net::IpAddr;
    use std::net::Ipv4Addr;
    use std::ops::Deref;
    use std::str::FromStr;
    use std::sync::{Arc, Mutex};
    use std::thread;
    use std::time::SystemTime;
    use tokio::prelude::Async;

    #[test]
    fn constants_have_correct_values() {
        assert_eq!(CRASH_KEY, "STREAMHANDLERPOOL");
    }

    struct TrafficAnalyzerMock {}

    impl TrafficAnalyzer for TrafficAnalyzerMock {
        fn get_masquerader(&self) -> Box<dyn Masquerader> {
            Box::new(FailingMasquerader {})
        }
    }

    #[test]
    fn a_newly_added_stream_produces_stream_handler_that_sends_received_data_to_dispatcher() {
        let dispatcher = Recorder::new();
        let dispatcher_recording_arc = dispatcher.get_recording();
        let peer_addr = SocketAddr::from_str("1.2.3.4:80").unwrap();
        let peer_addr_a = peer_addr.clone();
        let local_addr = SocketAddr::from_str("1.2.3.5:80").unwrap();
        let reception_port = Some(8081);
        let is_clandestine = false;
        let one_http_req = b"GET http://here.com HTTP/1.1\r\n\r\n".to_vec();
        let one_http_req_a = one_http_req.clone();
        let another_http_req = b"DELETE http://there.com HTTP/1.1\r\n\r\n".to_vec();
        let another_http_req_a = another_http_req.clone();
        let a_third_http_req = b"HEAD http://everywhere.com HTTP/1.1\r\n\r\n".to_vec();
        let a_third_http_req_a = a_third_http_req.clone();
        let mut second_chunk = Vec::new();
        second_chunk.extend(another_http_req.clone());
        second_chunk.extend(Vec::from("glorp".as_bytes()));
        second_chunk.extend(a_third_http_req.clone());
        let awaiter = dispatcher.get_awaiter();
        let before = SystemTime::now();

        thread::spawn(move || {
            let system = System::new("test");
            let mut subject = StreamHandlerPool::new(vec![], false);
            subject.stream_connector = Box::new(StreamConnectorMock::new());
            let subject_addr: Addr<StreamHandlerPool> = subject.start();
            let subject_subs = StreamHandlerPool::make_subs_from(&subject_addr);
            let peer_actors = peer_actors_builder().dispatcher(dispatcher).build();

            subject_subs
                .bind
                .try_send(PoolBindMessage {
                    dispatcher_subs: peer_actors.dispatcher,
                    stream_handler_pool_subs: subject_subs.clone(),
                    neighborhood_subs: peer_actors.neighborhood,
                })
                .unwrap();

            let connection_info = ConnectionInfo {
                reader: Box::new(
                    ReadHalfWrapperMock::new()
                        .poll_read_ok(one_http_req.clone())
                        .poll_read_ok(second_chunk.clone())
                        .poll_read_result(vec![], Err(Error::from(ErrorKind::BrokenPipe))),
                ),
                writer: Box::new(
                    WriteHalfWrapperMock::new()
                        .poll_write_result(Ok(Async::Ready(one_http_req.len())))
                        .poll_write_result(Ok(Async::Ready(second_chunk.len()))),
                ),
                local_addr,
                peer_addr,
            };

            subject_subs
                .add_sub
                .try_send(AddStreamMsg::new(
                    connection_info, // the stream splitter mock will return mocked reader/writer
                    reception_port,
                    PortConfiguration::new(
                        vec![Box::new(HttpRequestDiscriminatorFactory::new())],
                        is_clandestine,
                    ),
                ))
                .unwrap();

            system.run();
        });

        awaiter.await_message_count(4);
        let after = SystemTime::now();
        let dispatcher_recording = dispatcher_recording_arc.lock().unwrap();
        let dispatcher_record = dispatcher_recording.get_record::<dispatcher::InboundClientData>(0);
        check_timestamp(before, dispatcher_record.timestamp, after);
        assert_eq!(
            dispatcher_record,
            &dispatcher::InboundClientData {
                timestamp: dispatcher_record.timestamp,
                peer_addr: peer_addr_a,
                reception_port,
                last_data: false,
                is_clandestine,
                sequence_number: Some(0),
                data: one_http_req_a,
            }
        );
        let dispatcher_record = dispatcher_recording.get_record::<dispatcher::InboundClientData>(1);
        check_timestamp(before, dispatcher_record.timestamp, after);
        assert_eq!(
            dispatcher_record,
            &dispatcher::InboundClientData {
                timestamp: dispatcher_record.timestamp,
                peer_addr: peer_addr_a,
                reception_port,
                last_data: false,
                is_clandestine,
                sequence_number: Some(1),
                data: another_http_req_a,
            }
        );
        let dispatcher_record = dispatcher_recording.get_record::<dispatcher::InboundClientData>(2);
        check_timestamp(before, dispatcher_record.timestamp, after);
        assert_eq!(
            dispatcher_record,
            &dispatcher::InboundClientData {
                timestamp: dispatcher_record.timestamp,
                peer_addr: peer_addr_a,
                reception_port,
                last_data: false,
                is_clandestine,
                sequence_number: Some(2),
                data: a_third_http_req_a,
            }
        );
        let dispatcher_record = dispatcher_recording.get_record::<dispatcher::StreamShutdownMsg>(3);
        assert_eq!(
            dispatcher_record,
            &dispatcher::StreamShutdownMsg {
                peer_addr: peer_addr_a,
                stream_type: RemovedStreamType::NonClandestine(NonClandestineAttributes {
                    reception_port: reception_port.unwrap(),
                    sequence_number: 3
                }),
                report_to_counterpart: true,
            }
        );
        assert_eq!(dispatcher_recording.len(), 4);
    }

    #[test]
    fn stream_handler_pool_writes_data_to_stream_writer() {
        init_test_logging();
        let reader = ReadHalfWrapperMock::new().poll_read_result(vec![], Ok(Async::NotReady));
        let write_stream_params_arc = Arc::new(Mutex::new(vec![]));
        let writer = WriteHalfWrapperMock::new()
            .poll_write_result(Err(Error::from(ErrorKind::Other)))
            .poll_write_result(Ok(Async::Ready(5)))
            .poll_write_result(Ok(Async::NotReady))
            .poll_write_params(&write_stream_params_arc);
        let local_addr = SocketAddr::from_str("1.2.3.4:6789").unwrap();
        let peer_addr = SocketAddr::from_str("1.2.3.5:6789").unwrap();

        thread::spawn(move || {
            let system = System::new("test");
            let subject = StreamHandlerPool::new(vec![], false);

            let subject_addr: Addr<StreamHandlerPool> = subject.start();
            let subject_subs = StreamHandlerPool::make_subs_from(&subject_addr);
            let peer_actors = peer_actors_builder().build();
            subject_subs
                .bind
                .try_send(PoolBindMessage {
                    dispatcher_subs: peer_actors.dispatcher,
                    stream_handler_pool_subs: subject_subs.clone(),
                    neighborhood_subs: peer_actors.neighborhood,
                })
                .unwrap();

            let connection_info = ConnectionInfo {
                reader: Box::new(reader),
                writer: Box::new(writer),
                local_addr,
                peer_addr,
            };

            subject_subs
                .add_sub
                .try_send(AddStreamMsg::new(
                    connection_info,
                    None,
                    PortConfiguration::new(
                        vec![Box::new(HttpRequestDiscriminatorFactory::new())],
                        true,
                    ),
                ))
                .unwrap();

            subject_subs
                .transmit_sub
                .try_send(TransmitDataMsg {
                    endpoint: Endpoint::Socket(peer_addr),
                    last_data: true,
                    sequence_number: Some(0),
                    data: b"hello".to_vec(),
                })
                .unwrap();

            system.run();
        });

        TestLogHandler::new().await_log_containing(
            "WARN: StreamWriter for 1.2.3.5:6789: Continuing after write error: other error",
            1000,
        );

        let mut sw_to_stream_params = write_stream_params_arc.lock().unwrap();
        assert_eq!(sw_to_stream_params.len(), 2);
        assert_eq!(sw_to_stream_params.remove(0), b"hello".to_vec());
    }

    #[test]
    fn terminal_packet_is_transmitted_and_then_stream_is_shut_down() {
        init_test_logging();
        let (sub_tx, sub_rx) = unbounded();

        thread::spawn(move || {
            let system = System::new("test");

            let mut subject = StreamHandlerPool::new(vec![], false);
            subject.stream_connector = Box::new(
                StreamConnectorMock::new()
                    .connect_pair_result(Err(Error::from(ErrorKind::ConnectionRefused))),
            );
            let subject_addr: Addr<StreamHandlerPool> = subject.start();
            let subject_subs = StreamHandlerPool::make_subs_from(&subject_addr);
            let peer_actors = peer_actors_builder().build();
            subject_subs
                .bind
                .try_send(PoolBindMessage {
                    dispatcher_subs: peer_actors.dispatcher,
                    stream_handler_pool_subs: subject_subs.clone(),
                    neighborhood_subs: peer_actors.neighborhood,
                })
                .unwrap();

            sub_tx.send(subject_subs).unwrap();
            system.run();
        });

        let subject_subs = sub_rx.recv().unwrap();

        let reader = ReadHalfWrapperMock::new().poll_read_result(vec![], Ok(Async::NotReady));
        let poll_write_params_arc = Arc::new(Mutex::new(vec![]));
        let writer = WriteHalfWrapperMock::new()
            .poll_write_result(Ok(Async::Ready(2)))
            .poll_write_result(Ok(Async::NotReady))
            .poll_write_params(&poll_write_params_arc)
            .shutdown_ok();
        let local_addr = SocketAddr::from_str("1.2.3.4:5673").unwrap();
        let peer_addr = SocketAddr::from_str("1.2.4.5:5673").unwrap();
        let connection_info = ConnectionInfo {
            reader: Box::new(reader),
            writer: Box::new(writer),
            local_addr,
            peer_addr,
        };

        subject_subs
            .add_sub
            .try_send(AddStreamMsg::new(
                connection_info,
                None,
                PortConfiguration::new(
                    vec![Box::new(HttpRequestDiscriminatorFactory::new())],
                    false,
                ),
            ))
            .unwrap();

        subject_subs
            .transmit_sub
            .try_send(TransmitDataMsg {
                endpoint: Endpoint::Socket(peer_addr),
                last_data: true,
                sequence_number: Some(0),
                data: vec![0x12, 0x34],
            })
            .unwrap();

        let tlh = TestLogHandler::new();
        tlh.await_log_containing(
            "Removing channel to StreamWriter 1.2.4.5:* to 1.2.4.5:5673 in response to server-drop report",
            1000,
        );

        await_messages(1, &poll_write_params_arc);
        let poll_write_params = poll_write_params_arc
            .lock()
            .expect("is this really the poison error? NO!");
        assert_eq!(poll_write_params.len(), 1);
        assert_eq!(*poll_write_params, vec![vec![0x12, 0x34]]);

        subject_subs
            .transmit_sub
            .try_send(TransmitDataMsg {
                endpoint: Endpoint::Socket(peer_addr),
                last_data: true,
                sequence_number: Some(0),
                data: vec![0x56, 0x78],
            })
            .unwrap();

        tlh.await_log_containing(
            "No existing stream keyed by 1.2.4.5:*: creating one to 1.2.4.5:5673",
            1000,
        );
    }

    #[test]
    fn stream_handler_pool_removes_stream_when_it_gets_the_remove_stream_msg() {
        init_test_logging();
        let reader = ReadHalfWrapperMock::new().poll_read_result(vec![], Ok(Async::NotReady));
        let write_stream_params_arc = Arc::new(Mutex::new(vec![]));
        let writer = WriteHalfWrapperMock::new()
            .poll_write_result(Ok(Async::Ready(2)))
            .poll_write_params(&write_stream_params_arc);
        let local_addr = SocketAddr::from_str("1.2.3.4:5673").unwrap();
        let peer_addr = SocketAddr::from_str("1.2.3.5:5673").unwrap();

        thread::spawn(move || {
            let system = System::new("test");

            let mut subject =
                StreamHandlerPool::new(vec![Box::new(JsonDiscriminatorFactory {})], false);
            subject.stream_connector = Box::new(StreamConnectorMock::new().connection(
                local_addr,
                peer_addr,
                vec![(vec![], Ok(Async::NotReady))],
                vec![Ok(Async::Ready(2))],
            ));
            let subject_addr: Addr<StreamHandlerPool> = subject.start();
            let subject_subs = StreamHandlerPool::make_subs_from(&subject_addr);
            let peer_actors = peer_actors_builder().build();
            subject_subs
                .bind
                .try_send(PoolBindMessage {
                    dispatcher_subs: peer_actors.dispatcher.clone(),
                    stream_handler_pool_subs: subject_subs.clone(),
                    neighborhood_subs: peer_actors.neighborhood,
                })
                .unwrap();

            let connection_info = ConnectionInfo {
                reader: Box::new(reader),
                writer: Box::new(writer),
                local_addr,
                peer_addr,
            };

            subject_subs
                .add_sub
                .try_send(AddStreamMsg::new(
                    connection_info,
                    None,
                    PortConfiguration::new(
                        vec![Box::new(HttpRequestDiscriminatorFactory::new())],
                        true,
                    ),
                ))
                .unwrap();

            subject_subs
                .remove_sub
                .try_send(RemoveStreamMsg {
                    peer_addr,
                    local_addr,
                    stream_type: RemovedStreamType::Clandestine,
                    sub: peer_actors.dispatcher.stream_shutdown_sub,
                })
                .unwrap();

            subject_subs
                .transmit_sub
                .try_send(TransmitDataMsg {
                    endpoint: Endpoint::Socket(peer_addr),
                    last_data: true,
                    sequence_number: Some(0),
                    data: vec![0x12, 0x34],
                })
                .unwrap();

            system.run();
        });

        TestLogHandler::new().await_log_containing(
            "No existing stream keyed by 1.2.3.5:*: creating one to 1.2.3.5:5673",
            1000,
        );
    }

    #[test]
    fn handle_remove_stream_msg_handles_report_to_counterpart_scenario() {
        let (recorder, _, recording_arc) = make_recorder();
        let system = System::new("test");
        let sub = recorder.start().recipient::<StreamShutdownMsg>();
        let mut subject = StreamHandlerPool::new(vec![], false);
        let peer_addr = SocketAddr::from_str("1.2.3.4:5678").unwrap();
        let local_addr = SocketAddr::from_str("127.0.0.1:0").unwrap();
        let sw_key = StreamWriterKey::from(peer_addr);
        let sender_wrapper = SenderWrapperMock::new(local_addr);
        subject
            .stream_writers
            .insert(sw_key.clone(), Some(Box::new(sender_wrapper)));

        subject.handle_remove_stream_msg(RemoveStreamMsg {
            peer_addr,
            local_addr,
            stream_type: RemovedStreamType::Clandestine,
            sub,
        });

        System::current().stop_with_code(0);
        system.run();
        assert_eq!(subject.stream_writers.contains_key(&sw_key), false);
        let recording = recording_arc.lock().unwrap();
        let record = recording.get_record::<StreamShutdownMsg>(0);
        assert_eq!(
            record,
            &StreamShutdownMsg {
                peer_addr,
                stream_type: RemovedStreamType::Clandestine,
                report_to_counterpart: true
            }
        );
    }

    #[test]
    fn handle_remove_stream_msg_handles_no_report_to_counterpart_scenario() {
        let (recorder, _, recording_arc) = make_recorder();
        let system = System::new("test");
        let sub = recorder.start().recipient::<StreamShutdownMsg>();
        let mut subject = StreamHandlerPool::new(vec![], false);
        let peer_addr = SocketAddr::from_str("1.2.3.4:5678").unwrap();
        let local_addr = SocketAddr::from_str("127.0.0.1:0").unwrap();
        let sw_key = StreamWriterKey::from(peer_addr);

        subject.handle_remove_stream_msg(RemoveStreamMsg {
            peer_addr,
            local_addr,
            stream_type: RemovedStreamType::NonClandestine(NonClandestineAttributes {
                reception_port: HTTP_PORT,
                sequence_number: 1234,
            }),
            sub,
        });

        System::current().stop_with_code(0);
        system.run();
        assert_eq!(subject.stream_writers.contains_key(&sw_key), false);
        let recording = recording_arc.lock().unwrap();
        let record = recording.get_record::<StreamShutdownMsg>(0);
        assert_eq!(
            record,
            &StreamShutdownMsg {
                peer_addr,
                stream_type: RemovedStreamType::NonClandestine(NonClandestineAttributes {
                    reception_port: HTTP_PORT,
                    sequence_number: 1234
                }),
                report_to_counterpart: false
            }
        );
    }

    #[test]
    fn handle_remove_stream_msg_handles_stream_waiting_for_connect_scenario() {
        let (recorder, _, recording_arc) = make_recorder();
        let system = System::new("test");
        let sub = recorder.start().recipient::<StreamShutdownMsg>();
        let mut subject = StreamHandlerPool::new(vec![], false);
        let peer_addr = SocketAddr::from_str("1.2.3.4:5678").unwrap();
        let local_addr = SocketAddr::from_str("127.0.0.1:0").unwrap();
        let sw_key = StreamWriterKey::from(peer_addr);
        subject.stream_writers.insert(sw_key.clone(), None);

        subject.handle_remove_stream_msg(RemoveStreamMsg {
            peer_addr,
            local_addr,
            stream_type: RemovedStreamType::Clandestine,
            sub,
        });

        System::current().stop_with_code(0);
        system.run();
        assert_eq!(subject.stream_writers.contains_key(&sw_key), false);
        let recording = recording_arc.lock().unwrap();
        let record = recording.get_record::<StreamShutdownMsg>(0);
        assert_eq!(
            record,
            &StreamShutdownMsg {
                peer_addr,
                stream_type: RemovedStreamType::Clandestine,
                report_to_counterpart: false
            }
        );
    }

    #[test]
    fn when_stream_handler_pool_fails_to_create_nonexistent_stream_for_write_then_it_logs_and_notifies_neighborhood(
    ) {
        init_test_logging();
        let public_key = PublicKey::from(vec![0, 1, 2, 3]);
        let expected_key = public_key.clone();
        let connect_pair_params_arc = Arc::new(Mutex::new(vec![]));
        let connect_pair_params_arc_a = connect_pair_params_arc.clone();
        let (neighborhood, neighborhood_awaiter, neighborhood_recording_arc) = make_recorder();
        thread::spawn(move || {
            let system = System::new("when_stream_handler_pool_fails_to_create_nonexistent_stream_for_write_then_it_logs_and_notifies_neighborhood");
            let mut subject = StreamHandlerPool::new(vec![], false);
            subject.stream_connector = Box::new(
                StreamConnectorMock::new()
                    .connect_pair_result(Err(Error::from(ErrorKind::Other)))
                    .connect_pair_params(&connect_pair_params_arc),
            );
            let subject_addr: Addr<StreamHandlerPool> = subject.start();
            let subject_subs = StreamHandlerPool::make_subs_from(&subject_addr);
            let peer_actors = peer_actors_builder().neighborhood(neighborhood).build();
            subject_subs
                .bind
                .try_send(PoolBindMessage {
                    dispatcher_subs: peer_actors.dispatcher,
                    stream_handler_pool_subs: subject_subs.clone(),
                    neighborhood_subs: peer_actors.neighborhood,
                })
                .unwrap();

            subject_subs
                .node_query_response
                .try_send(DispatcherNodeQueryResponse {
                    result: Some(NodeQueryResponseMetadata::new(
                        public_key.clone(),
                        Some(NodeAddr::new(
                            &IpAddr::V4(Ipv4Addr::new(1, 2, 3, 5)),
                            &[7000],
                        )),
                        rate_pack(100),
                    )),
                    context: TransmitDataMsg {
                        endpoint: Endpoint::Key(public_key),
                        last_data: false,
                        sequence_number: None,
                        data: b"hello".to_vec(),
                    },
                })
                .unwrap();

            system.run();
        });

        TestLogHandler::new().await_log_containing("ERROR: Dispatcher: Stream to 1.2.3.5:7000 does not exist and could not be connected; discarding 5 bytes: other error", 1000);
        neighborhood_awaiter.await_message_count(1);
        let remove_neighbor_msg =
            Recording::get::<RemoveNeighborMessage>(&neighborhood_recording_arc, 0);
        assert_eq!(remove_neighbor_msg.public_key, expected_key);

        let connect_pair_params = connect_pair_params_arc_a.lock().unwrap();
        let connect_pair_params_vec: &Vec<SocketAddr> = connect_pair_params.as_ref();
        assert_eq!(
            *connect_pair_params_vec,
            vec![SocketAddr::from_str("1.2.3.5:7000").unwrap()]
        );
    }

    #[test]
    fn stream_handler_pool_creates_nonexistent_stream_for_reading_and_writing() {
        use crossbeam_channel::unbounded;
        let public_key = PublicKey::from(vec![0, 1, 2, 3]);
        let masquerader = JsonMasquerader::new();
        let incoming_unmasked = b"Incoming data".to_vec();
        let incoming_masked = masquerader.mask(&incoming_unmasked).unwrap();
        let outgoing_unmasked = b"Outgoing data".to_vec();
        let outgoing_masked = masquerader.mask(&outgoing_unmasked).unwrap();
        let outgoing_masked_len = outgoing_masked.len();
        let (dispatcher, dispatcher_awaiter, dispatcher_recording_arc) = make_recorder();
        let (neighborhood, neighborhood_awaiter, neighborhood_recording_arc) = make_recorder();
        let poll_write_params_arc = Arc::new(Mutex::new(vec![]));
        let poll_write_params_arc_a = poll_write_params_arc.clone();
        let (tx, rx) = unbounded();
        thread::spawn(move || {
            let system = System::new(
                "stream_handler_pool_creates_nonexistent_stream_for_reading_and_writing",
            );
            let discriminator_factory = JsonDiscriminatorFactory::new();
            let mut subject = StreamHandlerPool::new(vec![Box::new(discriminator_factory)], false);
            subject.stream_connector = Box::new(
                StreamConnectorMock::new().connect_pair_result(Ok(ConnectionInfo {
                    reader: Box::new(
                        ReadHalfWrapperMock::new()
                            .poll_read_ok(incoming_masked)
                            .poll_read_result(vec![], Ok(Async::NotReady)),
                    ),
                    writer: Box::new(
                        WriteHalfWrapperMock::new()
                            .poll_write_ok(outgoing_masked_len)
                            .poll_write_result(Ok(Async::NotReady))
                            .poll_write_params(&poll_write_params_arc),
                    ),
                    local_addr: SocketAddr::from_str("127.0.0.1:54321").unwrap(),
                    peer_addr: SocketAddr::from_str("1.2.3.5:7000").unwrap(),
                })),
            );
            let subject_addr: Addr<StreamHandlerPool> = subject.start();
            let subject_subs = StreamHandlerPool::make_subs_from(&subject_addr);
            let peer_actors = peer_actors_builder()
                .dispatcher(dispatcher)
                .neighborhood(neighborhood)
                .build();
            subject_subs
                .bind
                .try_send(PoolBindMessage {
                    dispatcher_subs: peer_actors.dispatcher,
                    stream_handler_pool_subs: subject_subs.clone(),
                    neighborhood_subs: peer_actors.neighborhood,
                })
                .unwrap();

            tx.send(subject_subs).unwrap();

            system.run();
        });

        let subject_subs = rx.recv().unwrap();
        let before = SystemTime::now();

        subject_subs
            .transmit_sub
            .try_send(TransmitDataMsg {
                endpoint: Endpoint::Key(public_key.clone()),
                last_data: false,
                sequence_number: None,
                data: outgoing_unmasked,
            })
            .unwrap();

        neighborhood_awaiter.await_message_count(1);
        let target_ip_addr = IpAddr::V4(Ipv4Addr::new(1, 2, 3, 5));
        let node_query_msg =
            Recording::get::<DispatcherNodeQueryMessage>(&neighborhood_recording_arc, 0);
        subject_subs
            .node_query_response
            .try_send(DispatcherNodeQueryResponse {
                result: Some(NodeQueryResponseMetadata::new(
                    public_key.clone(),
                    Some(NodeAddr::new(&target_ip_addr, &[7000])),
                    rate_pack(100),
                )),
                context: node_query_msg.context,
            })
            .unwrap();

        await_messages(1, &poll_write_params_arc_a);
        let after = SystemTime::now();
        let poll_write_params = poll_write_params_arc_a.lock().unwrap();
        assert_eq!(poll_write_params[0], outgoing_masked);

        dispatcher_awaiter.await_message_count(1);
        let dispatcher_recording = dispatcher_recording_arc.lock().unwrap();
        let ibcd = dispatcher_recording.get_record::<InboundClientData>(0);
        check_timestamp(before, ibcd.timestamp, after);
        assert_eq!(
            ibcd,
            &InboundClientData {
                timestamp: ibcd.timestamp,
                peer_addr: SocketAddr::from_str("1.2.3.5:7000").unwrap(),
                reception_port: Some(54321),
                last_data: false,
                is_clandestine: true,
                sequence_number: None,
                data: incoming_unmasked,
            }
        );

        neighborhood_awaiter.await_message_count(2);
        let connection_progress_message =
            Recording::get::<ConnectionProgressMessage>(&neighborhood_recording_arc, 1);
        assert_eq!(
            connection_progress_message,
            ConnectionProgressMessage {
                peer_addr: target_ip_addr,
                event: ConnectionProgressEvent::TcpConnectionSuccessful
            }
        );
    }

    #[test]
    fn transmit_data_msg_handler_finds_ip_from_neighborhood_and_transmits_message() {
        init_test_logging();
        let key = PublicKey::from(vec![8, 4, 8, 4]);
        let reader = ReadHalfWrapperMock::new().poll_read_result(vec![], Ok(Async::NotReady));
        let write_stream_params_arc = Arc::new(Mutex::new(vec![]));
        let writer = WriteHalfWrapperMock::new()
            .poll_write_result(Err(Error::from(ErrorKind::Other)))
            .poll_write_result(Ok(Async::Ready(5)))
            .poll_write_result(Ok(Async::NotReady))
            .poll_write_params(&write_stream_params_arc);
        let local_addr = SocketAddr::from_str("1.2.3.4:5678").unwrap();
        let peer_addr = SocketAddr::from_str("1.2.3.5:6789").unwrap();

        let (neighborhood, awaiter, recording_arc) = make_recorder();
        let (tx, rx) = unbounded();

        thread::spawn(move || {
            let system = System::new("test");
            let subject = StreamHandlerPool::new(vec![], false);

            let subject_addr: Addr<StreamHandlerPool> = subject.start();
            let subject_subs = StreamHandlerPool::make_subs_from(&subject_addr);
            let peer_actors = peer_actors_builder().neighborhood(neighborhood).build();
            subject_subs
                .bind
                .try_send(PoolBindMessage {
                    dispatcher_subs: peer_actors.dispatcher,
                    stream_handler_pool_subs: subject_subs.clone(),
                    neighborhood_subs: peer_actors.neighborhood,
                })
                .unwrap();

            let connection_info = ConnectionInfo {
                reader: Box::new(reader),
                writer: Box::new(writer),
                local_addr,
                peer_addr,
            };

            subject_subs
                .add_sub
                .try_send(AddStreamMsg::new(
                    connection_info,
                    None,
                    PortConfiguration::new(vec![Box::new(JsonDiscriminatorFactory::new())], true),
                ))
                .unwrap();

            tx.send(subject_subs).unwrap();

            system.run();
        });

        let subject_subs = rx.recv().unwrap();

        subject_subs
            .transmit_sub
            .try_send(TransmitDataMsg {
                endpoint: Endpoint::Key(key.clone()),
                last_data: false,
                sequence_number: Some(0),
                data: b"hello".to_vec(),
            })
            .unwrap();

        awaiter.await_message_count(1);
        let node_query_msg = Recording::get::<DispatcherNodeQueryMessage>(&recording_arc, 0);
        subject_subs
            .node_query_response
            .try_send(DispatcherNodeQueryResponse {
                result: Some(NodeQueryResponseMetadata::new(
                    key.clone(),
                    Some(NodeAddr::new(
                        &IpAddr::V4(Ipv4Addr::new(1, 2, 3, 5)),
                        &[6789],
                    )),
                    rate_pack(100),
                )),
                context: node_query_msg.context,
            })
            .unwrap();

        await_messages(2, &write_stream_params_arc);
        let mut sw_to_stream_params = write_stream_params_arc.lock().unwrap();
        assert_eq!(sw_to_stream_params.len(), 2);
        assert_eq!(sw_to_stream_params.remove(0), b"hello");
        TestLogHandler::new().exists_log_containing(&format!(
            "DEBUG: Dispatcher: Sending node query about CAQIBA to Neighborhood"
        ));
    }

    #[test]
    fn node_query_response_handler_does_not_try_to_write_when_neighbor_is_not_found() {
        init_test_logging();
        let cryptde = main_cryptde();
        let key = cryptde.public_key().clone();

        thread::spawn(move || {
            let system = System::new("test");
            let subject = StreamHandlerPool::new(vec![], false);

            let subject_addr: Addr<StreamHandlerPool> = subject.start();
            let subject_subs = StreamHandlerPool::make_subs_from(&subject_addr);
            let peer_actors = peer_actors_builder().build();
            subject_subs
                .bind
                .try_send(PoolBindMessage {
                    dispatcher_subs: peer_actors.dispatcher,
                    stream_handler_pool_subs: subject_subs.clone(),
                    neighborhood_subs: peer_actors.neighborhood,
                })
                .unwrap();

            subject_subs
                .node_query_response
                .try_send(DispatcherNodeQueryResponse {
                    result: None,
                    context: TransmitDataMsg {
                        endpoint: Endpoint::Key(key.clone()),
                        last_data: false,
                        sequence_number: Some(0),
                        data: b"hello".to_vec(),
                    },
                })
                .unwrap();

            system.run();
        });

        TestLogHandler::new().await_log_containing(
            format!(
                "ERROR: Dispatcher: No Node found at endpoint {:?}",
                Endpoint::Key(cryptde.public_key().clone())
            )
            .as_str(),
            1000,
        );
    }

    #[test]
    fn node_query_response_handler_does_not_try_to_write_when_neighbor_ip_is_not_known() {
        init_test_logging();
        let cryptde = main_cryptde();
        let key = cryptde.public_key().clone();

        thread::spawn(move || {
            let system = System::new("test");
            let subject = StreamHandlerPool::new(vec![], false);

            let subject_addr: Addr<StreamHandlerPool> = subject.start();
            let subject_subs = StreamHandlerPool::make_subs_from(&subject_addr);
            let peer_actors = peer_actors_builder().build();
            subject_subs
                .bind
                .try_send(PoolBindMessage {
                    dispatcher_subs: peer_actors.dispatcher,
                    stream_handler_pool_subs: subject_subs.clone(),
                    neighborhood_subs: peer_actors.neighborhood,
                })
                .unwrap();

            subject_subs
                .node_query_response
                .try_send(DispatcherNodeQueryResponse {
                    result: Some(NodeQueryResponseMetadata::new(
                        key.clone(),
                        None,
                        rate_pack(100),
                    )),
                    context: TransmitDataMsg {
                        endpoint: Endpoint::Key(key.clone()),
                        last_data: false,
                        sequence_number: None,
                        data: b"hello".to_vec(),
                    },
                })
                .unwrap();

            system.run();
        });

        TestLogHandler::new().await_log_containing(
            format!(
                "ERROR: Dispatcher: No known IP for neighbor in route with key: {}",
                cryptde.public_key()
            )
            .as_str(),
            1000,
        );
    }

    #[test]
    fn node_query_response_handler_resends_transmit_data_msg_when_connection_is_in_progress() {
        init_test_logging();
        let cryptde = main_cryptde();
        let key = cryptde.public_key().clone();

        let peer_addr = SocketAddr::from_str("5.4.3.1:8000").unwrap();
        let peer_addr_a = peer_addr.clone();
        let msg = TransmitDataMsg {
            endpoint: Endpoint::Socket(peer_addr.clone()),
            last_data: false,
            sequence_number: Some(0),
            data: b"hello".to_vec(),
        };
        let msg_a = msg.clone();

        let (tx, rx) = unbounded();

        thread::spawn(move || {
            let system = System::new("test");
            let mut subject = StreamHandlerPool::new(vec![], false);
            subject
                .stream_writers
                .insert(StreamWriterKey::from(peer_addr), None);
            let subject_addr: Addr<StreamHandlerPool> = subject.start();
            let subject_subs = StreamHandlerPool::make_subs_from(&subject_addr);
            let peer_actors = peer_actors_builder().build();
            subject_subs
                .bind
                .try_send(PoolBindMessage {
                    dispatcher_subs: peer_actors.dispatcher,
                    stream_handler_pool_subs: subject_subs.clone(),
                    neighborhood_subs: peer_actors.neighborhood,
                })
                .unwrap();

            subject_subs
                .node_query_response
                .try_send(DispatcherNodeQueryResponse {
                    result: Some(NodeQueryResponseMetadata::new(
                        key.clone(),
                        Some(NodeAddr::new(&peer_addr.ip(), &[peer_addr.port()])),
                        rate_pack(100),
                    )),
                    context: msg,
                })
                .unwrap();

            tx.send(subject_subs).expect("Tx failure");

            system.run();
        });
        let subject_subs = rx.recv().unwrap();

        TestLogHandler::new().await_log_containing(
            format!(
                "connection for {} in progress, resubmitting {} bytes",
                peer_addr_a,
                msg_a.data.len()
            )
            .as_str(),
            1000,
        );

        let local_addr = SocketAddr::from_str("1.2.3.4:80").unwrap();
        let poll_write_params_arc = Arc::new(Mutex::new(Vec::new()));

        let connection_info = ConnectionInfo {
            reader: Box::new(
                ReadHalfWrapperMock::new().poll_read_result(vec![], Ok(Async::NotReady)),
            ),
            writer: Box::new(
                WriteHalfWrapperMock::new()
                    .poll_write_result(Ok(Async::NotReady))
                    .poll_write_params(&poll_write_params_arc),
            ),
            local_addr,
            peer_addr: peer_addr_a,
        };

        subject_subs
            .add_sub
            .try_send(AddStreamMsg::new(
                connection_info,
                Some(HTTP_PORT),
                PortConfiguration::new(
                    vec![Box::new(HttpRequestDiscriminatorFactory::new())],
                    false,
                ),
            ))
            .unwrap();

        await_messages(1, &poll_write_params_arc);
        let poll_write_params = poll_write_params_arc.lock().unwrap();

        assert_eq!(poll_write_params[0], msg_a.data);
    }

    #[test]
    fn log_an_error_when_it_fails_to_send_a_packet() {
        init_test_logging();
        let cryptde = main_cryptde();
        let key = cryptde.public_key().clone();
        let peer_addr = SocketAddr::new(localhost(), find_free_port());
        let sw_key = StreamWriterKey::from(peer_addr);
        let sender_wrapper_unbounded_send_params_arc = Arc::new(Mutex::new(vec![]));
        let send_error = make_send_error();
        let sender_wrapper = SenderWrapperMock::new(peer_addr)
            .unbounded_send_params(&sender_wrapper_unbounded_send_params_arc)
            .unbounded_send_result(Err(send_error));
        let mut subject = StreamHandlerPool::new(vec![], false);
        subject
            .stream_writers
            .insert(sw_key, Some(Box::new(sender_wrapper)));
        let msg = DispatcherNodeQueryResponse {
            result: Some(NodeQueryResponseMetadata {
                public_key: key,
                node_addr_opt: Some(NodeAddr::new(&peer_addr.ip(), &[peer_addr.port()])),
                rate_pack: ZERO_RATE_PACK.clone(),
            }),
            context: TransmitDataMsg {
                endpoint: Endpoint::Socket(peer_addr.clone()),
                last_data: true,
                sequence_number: Some(0),
                data: b"hello".to_vec(),
            },
        };

        let _ = subject.handle_dispatcher_node_query_response(msg);

        let tlh = TestLogHandler::new();
        tlh.exists_log_containing(
            format!(
                "ERROR: Dispatcher: Removing channel to disabled StreamWriter {} to {}: send failed because receiver is gone",
                StreamWriterKey::from (peer_addr), peer_addr,
            )
                .as_str(),
        );
    }

    #[test]
    fn when_a_new_connection_fails_the_stream_writer_flag_is_removed_and_another_connection_is_attempted_for_the_next_message_with_the_same_stream_key(
    ) {
        init_test_logging();
        let cryptde = main_cryptde();
        let key = cryptde.public_key().clone();
        let key_bg = key.clone();
        let peer_addr = SocketAddr::from_str("5.4.3.1:8000").unwrap();
        let peer_addr_a = peer_addr.clone();
        let msg = TransmitDataMsg {
            endpoint: Endpoint::Socket(peer_addr.clone()),
            last_data: false,
            sequence_number: None,
            data: b"hello".to_vec(),
        };
        let msg_a = TransmitDataMsg {
            endpoint: Endpoint::Socket(peer_addr.clone()),
            last_data: false,
            sequence_number: None,
            data: b"worlds".to_vec(),
        };
        let expected_data = JsonMasquerader::new().mask(&msg_a.data).unwrap();

        let local_addr = SocketAddr::from_str("1.2.3.4:80").unwrap();
        let poll_write_params_arc = Arc::new(Mutex::new(Vec::new()));

        let connection_info = ConnectionInfo {
            reader: Box::new(
                ReadHalfWrapperMock::new().poll_read_result(vec![], Ok(Async::NotReady)),
            ),
            writer: Box::new(
                WriteHalfWrapperMock::new()
                    .poll_write_params(&poll_write_params_arc)
                    .poll_write_result(Ok(Async::Ready(expected_data.len()))),
            ),
            local_addr,
            peer_addr: peer_addr_a,
        };
        let (neighborhood, neighborhood_awaiter, neighborhood_recording_arc) = make_recorder();
        let (tx, rx) = unbounded();

        thread::spawn(move || {
            let system = System::new("test");
            let mut subject = StreamHandlerPool::new(vec![], false);
            subject.stream_connector = Box::new(
                StreamConnectorMock::new()
                    .connect_pair_result(Err(Error::from(ErrorKind::Other)))
                    .connect_pair_result(Ok(connection_info)),
            );
            subject.clandestine_discriminator_factories =
                vec![Box::new(HttpRequestDiscriminatorFactory::new())];
            let subject_addr: Addr<StreamHandlerPool> = subject.start();
            let subject_subs = StreamHandlerPool::make_subs_from(&subject_addr);
            let peer_actors = peer_actors_builder().neighborhood(neighborhood).build();
            subject_subs
                .bind
                .try_send(PoolBindMessage {
                    dispatcher_subs: peer_actors.dispatcher,
                    stream_handler_pool_subs: subject_subs.clone(),
                    neighborhood_subs: peer_actors.neighborhood,
                })
                .unwrap();

            subject_subs
                .node_query_response
                .try_send(DispatcherNodeQueryResponse {
                    result: Some(NodeQueryResponseMetadata::new(
                        key_bg,
                        Some(NodeAddr::new(&peer_addr.ip(), &[peer_addr.port()])),
                        rate_pack(100),
                    )),
                    context: msg,
                })
                .unwrap();

            tx.send(subject_subs).expect("Tx failure");

            system.run();
        });
        let subject_subs = rx.recv().unwrap();

        let expected_data = JsonMasquerader::new().mask(&msg_a.data).unwrap();
        subject_subs
            .node_query_response
            .try_send(DispatcherNodeQueryResponse {
                result: Some(NodeQueryResponseMetadata::new(
                    cryptde.public_key().clone(),
                    Some(NodeAddr::new(&peer_addr.ip(), &[peer_addr.port()])),
                    rate_pack(100),
                )),
                context: msg_a,
            })
            .unwrap();

        await_messages(1, &poll_write_params_arc);
        let poll_write_params = poll_write_params_arc.lock().unwrap();

        assert_eq!(poll_write_params[0], expected_data);
        assert_eq!(poll_write_params.len(), 1);

        neighborhood_awaiter.await_message_count(1);
        let connection_progress_message =
            Recording::get::<ConnectionProgressMessage>(&neighborhood_recording_arc, 1);
        assert_eq!(
            connection_progress_message,
            ConnectionProgressMessage {
                peer_addr: peer_addr.ip(),
                event: ConnectionProgressEvent::TcpConnectionFailed
            }
        );
    }

    #[test]
    fn node_query_response_handler_sets_counterpart_flag_and_removes_stream_writer_if_last_data_is_true(
    ) {
        init_test_logging();
        let cryptde = main_cryptde();
        let key = cryptde.public_key().clone();
        let peer_addr = SocketAddr::from_str("127.0.0.1:8005").unwrap();
        let sender_wrapper_unbounded_send_params_arc = Arc::new(Mutex::new(vec![]));
        let sender_wrapper = SenderWrapperMock::new(peer_addr)
            .unbounded_send_params(&sender_wrapper_unbounded_send_params_arc)
            .unbounded_send_result(Ok(()));
        let mut subject = StreamHandlerPool::new(vec![], false);
        subject.stream_writers.insert(
            StreamWriterKey::from(peer_addr),
            Some(Box::new(sender_wrapper)),
        );

        let _ = subject.handle_dispatcher_node_query_response(DispatcherNodeQueryResponse {
            result: Some(NodeQueryResponseMetadata {
                public_key: key,
                node_addr_opt: Some(NodeAddr::new(&peer_addr.ip(), &[peer_addr.port()])),
                rate_pack: ZERO_RATE_PACK.clone(),
            }),
            context: TransmitDataMsg {
                endpoint: Endpoint::Socket(peer_addr.clone()),
                last_data: true,
                sequence_number: Some(0),
                data: b"hello".to_vec(),
            },
        });

        let tlh = TestLogHandler::new();
        tlh.exists_log_containing(
            format!(
                "DEBUG: Dispatcher: Removing channel to StreamWriter {} to {} in response to server-drop report",
                StreamWriterKey::from (peer_addr), peer_addr,
            )
                .as_str(),
        );
        assert_eq!(
            subject
                .stream_writers
                .contains_key(&StreamWriterKey::from(peer_addr)),
            false
        );
        let sender_wrapper_unbounded_send_params =
            sender_wrapper_unbounded_send_params_arc.lock().unwrap();
        assert_eq!(
            sender_wrapper_unbounded_send_params.deref(),
            &[SequencedPacket::new(b"hello".to_vec(), 0, true),]
        );
    }

    #[test]
    #[should_panic(
        expected = "Neighborhood has returned a NodeDescriptor with no ports. This indicates an unrecoverable error."
    )]
    fn when_node_query_response_node_addr_contains_no_ports_then_stream_handler_pool_panics() {
        init_test_logging();
        let cryptde = main_cryptde();
        let key = cryptde.public_key();

        let peer_addr = SocketAddr::from_str("5.4.3.1:8000").unwrap();
        let msg = TransmitDataMsg {
            endpoint: Endpoint::Socket(peer_addr.clone()),
            last_data: false,
            sequence_number: None,
            data: b"hello".to_vec(),
        };

        let system = System::new("test");
        let subject = StreamHandlerPool::new(vec![], false);
        let subject_addr: Addr<StreamHandlerPool> = subject.start();
        let subject_subs = StreamHandlerPool::make_subs_from(&subject_addr);
        let peer_actors = peer_actors_builder().build();
        subject_subs
            .bind
            .try_send(PoolBindMessage {
                dispatcher_subs: peer_actors.dispatcher,
                stream_handler_pool_subs: subject_subs.clone(),
                neighborhood_subs: peer_actors.neighborhood,
            })
            .unwrap();

        subject_subs
            .node_query_response
            .try_send(DispatcherNodeQueryResponse {
                result: Some(NodeQueryResponseMetadata::new(
                    key.clone(),
                    Some(NodeAddr::new(&peer_addr.ip(), &[])),
                    rate_pack(100),
                )),
                context: msg,
            })
            .unwrap();

        system.run();
    }

    #[test]
    fn stream_handler_pool_writes_much_clandestine_data_to_stream_writer() {
        let hello = b"hello".to_vec();
        let worlds = b"worlds".to_vec();

        let masked_hello = JsonMasquerader::new().mask(&hello).unwrap();
        let masked_worlds = JsonMasquerader::new().mask(&worlds).unwrap();

        let reader = ReadHalfWrapperMock::new().poll_read_result(vec![], Ok(Async::NotReady));
        let write_stream_params_arc = Arc::new(Mutex::new(vec![]));
        let writer = WriteHalfWrapperMock::new()
            .poll_write_result(Ok(Async::Ready(masked_hello.len())))
            .poll_write_result(Ok(Async::Ready(masked_worlds.len())))
            .poll_write_result(Ok(Async::NotReady))
            .poll_write_params(&write_stream_params_arc);
        let local_addr = SocketAddr::from_str("1.2.3.4:6789").unwrap();
        let peer_addr = SocketAddr::from_str("1.2.3.5:6789").unwrap();

        thread::spawn(move || {
            let system = System::new("test");
            let subject = StreamHandlerPool::new(vec![], false);

            let subject_addr: Addr<StreamHandlerPool> = subject.start();
            let subject_subs = StreamHandlerPool::make_subs_from(&subject_addr);
            let peer_actors = peer_actors_builder().build();
            subject_subs
                .bind
                .try_send(PoolBindMessage {
                    dispatcher_subs: peer_actors.dispatcher,
                    stream_handler_pool_subs: subject_subs.clone(),
                    neighborhood_subs: peer_actors.neighborhood,
                })
                .unwrap();

            let connection_info = ConnectionInfo {
                reader: Box::new(reader),
                writer: Box::new(writer),
                local_addr,
                peer_addr,
            };

            subject_subs
                .add_sub
                .try_send(AddStreamMsg::new(
                    connection_info,
                    None,
                    PortConfiguration::new(
                        vec![Box::new(HttpRequestDiscriminatorFactory::new())],
                        true,
                    ),
                ))
                .unwrap();

            subject_subs
                .transmit_sub
                .try_send(TransmitDataMsg {
                    endpoint: Endpoint::Socket(peer_addr),
                    last_data: false,
                    sequence_number: None,
                    data: hello,
                })
                .unwrap();

            subject_subs
                .transmit_sub
                .try_send(TransmitDataMsg {
                    endpoint: Endpoint::Socket(peer_addr),
                    last_data: false,
                    sequence_number: None,
                    data: worlds,
                })
                .unwrap();

            system.run();
        });

        await_messages(2, &write_stream_params_arc);
        let mut sw_to_stream_params = write_stream_params_arc.lock().unwrap();
        assert_eq!(sw_to_stream_params.len(), 2);
        assert_eq!(sw_to_stream_params.remove(0), masked_hello);
        assert_eq!(sw_to_stream_params.remove(0), masked_worlds);
    }

    #[test]
    fn stream_handler_pool_drops_data_when_masking_fails() {
        init_test_logging();
        let reader = ReadHalfWrapperMock::new().poll_read_result(vec![], Ok(Async::NotReady));
        let writer = WriteHalfWrapperMock::new().poll_write_result(Ok(Async::NotReady));
        let local_addr = SocketAddr::from_str("1.2.3.4:6789").unwrap();
        let peer_addr = SocketAddr::from_str("1.2.3.5:6789").unwrap();

        thread::spawn(move || {
            let system = System::new("test");
            let mut subject = StreamHandlerPool::new(vec![], false);
            subject.traffic_analyzer = Box::new(TrafficAnalyzerMock {});

            let subject_addr: Addr<StreamHandlerPool> = subject.start();
            let subject_subs = StreamHandlerPool::make_subs_from(&subject_addr);
            let peer_actors = peer_actors_builder().build();
            subject_subs
                .bind
                .try_send(PoolBindMessage {
                    dispatcher_subs: peer_actors.dispatcher,
                    stream_handler_pool_subs: subject_subs.clone(),
                    neighborhood_subs: peer_actors.neighborhood,
                })
                .unwrap();

            let connection_info = ConnectionInfo {
                reader: Box::new(reader),
                writer: Box::new(writer),
                local_addr,
                peer_addr,
            };

            subject_subs
                .add_sub
                .try_send(AddStreamMsg::new(
                    connection_info,
                    None,
                    PortConfiguration::new(
                        vec![Box::new(HttpRequestDiscriminatorFactory::new())],
                        true,
                    ),
                ))
                .unwrap();

            subject_subs
                .transmit_sub
                .try_send(TransmitDataMsg {
                    endpoint: Endpoint::Socket(peer_addr),
                    last_data: false,
                    sequence_number: None,
                    data: b"hello".to_vec(),
                })
                .unwrap();

            system.run();
        });

        TestLogHandler::new().await_log_containing("Masking failed for 1.2.3.5:6789: Low-level data error: don't care. Discarding 5 bytes.", 1000);
    }

    #[test]
    fn stream_handler_pool_logs_error_and_returns_when_local_connection_is_gone() {
        init_test_logging();
        let outgoing_unmasked = b"Outgoing data".to_vec();
        let outgoing_unmasked_len = outgoing_unmasked.len();
        let (tx, rx) = unbounded();
        thread::spawn(move || {
            let system = System::new(
                "stream_handler_pool_creates_nonexistent_stream_for_reading_and_writing",
            );
            let discriminator_factory = JsonDiscriminatorFactory::new();
            let mut subject = StreamHandlerPool::new(vec![Box::new(discriminator_factory)], false);
            subject.stream_connector = Box::new(StreamConnectorMock::new()); // this will panic if a connection is attempted
            let subject_addr: Addr<StreamHandlerPool> = subject.start();
            let subject_subs = StreamHandlerPool::make_subs_from(&subject_addr);
            let peer_actors = peer_actors_builder().build();
            subject_subs
                .bind
                .try_send(PoolBindMessage {
                    dispatcher_subs: peer_actors.dispatcher,
                    stream_handler_pool_subs: subject_subs.clone(),
                    neighborhood_subs: peer_actors.neighborhood,
                })
                .unwrap();

            tx.send(subject_subs).unwrap();

            system.run();
        });

        let subject_subs = rx.recv().unwrap();
        let local_addr = SocketAddr::from_str("127.0.0.1:46377").unwrap();

        subject_subs
            .transmit_sub
            .try_send(TransmitDataMsg {
                endpoint: Endpoint::Socket(local_addr),
                last_data: false,
                sequence_number: Some(0),
                data: outgoing_unmasked,
            })
            .unwrap();

        TestLogHandler::new().await_log_containing(
            format!(
                "Local connection {:?} not found. Discarding {} bytes.",
                local_addr, outgoing_unmasked_len
            )
            .as_str(),
            1000,
        );
    }

    #[test]
    #[should_panic(
        expected = "panic message (processed with: node_lib::sub_lib::utils::crash_request_analyzer)"
    )]
    fn stream_handler_can_be_crashed_properly_but_not_improperly() {
        let stream_handler_pool = StreamHandlerPool::new(vec![], true);

        prove_that_crash_request_handler_is_hooked_up(stream_handler_pool, CRASH_KEY);
    }
}<|MERGE_RESOLUTION|>--- conflicted
+++ resolved
@@ -153,11 +153,6 @@
 impl Handler<DispatcherNodeQueryResponse> for StreamHandlerPool {
     type Result = ();
     fn handle(&mut self, msg: DispatcherNodeQueryResponse, _ctx: &mut Self::Context) {
-<<<<<<< HEAD
-        eprintln!(
-            "Received a DispatcherNodeQueryResponse msg with context: {:?}",
-            msg.context.clone()
-        );
         self.handle_dispatcher_node_query_response(msg)
     }
 }
@@ -170,9 +165,6 @@
 
     fn handle(&mut self, msg: MessageScheduler<M>, ctx: &mut Self::Context) -> Self::Result {
         ctx.notify_later(msg.schedule_msg, msg.duration);
-=======
-        self.handle_dispatcher_node_query_response(msg)
->>>>>>> ec3677d8
     }
 }
 
@@ -558,7 +550,6 @@
             peer_addr,
             msg.context.data.len()
         );
-<<<<<<< HEAD
         let schedule_message_sub = self
             .self_subs_opt
             .as_ref()
@@ -572,39 +563,8 @@
                 duration: Duration::from_millis(100),
             })
             .expect("StreamHandlerPool is dead");
-
-        eprintln!("A Schedule msg was sent to the StreamHandler.");
-
-        // let recipient = self
-        //     .self_subs_opt
-        //     .as_ref()
-        //     .expect("StreamHandlerPool is unbound.")
-        //     .node_query_response
-        //     .clone();
-        // // TODO FIXME revisit once SC-358/GH-96 is done (idea: use notify_later() to delay messages)
-        // thread::spawn(move || {
-        //     // to avoid getting into too-tight a resubmit loop, add a delay; in a separate thread, to avoid delaying other traffic
-        //     thread::sleep(Duration::from_millis(100));
-        //     recipient.try_send(msg).expect("StreamHandlerPool is dead");
-        // });
-    }
-
-=======
-        let recipient = self
-            .self_subs_opt
-            .as_ref()
-            .expect("StreamHandlerPool is unbound.")
-            .node_query_response
-            .clone();
-        // TODO FIXME revisit once SC-358/GH-96 is done (idea: use notify_later() to delay messages)
-        thread::spawn(move || {
-            // to avoid getting into too-tight a resubmit loop, add a delay; in a separate thread, to avoid delaying other traffic
-            thread::sleep(Duration::from_millis(100));
-            recipient.try_send(msg).expect("StreamHandlerPool is dead");
-        });
-    }
-
->>>>>>> ec3677d8
+    }
+
     fn open_new_stream_and_recycle_message(
         &self,
         msg: DispatcherNodeQueryResponse,
