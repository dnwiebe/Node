--- conflicted
+++ resolved
@@ -63,18 +63,11 @@
 
 pub fn initialize_database(
     data_directory: &Path,
-<<<<<<< HEAD
     create_if_necessary: bool,
     migrator_config: MigratorConfig,
 ) -> Box<dyn PersistentConfiguration> {
     let conn = DbInitializerReal::default()
         .initialize(data_directory, create_if_necessary, migrator_config)
-=======
-    chain: Chain,
-) -> Box<dyn PersistentConfiguration> {
-    let conn = DbInitializerReal::default()
-        .initialize(data_directory, chain, true)
->>>>>>> 46f76b69
         .unwrap_or_else(|e| {
             panic!(
                 "Can't initialize database at {:?}: {:?}",
