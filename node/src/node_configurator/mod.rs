// Copyright (c) 2017-2019, Substratum LLC (https://substratum.net) and/or its affiliates. All rights reserved.

pub mod configurator;
pub mod node_configurator_initialization;
pub mod node_configurator_standard;

use crate::blockchain::bip32::Bip32ECKeyPair;
use crate::blockchain::bip39::Bip39;
use crate::blockchain::blockchain_interface::chain_id_from_name;
use crate::bootstrapper::RealUser;
use crate::database::db_initializer::{DbInitializer, DbInitializerReal, DATABASE_FILE};
use crate::db_config::persistent_configuration::{
    PersistentConfigError, PersistentConfiguration, PersistentConfigurationReal,
};
use crate::masq_lib::utils::{DEFAULT_CONSUMING_DERIVATION_PATH, DEFAULT_EARNING_DERIVATION_PATH};
use crate::sub_lib::cryptde::PlainData;
use crate::sub_lib::utils::make_new_multi_config;
use crate::sub_lib::wallet::Wallet;
use bip39::Language;
use clap::{crate_description, value_t, App, AppSettings, Arg};
use dirs::{data_local_dir, home_dir};
use masq_lib::command::StdStreams;
use masq_lib::constants::DEFAULT_CHAIN_NAME;
use masq_lib::multi_config::{merge, CommandLineVcl, EnvironmentVcl, MultiConfig, VclArg};
use masq_lib::shared_schema::{
    chain_arg, config_file_arg, data_directory_arg, real_user_arg, ConfiguratorError,
};
<<<<<<< HEAD
=======
use masq_lib::test_utils::fake_stream_holder::FakeStreamHolder;
>>>>>>> 75bdfd51
use masq_lib::utils::{localhost, ExpectValue};
use rpassword::read_password_with_reader;
use rustc_hex::FromHex;
use std::fmt::Debug;
use std::io;
use std::io::Read;
use std::net::{SocketAddr, TcpListener};
use std::ops::Deref;
use std::path::{Path, PathBuf};
use std::str::FromStr;
use tiny_hderive::bip44::DerivationPath;

pub trait NodeConfigurator<T> {
    fn configure(
        &self,
        multi_config: &MultiConfig,
        streams: Option<&mut StdStreams<'_>>,
    ) -> Result<T, ConfiguratorError>;
}

pub const CONSUMING_WALLET_HELP: &str = "The BIP32 derivation path for the wallet from which your Node \
     should pay other Nodes for routing and exit services. (If the path includes single quotes, enclose it in \
     double quotes.) Defaults to m/44'/60'/0'/0/0.";
pub const EARNING_WALLET_HELP: &str =
    "Denotes the wallet into which other Nodes will pay yours for its routing and exit services. May either be a \
     BIP32 derivation path (defaults to m/44'/60'/0'/0/1) or an Ethereum wallet address. (If the derivation path \
     includes single quotes, enclose it in double quotes.) Addresses must begin with 0x followed by 40 hexadecimal \
     digits (case-insensitive).";
pub const LANGUAGE_HELP: &str = "The language of the mnemonic phrase.";
pub const MNEMONIC_PASSPHRASE_HELP: &str =
    "A passphrase for the mnemonic phrase. Cannot be changed later and still produce the same addresses. This is a \
     secret; providing it on the command line or in a config file is insecure and unwise. If you don't specify it anywhere, \
     you'll be prompted for it at the console.";
pub const DB_PASSWORD_HELP: &str =
    "A password or phrase to encrypt your consuming wallet in the MASQ Node database or decrypt a keystore file. Can be changed \
     later and still produce the same addresses. This is a secret; providing it on the command line or in a config file is \
     insecure and unwise. If you don't specify it anywhere, you'll be prompted for it at the console.";

pub fn app_head() -> App<'static, 'static> {
    App::new("MASQNode")
        .global_settings(if cfg!(test) {
            &[AppSettings::ColorNever]
        } else {
            &[AppSettings::ColorAuto, AppSettings::ColoredHelp]
        })
        //.version(crate_version!())
        //.author(crate_authors!("\n")) // TODO: Put this back in when clap is compatible with Rust 1.38.0
        .version("1.0.0")
        .author("Substratum, MASQ")
        .about(crate_description!())
}

// These Args are needed in more than one clap schema. To avoid code duplication, they're defined here and referred
// to from multiple places.

pub fn consuming_wallet_arg<'a>() -> Arg<'a, 'a> {
    Arg::with_name("consuming-wallet")
        .long("consuming-wallet")
        .value_name("CONSUMING-WALLET")
        .empty_values(false)
        .validator(common_validators::validate_derivation_path)
        .help(&CONSUMING_WALLET_HELP)
}

pub fn earning_wallet_arg<F>(help: &str, validator: F) -> Arg
where
    F: 'static,
    F: Fn(String) -> Result<(), String>,
{
    Arg::with_name("earning-wallet")
        .long("earning-wallet")
        .value_name("EARNING-WALLET")
        .required(false)
        .takes_value(true)
        .validator(validator)
        .help(help)
}

pub fn language_arg<'a>() -> Arg<'a, 'a> {
    Arg::with_name("language")
        .alias("language")
        .long("language")
        .value_name("LANGUAGE")
        .required(true)
        .case_insensitive(true)
        .possible_values(&Bip39::possible_language_values().as_slice())
        .default_value(Bip39::name_from_language(Language::default()))
        .help(&LANGUAGE_HELP)
}

pub fn mnemonic_passphrase_arg<'a>() -> Arg<'a, 'a> {
    Arg::with_name("mnemonic-passphrase")
        .long("mnemonic-passphrase")
        .value_name("MNEMONIC-PASSPHRASE")
        .required(false)
        .takes_value(true)
        .min_values(0)
        .max_values(1)
        .help(MNEMONIC_PASSPHRASE_HELP)
}

pub fn determine_config_file_path(
    dirs_wrapper: &dyn DirsWrapper,
    app: &App,
    args: &[String],
) -> Result<(PathBuf, bool, RealUser), ConfiguratorError> {
    let orientation_schema = App::new("MASQNode")
        .arg(chain_arg())
        .arg(real_user_arg())
        .arg(data_directory_arg())
        .arg(config_file_arg());
    let orientation_args: Vec<Box<dyn VclArg>> = merge(
        Box::new(EnvironmentVcl::new(app)),
        Box::new(CommandLineVcl::new(args.to_vec())),
    )
    .vcl_args()
    .into_iter()
    .filter(|vcl_arg| {
        (vcl_arg.name() == "--chain")
            || (vcl_arg.name() == "--real-user")
            || (vcl_arg.name() == "--data-directory")
            || (vcl_arg.name() == "--config-file")
    })
    .map(|vcl_arg| vcl_arg.dup())
    .collect();
    let orientation_vcl = CommandLineVcl::from(orientation_args);
<<<<<<< HEAD
    let multi_config = make_new_multi_config(&orientation_schema, vec![Box::new(orientation_vcl)])?;
    let config_file_path = value_m!(multi_config, "config-file", PathBuf).expect_v("config-file");
    let user_specified = multi_config.deref().occurrences_of("config-file") > 0;
=======
    let multi_config = make_new_multi_config(
        &orientation_schema,
        vec![Box::new(orientation_vcl)],
        &mut FakeStreamHolder::new().streams(),
    )?;
    let config_file_path = value_m!(multi_config, "config-file", PathBuf).expect_v("config-file");
    let user_specified = multi_config.arg_matches().occurrences_of("config-file") > 0;
>>>>>>> 75bdfd51
    let (real_user, data_directory_opt, chain_name) =
        real_user_data_directory_opt_and_chain_name(dirs_wrapper, &multi_config);
    let directory =
        data_directory_from_context(dirs_wrapper, &real_user, &data_directory_opt, &chain_name);
    Ok((directory.join(config_file_path), user_specified, real_user))
}

pub fn create_wallet(
    config: &WalletCreationConfig,
    persistent_config: &mut (dyn PersistentConfiguration),
) -> Result<(), ConfiguratorError> {
    let (mnemonic_seed_opt, consuming_wallet_derivation_path_opt, db_password_opt) =
        match &config.derivation_path_info_opt {
            None => (None, None, None),
            Some(derivation_path_info) => (
                Some(derivation_path_info.mnemonic_seed.clone()),
                derivation_path_info.consuming_derivation_path_opt.clone(),
                Some(derivation_path_info.db_password.clone()),
            ),
        };
    let earning_wallet_address_opt = config.earning_wallet_address_opt.clone();
    match (
        mnemonic_seed_opt,
        consuming_wallet_derivation_path_opt,
        earning_wallet_address_opt,
        db_password_opt,
    ) {
        (Some(ms), Some(cwdp), Some(ewa), Some(dp)) => {
            match persistent_config.set_wallet_info(&ms, &cwdp, &ewa, &dp) {
                Ok(_) => Ok(()),
                Err(pce) => Err(pce.into_configurator_error("[wallet info]")),
            }
        }
        _ => Ok(()),
    }
}

pub fn initialize_database(
    data_directory: &Path,
    chain_id: u8,
) -> Box<dyn PersistentConfiguration> {
    let conn = DbInitializerReal::default()
        .initialize(data_directory, chain_id, true)
        .unwrap_or_else(|e| {
            panic!(
                "Can't initialize database at {:?}: {:?}",
                data_directory.join(DATABASE_FILE),
                e
            )
        });
    Box::new(PersistentConfigurationReal::from(conn))
}

pub fn update_db_password(
    wallet_config: &WalletCreationConfig,
    persistent_config: &mut (dyn PersistentConfiguration),
) -> Result<(), ConfiguratorError> {
    match &wallet_config.derivation_path_info_opt {
        Some(dpwi) => {
            if let Err(pce) = persistent_config.change_password(None, &dpwi.db_password) {
                return Err(pce.into_configurator_error("db-password"));
            }
        }
        None => (),
    };
    Ok(())
}

pub fn real_user_data_directory_opt_and_chain_name(
    dirs_wrapper: &dyn DirsWrapper,
    multi_config: &MultiConfig,
) -> (RealUser, Option<PathBuf>, String) {
    let real_user = match value_m!(multi_config, "real-user", RealUser) {
        None => RealUser::new(None, None, None).populate(dirs_wrapper),
        Some(real_user) => real_user.populate(dirs_wrapper),
    };
    let chain_name =
        value_m!(multi_config, "chain", String).unwrap_or_else(|| DEFAULT_CHAIN_NAME.to_string());
    let data_directory_opt = value_m!(multi_config, "data-directory", PathBuf);
    (real_user, data_directory_opt, chain_name)
}

pub fn data_directory_from_context(
    dirs_wrapper: &dyn DirsWrapper,
    real_user: &RealUser,
    data_directory_opt: &Option<PathBuf>,
    chain_name: &str,
) -> PathBuf {
    match data_directory_opt {
        Some(data_directory) => data_directory.clone(),
        None => {
            let right_home_dir = real_user
                .home_dir_opt
                .as_ref()
                .expect("No real-user home directory; specify --real-user")
                .to_string_lossy()
                .to_string();
            let wrong_home_dir = dirs_wrapper
                .home_dir()
                .expect("No privileged home directory; specify --data-directory")
                .to_string_lossy()
                .to_string();
            let wrong_local_data_dir = dirs_wrapper
                .data_dir()
                .expect("No privileged local data directory; specify --data-directory")
                .to_string_lossy()
                .to_string();
            let right_local_data_dir =
                wrong_local_data_dir.replace(&wrong_home_dir, &right_home_dir);
            PathBuf::from(right_local_data_dir)
                .join("MASQ")
                .join(chain_name)
        }
    }
}

pub fn prepare_initialization_mode<'a>(
    dirs_wrapper: &dyn DirsWrapper,
    app: &'a App,
    args: &[String],
) -> Result<(MultiConfig<'a>, Box<dyn PersistentConfiguration>), ConfiguratorError> {
    let multi_config = make_new_multi_config(
        &app,
        vec![
            Box::new(CommandLineVcl::new(args.to_vec())),
            Box::new(EnvironmentVcl::new(&app)),
        ],
    )?;

    let (real_user, data_directory_opt, chain_name) =
        real_user_data_directory_opt_and_chain_name(dirs_wrapper, &multi_config);
    let directory = data_directory_from_context(
        &DirsWrapperReal {},
        &real_user,
        &data_directory_opt,
        &chain_name,
    );
    let persistent_config_box = initialize_database(&directory, chain_id_from_name(&chain_name));
    Ok((multi_config, persistent_config_box))
}

pub fn check_for_past_initialization(
    persistent_config: &dyn PersistentConfiguration,
) -> Result<(), ConfiguratorError> {
    match persistent_config.mnemonic_seed_exists() {
        Ok(true) => Err(ConfiguratorError::required(
            "seed",
            "Cannot re-initialize Node: already initialized",
        )),
        Ok(false) => Ok(()),
        Err(pce) => Err(pce.into_configurator_error("seed")),
    }
}

pub fn request_new_db_password(
    streams: &mut StdStreams,
    possible_preamble: Option<&str>,
    prompt: &str,
    confirmation_prompt: &str,
) -> Option<String> {
    if let Some(preamble) = possible_preamble {
        flushed_write(streams.stdout, &format!("{}\n", preamble));
    }
    match request_password_with_retry(prompt, streams, |streams| {
        request_password_with_confirmation(
            confirmation_prompt,
            "Passwords do not match.",
            streams,
            cannot_be_blank,
        )
    }) {
        Ok(password) => Some(password),
        Err(PasswordError::RetriesExhausted) => None,
        Err(PasswordError::Mismatch) => None,
        Err(PasswordError::VerifyError(e)) => {
            flushed_write(
                streams.stdout,
                &format!("Could not elicit wallet encryption password: {:?}\n", e),
            );
            None
        }
        Err(PasswordError::InternalError(_)) => panic!("Can't happen: no code path"),
    }
}

pub fn request_existing_db_password(
    streams: &mut StdStreams,
    possible_preamble: Option<&str>,
    prompt: &str,
    persistent_config: &dyn PersistentConfiguration,
) -> Result<Option<String>, ConfiguratorError> {
    match persistent_config.check_password(None) {
        Ok(true) => return Ok(None),
        Ok(false) => (),
        Err(pce) => return Err(pce.into_configurator_error("db-password")),
    }
    if let Some(preamble) = possible_preamble {
        flushed_write(streams.stdout, &format!("{}\n", preamble))
    };
    let verifier = move |password: String| {
        if password.is_empty() {
            return Err(PasswordVerificationError::YourFault(
                "Password must not be blank.".to_string(),
            ));
        }
        match persistent_config.check_password(Some(password)) {
            Ok(true) => Ok(()),
            Ok(false) => Err(PasswordVerificationError::YourFault(
                "Incorrect password.".to_string(),
            )),
            Err(pce) => Err(PasswordVerificationError::MyFault(pce)),
        }
    };
    let result = match request_password_with_retry(prompt, streams, |streams| {
        request_existing_password(streams, verifier)
    }) {
        Ok(ref password) if password.is_empty() => None,
        Ok(password) => Some(password),
        Err(PasswordError::RetriesExhausted) => None,
        Err(PasswordError::InternalError(pce)) => {
            return Err(pce.into_configurator_error("db-password"))
        }
        Err(e) => {
            flushed_write(
                streams.stdout,
                &format!("Could not elicit wallet decryption password: {:?}\n", e),
            );
            None
        }
    };
    Ok(result)
}

pub fn cannot_be_blank(password: &str) -> Result<(), String> {
    if password.is_empty() {
        Err("Password cannot be blank.".to_string())
    } else {
        Ok(())
    }
}

#[derive(Debug, PartialEq, Clone)]
pub enum PasswordError {
    Mismatch,
    RetriesExhausted,
    VerifyError(String),
    InternalError(PersistentConfigError),
}

pub enum PasswordVerificationError {
    YourFault(String),
    MyFault(PersistentConfigError),
}

pub fn request_existing_password<F>(
    streams: &mut StdStreams,
    verifier: F,
) -> Result<String, PasswordError>
where
    F: FnOnce(String) -> Result<(), PasswordVerificationError>,
{
    let reader_opt = possible_reader_from_stream(streams);
    let password = read_password_with_reader(reader_opt).expect("Fatal error");
    match verifier(password.clone()) {
        Ok(_) => Ok(password),
        Err(PasswordVerificationError::YourFault(msg)) => Err(PasswordError::VerifyError(msg)),
        Err(PasswordVerificationError::MyFault(pce)) => Err(PasswordError::InternalError(pce)),
    }
}

// require two matching entries
pub fn request_password_with_confirmation<F>(
    confirmation_prompt: &str,
    mismatch_msg: &str,
    streams: &mut StdStreams,
    verifier: F,
) -> Result<String, PasswordError>
where
    F: FnOnce(&str) -> Result<(), String>,
{
    let reader_opt = possible_reader_from_stream(streams);
    let password = read_password_with_reader(reader_opt).expect("Fatal error");
    match verifier(&password) {
        Ok(_) => {
            flushed_write(streams.stdout, confirmation_prompt);
            let reader_opt = possible_reader_from_stream(streams);
            let confirm = read_password_with_reader(reader_opt).expect("Fatal error");
            if password == confirm {
                Ok(password)
            } else {
                flushed_write(streams.stdout, mismatch_msg);
                Err(PasswordError::Mismatch)
            }
        }
        Err(msg) => Err(PasswordError::VerifyError(msg)),
    }
}

pub fn request_password_with_retry<R>(
    prompt: &str,
    streams: &mut StdStreams,
    requester: R,
) -> Result<String, PasswordError>
where
    R: Fn(&mut StdStreams) -> Result<String, PasswordError>,
{
    for attempt in &["Try again.", "Try again.", "Giving up."] {
        flushed_write(streams.stdout, prompt);
        match requester(streams) {
            Ok(password) => return Ok(password),
            Err(PasswordError::Mismatch) => {
                flushed_write(streams.stdout, &format!(" {}\n", attempt))
            }
            Err(PasswordError::VerifyError(msg)) => {
                flushed_write(streams.stdout, &format!("{} {}\n", msg, attempt))
            }
            Err(PasswordError::InternalError(pce)) => {
                return Err(PasswordError::InternalError(pce))
            }
            Err(e) => flushed_write(streams.stdout, &format!("{:?} {}\n", e, attempt)),
        }
    }
    Err(PasswordError::RetriesExhausted)
}

pub fn possible_reader_from_stream(
    streams: &'_ mut StdStreams,
) -> Option<::std::io::Cursor<Vec<u8>>> {
    if cfg!(test) {
        let inner = streams
            .stdin
            .bytes()
            .take_while(|possible_byte| match possible_byte {
                Ok(possible_newline) => possible_newline != &10u8,
                _ => false,
            })
            .map(|possible_byte| possible_byte.expect("Not a byte"))
            .collect::<Vec<u8>>();
        Some(::std::io::Cursor::new(inner))
    } else {
        None
    }
}

pub fn data_directory_default(dirs_wrapper: &dyn DirsWrapper, chain_name: &'static str) -> String {
    match dirs_wrapper.data_dir() {
        Some(path) => path.join("MASQ").join(chain_name),
        None => PathBuf::from(""),
    }
    .to_str()
    .expect("Internal Error")
    .to_string()
}

pub fn flushed_write(target: &mut dyn io::Write, string: &str) {
    write!(target, "{}", string).expect("Failed console write.");
    target.flush().expect("Failed flush.");
}

pub fn port_is_busy(port: u16) -> bool {
    TcpListener::bind(SocketAddr::new(localhost(), port)).is_err()
}

pub mod common_validators {
    use masq_lib::constants::LOWEST_USABLE_INSECURE_PORT;
    use regex::Regex;
    use tiny_hderive::bip44::DerivationPath;

    pub fn validate_earning_wallet(value: String) -> Result<(), String> {
        validate_ethereum_address(value.clone()).or_else(|_| validate_derivation_path(value))
    }

    pub fn validate_ethereum_address(address: String) -> Result<(), String> {
        if Regex::new("^0x[0-9a-fA-F]{40}$")
            .expect("Failed to compile regular expression")
            .is_match(&address)
        {
            Ok(())
        } else {
            Err(address)
        }
    }

    pub fn validate_derivation_path(path: String) -> Result<(), String> {
        let possible_path = path.parse::<DerivationPath>();

        match possible_path {
            Ok(derivation_path) => {
                validate_derivation_path_is_sufficiently_hardened(derivation_path, path)
            }
            Err(e) => Err(format!("{} is not valid: {:?}", path, e)),
        }
    }

    pub fn validate_derivation_path_is_sufficiently_hardened(
        derivation_path: DerivationPath,
        path: String,
    ) -> Result<(), String> {
        if derivation_path
            .iter()
            .filter(|child_nbr| child_nbr.is_hardened())
            .count()
            > 2
        {
            Ok(())
        } else {
            Err(format!("{} may be too weak", path))
        }
    }

    pub fn validate_real_user(triple: String) -> Result<(), String> {
        if Regex::new("^[0-9]*:[0-9]*:.*$")
            .expect("Failed to compile regular expression")
            .is_match(&triple)
        {
            Ok(())
        } else {
            Err(triple)
        }
    }

    pub fn validate_ui_port(port: String) -> Result<(), String> {
        match str::parse::<u16>(&port) {
            Ok(port_number) if port_number < LOWEST_USABLE_INSECURE_PORT => Err(port),
            Ok(_) => Ok(()),
            Err(_) => Err(port),
        }
    }
}

pub trait DirsWrapper: Send {
    fn data_dir(&self) -> Option<PathBuf>;
    fn home_dir(&self) -> Option<PathBuf>;
    fn dup(&self) -> Box<dyn DirsWrapper>; // because implementing Clone for traits is problematic.
}

pub struct DirsWrapperReal;

impl DirsWrapper for DirsWrapperReal {
    fn data_dir(&self) -> Option<PathBuf> {
        data_local_dir()
    }
    fn home_dir(&self) -> Option<PathBuf> {
        home_dir()
    }
    fn dup(&self) -> Box<dyn DirsWrapper> {
        Box::new(DirsWrapperReal {})
    }
}

#[derive(Debug, PartialEq)]
pub enum Either<L: Debug + PartialEq, R: Debug + PartialEq> {
    Left(L),
    Right(R),
}

#[derive(PartialEq, Debug)]
pub struct DerivationPathWalletInfo {
    pub mnemonic_seed: PlainData,
    pub db_password: String,
    pub consuming_derivation_path_opt: Option<String>,
}

#[derive(PartialEq, Debug)]
pub struct WalletCreationConfig {
    pub earning_wallet_address_opt: Option<String>,
    pub derivation_path_info_opt: Option<DerivationPathWalletInfo>,
    pub real_user: RealUser,
}

pub trait WalletCreationConfigMaker {
    fn make_wallet_creation_config(
        &self,
        multi_config: &MultiConfig,
        streams: &mut StdStreams<'_>,
    ) -> WalletCreationConfig {
        let mnemonic_passphrase = match value_m!(multi_config, "mnemonic-passphrase", String) {
            Some(mp) => mp,
            None => self.make_mnemonic_passphrase(multi_config, streams),
        };
        let db_password = match value_m!(multi_config, "db-password", String) {
            Some(wp) => wp,
            None => self.make_db_password(streams),
        };
        let consuming_derivation_path = match value_m!(multi_config, "consuming-wallet", String) {
            Some(cdp) => cdp,
            None => self.make_consuming_derivation_path(streams),
        };
        let earning_wallet_info = match value_m!(multi_config, "earning-wallet", String) {
            Some(value) => match DerivationPath::from_str(&value) {
                Ok(_) => Either::Right(value),
                Err(_) => match value[2..].from_hex::<Vec<u8>>() {
                    Ok(bytes) => match bytes.len() {
                        20 => Either::Left(value),
                        _ => panic!("--earning-wallet not properly validated by clap"),
                    },
                    Err(e) => panic!("--earning-wallet not properly validated by clap: {:?}", e),
                },
            },
            None => self.make_earning_wallet_info(streams),
        };
        let mnemonic_seed = self.make_mnemonic_seed(
            multi_config,
            streams,
            &mnemonic_passphrase,
            &consuming_derivation_path,
            &earning_wallet_info,
        );
        let real_user = match value_m!(multi_config, "real-user", RealUser) {
            Some(ru) => ru,
            None => RealUser::null(),
        };
        WalletCreationConfig {
            earning_wallet_address_opt: match &earning_wallet_info {
                Either::Left(address) => Some(address.clone()),
                Either::Right(path) => {
                    let keypair = Bip32ECKeyPair::from_raw(mnemonic_seed.as_slice(), path)
                        .expect("--earning-wallet not properly validated by clap");
                    let wallet = Wallet::from(keypair);
                    Some(wallet.to_string())
                }
            },
            derivation_path_info_opt: Some(DerivationPathWalletInfo {
                mnemonic_seed,
                db_password,
                consuming_derivation_path_opt: Some(consuming_derivation_path),
            }),
            real_user,
        }
    }

    fn make_db_password(&self, streams: &mut StdStreams) -> String {
        match request_new_db_password(
            streams,
            Some("\n\nPlease provide a password to encrypt your wallet (This password can be changed later)..."),
            "  Enter password: ",
            "  Confirm password: ",
        ) {
            Some(wp) => wp,
            None => panic!("Wallet encryption password is required!")
        }
    }

    fn make_consuming_derivation_path(&self, _streams: &mut StdStreams) -> String {
        DEFAULT_CONSUMING_DERIVATION_PATH.to_string()
    }

    fn make_earning_wallet_info(&self, _streams: &mut StdStreams) -> Either<String, String> {
        Either::Right(DEFAULT_EARNING_DERIVATION_PATH.to_string())
    }

    fn make_mnemonic_passphrase(
        &self,
        multi_config: &MultiConfig,
        streams: &mut StdStreams<'_>,
    ) -> String;

    fn make_mnemonic_seed(
        &self,
        multi_config: &MultiConfig,
        streams: &mut StdStreams<'_>,
        mnemonic_passphrase: &str,
        consuming_derivation_path: &str,
        earning_wallet_info: &Either<String, String>,
    ) -> PlainData;
}

#[cfg(test)]
mod tests {
    use super::*;
    use crate::apps::app_node;
    use crate::blockchain::bip32::Bip32ECKeyPair;
    use crate::db_config::persistent_configuration::PersistentConfigError;
    use crate::masq_lib::utils::{
        DEFAULT_CONSUMING_DERIVATION_PATH, DEFAULT_EARNING_DERIVATION_PATH,
    };
    use crate::node_test_utils::DirsWrapperMock;
    use crate::sub_lib::utils::make_new_test_multi_config;
    use crate::test_utils::persistent_configuration_mock::PersistentConfigurationMock;
    use crate::test_utils::ArgsBuilder;
    use bip39::{Mnemonic, Seed};
    use masq_lib::constants::DEFAULT_CHAIN_NAME;
    use masq_lib::multi_config::MultiConfig;
    use masq_lib::shared_schema::{db_password_arg, ParamError};
    use masq_lib::test_utils::environment_guard::EnvironmentGuard;
    use masq_lib::test_utils::fake_stream_holder::{ByteArrayWriter, FakeStreamHolder};
    use masq_lib::test_utils::utils::TEST_DEFAULT_CHAIN_NAME;
    use masq_lib::utils::{find_free_port, running_test};
    use std::io::Cursor;
    use std::net::{SocketAddr, TcpListener};
    use std::sync::{Arc, Mutex};
    use tiny_hderive::bip44::DerivationPath;

    #[test]
    fn validate_ethereum_address_requires_an_address_that_is_42_characters_long() {
        assert_eq!(
            Err(String::from("my-favorite-wallet.com")),
            common_validators::validate_ethereum_address(String::from("my-favorite-wallet.com")),
        );
    }

    #[test]
    fn validate_ethereum_address_must_start_with_0x() {
        assert_eq!(
            Err(String::from("x0my-favorite-wallet.com222222222222222222")),
            common_validators::validate_ethereum_address(String::from(
                "x0my-favorite-wallet.com222222222222222222"
            ))
        );
    }

    #[test]
    fn validate_ethereum_address_must_contain_only_hex_characters() {
        assert_eq!(
            Err(String::from("0x9707f21F95B9839A54605100Ca69dCc2e7eaA26q")),
            common_validators::validate_ethereum_address(String::from(
                "0x9707f21F95B9839A54605100Ca69dCc2e7eaA26q"
            ))
        );
    }

    #[test]
    fn validate_ethereum_address_when_happy() {
        assert_eq!(
            Ok(()),
            common_validators::validate_ethereum_address(String::from(
                "0xbDfeFf9A1f4A1bdF483d680046344316019C58CF"
            ))
        );
    }

    #[test]
    fn validate_earning_wallet_works_with_address() {
        assert!(common_validators::validate_earning_wallet(String::from(
            "0xbDfeFf9A1f4A1bdF483d680046344316019C58CF"
        ))
        .is_ok());
    }

    #[test]
    fn validate_earning_wallet_works_with_derivation_path() {
        assert!(common_validators::validate_earning_wallet(
            DEFAULT_EARNING_DERIVATION_PATH.to_string()
        )
        .is_ok());
    }

    #[test]
    fn validate_derivation_path_happy() {
        assert_eq!(
            Ok(()),
            common_validators::validate_derivation_path(
                DEFAULT_CONSUMING_DERIVATION_PATH.to_string()
            )
        );
    }

    #[test]
    fn validate_derivation_path_sad_eth_address() {
        assert_eq!(
            Err(
                "0xbDfeFf9A1f4A1bdF483d680046344316019C58CF is not valid: InvalidDerivationPath"
                    .to_string()
            ),
            common_validators::validate_derivation_path(
                "0xbDfeFf9A1f4A1bdF483d680046344316019C58CF".to_string()
            )
        );
    }

    #[test]
    fn validate_derivation_path_sad_malformed_with_backslashes() {
        assert_eq!(
            Err(r"m\44'\60'\0'\0\0 is not valid: InvalidDerivationPath".to_string()),
            common_validators::validate_derivation_path(r"m\44'\60'\0'\0\0".to_string())
        );
    }

    #[test]
    fn validate_derivation_path_sad_malformed_missing_m() {
        assert_eq!(
            Err("/44'/60'/0'/0/0 is not valid: InvalidDerivationPath".to_string()),
            common_validators::validate_derivation_path("/44'/60'/0'/0/0".to_string())
        );
    }

    #[test]
    fn validate_derivation_path_sad_insufficiently_hardened() {
        assert_eq!(
            common_validators::validate_derivation_path("m/44/60/0/0/0".to_string()),
            Err("m/44/60/0/0/0 may be too weak".to_string()),
        );
    }

    #[test]
    fn validate_derivation_path_is_sufficiently_hardened_happy() {
        assert!(
            common_validators::validate_derivation_path_is_sufficiently_hardened(
                DEFAULT_CONSUMING_DERIVATION_PATH
                    .parse::<DerivationPath>()
                    .unwrap(),
                DEFAULT_CONSUMING_DERIVATION_PATH.to_string(),
            )
            .is_ok()
        );
    }

    #[test]
    fn validate_derivation_path_is_sufficiently_hardened_sad() {
        assert_eq!(
            Err("m/44'/60'/0/0/0 may be too weak".to_string()),
            common_validators::validate_derivation_path_is_sufficiently_hardened(
                "m/44'/60'/0/0/0".parse::<DerivationPath>().unwrap(),
                "m/44'/60'/0/0/0".to_string(),
            )
        );
    }

    #[test]
    fn validate_derivation_path_is_sufficiently_hardened_very_sad() {
        assert_eq!(
            Err("m/44/60/0/0/0 may be too weak".to_string()),
            common_validators::validate_derivation_path_is_sufficiently_hardened(
                "m/44/60/0/0/0".parse::<DerivationPath>().unwrap(),
                "m/44/60/0/0/0".to_string(),
            )
        );
    }

    #[test]
    fn validate_real_user_accepts_all_fields() {
        let result = common_validators::validate_real_user(String::from("999:999:/home/booga"));

        assert_eq!(Ok(()), result);
    }

    #[test]
    fn validate_real_user_accepts_no_fields() {
        let result = common_validators::validate_real_user(String::from("::"));

        assert_eq!(Ok(()), result);
    }

    #[test]
    fn validate_real_user_rejects_non_numeric_uid() {
        let result = common_validators::validate_real_user(String::from("abc:999:/home/booga"));

        assert_eq!(Err(String::from("abc:999:/home/booga")), result);
    }

    #[test]
    fn validate_real_user_rejects_non_numeric_gid() {
        let result = common_validators::validate_real_user(String::from("999:abc:/home/booga"));

        assert_eq!(Err(String::from("999:abc:/home/booga")), result);
    }

    #[test]
    fn validate_real_user_rejects_too_few_colons() {
        let result = common_validators::validate_real_user(String::from(":"));

        assert_eq!(Err(String::from(":")), result);
    }

    #[test]
    fn validate_real_user_accepts_too_many_colons() {
        let result = common_validators::validate_real_user(String::from(":::"));

        assert_eq!(Ok(()), result);
    }

    #[test]
    fn data_directory_default_given_no_default() {
        assert_eq!(
            String::from(""),
            data_directory_default(
                &DirsWrapperMock::new().data_dir_result(None),
                TEST_DEFAULT_CHAIN_NAME
            )
        );
    }

    #[test]
    fn data_directory_default_works() {
        let mock_dirs_wrapper = DirsWrapperMock::new().data_dir_result(Some("mocked/path".into()));

        let result = data_directory_default(&mock_dirs_wrapper, DEFAULT_CHAIN_NAME);

        let expected = PathBuf::from("mocked/path")
            .join("MASQ")
            .join(DEFAULT_CHAIN_NAME);
        assert_eq!(result, expected.as_path().to_str().unwrap().to_string());
    }

    fn determine_config_file_path_app() -> App<'static, 'static> {
        App::new("test")
            .arg(data_directory_arg())
            .arg(config_file_arg())
    }

    #[test]
    fn check_for_past_initialization_is_happy_when_database_is_uninitialized() {
        let persistent_config =
            PersistentConfigurationMock::new().mnemonic_seed_exists_result(Ok(false));

        let result = check_for_past_initialization(&persistent_config);

        assert_eq!(result, Ok(()));
    }

    #[test]
    fn check_for_past_initialization_is_unhappy_when_database_is_initialized() {
        let persistent_config =
            PersistentConfigurationMock::new().mnemonic_seed_exists_result(Ok(true));

        let result = check_for_past_initialization(&persistent_config);

        assert_eq!(
            result,
            Err(ConfiguratorError::new(vec![ParamError::new(
                "seed",
                "Cannot re-initialize Node: already initialized"
            )]))
        );
    }

    #[test]
    fn check_for_past_initialization_handles_database_error() {
        let persistent_config = PersistentConfigurationMock::new()
            .mnemonic_seed_exists_result(Err(PersistentConfigError::NotPresent));

        let result = check_for_past_initialization(&persistent_config);

        assert_eq!(
            result,
            Err(PersistentConfigError::NotPresent.into_configurator_error("seed"))
        );
    }

    #[test]
    fn real_user_data_directory_and_chain_id_picks_correct_directory_for_default_chain() {
        let args = ArgsBuilder::new();
        let vcl = Box::new(CommandLineVcl::new(args.into()));
        let multi_config = make_new_test_multi_config(&app_node(), vec![vcl]).unwrap();

        let (real_user, data_directory_opt, chain_name) =
            real_user_data_directory_opt_and_chain_name(&DirsWrapperReal {}, &multi_config);
        let directory = data_directory_from_context(
            &DirsWrapperReal {},
            &real_user,
            &data_directory_opt,
            &chain_name,
        );

        let expected_root = DirsWrapperReal {}.data_dir().unwrap();
        let expected_directory = expected_root.join("MASQ").join(DEFAULT_CHAIN_NAME);
        assert_eq!(directory, expected_directory);
        assert_eq!(&chain_name, DEFAULT_CHAIN_NAME);
    }

    #[test]
    fn determine_config_file_path_finds_path_in_args() {
        let _guard = EnvironmentGuard::new();
        let args = ArgsBuilder::new()
            .param("--clandestine-port", "2345")
            .param("--data-directory", "data-dir")
            .param("--config-file", "booga.toml");
        let args_vec: Vec<String> = args.into();

        let (config_file_path, user_specified, _) = determine_config_file_path(
            &DirsWrapperReal {},
            &determine_config_file_path_app(),
            args_vec.as_slice(),
        )
        .unwrap();

        assert_eq!(
            &format!("{}", config_file_path.parent().unwrap().display()),
            "data-dir",
        );
        assert_eq!("booga.toml", config_file_path.file_name().unwrap());
        assert_eq!(true, user_specified);
    }

    #[test]
    fn determine_config_file_path_finds_path_in_environment() {
        let _guard = EnvironmentGuard::new();
        let args = ArgsBuilder::new();
        let args_vec: Vec<String> = args.into();
        std::env::set_var("MASQ_DATA_DIRECTORY", "data_dir");
        std::env::set_var("MASQ_CONFIG_FILE", "booga.toml");

        let (config_file_path, user_specified, _) = determine_config_file_path(
            &DirsWrapperReal {},
            &determine_config_file_path_app(),
            args_vec.as_slice(),
        )
        .unwrap();

        assert_eq!(
            "data_dir",
            &format!("{}", config_file_path.parent().unwrap().display())
        );
        assert_eq!("booga.toml", config_file_path.file_name().unwrap());
        assert_eq!(true, user_specified);
    }

    #[cfg(not(target_os = "windows"))]
    #[test]
    fn determine_config_file_path_ignores_data_dir_if_config_file_has_root() {
        let _guard = EnvironmentGuard::new();
        let args = ArgsBuilder::new()
            .param("--data-directory", "data-dir")
            .param("--config-file", "/tmp/booga.toml");
        let args_vec: Vec<String> = args.into();

        let (config_file_path, user_specified, _) = determine_config_file_path(
            &DirsWrapperReal {},
            &determine_config_file_path_app(),
            args_vec.as_slice(),
        )
        .unwrap();

        assert_eq!(
            "/tmp/booga.toml",
            &format!("{}", config_file_path.display())
        );
        assert_eq!(true, user_specified);
    }

    #[cfg(target_os = "windows")]
    #[test]
    fn determine_config_file_path_ignores_data_dir_if_config_file_has_separator_root() {
        let _guard = EnvironmentGuard::new();
        let args = ArgsBuilder::new()
            .param("--data-directory", "data-dir")
            .param("--config-file", r"\tmp\booga.toml");
        let args_vec: Vec<String> = args.into();

        let (config_file_path, user_specified, _) = determine_config_file_path(
            &DirsWrapperReal {},
            &determine_config_file_path_app(),
            args_vec.as_slice(),
        )
        .unwrap();

        assert_eq!(
            r"\tmp\booga.toml",
            &format!("{}", config_file_path.display())
        );
        assert_eq!(true, user_specified);
    }

    #[cfg(target_os = "windows")]
    #[test]
    fn determine_config_file_path_ignores_data_dir_if_config_file_has_drive_root() {
        let _guard = EnvironmentGuard::new();
        let args = ArgsBuilder::new()
            .param("--data-directory", "data-dir")
            .param("--config-file", r"c:\tmp\booga.toml");
        let args_vec: Vec<String> = args.into();

        let (config_file_path, user_specified, _) = determine_config_file_path(
            &DirsWrapperReal {},
            &determine_config_file_path_app(),
            args_vec.as_slice(),
        )
        .unwrap();

        assert_eq!(
            r"c:\tmp\booga.toml",
            &format!("{}", config_file_path.display())
        );
        assert_eq!(true, user_specified);
    }

    #[cfg(target_os = "windows")]
    #[test]
    fn determine_config_file_path_ignores_data_dir_if_config_file_has_network_root() {
        let _guard = EnvironmentGuard::new();
        let args = ArgsBuilder::new()
            .param("--data-directory", "data-dir")
            .param("--config-file", r"\\TMP\booga.toml");
        let args_vec: Vec<String> = args.into();

        let (config_file_path, user_specified, _) = determine_config_file_path(
            &DirsWrapperReal {},
            &determine_config_file_path_app(),
            args_vec.as_slice(),
        )
        .unwrap();

        assert_eq!(
            r"\\TMP\booga.toml",
            &format!("{}", config_file_path.display())
        );
        assert_eq!(true, user_specified);
    }

    #[cfg(target_os = "windows")]
    #[test]
    fn determine_config_file_path_ignores_data_dir_if_config_file_has_drive_letter_but_no_separator(
    ) {
        let _guard = EnvironmentGuard::new();
        let args = ArgsBuilder::new()
            .param("--data-directory", "data-dir")
            .param("--config-file", r"c:tmp\booga.toml");
        let args_vec: Vec<String> = args.into();

        let (config_file_path, user_specified, _) = determine_config_file_path(
            &DirsWrapperReal {},
            &determine_config_file_path_app(),
            args_vec.as_slice(),
        )
        .unwrap();

        assert_eq!(
            r"c:tmp\booga.toml",
            &format!("{}", config_file_path.display())
        );
        assert_eq!(true, user_specified);
    }

    #[test]
    fn request_database_password_happy_path() {
        let stdout_writer = &mut ByteArrayWriter::new();
        let streams = &mut StdStreams {
            stdin: &mut Cursor::new(&b"Too Many S3cr3ts!\n"[..]),
            stdout: stdout_writer,
            stderr: &mut ByteArrayWriter::new(),
        };
        let persistent_configuration = PersistentConfigurationMock::new()
            .check_password_result(Ok(false))
            .check_password_result(Ok(true));

        let actual = request_existing_db_password(
            streams,
            Some("Decrypt wallet"),
            "Enter password: ",
            &persistent_configuration,
        );

        assert_eq!(actual, Ok(Some("Too Many S3cr3ts!".to_string())));
        assert_eq!(
            stdout_writer.get_string(),
            "Decrypt wallet\n\
             Enter password: "
                .to_string()
        );
    }

    #[test]
    fn request_database_password_rejects_blank_password() {
        let stdout_writer = &mut ByteArrayWriter::new();
        let streams = &mut StdStreams {
            stdin: &mut Cursor::new(&b"\nbooga\n"[..]),
            stdout: stdout_writer,
            stderr: &mut ByteArrayWriter::new(),
        };
        let persistent_configuration = PersistentConfigurationMock::new()
            .check_password_result(Ok(false))
            .check_password_result(Ok(true));

        let actual = request_existing_db_password(
            streams,
            Some("Decrypt wallet"),
            "Enter password: ",
            &persistent_configuration,
        );

        assert_eq!(actual, Ok(Some("booga".to_string())));
        assert_eq!(
            stdout_writer.get_string(),
            "Decrypt wallet\n\
             Enter password: \
             Password must not be blank. Try again.\n\
             Enter password: "
                .to_string()
        );
    }

    #[test]
    fn request_existing_db_password_handles_error_checking_for_no_password() {
        let mut holder = FakeStreamHolder::new();
        let persistent_config = PersistentConfigurationMock::new()
            .check_password_result(Err(PersistentConfigError::NotPresent));

        let result =
            request_existing_db_password(&mut holder.streams(), None, "prompt", &persistent_config);

        assert_eq!(
            result,
            Err(PersistentConfigError::NotPresent.into_configurator_error("db-password"))
        )
    }

    #[test]
    fn request_existing_db_password_handles_error_checking_for_entered_password() {
        let stdout_writer = &mut ByteArrayWriter::new();
        let mut streams = &mut StdStreams {
            stdin: &mut Cursor::new(&b"Too Many S3cr3ts!\n"[..]),
            stdout: stdout_writer,
            stderr: &mut ByteArrayWriter::new(),
        };
        let persistent_config = PersistentConfigurationMock::new()
            .check_password_result(Ok(false))
            .check_password_result(Err(PersistentConfigError::NotPresent));

        let result = request_existing_db_password(&mut streams, None, "prompt", &persistent_config);

        assert_eq!(
            result,
            Err(PersistentConfigError::NotPresent.into_configurator_error("db-password"))
        )
    }

    #[test]
    fn request_database_password_detects_bad_passwords() {
        let stdout_writer = &mut ByteArrayWriter::new();
        let streams = &mut StdStreams {
            stdin: &mut Cursor::new(
                &b"first bad password\nanother bad password\nfinal bad password\n"[..],
            ),
            stdout: stdout_writer,
            stderr: &mut ByteArrayWriter::new(),
        };
        let check_password_params_arc = Arc::new(Mutex::new(vec![]));
        let persistent_configuration = PersistentConfigurationMock::new()
            .check_password_params(&check_password_params_arc)
            .check_password_result(Ok(false))
            .check_password_result(Ok(false))
            .check_password_result(Ok(false))
            .check_password_result(Ok(false));

        let actual = request_existing_db_password(
            streams,
            Some("Decrypt wallet"),
            "Enter password: ",
            &persistent_configuration,
        );

        assert_eq!(actual, Ok(None));
        assert_eq!(
            stdout_writer.get_string(),
            "Decrypt wallet\n\
             Enter password: \
             Incorrect password. Try again.\n\
             Enter password: \
             Incorrect password. Try again.\n\
             Enter password: \
             Incorrect password. Giving up.\n"
                .to_string()
        );
        let check_password_params = check_password_params_arc.lock().unwrap();
        assert_eq!(
            *check_password_params,
            vec![
                None,
                Some("first bad password".to_string()),
                Some("another bad password".to_string()),
                Some("final bad password".to_string())
            ]
        )
    }

    #[test]
    fn request_database_password_aborts_before_prompting_if_database_has_no_password() {
        let stdout_writer = &mut ByteArrayWriter::new();
        let streams = &mut StdStreams {
            stdin: &mut Cursor::new(&b""[..]),
            stdout: stdout_writer,
            stderr: &mut ByteArrayWriter::new(),
        };
        let persistent_configuration =
            PersistentConfigurationMock::new().check_password_result(Ok(true));

        let actual = request_existing_db_password(
            streams,
            Some("Decrypt wallet"),
            "Enter password: ",
            &persistent_configuration,
        );

        assert_eq!(actual, Ok(None));
        assert_eq!(stdout_writer.get_string(), "".to_string());
    }

    #[test]
    fn request_wallet_encryption_password_succeeds_on_reattempt() {
        let stdout_writer = &mut ByteArrayWriter::new();
        let streams = &mut StdStreams {
            stdin: &mut Cursor::new(
                &b"Too Many S3cr3ts!\ngarbage garbage\nToo Many S3cr3ts!\nToo Many S3cr3ts!\n"[..],
            ),
            stdout: stdout_writer,
            stderr: &mut ByteArrayWriter::new(),
        };

        let actual = request_new_db_password(
            streams,
            Some("\n\nPlease provide a password to encrypt your wallet (This password can be changed \
             later)..."), "  Enter password: ", "Confirm password: ",
        );

        assert_eq!(actual, Some("Too Many S3cr3ts!".to_string()));
        assert_eq!(
            stdout_writer.get_string(),
            "\n\nPlease provide a password to encrypt your wallet (This password can be changed later)...\
                \n  Enter password: \
                Confirm password: \
                Passwords do not match. Try again.\
                \n  Enter password: \
                Confirm password: "
                .to_string()
        );
    }

    #[test]
    fn request_wallet_encryption_password_gives_up_after_three_blank_passwords() {
        let stdout_writer = &mut ByteArrayWriter::new();
        let streams = &mut StdStreams {
            stdin: &mut Cursor::new(&b"\n\n\n"[..]),
            stdout: stdout_writer,
            stderr: &mut ByteArrayWriter::new(),
        };

        let actual = request_new_db_password(
            streams,
            Some("\n\nPlease provide a password to encrypt your wallet (This password can be changed \
             later)..."), "  Enter password: ", "\nConfirm password: ",
        );

        assert_eq!(actual, None);
        assert_eq!(
            stdout_writer.get_string(),
            "\n\nPlease provide a password to encrypt your wallet (This password can be changed later)...\
                \n  Enter password: \
                Password cannot be blank. Try again.\
                \n  Enter password: \
                Password cannot be blank. Try again.\
                \n  Enter password: \
                Password cannot be blank. Giving up.\
                \n"
                .to_string()
        );
    }

    #[test]
    fn request_wallet_encryption_password_gives_up_after_three_mismatches() {
        let stdout_writer = &mut ByteArrayWriter::new();
        let streams = &mut StdStreams {
            stdin: &mut Cursor::new(&b"one\n\ntwo\n\nthree\n\n"[..]),
            stdout: stdout_writer,
            stderr: &mut ByteArrayWriter::new(),
        };

        let actual = request_new_db_password(
            streams,
            Some("\n\nPlease provide a password to encrypt your wallet (This password can be changed \
             later)..."), "  Enter password: ", "Confirm password: ",
        );

        assert_eq!(actual, None);
        assert_eq!(
            stdout_writer.get_string(),
            "\n\nPlease provide a password to encrypt your wallet (This password can be changed later)...\
                \n  Enter password: \
                Confirm password: \
                Passwords do not match. Try again.\
                \n  Enter password: \
                Confirm password: \
                Passwords do not match. Try again.\
                \n  Enter password: \
                Confirm password: \
                Passwords do not match. Giving up.\
                \n"
                .to_string()
        );
    }

    struct TameWalletCreationConfigMaker {
        app: App<'static, 'static>,
    }

    impl WalletCreationConfigMaker for TameWalletCreationConfigMaker {
        fn make_mnemonic_passphrase(
            &self,
            _multi_config: &MultiConfig,
            streams: &mut StdStreams,
        ) -> String {
            flushed_write(streams.stdout, "Enter mnemonic passphrase: ");
            "mnemonic passphrase".to_string()
        }

        fn make_mnemonic_seed(
            &self,
            _multi_config: &MultiConfig,
            _streams: &mut StdStreams,
            _mnemonic_passphrase: &str,
            _consuming_derivation_path: &str,
            _earning_wallet_info: &Either<String, String>,
        ) -> PlainData {
            Self::hardcoded_mnemonic_seed()
        }
    }

    impl TameWalletCreationConfigMaker {
        fn hardcoded_mnemonic_seed() -> PlainData {
            let mnemonic = Mnemonic::from_phrase(
                "list noble dove unable pioneer alien live market mercy equip supreme agree",
                Language::English,
            )
            .unwrap();
            PlainData::new(Seed::new(&mnemonic, "passphrase").as_ref())
        }
    }

    impl TameWalletCreationConfigMaker {
        pub fn new() -> TameWalletCreationConfigMaker {
            TameWalletCreationConfigMaker {
                app: App::new("TameWalletCreationConfigMaker")
                    .arg(consuming_wallet_arg())
                    .arg(earning_wallet_arg("", |_| Ok(())))
                    .arg(mnemonic_passphrase_arg())
                    .arg(real_user_arg())
                    .arg(db_password_arg(DB_PASSWORD_HELP)),
            }
        }
    }

    #[test]
    fn make_wallet_creation_config_defaults() {
        let subject = TameWalletCreationConfigMaker::new();
        let vcl = Box::new(CommandLineVcl::new(vec!["test".to_string()]));
        let multi_config = make_new_test_multi_config(&subject.app, vec![vcl]).unwrap();
        let stdout_writer = &mut ByteArrayWriter::new();
        let mut streams = &mut StdStreams {
            stdin: &mut Cursor::new(&b"a terrible db password\na terrible db password\n"[..]),
            stdout: stdout_writer,
            stderr: &mut ByteArrayWriter::new(),
        };

        let config = subject.make_wallet_creation_config(&multi_config, &mut streams);

        let captured_output = stdout_writer.get_string();
        let expected_output = "Enter mnemonic passphrase: \
        \n\nPlease provide a password to encrypt your wallet (This password can be changed later)...\
        \n  Enter password:   Confirm password: ";
        assert_eq!(&captured_output, expected_output);
        let earning_wallet = Wallet::from(
            Bip32ECKeyPair::from_raw(
                TameWalletCreationConfigMaker::hardcoded_mnemonic_seed().as_ref(),
                &DEFAULT_EARNING_DERIVATION_PATH,
            )
            .unwrap(),
        );
        assert_eq!(
            config,
            WalletCreationConfig {
                earning_wallet_address_opt: Some(earning_wallet.to_string()),
                derivation_path_info_opt: Some(DerivationPathWalletInfo {
                    mnemonic_seed: TameWalletCreationConfigMaker::hardcoded_mnemonic_seed(),
                    db_password: "a terrible db password".to_string(),
                    consuming_derivation_path_opt: Some(
                        DEFAULT_CONSUMING_DERIVATION_PATH.to_string()
                    ),
                }),
                real_user: RealUser::null(),
            },
        );
    }

    #[test]
    fn make_wallet_creation_config_non_defaults_with_earning_derivation_path() {
        running_test();
        let earning_path = "m/44'/60'/3'/2/1";
        let subject = TameWalletCreationConfigMaker::new();
        let args = ArgsBuilder::new()
            .param("--consuming-wallet", "m/44'/60'/1'/2/3")
            .param("--earning-wallet", "m/44'/60'/3'/2/1")
            .param("--mnemonic-passphrase", "mnemonic passphrase")
            .param("--db-password", "db password")
            .param("--real-user", "123::");
        let vcl = Box::new(CommandLineVcl::new(args.into()));
        let multi_config = make_new_test_multi_config(&subject.app, vec![vcl]).unwrap();
        let stdout_writer = &mut ByteArrayWriter::new();
        let mut streams = &mut StdStreams {
            stdin: &mut Cursor::new(&[]),
            stdout: stdout_writer,
            stderr: &mut ByteArrayWriter::new(),
        };

        let config = subject.make_wallet_creation_config(&multi_config, &mut streams);

        let captured_output = stdout_writer.get_string();
        let expected_output = "";
        assert_eq!(&captured_output, expected_output);
        let earning_wallet = Wallet::from(
            Bip32ECKeyPair::from_raw(
                TameWalletCreationConfigMaker::hardcoded_mnemonic_seed().as_ref(),
                earning_path,
            )
            .unwrap(),
        );
        assert_eq!(
            config,
            WalletCreationConfig {
                earning_wallet_address_opt: Some(earning_wallet.to_string()),
                derivation_path_info_opt: Some(DerivationPathWalletInfo {
                    mnemonic_seed: TameWalletCreationConfigMaker::hardcoded_mnemonic_seed(),
                    db_password: "db password".to_string(),
                    consuming_derivation_path_opt: Some("m/44'/60'/1'/2/3".to_string()),
                }),
                real_user: RealUser::new(Some(123), None, None),
            },
        );
    }

    #[test]
    fn make_wallet_creation_config_non_defaults_with_earning_address() {
        running_test();
        let subject = TameWalletCreationConfigMaker::new();
        let args = ArgsBuilder::new()
            .param("--consuming-wallet", "m/44'/60'/1'/2/3")
            .param(
                "--earning-wallet",
                "0x0123456789ABCDEF0123456789ABCDEF01234567",
            )
            .param("--mnemonic-passphrase", "mnemonic passphrase")
            .param("--db-password", "db password")
            .param("--real-user", "123::");
        let vcl = Box::new(CommandLineVcl::new(args.into()));
        let multi_config = make_new_test_multi_config(&subject.app, vec![vcl]).unwrap();
        let stdout_writer = &mut ByteArrayWriter::new();
        let mut streams = &mut StdStreams {
            stdin: &mut Cursor::new(&[]),
            stdout: stdout_writer,
            stderr: &mut ByteArrayWriter::new(),
        };

        let config = subject.make_wallet_creation_config(&multi_config, &mut streams);

        let captured_output = stdout_writer.get_string();
        let expected_output = "";
        assert_eq!(&captured_output, expected_output);
        assert_eq!(
            config,
            WalletCreationConfig {
                earning_wallet_address_opt: Some(
                    "0x0123456789ABCDEF0123456789ABCDEF01234567".to_string()
                ),
                derivation_path_info_opt: Some(DerivationPathWalletInfo {
                    mnemonic_seed: TameWalletCreationConfigMaker::hardcoded_mnemonic_seed(),
                    db_password: "db password".to_string(),
                    consuming_derivation_path_opt: Some("m/44'/60'/1'/2/3".to_string()),
                }),
                real_user: RealUser::new(Some(123), None, None),
            },
        );
    }

    #[test]
    #[should_panic(expected = "Wallet encryption password is required!")]
    fn make_wallet_creation_config_panics_after_three_password_mismatches() {
        running_test();
        let subject = TameWalletCreationConfigMaker::new();
        let streams = &mut StdStreams {
            stdin: &mut Cursor::new(&b"one\n\ntwo\n\nthree\n\n"[..]),
            stdout: &mut ByteArrayWriter::new(),
            stderr: &mut ByteArrayWriter::new(),
        };
        let vcl = Box::new(CommandLineVcl::new(vec!["test".to_string()]));
        let multi_config = make_new_test_multi_config(&subject.app, vec![vcl]).unwrap();

        subject.make_wallet_creation_config(&multi_config, streams);
    }

    #[test]
    fn create_wallet_configures_database_with_wallet_info() {
        let config = WalletCreationConfig {
            earning_wallet_address_opt: Some(
                "0x9707f21F95B9839A54605100Ca69dCc2e7eaA26q".to_string(),
            ),
            derivation_path_info_opt: Some(DerivationPathWalletInfo {
                mnemonic_seed: PlainData::new(&[1, 2, 3, 4]),
                db_password: "db password".to_string(),
                consuming_derivation_path_opt: Some("m/44'/60'/1'/2/3".to_string()),
            }),
            real_user: RealUser::null(),
        };
        let set_wallet_info_params_arc = Arc::new(Mutex::new(vec![]));
        let mut persistent_config = PersistentConfigurationMock::new()
            .set_wallet_info_params(&set_wallet_info_params_arc)
            .set_wallet_info_result(Ok(()));

        let result = create_wallet(&config, &mut persistent_config);

        assert_eq!(result, Ok(()));
        let set_wallet_info_params = set_wallet_info_params_arc.lock().unwrap();
        assert_eq!(
            *set_wallet_info_params,
            vec![(
                PlainData::from(vec![1u8, 2u8, 3u8, 4u8]),
                "m/44'/60'/1'/2/3".to_string(),
                "0x9707f21F95B9839A54605100Ca69dCc2e7eaA26q".to_string(),
                "db password".to_string()
            )]
        );
    }

    #[test]
    pub fn create_wallet_handles_error_setting_wallet_info() {
        let config = WalletCreationConfig {
            earning_wallet_address_opt: Some("irrelevant".to_string()),
            derivation_path_info_opt: Some(DerivationPathWalletInfo {
                mnemonic_seed: PlainData::new(b"irrelevant"),
                consuming_derivation_path_opt: Some("irrelevant".to_string()),
                db_password: "irrelevant".to_string(),
            }),
            real_user: RealUser::new(None, None, None),
        };
        let mut persistent_config = PersistentConfigurationMock::new()
            .set_wallet_info_result(Err(PersistentConfigError::NotPresent));

        let result = create_wallet(&config, &mut persistent_config);

        assert_eq!(
            result,
            Err(PersistentConfigError::NotPresent.into_configurator_error("[wallet info]"))
        );
    }

    #[test]
    pub fn update_db_password_does_nothing_if_no_derivation_path_info_is_supplied() {
        let wallet_config = WalletCreationConfig {
            earning_wallet_address_opt: None,
            derivation_path_info_opt: None,
            real_user: RealUser::default(),
        };
        let set_password_params_arc = Arc::new(Mutex::new(vec![]));
        let mut persistent_config =
            PersistentConfigurationMock::new().change_password_params(&set_password_params_arc);

        let result = update_db_password(&wallet_config, &mut persistent_config);

        assert_eq!(result, Ok(()));
        let set_password_params = set_password_params_arc.lock().unwrap();
        assert!(set_password_params.is_empty());
    }

    #[test]
    pub fn update_db_password_sets_password_if_derivation_path_info_is_supplied() {
        let wallet_config = WalletCreationConfig {
            earning_wallet_address_opt: None,
            derivation_path_info_opt: Some(DerivationPathWalletInfo {
                mnemonic_seed: PlainData::new(&[]),
                db_password: "booga".to_string(),
                consuming_derivation_path_opt: None,
            }),
            real_user: RealUser::default(),
        };
        let set_password_params_arc = Arc::new(Mutex::new(vec![]));
        let mut persistent_config = PersistentConfigurationMock::new()
            .change_password_params(&set_password_params_arc)
            .change_password_result(Ok(()));

        update_db_password(&wallet_config, &mut persistent_config).unwrap();

        let set_password_params = set_password_params_arc.lock().unwrap();
        assert_eq!(*set_password_params, vec![(None, "booga".to_string())]);
    }

    #[test]
    pub fn update_db_password_handles_error_changing_password() {
        let wallet_config = WalletCreationConfig {
            earning_wallet_address_opt: None,
            derivation_path_info_opt: Some(DerivationPathWalletInfo {
                mnemonic_seed: PlainData::new(b""),
                db_password: "password".to_string(),
                consuming_derivation_path_opt: None,
            }),
            real_user: RealUser::new(None, None, None),
        };
        let mut persistent_config = PersistentConfigurationMock::new()
            .change_password_result(Err(PersistentConfigError::TransactionError));

        let result = update_db_password(&wallet_config, &mut persistent_config);

        assert_eq!(
            result,
            Err(PersistentConfigError::TransactionError.into_configurator_error("db-password"))
        );
    }

    #[test]
    pub fn port_is_busy_detects_free_port() {
        let port = find_free_port();

        let result = port_is_busy(port);

        assert_eq!(result, false);
    }

    #[test]
    pub fn port_is_busy_detects_busy_port() {
        let port = find_free_port();
        let _listener = TcpListener::bind(SocketAddr::new(localhost(), port)).unwrap();

        let result = port_is_busy(port);

        assert_eq!(result, true);
    }
}<|MERGE_RESOLUTION|>--- conflicted
+++ resolved
@@ -25,10 +25,6 @@
 use masq_lib::shared_schema::{
     chain_arg, config_file_arg, data_directory_arg, real_user_arg, ConfiguratorError,
 };
-<<<<<<< HEAD
-=======
-use masq_lib::test_utils::fake_stream_holder::FakeStreamHolder;
->>>>>>> 75bdfd51
 use masq_lib::utils::{localhost, ExpectValue};
 use rpassword::read_password_with_reader;
 use rustc_hex::FromHex;
@@ -155,19 +151,9 @@
     .map(|vcl_arg| vcl_arg.dup())
     .collect();
     let orientation_vcl = CommandLineVcl::from(orientation_args);
-<<<<<<< HEAD
     let multi_config = make_new_multi_config(&orientation_schema, vec![Box::new(orientation_vcl)])?;
     let config_file_path = value_m!(multi_config, "config-file", PathBuf).expect_v("config-file");
     let user_specified = multi_config.deref().occurrences_of("config-file") > 0;
-=======
-    let multi_config = make_new_multi_config(
-        &orientation_schema,
-        vec![Box::new(orientation_vcl)],
-        &mut FakeStreamHolder::new().streams(),
-    )?;
-    let config_file_path = value_m!(multi_config, "config-file", PathBuf).expect_v("config-file");
-    let user_specified = multi_config.arg_matches().occurrences_of("config-file") > 0;
->>>>>>> 75bdfd51
     let (real_user, data_directory_opt, chain_name) =
         real_user_data_directory_opt_and_chain_name(dirs_wrapper, &multi_config);
     let directory =
