// Copyright (c) 2019, MASQ (https://masq.ai) and/or its affiliates. All rights reserved.

use crate::bootstrapper::BootstrapperConfig;
use crate::node_configurator::DirsWrapperReal;
use crate::node_configurator::{initialize_database, DirsWrapper, NodeConfigurator};
use masq_lib::crash_point::CrashPoint;
use masq_lib::multi_config::MultiConfig;
use masq_lib::shared_schema::ConfiguratorError;
use masq_lib::utils::{ExpectValue, NeighborhoodModeLight};
use std::net::SocketAddr;
use std::net::{IpAddr, Ipv4Addr};

use clap::value_t;
use log::LevelFilter;

use crate::apps::app_node;
use crate::blockchain::bip32::Bip32ECKeyPair;
use crate::blockchain::blockchain_interface::chain_id_from_name;
use crate::bootstrapper::PortConfiguration;
use crate::database::db_migrations::{ExternalData, MigratorConfig};
use crate::db_config::persistent_configuration::{PersistentConfigError, PersistentConfiguration};
use crate::http_request_start_finder::HttpRequestDiscriminatorFactory;
use crate::node_configurator::{
    data_directory_from_context, determine_config_file_path,
    real_user_data_directory_opt_and_chain_name, real_user_from_multi_config_or_populate,
};
use crate::server_initializer::GatheredParams;
use crate::sub_lib::accountant::DEFAULT_EARNING_WALLET;
use crate::sub_lib::cryptde::{CryptDE, PublicKey};
use crate::sub_lib::cryptde_null::CryptDENull;
use crate::sub_lib::cryptde_real::CryptDEReal;
use crate::sub_lib::neighborhood::{
    NeighborhoodConfig, NeighborhoodMode, NodeDescriptor, DEFAULT_RATE_PACK,
};
use crate::sub_lib::node_addr::NodeAddr;
use crate::sub_lib::utils::make_new_multi_config;
use crate::sub_lib::wallet::Wallet;
use crate::tls_discriminator_factory::TlsDiscriminatorFactory;
use itertools::Itertools;
use masq_lib::constants::{DEFAULT_CHAIN_NAME, DEFAULT_UI_PORT, HTTP_PORT, TLS_PORT};
use masq_lib::multi_config::{CommandLineVcl, ConfigFileVcl, EnvironmentVcl};
use masq_lib::shared_schema::ParamError;
use masq_lib::test_utils::utils::DEFAULT_CHAIN_ID;
use masq_lib::utils::WrapResult;
use rustc_hex::FromHex;
use std::ops::Deref;
use std::str::FromStr;

pub struct NodeConfiguratorStandardPrivileged {
    dirs_wrapper: Box<dyn DirsWrapper>,
}

impl NodeConfigurator<BootstrapperConfig> for NodeConfiguratorStandardPrivileged {
    fn configure(
        &self,
        multi_config: &MultiConfig,
    ) -> Result<BootstrapperConfig, ConfiguratorError> {
        let mut bootstrapper_config = BootstrapperConfig::new();
        establish_port_configurations(&mut bootstrapper_config);
        privileged_parse_args(
            self.dirs_wrapper.as_ref(),
            multi_config,
            &mut bootstrapper_config,
        )?;
        Ok(bootstrapper_config)
    }
}

impl Default for NodeConfiguratorStandardPrivileged {
    fn default() -> Self {
        Self::new()
    }
}

impl NodeConfiguratorStandardPrivileged {
    pub fn new() -> Self {
        Self {
            dirs_wrapper: Box::new(DirsWrapperReal {}),
        }
    }
}

pub struct NodeConfiguratorStandardUnprivileged {
    privileged_config: BootstrapperConfig,
}

impl NodeConfigurator<BootstrapperConfig> for NodeConfiguratorStandardUnprivileged {
    fn configure(
        &self,
        multi_config: &MultiConfig,
    ) -> Result<BootstrapperConfig, ConfiguratorError> {
        let mut persistent_config = initialize_database(
            &self.privileged_config.data_directory,
<<<<<<< HEAD
            true,
            MigratorConfig::create_or_migrate(self.pack_up_external_params_for_db(multi_config)),
=======
            self.privileged_config.blockchain_bridge_config.chain,
>>>>>>> 46f76b69
        );
        let mut unprivileged_config = BootstrapperConfig::new();
        unprivileged_parse_args(
            multi_config,
            &mut unprivileged_config,
            Some(persistent_config.as_mut()),
        )?;
        configure_database(&unprivileged_config, persistent_config.as_mut())?;
        Ok(unprivileged_config)
    }
}

impl NodeConfiguratorStandardUnprivileged {
    pub fn new(privileged_config: &BootstrapperConfig) -> Self {
        Self {
            privileged_config: privileged_config.clone(),
        }
    }

    fn pack_up_external_params_for_db(&self, multi_config: &MultiConfig) -> ExternalData {
        ExternalData::new(
            self.privileged_config.blockchain_bridge_config.chain_id,
            value_m!(multi_config, "neighborhood-mode", NeighborhoodModeLight)
                .unwrap_or(NeighborhoodModeLight::Standard),
        )
    }
}

<<<<<<< HEAD
pub fn server_initializer_collected_params<'a>(
    dirs_wrapper: &dyn DirsWrapper,
    args: &[String],
) -> Result<GatheredParams<'a>, ConfiguratorError> {
    let app = app_node();
    let (config_file_path, user_specified) = determine_config_file_path(dirs_wrapper, &app, args)?;
    let config_file_vcl = match ConfigFileVcl::new(&config_file_path, user_specified) {
        Ok(cfv) => Box::new(cfv),
        Err(e) => return Err(ConfiguratorError::required("config-file", &e.to_string())),
    };
    let multi_config = make_new_multi_config(
        &app,
        vec![
            Box::new(CommandLineVcl::new(args.to_vec())),
            Box::new(EnvironmentVcl::new(&app)),
            config_file_vcl,
        ],
    )?;
    let data_directory = config_file_path
        .parent()
        .map(|dir| dir.to_path_buf())
        .expect_v("data_directory");
    let real_user = real_user_from_multi_config_or_populate(&multi_config, dirs_wrapper);
    GatheredParams::new(multi_config, data_directory, real_user).wrap_to_ok()
}

pub fn establish_port_configurations(config: &mut BootstrapperConfig) {
    config.port_configurations.insert(
        HTTP_PORT,
        PortConfiguration::new(
            vec![Box::new(HttpRequestDiscriminatorFactory::new())],
            false,
        ),
    );
    config.port_configurations.insert(
        TLS_PORT,
        PortConfiguration::new(
=======
pub mod standard {
    use super::*;
    use std::net::SocketAddr;
    use std::net::{IpAddr, Ipv4Addr};

    use clap::value_t;
    use log::LevelFilter;

    use crate::apps::app_node;
    use crate::blockchain::bip32::Bip32ECKeyPair;
    use crate::bootstrapper::PortConfiguration;
    use crate::db_config::persistent_configuration::{
        PersistentConfigError, PersistentConfiguration,
    };
    use crate::http_request_start_finder::HttpRequestDiscriminatorFactory;
    use crate::node_configurator::{
        data_directory_from_context, determine_config_file_path,
        real_user_from_multi_config_or_populate, real_user_with_data_directory_opt_and_chain,
        DirsWrapper,
    };
    use crate::server_initializer::GatheredParams;
    use crate::sub_lib::accountant::DEFAULT_EARNING_WALLET;
    use crate::sub_lib::cryptde::CryptDE;
    use crate::sub_lib::cryptde::PublicKey;
    use crate::sub_lib::cryptde_null::CryptDENull;
    use crate::sub_lib::cryptde_real::CryptDEReal;
    use crate::sub_lib::neighborhood::{
        NeighborhoodConfig, NeighborhoodMode, NodeDescriptor, DEFAULT_RATE_PACK,
    };
    use crate::sub_lib::node_addr::NodeAddr;
    use crate::sub_lib::utils::make_new_multi_config;
    use crate::sub_lib::wallet::Wallet;
    use crate::tls_discriminator_factory::TlsDiscriminatorFactory;
    use itertools::Itertools;
    use masq_lib::blockchains::chains::Chain;
    use masq_lib::constants::{
        DEFAULT_CHAIN, DEFAULT_UI_PORT, HTTP_PORT, MASQ_URL_PREFIX, TLS_PORT,
    };
    use masq_lib::multi_config::{CommandLineVcl, ConfigFileVcl, EnvironmentVcl, MultiConfig};
    use masq_lib::shared_schema::{ConfiguratorError, ParamError};
    use masq_lib::test_utils::utils::TEST_DEFAULT_CHAIN;
    use masq_lib::utils::WrapResult;
    use rustc_hex::FromHex;
    use std::str::FromStr;

    pub fn server_initializer_collected_params<'a>(
        dirs_wrapper: &dyn DirsWrapper,
        args: &[String],
    ) -> Result<GatheredParams<'a>, ConfiguratorError> {
        let app = app_node();
        let (config_file_path, user_specified) =
            determine_config_file_path(dirs_wrapper, &app, args)?;
        let config_file_vcl = match ConfigFileVcl::new(&config_file_path, user_specified) {
            Ok(cfv) => Box::new(cfv),
            Err(e) => return Err(ConfiguratorError::required("config-file", &e.to_string())),
        };
        let multi_config = make_new_multi_config(
            &app,
>>>>>>> 46f76b69
            vec![
                Box::new(TlsDiscriminatorFactory::new()),
                Box::new(HttpRequestDiscriminatorFactory::new()),
            ],
<<<<<<< HEAD
            false,
        ),
    );
}

pub fn privileged_parse_args(
    dirs_wrapper: &dyn DirsWrapper,
    multi_config: &MultiConfig,
    privileged_config: &mut BootstrapperConfig,
) -> Result<(), ConfiguratorError> {
    let (real_user, data_directory_opt, chain_name) =
        real_user_data_directory_opt_and_chain_name(dirs_wrapper, multi_config);
    let directory =
        data_directory_from_context(dirs_wrapper, &real_user, &data_directory_opt, &chain_name);
    privileged_config.real_user = real_user;
    privileged_config.data_directory = directory;
    privileged_config.blockchain_bridge_config.chain_id = chain_id_from_name(&chain_name);

    let joined_dns_servers_opt = value_m!(multi_config, "dns-servers", String);
    privileged_config.dns_servers = match joined_dns_servers_opt {
        Some(joined_dns_servers) => joined_dns_servers
            .split(',')
            .map(|ip_str| {
                SocketAddr::new(
                    IpAddr::from_str(ip_str).expect("Bad clap validation for dns-servers"),
                    53,
                )
            })
            .collect(),
        None => vec![SocketAddr::new(IpAddr::V4(Ipv4Addr::new(1, 1, 1, 1)), 53)],
    };
=======
        )?;
        let data_directory = config_file_path
            .parent()
            .map(|dir| dir.to_path_buf())
            .expectv("data_directory");
        let real_user = real_user_from_multi_config_or_populate(&multi_config, dirs_wrapper);
        GatheredParams::new(multi_config, data_directory, real_user).wrap_to_ok()
    }

    pub fn establish_port_configurations(config: &mut BootstrapperConfig) {
        config.port_configurations.insert(
            HTTP_PORT,
            PortConfiguration::new(
                vec![Box::new(HttpRequestDiscriminatorFactory::new())],
                false,
            ),
        );
        config.port_configurations.insert(
            TLS_PORT,
            PortConfiguration::new(
                vec![
                    Box::new(TlsDiscriminatorFactory::new()),
                    Box::new(HttpRequestDiscriminatorFactory::new()),
                ],
                false,
            ),
        );
    }

    pub fn privileged_parse_args(
        dirs_wrapper: &dyn DirsWrapper,
        multi_config: &MultiConfig,
        privileged_config: &mut BootstrapperConfig,
    ) -> Result<(), ConfiguratorError> {
        privileged_config
            .blockchain_bridge_config
            .blockchain_service_url_opt = value_m!(multi_config, "blockchain-service-url", String);

        let (real_user, data_directory_opt, chain) =
            real_user_with_data_directory_opt_and_chain(dirs_wrapper, multi_config);
        let directory =
            data_directory_from_context(dirs_wrapper, &real_user, &data_directory_opt, chain);
        privileged_config.real_user = real_user;
        privileged_config.data_directory = directory;
        privileged_config.blockchain_bridge_config.chain = chain;

        let joined_dns_servers_opt = value_m!(multi_config, "dns-servers", String);
        privileged_config.dns_servers = match joined_dns_servers_opt {
            Some(joined_dns_servers) => joined_dns_servers
                .split(',')
                .map(|ip_str| {
                    SocketAddr::new(
                        IpAddr::from_str(ip_str).expect("Bad clap validation for dns-servers"),
                        53,
                    )
                })
                .collect(),
            None => vec![SocketAddr::new(IpAddr::V4(Ipv4Addr::new(1, 1, 1, 1)), 53)],
        };
>>>>>>> 46f76b69

    privileged_config.log_level =
        value_m!(multi_config, "log-level", LevelFilter).unwrap_or(LevelFilter::Warn);

    privileged_config.ui_gateway_config.ui_port =
        value_m!(multi_config, "ui-port", u16).unwrap_or(DEFAULT_UI_PORT);

    privileged_config.crash_point =
        value_m!(multi_config, "crash-point", CrashPoint).unwrap_or(CrashPoint::None);

<<<<<<< HEAD
    if let Some(public_key_str) = value_m!(multi_config, "fake-public-key", String) {
        let (main_public_key, alias_public_key) = match base64::decode(&public_key_str) {
            Ok(mut key) => {
                let main_public_key = PublicKey::new(&key);
                key.reverse();
                let alias_public_key = PublicKey::new(&key);
                (main_public_key, alias_public_key)
            }
            Err(e) => panic!("Invalid fake public key: {} ({:?})", public_key_str, e),
        };
        let main_cryptde_null = CryptDENull::from(
            &main_public_key,
            privileged_config.blockchain_bridge_config.chain_id,
        );
        let alias_cryptde_null = CryptDENull::from(
            &alias_public_key,
            privileged_config.blockchain_bridge_config.chain_id,
        );
        privileged_config.main_cryptde_null_opt = Some(main_cryptde_null);
        privileged_config.alias_cryptde_null_opt = Some(alias_cryptde_null);
=======
        if let Some(public_key_str) = value_m!(multi_config, "fake-public-key", String) {
            let (main_public_key, alias_public_key) = match base64::decode(&public_key_str) {
                Ok(mut key) => {
                    let main_public_key = PublicKey::new(&key);
                    key.reverse();
                    let alias_public_key = PublicKey::new(&key);
                    (main_public_key, alias_public_key)
                }
                Err(e) => panic!("Invalid fake public key: {} ({:?})", public_key_str, e),
            };
            let main_cryptde_null = CryptDENull::from(
                &main_public_key,
                privileged_config.blockchain_bridge_config.chain,
            );
            let alias_cryptde_null = CryptDENull::from(
                &alias_public_key,
                privileged_config.blockchain_bridge_config.chain,
            );
            privileged_config.main_cryptde_null_opt = Some(main_cryptde_null);
            privileged_config.alias_cryptde_null_opt = Some(alias_cryptde_null);
        }
        Ok(())
>>>>>>> 46f76b69
    }
    Ok(())
}

<<<<<<< HEAD
pub fn unprivileged_parse_args(
    multi_config: &MultiConfig,
    unprivileged_config: &mut BootstrapperConfig,

    persistent_config_opt: Option<&mut dyn PersistentConfiguration>,
) -> Result<(), ConfiguratorError> {
    unprivileged_config
        .blockchain_bridge_config
        .blockchain_service_url_opt = if is_user_specified(multi_config, "blockchain-service-url") {
        value_m!(multi_config, "blockchain-service-url", String)
    } else {
        match persistent_config_opt {
            Some(ref persistent_config) => match persistent_config.blockchain_service_url() {
                Ok(Some(price)) => Some(price),
                Ok(None) => None,
                Err(pce) => return Err(pce.into_configurator_error("gas-price")),
            },
            None => None,
        }
    };
    unprivileged_config.clandestine_port_opt = value_m!(multi_config, "clandestine-port", u16);
    unprivileged_config.blockchain_bridge_config.gas_price =
        if is_user_specified(multi_config, "gas-price") {
            value_m!(multi_config, "gas-price", u64).expect_v("gas price")
=======
    pub fn unprivileged_parse_args(
        multi_config: &MultiConfig,
        unprivileged_config: &mut BootstrapperConfig,
        persistent_config_opt: Option<&mut dyn PersistentConfiguration>,
    ) -> Result<(), ConfiguratorError> {
        unprivileged_config.clandestine_port_opt = value_m!(multi_config, "clandestine-port", u16);
        let user_specified = multi_config.occurrences_of("gas-price") > 0;
        unprivileged_config.blockchain_bridge_config.gas_price = if user_specified {
            value_m!(multi_config, "gas-price", u64).expectv("gas price")
>>>>>>> 46f76b69
        } else {
            match persistent_config_opt {
                Some(ref persistent_config) => match persistent_config.gas_price() {
                    Ok(price) => price,
                    Err(pce) => return Err(pce.into_configurator_error("gas-price")),
                },
                None => 1,
            }
        };
    let mnc_result = if let Some(persistent_config) = persistent_config_opt {
        get_wallets(multi_config, persistent_config, unprivileged_config)?;
        make_neighborhood_config(multi_config, Some(persistent_config), unprivileged_config)
    } else {
        make_neighborhood_config(multi_config, None, unprivileged_config)
    };

    mnc_result.map(|config| unprivileged_config.neighborhood_config = config)
}

fn is_user_specified(multi_config: &MultiConfig, parameter: &str) -> bool {
    multi_config.deref().occurrences_of(parameter) > 0
}

pub fn configure_database(
    config: &BootstrapperConfig,
    persistent_config: &mut (dyn PersistentConfiguration),
) -> Result<(), ConfiguratorError> {
    if let Some(port) = config.clandestine_port_opt {
        if let Err(pce) = persistent_config.set_clandestine_port(port) {
            return Err(pce.into_configurator_error("clandestine-port"));
        }
    }
    let neighborhood_mode_light = config.neighborhood_config.mode.make_light();
    if let Err(pce) = persistent_config.set_neighborhood_mode(neighborhood_mode_light) {
        return Err(pce.into_configurator_error("neighborhood-mode"));
    }
    if let Some(url) = config
        .blockchain_bridge_config
        .blockchain_service_url_opt
        .clone()
    {
        if let Err(pce) = persistent_config.set_blockchain_service_url(url.as_str()) {
            return Err(pce.into_configurator_error("blockchain-service-url"));
        }
    }
    if let Err(pce) = persistent_config.set_gas_price(config.blockchain_bridge_config.gas_price) {
        return Err(pce.into_configurator_error("gas-price"));
    }
    Ok(())
}

pub fn get_wallets(
    multi_config: &MultiConfig,
    persistent_config: &mut dyn PersistentConfiguration,
    config: &mut BootstrapperConfig,
) -> Result<(), ConfiguratorError> {
    let mnemonic_seed_exists = match persistent_config.mnemonic_seed_exists() {
        Ok(flag) => flag,
        Err(pce) => return Err(pce.into_configurator_error("seed")),
    };
    validate_testing_parameters(mnemonic_seed_exists, multi_config)?;
    let earning_wallet_opt = get_earning_wallet_from_address(multi_config, persistent_config)?;
    let mut consuming_wallet_opt = get_consuming_wallet_from_private_key(multi_config)?;

    if (earning_wallet_opt.is_none() || consuming_wallet_opt.is_none()) && mnemonic_seed_exists {
        if let Some(db_password) = get_db_password(multi_config, config, persistent_config)? {
            if consuming_wallet_opt.is_none() {
                consuming_wallet_opt =
                    get_consuming_wallet_opt_from_derivation_path(persistent_config, &db_password)?;
            } else {
                match persistent_config.consuming_wallet_derivation_path() {
                        Ok(Some(_)) => return Err(ConfiguratorError::required("consuming-private-key", "Cannot use when database contains mnemonic seed and consuming wallet derivation path")),
                        Ok(None) => (),
                        Err(pce) => return Err(pce.into_configurator_error("consuming-wallet")),
                    }
            }
        }
    }
    config.consuming_wallet = consuming_wallet_opt;
    config.earning_wallet = match earning_wallet_opt {
        Some(earning_wallet) => earning_wallet,
        None => DEFAULT_EARNING_WALLET.clone(),
    };
    Ok(())
}

fn validate_testing_parameters(
    mnemonic_seed_exists: bool,
    multi_config: &MultiConfig,
) -> Result<(), ConfiguratorError> {
    let consuming_wallet_specified =
        value_m!(multi_config, "consuming-private-key", String).is_some();
    let earning_wallet_specified = value_m!(multi_config, "earning-wallet", String).is_some();
    if mnemonic_seed_exists && (consuming_wallet_specified || earning_wallet_specified) {
        let parameter = match (consuming_wallet_specified, earning_wallet_specified) {
            (true, false) => "consuming-private-key",
            (false, true) => "earning-wallet",
            (true, true) => "consuming-private-key, earning-wallet",
            (false, false) => panic!("The if statement in Rust no longer works"),
        };
        Err(ConfiguratorError::required(parameter, "Cannot use --consuming-private-key or --earning-wallet when database contains wallet information"))
    } else {
        Ok(())
    }
}

pub fn make_neighborhood_config(
    multi_config: &MultiConfig,

    persistent_config_opt: Option<&mut dyn PersistentConfiguration>,
    unprivileged_config: &mut BootstrapperConfig,
) -> Result<NeighborhoodConfig, ConfiguratorError> {
    let neighbor_configs: Vec<NodeDescriptor> = {
        match convert_ci_configs(multi_config)? {
            Some(configs) => configs,
            None => match persistent_config_opt {
                Some(persistent_config) => {
                    get_past_neighbors(multi_config, persistent_config, unprivileged_config)?
                }
                None => vec![],
            },
        }
    };
    match make_neighborhood_mode(multi_config, neighbor_configs) {
        Ok(mode) => Ok(NeighborhoodConfig { mode }),
        Err(e) => Err(e),
    }
}

#[allow(clippy::collapsible_if)]
pub fn convert_ci_configs(
    multi_config: &MultiConfig,
) -> Result<Option<Vec<NodeDescriptor>>, ConfiguratorError> {
    match value_m!(multi_config, "neighbors", String) {
        None => Ok(None),
        Some(joined_configs) => {
            let cli_configs: Vec<String> = joined_configs
                .split(',')
                .map(|s| s.to_string())
                .collect_vec();
            if cli_configs.is_empty() {
                Ok(None)
            } else {
                let dummy_cryptde: Box<dyn CryptDE> = {
                    if value_m!(multi_config, "fake-public-key", String) == None {
                        Box::new(CryptDEReal::new(DEFAULT_CHAIN_ID))
                    } else {
                        Box::new(CryptDENull::new(DEFAULT_CHAIN_ID))
                    }
<<<<<<< HEAD
                };
                let chain_name = value_m!(multi_config, "chain", String)
                    .unwrap_or_else(|| DEFAULT_CHAIN_NAME.to_string());
                let results = cli_configs
=======
                    None => vec![],
                },
            }
        };
        match make_neighborhood_mode(multi_config, neighbor_configs) {
            Ok(mode) => Ok(NeighborhoodConfig { mode }),
            Err(e) => Err(e),
        }
    }

    pub fn convert_ci_configs(
        multi_config: &MultiConfig,
    ) -> Result<Option<Vec<NodeDescriptor>>, ConfiguratorError> {
        type DescriptorParsingResult = Result<NodeDescriptor, ParamError>;
        match value_m!(multi_config, "neighbors", String) {
            None => Ok(None),
            Some(joined_configs) => {
                let separate_configs: Vec<String> = joined_configs
                    .split(',')
                    .map(|s| s.to_string())
                    .collect_vec();
                if separate_configs.is_empty() {
                    Ok(None)
                } else {
                    let dummy_cryptde: Box<dyn CryptDE> = {
                        if value_m!(multi_config, "fake-public-key", String).is_none() {
                            Box::new(CryptDEReal::new(TEST_DEFAULT_CHAIN))
                        } else {
                            Box::new(CryptDENull::new(TEST_DEFAULT_CHAIN))
                        }
                    };
                    let desired_chain = Chain::from(
                        value_m!(multi_config, "chain", String)
                            .unwrap_or_else(|| DEFAULT_CHAIN.rec().literal_identifier.to_string())
                            .as_str(),
                    );
                    let results = validate_descriptors_from_user(
                        separate_configs,
                        dummy_cryptde,
                        desired_chain,
                    );
                    let (ok, err): (Vec<DescriptorParsingResult>, Vec<DescriptorParsingResult>) =
                        results.into_iter().partition(|result| result.is_ok());
                    let ok = ok
>>>>>>> 46f76b69
                        .into_iter()
                        .map(|ok| ok.expect("NodeDescriptor"))
                        .collect_vec();
<<<<<<< HEAD
                let errors = results
                    .clone()
                    .into_iter()
                    .flat_map(|result| match result {
                        Err(e) => Some(e),
                        Ok(_) => None,
                    })
                    .collect::<Vec<ParamError>>();
                if errors.is_empty() {
                    Ok(Some(
                        results
                            .into_iter()
                            .filter(|result| result.is_ok())
                            .map(|result| result.expect("Error materialized"))
                            .collect::<Vec<NodeDescriptor>>(),
                    ))
                } else {
                    Err(ConfiguratorError::new(errors))
=======
                    let err = err
                        .into_iter()
                        .map(|err| err.expect_err("ParamError"))
                        .collect_vec();
                    if err.is_empty() {
                        Ok(Some(ok))
                    } else {
                        Err(ConfiguratorError::new(err))
                    }
>>>>>>> 46f76b69
                }
            }
        }
    }
}

<<<<<<< HEAD
pub fn get_past_neighbors(
    multi_config: &MultiConfig,

    persistent_config: &mut dyn PersistentConfiguration,
    unprivileged_config: &mut BootstrapperConfig,
) -> Result<Vec<NodeDescriptor>, ConfiguratorError> {
    Ok(
        match &get_db_password(multi_config, unprivileged_config, persistent_config)? {
            Some(db_password) => match persistent_config.past_neighbors(db_password) {
                Ok(Some(past_neighbors)) => past_neighbors,
                Ok(None) => vec![],
                Err(PersistentConfigError::PasswordError) => {
                    return Err(ConfiguratorError::new(vec![ParamError::new(
                        "db-password",
                        "PasswordError",
                    )]))
                }
                Err(e) => {
                    return Err(ConfiguratorError::new(vec![ParamError::new(
                        "[past neighbors]",
                        &format!("{:?}", e),
                    )]))
                }
=======
    fn validate_descriptors_from_user(
        descriptors: Vec<String>,
        dummy_cryptde: Box<dyn CryptDE>,
        desired_chain: Chain,
    ) -> Vec<Result<NodeDescriptor, ParamError>> {
        descriptors.into_iter()
            .map(
                |node_desc_from_ci| {
                    let node_desc_trimmed = node_desc_from_ci.trim();
                    match NodeDescriptor::try_from((dummy_cryptde.as_ref(), node_desc_trimmed)) {
                        Ok(descriptor) =>
                            {
                                let competence_from_descriptor = descriptor.blockchain;
                                if desired_chain == competence_from_descriptor {
                                    validate_mandatory_node_addr(node_desc_trimmed, descriptor)
                                } else {
                                    let name_of_desired_chain = desired_chain.rec().literal_identifier;
                                    Err(ParamError::new("neighbors", &format!("Mismatched chains. You are requiring access to '{}' ({}{}:<public key>@<node address>) with descriptor belonging to '{}'",
                                                                              name_of_desired_chain, MASQ_URL_PREFIX,
                                                                              name_of_desired_chain,
                                                                              competence_from_descriptor.rec().literal_identifier)))
                                }
                            }
                        Err(e) => ParamError::new("neighbors", &e).wrap_to_err()
                    }
                }
            )
            .collect_vec()
    }

    fn validate_mandatory_node_addr(
        supplied_descriptor: &str,
        descriptor: NodeDescriptor,
    ) -> Result<NodeDescriptor, ParamError> {
        if descriptor.node_addr_opt.is_some() {
            Ok(descriptor)
        } else {
            Err(ParamError::new(
                "neighbors",&format!("Neighbors supplied without ip addresses and ports are not valid: '{}<N/A>:<N/A>",
                                     if supplied_descriptor.ends_with("@:") { supplied_descriptor.strip_suffix(':').expect("logic failed")}
                                     else { supplied_descriptor }))
            )
        }
    }

    pub fn get_past_neighbors(
        multi_config: &MultiConfig,
        persistent_config: &mut dyn PersistentConfiguration,
        unprivileged_config: &mut BootstrapperConfig,
    ) -> Result<Vec<NodeDescriptor>, ConfiguratorError> {
        Ok(
            match &standard::get_db_password(multi_config, unprivileged_config, persistent_config)?
            {
                Some(db_password) => match persistent_config.past_neighbors(db_password) {
                    Ok(Some(past_neighbors)) => past_neighbors,
                    Ok(None) => vec![],
                    Err(PersistentConfigError::PasswordError) => {
                        return Err(ConfiguratorError::new(vec![ParamError::new(
                            "db-password",
                            "PasswordError",
                        )]))
                    }
                    Err(e) => {
                        return Err(ConfiguratorError::new(vec![ParamError::new(
                            "[past neighbors]",
                            &format!("{:?}", e),
                        )]))
                    }
                },
                None => vec![],
>>>>>>> 46f76b69
            },
            None => vec![],
        },
    )
}

fn make_neighborhood_mode(
    multi_config: &MultiConfig,
    neighbor_configs: Vec<NodeDescriptor>,
) -> Result<NeighborhoodMode, ConfiguratorError> {
    let neighborhood_mode_opt = value_m!(multi_config, "neighborhood-mode", String);
    match neighborhood_mode_opt {
        Some(ref s) if s == "standard" => {
            neighborhood_mode_standard(multi_config, neighbor_configs)
        }
        Some(ref s) if s == "originate-only" => {
            if neighbor_configs.is_empty() {
                Err(ConfiguratorError::required("neighborhood-mode", "Node cannot run as --neighborhood-mode originate-only without --neighbors specified"))
            } else {
                Ok(NeighborhoodMode::OriginateOnly(
                    neighbor_configs,
                    DEFAULT_RATE_PACK,
                ))
            }
        }
        Some(ref s) if s == "consume-only" => {
            let mut errors = ConfiguratorError::new(vec![]);
            if neighbor_configs.is_empty() {
                errors = errors.another_required("neighborhood-mode", "Node cannot run as --neighborhood-mode consume-only without --neighbors specified");
            }
            if value_m!(multi_config, "dns-servers", String).is_some() {
                errors = errors.another_required("neighborhood-mode", "Node cannot run as --neighborhood-mode consume-only if --dns-servers is specified");
            }
            if !errors.is_empty() {
                Err(errors)
            } else {
                Ok(NeighborhoodMode::ConsumeOnly(neighbor_configs))
            }
        }
        Some(ref s) if s == "zero-hop" => {
            if !neighbor_configs.is_empty() {
                Err(ConfiguratorError::required(
                    "neighborhood-mode",
                    "Node cannot run as --neighborhood-mode zero-hop if --neighbors is specified",
                ))
            } else if value_m!(multi_config, "ip", IpAddr).is_some() {
                Err(ConfiguratorError::required(
                    "neighborhood-mode",
                    "Node cannot run as --neighborhood-mode zero-hop if --ip is specified",
                ))
            } else {
                Ok(NeighborhoodMode::ZeroHop)
            }
        }
        // These two cases are untestable
        Some(ref s) => panic!(
            "--neighborhood-mode {} has not been properly provided for in the code",
            s
        ),
        None => neighborhood_mode_standard(multi_config, neighbor_configs),
    }
}

fn neighborhood_mode_standard(
    multi_config: &MultiConfig,
    neighbor_configs: Vec<NodeDescriptor>,
) -> Result<NeighborhoodMode, ConfiguratorError> {
    let ip = match value_m!(multi_config, "ip", IpAddr) {
        Some(ip) => ip,
        None => {
            return Err(ConfiguratorError::required(
                "neighborhood-mode",
                "Node cannot run as --neighborhood-mode standard without --ip specified",
            ))
        }
    };
    Ok(NeighborhoodMode::Standard(
        NodeAddr::new(&ip, &[]),
        neighbor_configs,
        DEFAULT_RATE_PACK,
    ))
}

fn get_earning_wallet_from_address(
    multi_config: &MultiConfig,
    persistent_config: &dyn PersistentConfiguration,
) -> Result<Option<Wallet>, ConfiguratorError> {
    let earning_wallet_from_command_line_opt = value_m!(multi_config, "earning-wallet", String);
    let earning_wallet_from_database_opt = match persistent_config.earning_wallet_from_address() {
        Ok(ewfdo) => ewfdo,
        Err(e) => return Err(e.into_configurator_error("earning-wallet")),
    };
    match (
        earning_wallet_from_command_line_opt,
        earning_wallet_from_database_opt,
    ) {
        (None, None) => Ok(None),
        (Some(address), None) => Ok(Some(
            Wallet::from_str(&address).expect("--earning-wallet not properly constrained by clap"),
        )),
        (None, Some(wallet)) => Ok(Some(wallet)),
        (Some(address), Some(wallet)) => {
            if wallet.to_string().to_lowercase() == address.to_lowercase() {
                Ok(Some(wallet))
            } else {
                Err(ConfiguratorError::required(
                    "earning-wallet",
                    &format!(
                        "Cannot change to an address ({}) different from that previously set ({})",
                        address.to_lowercase(),
                        wallet.to_string().to_lowercase()
                    ),
                ))
            }
        }
    }
}

fn get_consuming_wallet_opt_from_derivation_path(
    persistent_config: &dyn PersistentConfiguration,
    db_password: &str,
) -> Result<Option<Wallet>, ConfiguratorError> {
    match persistent_config.consuming_wallet_derivation_path() {
        Ok(None) => Ok(None),
        Ok(Some(derivation_path)) => match persistent_config.mnemonic_seed(db_password) {
            Ok(None) => Ok(None),
            Ok(Some(mnemonic_seed)) => {
                let keypair = Bip32ECKeyPair::from_raw(mnemonic_seed.as_ref(), &derivation_path)
                    .unwrap_or_else(|_| {
                        panic!(
                            "Error making keypair from mnemonic seed and derivation path {}",
                            derivation_path
                        )
                    });
                Ok(Some(Wallet::from(keypair)))
            }
            Err(e) => match e {
                PersistentConfigError::PasswordError => Err(ConfiguratorError::required(
                    "db-password",
                    "Incorrect password for retrieving mnemonic seed",
                )),
                e => panic!("{:?}", e),
            },
        },
        Err(e) => Err(e.into_configurator_error("consuming-private-key")),
    }
}

fn get_consuming_wallet_from_private_key(
    multi_config: &MultiConfig,
) -> Result<Option<Wallet>, ConfiguratorError> {
    match value_m!(multi_config, "consuming-private-key", String) {
        Some(consuming_private_key_string) => {
            match consuming_private_key_string.from_hex::<Vec<u8>>() {
                Ok(raw_secret) => match Bip32ECKeyPair::from_raw_secret(&raw_secret[..]) {
                    Ok(keypair) => Ok(Some(Wallet::from(keypair))),
                    Err(e) => panic!(
                        "Internal error: bad clap validation for consuming-private-key: {:?}",
                        e
                    ),
                },
                Err(e) => panic!(
                    "Internal error: bad clap validation for consuming-private-key: {:?}",
                    e
                ),
            }
        }
        None => Ok(None),
    }
}

pub fn get_db_password(
    multi_config: &MultiConfig,

    config: &mut BootstrapperConfig,
    persistent_config: &mut dyn PersistentConfiguration,
) -> Result<Option<String>, ConfiguratorError> {
    if let Some(db_password) = &config.db_password_opt {
        return Ok(Some(db_password.clone()));
    }
    let db_password_opt = value_m!(multi_config, "db-password", String);
    if let Some(db_password) = &db_password_opt {
        set_db_password_at_first_mention(db_password, persistent_config)?;
        config.db_password_opt = Some(db_password.clone());
    };
    Ok(db_password_opt)
}

fn set_db_password_at_first_mention(
    db_password: &str,
    persistent_config: &mut dyn PersistentConfiguration,
) -> Result<bool, ConfiguratorError> {
    match persistent_config.check_password(None) {
        Ok(true) => match persistent_config.change_password(None, db_password) {
            Ok(_) => Ok(true),
            Err(e) => Err(e.into_configurator_error("db-password")),
        },
        Ok(false) => Ok(false),
        Err(e) => Err(e.into_configurator_error("db-password")),
    }
}

<<<<<<< HEAD
#[cfg(test)]
mod tests {
    use super::*;
    use crate::blockchain::blockchain_interface::{chain_name_from_id, contract_address};
    use crate::bootstrapper::{BootstrapperConfig, RealUser};
    use crate::database::db_initializer::{DbInitializer, DbInitializerReal};
    use crate::db_config::config_dao::{ConfigDao, ConfigDaoReal};
    use crate::db_config::persistent_configuration::PersistentConfigError;
    use crate::db_config::persistent_configuration::PersistentConfigurationReal;
    use crate::node_test_utils::DirsWrapperMock;
    use crate::sub_lib::cryptde::PlainData;
    use crate::sub_lib::neighborhood::NeighborhoodMode::ZeroHop;
    use crate::sub_lib::utils::make_new_test_multi_config;
    use crate::test_utils::persistent_configuration_mock::PersistentConfigurationMock;
    use crate::test_utils::pure_test_utils;
    use crate::test_utils::pure_test_utils::{
        make_default_persistent_configuration, make_pre_populated_mocked_directory_wrapper,
        make_simplified_multi_config,
    };
    use crate::test_utils::{assert_string_contains, main_cryptde, ArgsBuilder};
    use masq_lib::constants::{DEFAULT_CHAIN_NAME, DEFAULT_GAS_PRICE};
    use masq_lib::multi_config::{NameValueVclArg, VclArg, VirtualCommandLine};
    use masq_lib::test_utils::environment_guard::{ClapGuard, EnvironmentGuard};
    use masq_lib::test_utils::fake_stream_holder::ByteArrayWriter;
    use masq_lib::test_utils::utils::{ensure_node_home_directory_exists, TEST_DEFAULT_CHAIN_NAME};
    use masq_lib::utils::{running_test, SliceToVec};
    use std::fs::File;
    use std::io::Write;
    use std::path::PathBuf;
    use std::sync::{Arc, Mutex};

    #[test]
    fn get_wallets_handles_consuming_private_key_and_earning_wallet_address_when_database_contains_mnemonic_seed(
    ) {
        running_test();
        let args = ArgsBuilder::new()
            .param(
                "--consuming-private-key",
                "00112233445566778899AABBCCDDEEFF00112233445566778899AABBCCDDEEFF",
=======
    #[cfg(test)]
    mod tests {
        use super::*;
        use crate::db_config::persistent_configuration::PersistentConfigError;
        use crate::db_config::persistent_configuration::PersistentConfigError::NotPresent;
        use crate::sub_lib::utils::make_new_test_multi_config;
        use crate::test_utils::persistent_configuration_mock::PersistentConfigurationMock;
        use crate::test_utils::pure_test_utils::{
            make_default_persistent_configuration, make_simplified_multi_config,
        };
        use crate::test_utils::ArgsBuilder;
        use masq_lib::constants::DEFAULT_CHAIN;
        use masq_lib::multi_config::VirtualCommandLine;
        use masq_lib::utils::running_test;
        use std::sync::{Arc, Mutex};

        #[test]
        fn get_wallets_handles_consuming_private_key_and_earning_wallet_address_when_database_contains_mnemonic_seed(
        ) {
            running_test();
            let args = ArgsBuilder::new()
                .param(
                    "--consuming-private-key",
                    "00112233445566778899AABBCCDDEEFF00112233445566778899AABBCCDDEEFF",
                )
                .param(
                    "--earning-wallet",
                    "0x0123456789012345678901234567890123456789",
                )
                .param("--db-password", "booga");
            let vcls: Vec<Box<dyn VirtualCommandLine>> =
                vec![Box::new(CommandLineVcl::new(args.into()))];
            let multi_config = make_new_test_multi_config(&app_node(), vcls).unwrap();
            let mut persistent_config = PersistentConfigurationMock::new()
                .earning_wallet_from_address_result(Ok(None))
                .mnemonic_seed_exists_result(Ok(true));
            let mut bootstrapper_config = BootstrapperConfig::new();

            let result = standard::get_wallets(
                &multi_config,
                &mut persistent_config,
                &mut bootstrapper_config,
>>>>>>> 46f76b69
            )
            .param(
                "--earning-wallet",
                "0x0123456789012345678901234567890123456789",
            )
            .param("--db-password", "booga");
        let vcls: Vec<Box<dyn VirtualCommandLine>> =
            vec![Box::new(CommandLineVcl::new(args.into()))];
        let multi_config = make_new_test_multi_config(&app_node(), vcls).unwrap();
        let mut persistent_config = PersistentConfigurationMock::new()
            .earning_wallet_from_address_result(Ok(None))
            .mnemonic_seed_exists_result(Ok(true));
        let mut bootstrapper_config = BootstrapperConfig::new();

        let result = get_wallets(
            &multi_config,
            &mut persistent_config,
            &mut bootstrapper_config,
        )
        .err()
        .unwrap();

        assert_eq! (result, ConfiguratorError::required("consuming-private-key, earning-wallet", "Cannot use --consuming-private-key or --earning-wallet when database contains wallet information"))
    }

    #[test]
    fn get_wallets_handles_consuming_private_key_with_mnemonic_seed() {
        running_test();
        let args = ArgsBuilder::new()
            .param(
                "--consuming-private-key",
                "00112233445566778899AABBCCDDEEFF00112233445566778899AABBCCDDEEFF",
            )
            .param("--db-password", "booga");
        let vcls: Vec<Box<dyn VirtualCommandLine>> =
            vec![Box::new(CommandLineVcl::new(args.into()))];
        let multi_config = make_new_test_multi_config(&app_node(), vcls).unwrap();
        let mut persistent_config = PersistentConfigurationMock::new()
            .earning_wallet_from_address_result(Ok(None))
            .check_password_result(Ok(false))
            .mnemonic_seed_exists_result(Ok(true));
        let mut bootstrapper_config = BootstrapperConfig::new();

        let result = get_wallets(
            &multi_config,
            &mut persistent_config,
            &mut bootstrapper_config,
        )
        .err()
        .unwrap();

        assert_eq! (result, ConfiguratorError::required("consuming-private-key", "Cannot use --consuming-private-key or --earning-wallet when database contains wallet information"))
    }

    #[test]
    fn configure_database_handles_error_during_setting_clandestine_port() {
        let mut config = BootstrapperConfig::new();
        config.clandestine_port_opt = Some(1000);
        let mut persistent_config = PersistentConfigurationMock::new()
            .set_clandestine_port_result(Err(PersistentConfigError::TransactionError));

        let result = configure_database(&config, &mut persistent_config);

        assert_eq!(
            result,
            Err(PersistentConfigError::TransactionError.into_configurator_error("clandestine-port"))
        )
    }

    #[test]
    fn configure_database_handles_error_during_setting_gas_price() {
        let mut config = BootstrapperConfig::new();
        config.clandestine_port_opt = None;
        let mut persistent_config = PersistentConfigurationMock::new()
            .set_neighborhood_mode_result(Ok(()))
            .set_gas_price_result(Err(PersistentConfigError::TransactionError));

        let result = configure_database(&config, &mut persistent_config);

        assert_eq!(
            result,
            Err(PersistentConfigError::TransactionError.into_configurator_error("gas-price"))
        )
    }

    #[test]
    fn configure_database_handles_error_during_setting_blockchain_service_url() {
        let mut config = BootstrapperConfig::new();
        config.blockchain_bridge_config.blockchain_service_url_opt =
            Some("https://infura.io/ID".to_string()); //exact value not relevant
        let mut persistent_config = PersistentConfigurationMock::new()
            .set_neighborhood_mode_result(Ok(()))
            .set_blockchain_service_url_result(Err(PersistentConfigError::TransactionError));

<<<<<<< HEAD
        let result = configure_database(&config, &mut persistent_config);

        assert_eq!(
            result,
            Err(PersistentConfigError::TransactionError
                .into_configurator_error("blockchain-service-url"))
        )
    }

    #[test]
    fn configure_database_handles_error_during_setting_neighborhood_mode() {
        let mut config = BootstrapperConfig::new();
        config.neighborhood_config.mode = ZeroHop;
        let mut persistent_config = PersistentConfigurationMock::new()
            .set_neighborhood_mode_result(Err(PersistentConfigError::TransactionError));

        let result = configure_database(&config, &mut persistent_config);

        assert_eq!(
            result,
            Err(PersistentConfigError::TransactionError
                .into_configurator_error("neighborhood-mode"))
        )
    }

    #[test]
    fn get_earning_wallet_from_address_handles_error_retrieving_earning_wallet_from_address() {
        let args = ArgsBuilder::new().param(
            "--earning-wallet",
            "0x0123456789012345678901234567890123456789",
        );
        let vcls: Vec<Box<dyn VirtualCommandLine>> =
            vec![Box::new(CommandLineVcl::new(args.into()))];
        let multi_config = make_new_test_multi_config(&app_node(), vcls).unwrap();
        let persistent_config = PersistentConfigurationMock::new()
            .earning_wallet_from_address_result(Err(PersistentConfigError::NotPresent));

        let result = get_earning_wallet_from_address(&multi_config, &persistent_config);
=======
        #[test]
        fn convert_ci_configs_handles_blockchain_mismatch() {
            let multi_config = make_simplified_multi_config([
                "MASQNode",
                "--neighbors",
                "masq://eth-ropsten:abJ5XvhVbmVyGejkYUkmftF09pmGZGKg_PzRNnWQxFw@12.23.34.45:5678",
                "--chain",
                DEFAULT_CHAIN.rec().literal_identifier,
            ]);
>>>>>>> 46f76b69

        assert_eq!(
            result,
            Err(PersistentConfigError::NotPresent.into_configurator_error("earning-wallet"))
        );
    }

<<<<<<< HEAD
    #[test]
    fn get_consuming_wallet_opt_from_derivation_path_handles_error_retrieving_consuming_wallet_derivation_path(
    ) {
        let persistent_config = PersistentConfigurationMock::new()
            .consuming_wallet_derivation_path_result(Err(PersistentConfigError::Collision(
                "irrelevant".to_string(),
            )));

        let result =
            get_consuming_wallet_opt_from_derivation_path(&persistent_config, "irrelevant");

        assert_eq!(
            result,
            Err(ConfiguratorError::new(vec![ParamError::new(
                "consuming-private-key",
                &format!(
                    "{:?}",
                    PersistentConfigError::Collision("irrelevant".to_string())
=======
            assert_eq!(
                result,
                ConfiguratorError::required(
                    "neighbors",
                    "Mismatched chains. You are requiring access to 'eth-mainnet' (masq://eth-mainnet:<public key>@<node address>) with descriptor belonging to 'eth-ropsten'"
>>>>>>> 46f76b69
                )
            ),]))
        )
    }

    #[test]
    fn convert_ci_configs_handles_bad_syntax() {
        running_test();
        let args = ArgsBuilder::new().param("--neighbors", "booga");
        let vcls: Vec<Box<dyn VirtualCommandLine>> =
            vec![Box::new(CommandLineVcl::new(args.into()))];
        let multi_config = make_new_test_multi_config(&app_node(), vcls).unwrap();

        let result = convert_ci_configs(&multi_config).err().unwrap();

        assert_eq!(
            result,
            ConfiguratorError::required(
                "neighbors",
                "Should be <public key>[@ | :]<node address>, not 'booga'"
            )
        )
    }

    #[test]
    fn convert_ci_configs_handles_blockchain_mismatch_on_mainnet() {
        running_test();
        let args = ArgsBuilder::new()
            .param(
                "--neighbors",
                "abJ5XvhVbmVyGejkYUkmftF09pmGZGKg/PzRNnWQxFw:12.23.34.45:5678",
            )
            .param("--chain", DEFAULT_CHAIN_NAME);
        let vcls: Vec<Box<dyn VirtualCommandLine>> =
            vec![Box::new(CommandLineVcl::new(args.into()))];
        let multi_config = make_new_test_multi_config(&app_node(), vcls).unwrap();

        let result = convert_ci_configs(&multi_config).err().unwrap();

        assert_eq!(
            result,
            ConfiguratorError::required(
                "neighbors",
                "Mainnet node descriptors use '@', not ':', as the first delimiter"
            )
        )
    }

    #[test]
    fn convert_ci_configs_handles_blockchain_mismatch_off_mainnet() {
        running_test();
        let args = ArgsBuilder::new()
            .param(
                "--neighbors",
                "abJ5XvhVbmVyGejkYUkmftF09pmGZGKg/PzRNnWQxFw@12.23.34.45:5678",
            )
            .param("--chain", TEST_DEFAULT_CHAIN_NAME);
        let vcls: Vec<Box<dyn VirtualCommandLine>> =
            vec![Box::new(CommandLineVcl::new(args.into()))];
        let multi_config = make_new_test_multi_config(&app_node(), vcls).unwrap();

        let result = convert_ci_configs(&multi_config).err().unwrap();

        assert_eq!(
            result,
            ConfiguratorError::required(
                "neighbors",
                &format!(
                    "Mainnet node descriptor uses '@', but chain configured for '{}'",
                    TEST_DEFAULT_CHAIN_NAME
                )
            )
        )
    }

    #[test]
    fn get_earning_wallet_from_address_handles_attempted_wallet_change() {
        running_test();
        let args = ArgsBuilder::new().param(
            "--earning-wallet",
            "0x0123456789012345678901234567890123456789",
        );
        let vcls: Vec<Box<dyn VirtualCommandLine>> =
            vec![Box::new(CommandLineVcl::new(args.into()))];
        let multi_config = make_new_test_multi_config(&app_node(), vcls).unwrap();
        let persistent_config = PersistentConfigurationMock::new()
            .earning_wallet_from_address_result(Ok(Some(Wallet::new(
                "0x9876543210987654321098765432109876543210",
            ))));

        let result = get_earning_wallet_from_address(&multi_config, &persistent_config)
            .err()
            .unwrap();

        assert_eq! (result, ConfiguratorError::required("earning-wallet", "Cannot change to an address (0x0123456789012345678901234567890123456789) different from that previously set (0x9876543210987654321098765432109876543210)"))
    }

    #[test]
    fn get_consuming_wallet_opt_from_derivation_path_handles_bad_password() {
        running_test();
        let persistent_config = PersistentConfigurationMock::new()
            .consuming_wallet_derivation_path_result(Ok(Some("m/44'/60'/1'/2/3".to_string())))
            .mnemonic_seed_result(Err(PersistentConfigError::PasswordError));

        let result =
            get_consuming_wallet_opt_from_derivation_path(&persistent_config, "bad password")
                .err()
                .unwrap();

        assert_eq!(
            result,
            ConfiguratorError::required(
                "db-password",
                "Incorrect password for retrieving mnemonic seed"
            )
        )
    }

    #[test]
    fn set_db_password_at_first_mention_handles_existing_password() {
        let check_password_params_arc = Arc::new(Mutex::new(vec![]));
        let mut persistent_config = make_default_persistent_configuration()
            .check_password_params(&check_password_params_arc)
            .check_password_result(Ok(false));

        let result = set_db_password_at_first_mention("password", &mut persistent_config);

        assert_eq!(result, Ok(false));
        let check_password_params = check_password_params_arc.lock().unwrap();
        assert_eq!(*check_password_params, vec![None])
    }

    #[test]
    fn set_db_password_at_first_mention_sets_password_correctly() {
        let change_password_params_arc = Arc::new(Mutex::new(vec![]));
        let mut persistent_config = make_default_persistent_configuration()
            .check_password_result(Ok(true))
            .change_password_params(&change_password_params_arc)
            .change_password_result(Ok(()));

        let result = set_db_password_at_first_mention("password", &mut persistent_config);

        assert_eq!(result, Ok(true));
        let change_password_params = change_password_params_arc.lock().unwrap();
        assert_eq!(
            *change_password_params,
            vec![(None, "password".to_string())]
        )
    }

<<<<<<< HEAD
    #[test]
    fn set_db_password_at_first_mention_handles_password_check_error() {
        let check_password_params_arc = Arc::new(Mutex::new(vec![]));
        let mut persistent_config = make_default_persistent_configuration()
            .check_password_params(&check_password_params_arc)
            .check_password_result(Err(PersistentConfigError::NotPresent));

        let result = set_db_password_at_first_mention("password", &mut persistent_config);

        assert_eq!(
            result,
            Err(PersistentConfigError::NotPresent.into_configurator_error("db-password"))
        );
        let check_password_params = check_password_params_arc.lock().unwrap();
        assert_eq!(*check_password_params, vec![None])
    }

    #[test]
    fn set_db_password_at_first_mention_handles_password_set_error() {
        let change_password_params_arc = Arc::new(Mutex::new(vec![]));
        let mut persistent_config = make_default_persistent_configuration()
            .check_password_result(Ok(true))
            .change_password_params(&change_password_params_arc)
            .change_password_result(Err(PersistentConfigError::NotPresent));

        let result = set_db_password_at_first_mention("password", &mut persistent_config);

        assert_eq!(
            result,
            Err(PersistentConfigError::NotPresent.into_configurator_error("db-password"))
        );
        let change_password_params = change_password_params_arc.lock().unwrap();
        assert_eq!(
            *change_password_params,
            vec![(None, "password".to_string())]
        )
    }
=======
#[cfg(test)]
mod tests {
    use super::*;
    use crate::apps::app_node;
    use crate::blockchain::bip32::Bip32ECKeyPair;
    use crate::bootstrapper::RealUser;
    use crate::database::db_initializer::{DbInitializer, DbInitializerReal};
    use crate::db_config::config_dao::{ConfigDao, ConfigDaoReal};
    use crate::db_config::persistent_configuration::PersistentConfigError::NotPresent;
    use crate::db_config::persistent_configuration::{
        PersistentConfigError, PersistentConfigurationReal,
    };
    use crate::node_configurator::node_configurator_standard::standard::server_initializer_collected_params;
    use crate::node_configurator::DirsWrapperReal;
    use crate::node_test_utils::DirsWrapperMock;
    use crate::sub_lib::accountant::DEFAULT_EARNING_WALLET;
    use crate::sub_lib::cryptde::{CryptDE, PlainData, PublicKey};
    use crate::sub_lib::cryptde_null::CryptDENull;
    use crate::sub_lib::cryptde_real::CryptDEReal;
    use crate::sub_lib::neighborhood::{
        NeighborhoodConfig, NeighborhoodMode, NodeDescriptor, DEFAULT_RATE_PACK,
    };
    use crate::sub_lib::node_addr::NodeAddr;
    use crate::sub_lib::utils::make_new_test_multi_config;
    use crate::sub_lib::wallet::Wallet;
    use crate::test_utils::persistent_configuration_mock::PersistentConfigurationMock;
    use crate::test_utils::pure_test_utils;
    use crate::test_utils::pure_test_utils::{
        make_default_persistent_configuration, make_pre_populated_mocked_directory_wrapper,
        make_simplified_multi_config,
    };
    use crate::test_utils::{assert_string_contains, main_cryptde, ArgsBuilder};
    use masq_lib::blockchains::chains::Chain;
    use masq_lib::constants::{DEFAULT_CHAIN, DEFAULT_GAS_PRICE, DEFAULT_UI_PORT};
    use masq_lib::multi_config::{
        CommandLineVcl, ConfigFileVcl, NameValueVclArg, VclArg, VirtualCommandLine,
    };
    use masq_lib::shared_schema::{ConfiguratorError, ParamError};
    use masq_lib::test_utils::environment_guard::{ClapGuard, EnvironmentGuard};
    use masq_lib::test_utils::fake_stream_holder::ByteArrayWriter;
    use masq_lib::test_utils::utils::{ensure_node_home_directory_exists, TEST_DEFAULT_CHAIN};
    use masq_lib::utils::{running_test, SliceToVec};
    use rustc_hex::FromHex;
    use std::fs::File;
    use std::io::Write;
    use std::net::IpAddr;
    use std::net::SocketAddr;
    use std::path::PathBuf;
    use std::str::FromStr;
    use std::sync::{Arc, Mutex};
>>>>>>> 46f76b69

    fn make_default_cli_params() -> ArgsBuilder {
        ArgsBuilder::new().param("--ip", "1.2.3.4")
    }

    #[test]
    fn make_neighborhood_config_standard_happy_path() {
        running_test();
        let multi_config = make_new_test_multi_config(
            &app_node(),
            vec![Box::new(CommandLineVcl::new(
                ArgsBuilder::new()
                    .param("--neighborhood-mode", "standard")
                    .param("--ip", "1.2.3.4")
                    .param(
                        "--neighbors",
                        "masq://eth-mainnet:mhtjjdMt7Gyoebtb1yiK0hdaUx6j84noHdaAHeDR1S4@1.2.3.4:1234/2345,masq://eth-mainnet:Si06R3ulkOjJOLw1r2R9GOsY87yuinHU_IHK2FJyGnk@2.3.4.5:3456/4567",
                    )
                    .into(),
            ))]
        ).unwrap();

        let result = make_neighborhood_config(
            &multi_config,
            Some(&mut make_default_persistent_configuration()),
            &mut BootstrapperConfig::new(),
        );

        let dummy_cryptde = CryptDEReal::new(TEST_DEFAULT_CHAIN);
        assert_eq!(
            result,
            Ok(NeighborhoodConfig {
                mode: NeighborhoodMode::Standard(
                    NodeAddr::new(&IpAddr::from_str("1.2.3.4").unwrap(), &[]),
                    vec![
                        NodeDescriptor::try_from((
                            &dummy_cryptde as &dyn CryptDE,
                            "masq://eth-mainnet:mhtjjdMt7Gyoebtb1yiK0hdaUx6j84noHdaAHeDR1S4@1.2.3.4:1234/2345"
                        ))
                        .unwrap(),
                        NodeDescriptor::try_from((
                            &dummy_cryptde as &dyn CryptDE,
                            "masq://eth-mainnet:Si06R3ulkOjJOLw1r2R9GOsY87yuinHU_IHK2FJyGnk@2.3.4.5:3456/4567"
                        ))
                        .unwrap()
                    ],
                    DEFAULT_RATE_PACK
                )
            })
        );
    }

    #[test]
    fn make_neighborhood_config_standard_missing_ip() {
        running_test();
        let multi_config = make_new_test_multi_config(
            &app_node(),
            vec![Box::new(CommandLineVcl::new(
                ArgsBuilder::new()
                    .param("--neighborhood-mode", "standard")
                    .param(
                        "--neighbors",
                        "masq://eth-mainnet:QmlsbA@1.2.3.4:1234/2345,masq://eth-mainnet:VGVk@2.3.4.5:3456/4567",
                    )
                    .param("--fake-public-key", "booga")
                    .into(),
            ))],
        )
        .unwrap();

        let result = make_neighborhood_config(
            &multi_config,
            Some(&mut make_default_persistent_configuration()),
            &mut BootstrapperConfig::new(),
        );

        assert_eq!(
            result,
            Err(ConfiguratorError::required(
                "neighborhood-mode",
                "Node cannot run as --neighborhood-mode standard without --ip specified"
            ))
        )
    }

    #[test]
    fn make_neighborhood_config_originate_only_doesnt_need_ip() {
        running_test();
        let multi_config = make_new_test_multi_config(
            &app_node(),
            vec![Box::new(CommandLineVcl::new(
                ArgsBuilder::new()
                    .param("--neighborhood-mode", "originate-only")
                    .param(
                        "--neighbors",
                        "masq://eth-mainnet:QmlsbA@1.2.3.4:1234/2345,masq://eth-mainnet:VGVk@2.3.4.5:3456/4567",
                    )
                    .param("--fake-public-key", "booga")
                    .into(),
            ))],
        )
        .unwrap();

        let result = make_neighborhood_config(
            &multi_config,
            Some(&mut make_default_persistent_configuration()),
            &mut BootstrapperConfig::new(),
        );

        assert_eq!(
            result,
            Ok(NeighborhoodConfig {
                mode: NeighborhoodMode::OriginateOnly(
                    vec![
                        NodeDescriptor::try_from((
                            main_cryptde(),
                            "masq://eth-mainnet:QmlsbA@1.2.3.4:1234/2345"
                        ))
                        .unwrap(),
                        NodeDescriptor::try_from((
                            main_cryptde(),
                            "masq://eth-mainnet:VGVk@2.3.4.5:3456/4567"
                        ))
                        .unwrap()
                    ],
                    DEFAULT_RATE_PACK
                )
            })
        );
    }

    #[test]
    fn make_neighborhood_config_originate_only_does_need_at_least_one_neighbor() {
        running_test();
        let multi_config = make_new_test_multi_config(
            &app_node(),
            vec![Box::new(CommandLineVcl::new(
                ArgsBuilder::new()
                    .param("--neighborhood-mode", "originate-only")
                    .into(),
            ))],
        )
        .unwrap();

        let result = make_neighborhood_config(
            &multi_config,
            Some(&mut make_default_persistent_configuration().check_password_result(Ok(false))),
            &mut BootstrapperConfig::new(),
        );

        assert_eq! (result, Err(ConfiguratorError::required("neighborhood-mode", "Node cannot run as --neighborhood-mode originate-only without --neighbors specified")))
    }

    #[test]
    fn make_neighborhood_config_consume_only_doesnt_need_ip() {
        running_test();
        let multi_config = make_new_test_multi_config(
            &app_node(),
            vec![Box::new(CommandLineVcl::new(
                ArgsBuilder::new()
                    .param("--neighborhood-mode", "consume-only")
                    .param(
                        "--neighbors",
                        "masq://eth-mainnet:QmlsbA@1.2.3.4:1234/2345,masq://eth-mainnet:VGVk@2.3.4.5:3456/4567",
                    )
                    .param("--fake-public-key", "booga")
                    .into(),
            ))],
        )
        .unwrap();

        let result = make_neighborhood_config(
            &multi_config,
            Some(&mut make_default_persistent_configuration()),
            &mut BootstrapperConfig::new(),
        );

        assert_eq!(
            result,
            Ok(NeighborhoodConfig {
                mode: NeighborhoodMode::ConsumeOnly(vec![
                    NodeDescriptor::try_from((
                        main_cryptde(),
                        "masq://eth-mainnet:QmlsbA@1.2.3.4:1234/2345"
                    ))
                    .unwrap(),
                    NodeDescriptor::try_from((
                        main_cryptde(),
                        "masq://eth-mainnet:VGVk@2.3.4.5:3456/4567"
                    ))
                    .unwrap()
                ],)
            })
        );
    }

    #[test]
    fn make_neighborhood_config_consume_only_rejects_dns_servers_and_needs_at_least_one_neighbor() {
        running_test();
        let multi_config = make_new_test_multi_config(
            &app_node(),
            vec![Box::new(CommandLineVcl::new(
                ArgsBuilder::new()
                    .param("--neighborhood-mode", "consume-only")
                    .param("--dns-servers", "1.1.1.1")
                    .param("--fake-public-key", "booga")
                    .into(),
            ))],
        )
        .unwrap();

        let result = make_neighborhood_config(
            &multi_config,
            Some(&mut make_default_persistent_configuration()),
            &mut BootstrapperConfig::new(),
        );

        assert_eq!(
            result,
            Err(ConfiguratorError::required(
                "neighborhood-mode",
                "Node cannot run as --neighborhood-mode consume-only without --neighbors specified"
            )
            .another_required(
                "neighborhood-mode",
                "Node cannot run as --neighborhood-mode consume-only if --dns-servers is specified"
            ))
        )
    }

    #[test]
    fn make_neighborhood_config_zero_hop_doesnt_need_ip_or_neighbors() {
        running_test();
        let multi_config = make_new_test_multi_config(
            &app_node(),
            vec![Box::new(CommandLineVcl::new(
                ArgsBuilder::new()
                    .param("--neighborhood-mode", "zero-hop")
                    .into(),
            ))],
        )
        .unwrap();

        let result = make_neighborhood_config(
            &multi_config,
            Some(&mut make_default_persistent_configuration().check_password_result(Ok(false))),
            &mut BootstrapperConfig::new(),
        );

        assert_eq!(
            result,
            Ok(NeighborhoodConfig {
                mode: NeighborhoodMode::ZeroHop
            })
        );
    }

    #[test]
    fn make_neighborhood_config_zero_hop_cant_tolerate_ip() {
        running_test();
        let multi_config = make_new_test_multi_config(
            &app_node(),
            vec![Box::new(CommandLineVcl::new(
                ArgsBuilder::new()
                    .param("--neighborhood-mode", "zero-hop")
                    .param("--ip", "1.2.3.4")
                    .into(),
            ))],
        )
        .unwrap();

        let result = make_neighborhood_config(
            &multi_config,
            Some(&mut make_default_persistent_configuration().check_password_result(Ok(false))),
            &mut BootstrapperConfig::new(),
        );

        assert_eq!(
            result,
            Err(ConfiguratorError::required(
                "neighborhood-mode",
                "Node cannot run as --neighborhood-mode zero-hop if --ip is specified"
            ))
        )
    }

    #[test]
    fn make_neighborhood_config_zero_hop_cant_tolerate_neighbors() {
        running_test();
        let multi_config = make_new_test_multi_config(
            &app_node(),
            vec![Box::new(CommandLineVcl::new(
                ArgsBuilder::new()
                    .param("--neighborhood-mode", "zero-hop")
                    .param(
                        "--neighbors",
                        "masq://eth-mainnet:QmlsbA@1.2.3.4:1234/2345,masq://eth-mainnet:VGVk@2.3.4.5:3456/4567",
                    )
                    .param("--fake-public-key", "booga")
                    .into(),
            ))],
        )
        .unwrap();

        let result = make_neighborhood_config(
            &multi_config,
            Some(&mut make_default_persistent_configuration()),
            &mut BootstrapperConfig::new(),
        );

        assert_eq!(
            result,
            Err(ConfiguratorError::required(
                "neighborhood-mode",
                "Node cannot run as --neighborhood-mode zero-hop if --neighbors is specified"
            ))
        )
    }

    #[test]
    fn get_past_neighbors_handles_good_password_but_no_past_neighbors() {
        running_test();
        let multi_config = make_new_test_multi_config(&app_node(), vec![]).unwrap();
        let mut persistent_config =
            make_default_persistent_configuration().past_neighbors_result(Ok(None));
        let mut unprivileged_config = BootstrapperConfig::new();
        unprivileged_config.db_password_opt = Some("password".to_string());

        let result = get_past_neighbors(
            &multi_config,
            &mut persistent_config,
            &mut unprivileged_config,
        )
        .unwrap();

        assert!(result.is_empty());
    }

    #[test]
    fn get_past_neighbors_handles_unavailable_password() {
        running_test();
        let multi_config = make_new_test_multi_config(&app_node(), vec![]).unwrap();
        let mut persistent_config =
            make_default_persistent_configuration().check_password_result(Ok(true));
        let mut unprivileged_config = BootstrapperConfig::new();
        unprivileged_config.db_password_opt = Some("password".to_string());

        let result = get_past_neighbors(
            &multi_config,
            &mut persistent_config,
            &mut unprivileged_config,
        )
        .unwrap();

        assert!(result.is_empty());
    }

    #[test]
    fn get_past_neighbors_handles_non_password_error() {
        running_test();
        let multi_config = make_new_test_multi_config(&app_node(), vec![]).unwrap();
        let mut persistent_config = PersistentConfigurationMock::new()
            .check_password_result(Ok(false))
            .past_neighbors_result(Err(PersistentConfigError::NotPresent));
        let mut unprivileged_config = BootstrapperConfig::new();
        unprivileged_config.db_password_opt = Some("password".to_string());

        let result = get_past_neighbors(
            &multi_config,
            &mut persistent_config,
            &mut unprivileged_config,
        );

        assert_eq!(
            result,
            Err(ConfiguratorError::new(vec![ParamError::new(
                "[past neighbors]",
                "NotPresent"
            )]))
        );
    }

    #[test]
    fn convert_ci_configs_handles_leftover_whitespaces_between_descriptors_and_commas() {
        let multi_config = make_simplified_multi_config([
            "program",
            "--chain",
            "eth-ropsten",
            "--fake-public-key",
            "ABCDE",
            "--neighbors",
            "masq://eth-ropsten:abJ5XvhVbmVyGejkYUkmftF09pmGZGKg_PzRNnWQxFw@1.2.3.4:5555, masq://eth-ropsten:gBviQbjOS3e5ReFQCvIhUM3i02d1zPleo1iXg_EN6zQ@86.75.30.9:5542 , masq://eth-ropsten:A6PGHT3rRjaeFpD_rFi3qGEXAVPq7bJDfEUZpZaIyq8@14.10.50.6:10504",
        ]);
        let public_key = PublicKey::new(b"ABCDE");
        let cryptde = CryptDENull::from(&public_key, Chain::EthRopsten);
        let cryptde_traitified = &cryptde as &dyn CryptDE;

        let result = standard::convert_ci_configs(&multi_config);

        assert_eq!(result, Ok(Some(
            vec![
                NodeDescriptor::try_from((cryptde_traitified, "masq://eth-ropsten:abJ5XvhVbmVyGejkYUkmftF09pmGZGKg_PzRNnWQxFw@1.2.3.4:5555")).unwrap(),
                NodeDescriptor::try_from((cryptde_traitified, "masq://eth-ropsten:gBviQbjOS3e5ReFQCvIhUM3i02d1zPleo1iXg_EN6zQ@86.75.30.9:5542")).unwrap(),
                NodeDescriptor::try_from((cryptde_traitified, "masq://eth-ropsten:A6PGHT3rRjaeFpD_rFi3qGEXAVPq7bJDfEUZpZaIyq8@14.10.50.6:10504")).unwrap()])
            )
        )
    }

    #[test]
    fn convert_ci_configs_does_not_like_neighbors_with_bad_syntax() {
        running_test();
        let multi_config = make_simplified_multi_config(["program", "--neighbors", "ooga,booga"]);

        let result = convert_ci_configs(&multi_config).err();

        assert_eq!(
            result,
            Some(ConfiguratorError::new(vec![
                ParamError::new(
                    "neighbors",
                    "Prefix or more missing. Should be 'masq://<chain identifier>:<public key>@<node address>', not 'ooga'"
                ),
                ParamError::new(
                    "neighbors",
                    "Prefix or more missing. Should be 'masq://<chain identifier>:<public key>@<node address>', not 'booga'"
                ),
            ]))
        );
    }

    #[test]
    fn convert_ci_configs_complains_about_descriptor_without_node_address_when_mainnet_required() {
        let descriptor = format!(
            "masq://{}:abJ5XvhVbmVyGejkYUkmftF09pmGZGKg_PzRNnWQxFw@:",
            DEFAULT_CHAIN.rec().literal_identifier
        );
        let multi_config = make_simplified_multi_config(["program", "--neighbors", &descriptor]);

        let result = standard::convert_ci_configs(&multi_config);

        assert_eq!(result,Err(ConfiguratorError::new(vec![ParamError::new("neighbors", &format!("Neighbors supplied without ip addresses and ports are not valid: '{}<N/A>:<N/A>",&descriptor[..descriptor.len()-1]))])));
    }

    #[test]
    fn convert_ci_configs_complains_about_descriptor_without_node_address_when_test_chain_required()
    {
        let multi_config = make_simplified_multi_config([
            "program",
            "--chain",
            "eth-ropsten",
            "--neighbors",
            "masq://eth-ropsten:abJ5XvhVbmVyGejkYUkmftF09pmGZGKg_PzRNnWQxFw@:",
        ]);

        let result = standard::convert_ci_configs(&multi_config);

        assert_eq!(result,Err(ConfiguratorError::new(vec![ParamError::new("neighbors", "Neighbors supplied without ip addresses and ports are not valid: 'masq://eth-ropsten:abJ5XvhVbmVyGejkYUkmftF09pmGZGKg_PzRNnWQxFw@<N/A>:<N/A>")])))
    }

    #[test]
    fn server_initializer_collected_params_can_read_parameters_from_config_file() {
        running_test();
        let _guard = EnvironmentGuard::new();
        let home_dir = ensure_node_home_directory_exists(
            "node_configurator",
            "server_initializer_collected_params_can_read_parameters_from_config_file",
        );
        {
            let mut config_file = File::create(home_dir.join("config.toml")).unwrap();
            config_file
                .write_all(b"dns-servers = \"111.111.111.111,222.222.222.222\"\n")
                .unwrap();
        }
        let directory_wrapper = make_pre_populated_mocked_directory_wrapper();

        let gathered_params = server_initializer_collected_params(
            &directory_wrapper,
            &["", "--data-directory", home_dir.to_str().unwrap()].array_of_borrows_to_vec(),
        )
        .unwrap();

        let multi_config = gathered_params.multi_config;
        assert_eq!(
            value_m!(multi_config, "dns-servers", String).unwrap(),
            "111.111.111.111,222.222.222.222".to_string()
        );
    }

    #[test]
    fn can_read_dns_servers_and_consuming_private_key_from_config_file() {
        running_test();
        let home_dir = ensure_node_home_directory_exists(
            "node_configurator",
            "can_read_wallet_parameters_from_config_file",
        );
        let mut persistent_config = PersistentConfigurationReal::new(Box::new(ConfigDaoReal::new(
            DbInitializerReal::default()
<<<<<<< HEAD
                .initialize(&home_dir.clone(), true, MigratorConfig::test_default())
=======
                .initialize(&home_dir.clone(), TEST_DEFAULT_CHAIN, true)
>>>>>>> 46f76b69
                .unwrap(),
        )));
        let consuming_private_key =
            "89ABCDEF89ABCDEF89ABCDEF89ABCDEF89ABCDEF89ABCDEF89ABCDEF89ABCDEF";
        let config_file_path = home_dir.join("config.toml");
        {
            let mut config_file = File::create(&config_file_path).unwrap();
            short_writeln!(
                config_file,
                "consuming-private-key = \"{}\"",
                consuming_private_key
            );
        }
        let args = ArgsBuilder::new()
            .param("--data-directory", home_dir.to_str().unwrap())
            .param("--ip", "1.2.3.4");
        let mut bootstrapper_config = BootstrapperConfig::new();
        let multi_config = make_new_test_multi_config(
            &app_node(),
            vec![
                Box::new(CommandLineVcl::new(args.into())),
                Box::new(ConfigFileVcl::new(&config_file_path, false).unwrap()),
            ],
        )
        .unwrap();

        privileged_parse_args(&DirsWrapperReal {}, &multi_config, &mut bootstrapper_config)
            .unwrap();
        unprivileged_parse_args(
            &multi_config,
            &mut bootstrapper_config,
            Some(&mut persistent_config),
        )
        .unwrap();
        let consuming_private_key_bytes: Vec<u8> = consuming_private_key.from_hex().unwrap();
        let consuming_keypair =
            Bip32ECKeyPair::from_raw_secret(consuming_private_key_bytes.as_ref()).unwrap();
        assert_eq!(
            bootstrapper_config.consuming_wallet,
            Some(Wallet::from(consuming_keypair)),
        );

        let public_key = PublicKey::new(&[1, 2, 3]);
        let payer = bootstrapper_config
            .consuming_wallet
            .unwrap()
            .as_payer(&public_key, &TEST_DEFAULT_CHAIN.rec().contract);
        let cryptdenull = CryptDENull::from(&public_key, TEST_DEFAULT_CHAIN);
        assert!(
            payer.owns_secret_key(&cryptdenull.digest()),
            "Neighborhood config should have a WalletKind::KeyPair wallet"
        );
    }

    #[test]
    fn privileged_parse_args_creates_configurations() {
        running_test();
        let home_dir = ensure_node_home_directory_exists(
            "node_configurator",
            "privileged_parse_args_creates_configurations",
        );
        let args = ArgsBuilder::new()
            .param("--config-file", "specified_config.toml")
            .param("--dns-servers", "12.34.56.78,23.45.67.89")
            .param(
                "--neighbors",
                "QmlsbA:1.2.3.4:1234;2345,VGVk:2.3.4.5:3456;4567",
            )
            .param("--ip", "34.56.78.90")
            .param("--clandestine-port", "1234")
            .param("--ui-port", "5335")
            .param("--data-directory", home_dir.to_str().unwrap())
            .param("--blockchain-service-url", "http://127.0.0.1:8545")
            .param("--log-level", "trace")
            .param("--fake-public-key", "AQIDBA")
            .param("--db-password", "secret-db-password")
            .param(
                "--earning-wallet",
                "0x0123456789012345678901234567890123456789",
            )
            .param(
                "--consuming-private-key",
                "ABCDEF01ABCDEF01ABCDEF01ABCDEF01ABCDEF01ABCDEF01ABCDEF01ABCDEF01",
            )
            .param("--real-user", "999:999:/home/booga");
        let mut config = BootstrapperConfig::new();
        let vcls: Vec<Box<dyn VirtualCommandLine>> =
            vec![Box::new(CommandLineVcl::new(args.into()))];
        let multi_config = make_new_test_multi_config(&app_node(), vcls).unwrap();

        privileged_parse_args(&DirsWrapperReal {}, &multi_config, &mut config).unwrap();

        assert_eq!(
            value_m!(multi_config, "config-file", PathBuf),
            Some(PathBuf::from("specified_config.toml")),
        );
        assert_eq!(
            config.dns_servers,
            vec!(
                SocketAddr::from_str("12.34.56.78:53").unwrap(),
                SocketAddr::from_str("23.45.67.89:53").unwrap()
            ),
        );
        assert_eq!(config.ui_gateway_config.ui_port, 5335);
        assert_eq!(
            config.neighborhood_config,
            NeighborhoodConfig {
                mode: NeighborhoodMode::ZeroHop // not populated on the privileged side
            }
        );
        assert_eq!(
            config.blockchain_bridge_config.blockchain_service_url_opt,
<<<<<<< HEAD
            None,
=======
            Some("http://127.0.0.1:8545".to_string()),
>>>>>>> 46f76b69
        );
        assert_eq!(config.data_directory, home_dir);
        assert_eq!(
            config.main_cryptde_null_opt.unwrap().public_key(),
            &PublicKey::new(&[1, 2, 3, 4]),
        );
        assert_eq!(
            config.real_user,
            RealUser::new(Some(999), Some(999), Some(PathBuf::from("/home/booga")))
        );
    }

    #[test]
    fn unprivileged_parse_args_creates_configurations() {
        running_test();
        let home_dir = ensure_node_home_directory_exists(
            "node_configurator",
            "unprivileged_parse_args_creates_configurations",
        );
        let config_dao: Box<dyn ConfigDao> = Box::new(ConfigDaoReal::new(
            DbInitializerReal::default()
<<<<<<< HEAD
                .initialize(&home_dir.clone(), true, MigratorConfig::test_default())
=======
                .initialize(&home_dir.clone(), TEST_DEFAULT_CHAIN, true)
>>>>>>> 46f76b69
                .unwrap(),
        ));
        let consuming_private_key_text =
            "ABCDEF01ABCDEF01ABCDEF01ABCDEF01ABCDEF01ABCDEF01ABCDEF01ABCDEF01";
        let consuming_private_key = PlainData::from_str(consuming_private_key_text).unwrap();
        let mut persistent_config = PersistentConfigurationReal::new(config_dao);
        let password = "secret-db-password";
        let args = ArgsBuilder::new()
            .param("--config-file", "specified_config.toml")
            .param("--dns-servers", "12.34.56.78,23.45.67.89")
            .param(
                "--neighbors",
                "masq://eth-mainnet:QmlsbA@1.2.3.4:1234/2345,masq://eth-mainnet:VGVk@2.3.4.5:3456/4567",
            )
            .param("--ip", "34.56.78.90")
            .param("--clandestine-port", "1234")
            .param("--ui-port", "5335")
            .param("--data-directory", home_dir.to_str().unwrap())
            .param("--blockchain-service-url", "http://127.0.0.1:8545")
            .param("--log-level", "trace")
            .param("--fake-public-key", "AQIDBA")
            .param("--db-password", password)
            .param(
                "--earning-wallet",
                "0x0123456789012345678901234567890123456789",
            )
            .param("--consuming-private-key", consuming_private_key_text)
            .param("--real-user", "999:999:/home/booga");
        let mut config = BootstrapperConfig::new();
        let vcls: Vec<Box<dyn VirtualCommandLine>> =
            vec![Box::new(CommandLineVcl::new(args.into()))];
        let multi_config = make_new_test_multi_config(&app_node(), vcls).unwrap();

        unprivileged_parse_args(&multi_config, &mut config, Some(&mut persistent_config)).unwrap();

        assert_eq!(
            value_m!(multi_config, "config-file", PathBuf),
            Some(PathBuf::from("specified_config.toml")),
        );
        assert_eq!(
            config.blockchain_bridge_config.blockchain_service_url_opt,
            Some("http://127.0.0.1:8545".to_string())
        );
        assert_eq!(
            config.earning_wallet,
            Wallet::from_str("0x0123456789012345678901234567890123456789").unwrap()
        );
        assert_eq!(Some(1234u16), config.clandestine_port_opt);
        assert_eq!(
            config.earning_wallet,
            Wallet::from_str("0x0123456789012345678901234567890123456789").unwrap()
        );
        assert_eq!(
            config.consuming_wallet,
            Some(Wallet::from(
                Bip32ECKeyPair::from_raw_secret(consuming_private_key.as_slice()).unwrap()
            )),
        );
        assert_eq!(
            config.neighborhood_config,
            NeighborhoodConfig {
                mode: NeighborhoodMode::Standard(
                    NodeAddr::new(&IpAddr::from_str("34.56.78.90").unwrap(), &[]),
                    vec![
                        NodeDescriptor::try_from((
                            main_cryptde(),
                            "masq://eth-mainnet:QmlsbA@1.2.3.4:1234/2345"
                        ))
                        .unwrap(),
                        NodeDescriptor::try_from((
                            main_cryptde(),
                            "masq://eth-mainnet:VGVk@2.3.4.5:3456/4567"
                        ))
                        .unwrap(),
                    ],
                    DEFAULT_RATE_PACK.clone()
                )
            }
        );
    }

    #[test]
    fn unprivileged_parse_args_creates_configuration_with_defaults() {
        running_test();
        let args = ArgsBuilder::new().param("--ip", "1.2.3.4");
        let mut config = BootstrapperConfig::new();
        let vcls: Vec<Box<dyn VirtualCommandLine>> =
            vec![Box::new(CommandLineVcl::new(args.into()))];
        let multi_config = make_new_test_multi_config(&app_node(), vcls).unwrap();

        unprivileged_parse_args(
            &multi_config,
            &mut config,
            Some(&mut make_default_persistent_configuration().check_password_result(Ok(false))),
        )
        .unwrap();

        assert_eq!(
            Some(PathBuf::from("config.toml")),
            value_m!(multi_config, "config-file", PathBuf)
        );
        assert_eq!(None, config.clandestine_port_opt);
        assert!(config
            .neighborhood_config
            .mode
            .neighbor_configs()
            .is_empty());
        assert_eq!(
            config
                .neighborhood_config
                .mode
                .node_addr_opt()
                .unwrap()
                .ip_addr(),
            IpAddr::from_str("1.2.3.4").unwrap(),
        );
        assert_eq!(config.earning_wallet, DEFAULT_EARNING_WALLET.clone(),);
        assert_eq!(config.consuming_wallet, None,);
    }

    #[test]
    fn unprivileged_parse_args_with_neighbor_in_database_but_not_command_line() {
        running_test();
        let args = ArgsBuilder::new()
            .param("--ip", "1.2.3.4")
            .param("--fake-public-key", "BORSCHT")
            .param("--db-password", "password");
        let mut config = BootstrapperConfig::new();
        config.db_password_opt = Some("password".to_string());
        let vcls: Vec<Box<dyn VirtualCommandLine>> =
            vec![Box::new(CommandLineVcl::new(args.into()))];
        let multi_config = make_new_test_multi_config(&app_node(), vcls).unwrap();
        let past_neighbors_params_arc = Arc::new(Mutex::new(vec![]));
        let mut persistent_configuration = make_persistent_config(
            None,
            Some("password"),
            None,
            None,
            None,
            Some("masq://eth-ropsten:AQIDBA@1.2.3.4:1234,masq://eth-ropsten:AgMEBQ@2.3.4.5:2345"),
        )
        .past_neighbors_params(&past_neighbors_params_arc)
        .blockchain_service_url_result(Ok(None));

        unprivileged_parse_args(
            &multi_config,
            &mut config,
            Some(&mut persistent_configuration),
        )
        .unwrap();

        assert_eq!(
            config.neighborhood_config.mode.neighbor_configs(),
            &[
                NodeDescriptor::try_from((
                    main_cryptde(),
                    "masq://eth-ropsten:AQIDBA@1.2.3.4:1234"
                ))
                .unwrap(),
                NodeDescriptor::try_from((
                    main_cryptde(),
                    "masq://eth-ropsten:AgMEBQ@2.3.4.5:2345"
                ))
                .unwrap(),
            ]
        );
        let past_neighbors_params = past_neighbors_params_arc.lock().unwrap();
        assert_eq!(past_neighbors_params[0], "password".to_string());
    }

    #[test]
    fn unprivileged_parse_args_with_blockchain_service_in_database_but_not_command_line() {
        running_test();
        let args = ArgsBuilder::new().param("--neighborhood-mode", "zero-hop");
        let mut config = BootstrapperConfig::new();
        let vcls: Vec<Box<dyn VirtualCommandLine>> =
            vec![Box::new(CommandLineVcl::new(args.into()))];
        let multi_config = make_new_test_multi_config(&app_node(), vcls).unwrap();
        let mut persistent_configuration =
            make_persistent_config(None, None, None, None, None, None)
                .blockchain_service_url_result(Ok(Some("https://infura.io/ID".to_string())));

        unprivileged_parse_args(
            &multi_config,
            &mut config,
            Some(&mut persistent_configuration),
        )
        .unwrap();

        assert_eq!(
            config.blockchain_bridge_config.blockchain_service_url_opt,
            Some("https://infura.io/ID".to_string())
        );
    }

    #[test]
    fn privileged_parse_args_creates_configuration_with_defaults() {
        running_test();
        let args = ArgsBuilder::new().param("--ip", "1.2.3.4");
        let mut config = BootstrapperConfig::new();
        let vcls: Vec<Box<dyn VirtualCommandLine>> =
            vec![Box::new(CommandLineVcl::new(args.into()))];
        let multi_config = make_new_test_multi_config(&app_node(), vcls).unwrap();

        privileged_parse_args(&DirsWrapperReal {}, &multi_config, &mut config).unwrap();

        assert_eq!(
            Some(PathBuf::from("config.toml")),
            value_m!(multi_config, "config-file", PathBuf)
        );
        assert_eq!(
            config.dns_servers,
            vec!(SocketAddr::from_str("1.1.1.1:53").unwrap())
        );
        assert_eq!(config.crash_point, CrashPoint::None);
        assert_eq!(config.ui_gateway_config.ui_port, DEFAULT_UI_PORT);
        assert!(config.main_cryptde_null_opt.is_none());
        assert_eq!(
            config.real_user,
            RealUser::new(None, None, None).populate(&DirsWrapperReal {})
        );
    }

    #[test]
    #[cfg(not(target_os = "windows"))]
    fn privileged_parse_args_with_real_user_defaults_data_directory_properly() {
        running_test();
        let args = ArgsBuilder::new()
            .param("--ip", "1.2.3.4")
            .param("--real-user", "::/home/booga");
        let mut config = BootstrapperConfig::new();
        let vcls: Vec<Box<dyn VirtualCommandLine>> =
            vec![Box::new(CommandLineVcl::new(args.into()))];
        let multi_config = make_new_test_multi_config(&app_node(), vcls).unwrap();

        privileged_parse_args(&DirsWrapperReal {}, &multi_config, &mut config).unwrap();

        #[cfg(target_os = "linux")]
        assert_eq!(
            config.data_directory,
            PathBuf::from("/home/booga/.local/share/MASQ")
                .join(DEFAULT_CHAIN.rec().literal_identifier)
        );

        #[cfg(target_os = "macos")]
        assert_eq!(
            config.data_directory,
            PathBuf::from("/home/booga/Library/Application Support/MASQ")
                .join(DEFAULT_CHAIN.rec().literal_identifier)
        );
    }

    fn make_persistent_config(
        mnemonic_seed_prefix_opt: Option<&str>,
        db_password_opt: Option<&str>,
        consuming_wallet_derivation_path_opt: Option<&str>,
        earning_wallet_address_opt: Option<&str>,
        gas_price_opt: Option<u64>,
        past_neighbors_opt: Option<&str>,
    ) -> PersistentConfigurationMock {
        let (mnemonic_seed_result, mnemonic_seed_exists_result) =
            match (mnemonic_seed_prefix_opt, db_password_opt) {
                (None, None) => (Ok(None), Ok(false)),
                (None, Some(_)) => (Ok(None), Ok(false)),
                (Some(mnemonic_seed_prefix), _) => {
                    (Ok(Some(make_mnemonic_seed(mnemonic_seed_prefix))), Ok(true))
                }
            };
        let consuming_wallet_derivation_path_opt =
            consuming_wallet_derivation_path_opt.map(|x| x.to_string());
        let earning_wallet_from_address_opt = match earning_wallet_address_opt {
            None => None,
            Some(address) => Some(Wallet::from_str(address).unwrap()),
        };
        let gas_price = gas_price_opt.unwrap_or(DEFAULT_GAS_PRICE);
        let past_neighbors_result = match (past_neighbors_opt, db_password_opt) {
            (Some(past_neighbors), Some(_)) => Ok(Some(
                past_neighbors
                    .split(",")
                    .map(|s| NodeDescriptor::try_from((main_cryptde(), s)).unwrap())
                    .collect::<Vec<NodeDescriptor>>(),
            )),
            _ => Ok(None),
        };
        PersistentConfigurationMock::new()
            .mnemonic_seed_result(mnemonic_seed_result)
            .mnemonic_seed_exists_result(mnemonic_seed_exists_result)
            .consuming_wallet_derivation_path_result(Ok(consuming_wallet_derivation_path_opt))
            .earning_wallet_from_address_result(Ok(earning_wallet_from_address_opt))
            .gas_price_result(Ok(gas_price))
            .past_neighbors_result(past_neighbors_result)
    }

    fn make_mnemonic_seed(prefix: &str) -> PlainData {
        let mut bytes: Vec<u8> = vec![];
        while bytes.len() < 64 {
            bytes.extend(prefix.as_bytes())
        }
        bytes.truncate(64);
        let result = PlainData::from(bytes);
        result
    }

    #[test]
    fn get_wallets_with_brand_new_database_establishes_default_earning_wallet_without_requiring_password(
    ) {
        running_test();
        let args = ["program"];
        let multi_config = pure_test_utils::make_simplified_multi_config(args);
        let mut persistent_config = make_persistent_config(None, None, None, None, None, None);
        let mut config = BootstrapperConfig::new();

        get_wallets(&multi_config, &mut persistent_config, &mut config).unwrap();

        assert_eq!(config.consuming_wallet, None);
        assert_eq!(config.earning_wallet, DEFAULT_EARNING_WALLET.clone());
    }

    #[test]
    fn get_wallets_handles_failure_of_mnemonic_seed_exists() {
        let args = ["program"];
        let multi_config = pure_test_utils::make_simplified_multi_config(args);
        let mut persistent_config = PersistentConfigurationMock::new()
            .earning_wallet_from_address_result(Ok(None))
            .mnemonic_seed_exists_result(Err(PersistentConfigError::NotPresent));

        let result = get_wallets(
            &multi_config,
            &mut persistent_config,
            &mut BootstrapperConfig::new(),
        );

        assert_eq!(
            result,
            Err(PersistentConfigError::NotPresent.into_configurator_error("seed"))
        );
    }

    #[test]
    fn get_wallets_handles_failure_of_consuming_wallet_derivation_path() {
        let args = ["program"];
        let multi_config = pure_test_utils::make_simplified_multi_config(args);
        let mut persistent_config = PersistentConfigurationMock::new()
            .earning_wallet_from_address_result(Ok(None))
            .mnemonic_seed_exists_result(Ok(true))
            .consuming_wallet_derivation_path_result(Err(PersistentConfigError::NotPresent));
        let mut config = BootstrapperConfig::new();
        config.db_password_opt = Some("password".to_string());

        let result = get_wallets(&multi_config, &mut persistent_config, &mut config);

        assert_eq!(
            result,
            Err(PersistentConfigError::NotPresent.into_configurator_error("consuming-private-key"))
        );
    }

    #[test]
    fn earning_wallet_address_different_from_database() {
        running_test();
        let args = [
            "program",
            "--earning-wallet",
            "0x0123456789012345678901234567890123456789",
        ];
        let multi_config = pure_test_utils::make_simplified_multi_config(args);
        let mut persistent_config = make_persistent_config(
            None,
            None,
            None,
            Some("0x9876543210987654321098765432109876543210"),
            None,
            None,
        );
        let mut config = BootstrapperConfig::new();

        let result = get_wallets(&multi_config, &mut persistent_config, &mut config).err();

        assert_eq! (result, Some (ConfiguratorError::new (vec![
            ParamError::new ("earning-wallet", "Cannot change to an address (0x0123456789012345678901234567890123456789) different from that previously set (0x9876543210987654321098765432109876543210)")
        ])));
    }

    #[test]
    fn earning_wallet_address_matches_database() {
        running_test();
        let args = [
            "program",
            "--earning-wallet",
            "0xb00fa567890123456789012345678901234B00FA",
        ];
        let multi_config = pure_test_utils::make_simplified_multi_config(args);
        let mut persistent_config = make_persistent_config(
            None,
            None,
            None,
            Some("0xB00FA567890123456789012345678901234b00fa"),
            None,
            None,
        );
        let mut config = BootstrapperConfig::new();

        get_wallets(&multi_config, &mut persistent_config, &mut config).unwrap();

        assert_eq!(
            config.earning_wallet,
            Wallet::new("0xb00fa567890123456789012345678901234b00fa")
        );
    }

    #[test]
    fn consuming_wallet_private_key_plus_mnemonic_seed() {
        running_test();
        let consuming_private_key_hex =
            "ABCDABCDABCDABCDABCDABCDABCDABCDABCDABCDABCDABCDABCDABCDABCDABCD";
        let args = [
            "program",
            "--db-password",
            "password",
            "--consuming-private-key",
            consuming_private_key_hex,
        ];
        let multi_config = pure_test_utils::make_simplified_multi_config(args);
        let mnemonic_seed_prefix = "mnemonic_seed";
        let mut persistent_config = make_persistent_config(
            Some(mnemonic_seed_prefix),
            Some("password"),
            None,
            None,
            None,
            None,
        );
        let mut config = BootstrapperConfig::new();

        let result = get_wallets(&multi_config, &mut persistent_config, &mut config).err();

        assert_eq! (result, Some (ConfiguratorError::new (vec![
            ParamError::new ("consuming-private-key", "Cannot use --consuming-private-key or --earning-wallet when database contains wallet information")
        ])));
    }

    #[test]
    fn earning_wallet_address_plus_mnemonic_seed() {
        running_test();
        let args = [
            "program",
            "--db-password",
            "password",
            "--earning-wallet",
            "0xcafedeadbeefbabefacecafedeadbeefbabeface",
        ];
        let multi_config = pure_test_utils::make_simplified_multi_config(args);
        let mnemonic_seed_prefix = "mnemonic_seed";
        let mut persistent_config = make_persistent_config(
            Some(mnemonic_seed_prefix),
            Some("password"),
            None,
            None,
            None,
            None,
        );
        let mut config = BootstrapperConfig::new();

        let result = get_wallets(&multi_config, &mut persistent_config, &mut config).err();

        assert_eq! (result, Some (ConfiguratorError::new (vec![
            ParamError::new ("earning-wallet", "Cannot use --consuming-private-key or --earning-wallet when database contains wallet information")
        ])));
    }

    #[test]
    fn consuming_wallet_derivation_path_plus_earning_wallet_address_plus_mnemonic_seed() {
        running_test();
        let args = ["program", "--db-password", "password"];
        let multi_config = pure_test_utils::make_simplified_multi_config(args);
        let mnemonic_seed_prefix = "mnemonic_seed";
        let mut persistent_config = make_persistent_config(
            Some(mnemonic_seed_prefix),
            Some("password"),
            Some("m/44'/60'/1'/2/3"),
            Some("0xcafedeadbeefbabefacecafedeadbeefbabeface"),
            None,
            None,
        )
        .check_password_result(Ok(false));
        let mut config = BootstrapperConfig::new();

        get_wallets(&multi_config, &mut persistent_config, &mut config).unwrap();

        let mnemonic_seed = make_mnemonic_seed(mnemonic_seed_prefix);
        let expected_consuming_wallet = Wallet::from(
            Bip32ECKeyPair::from_raw(mnemonic_seed.as_ref(), "m/44'/60'/1'/2/3").unwrap(),
        );
        assert_eq!(config.consuming_wallet, Some(expected_consuming_wallet));
        assert_eq!(
            config.earning_wallet,
            Wallet::from_str("0xcafedeadbeefbabefacecafedeadbeefbabeface").unwrap()
        );
    }

    #[test]
    fn consuming_wallet_derivation_path_plus_mnemonic_seed_with_no_db_password_parameter() {
        running_test();
        let args = ["program"];
        let multi_config = pure_test_utils::make_simplified_multi_config(args);
        let mnemonic_seed_prefix = "mnemonic_seed";
        let mut persistent_config = make_persistent_config(
            Some(mnemonic_seed_prefix),
            None,
            Some("m/44'/60'/1'/2/3"),
            Some("0xcafedeadbeefbabefacecafedeadbeefbabeface"),
            None,
            None,
        )
        .check_password_result(Ok(false));
        let mut config = BootstrapperConfig::new();

        get_wallets(&multi_config, &mut persistent_config, &mut config).unwrap();

        assert_eq!(config.consuming_wallet, None);
        assert_eq!(
            config.earning_wallet,
            Wallet::from_str("0xcafedeadbeefbabefacecafedeadbeefbabeface").unwrap()
        );
    }

    #[test]
    fn unprivileged_parse_args_with_invalid_consuming_wallet_private_key_reacts_correctly() {
        running_test();
        let home_directory = ensure_node_home_directory_exists(
            "node_configurator",
            "parse_args_with_invalid_consuming_wallet_private_key_panics_correctly",
        );

        let args = ArgsBuilder::new().param("--data-directory", home_directory.to_str().unwrap());
        let vcl_args: Vec<Box<dyn VclArg>> = vec![Box::new(NameValueVclArg::new(
            &"--consuming-private-key",
            &"not valid hex",
        ))];

        let faux_environment = CommandLineVcl::from(vcl_args);

        let vcls: Vec<Box<dyn VirtualCommandLine>> = vec![
            Box::new(faux_environment),
            Box::new(CommandLineVcl::new(args.into())),
        ];

        let result = make_new_test_multi_config(&app_node(), vcls).err().unwrap();

        assert_eq!(
            result,
            ConfiguratorError::required("consuming-private-key", "Invalid value: not valid hex")
        )
    }

    #[test]
    fn unprivileged_parse_args_consuming_private_key_happy_path() {
        running_test();
        let home_directory = ensure_node_home_directory_exists(
            "node_configurator",
            "parse_args_consuming_private_key_happy_path",
        );

        let args = ArgsBuilder::new()
            .param("--ip", "1.2.3.4")
            .param("--data-directory", home_directory.to_str().unwrap())
            .opt("--db-password");
        let vcl_args: Vec<Box<dyn VclArg>> = vec![Box::new(NameValueVclArg::new(
            &"--consuming-private-key",
            &"cc46befe8d169b89db447bd725fc2368b12542113555302598430cb5d5c74ea9",
        ))];

        let faux_environment = CommandLineVcl::from(vcl_args);

        let mut config = BootstrapperConfig::new();
        config.db_password_opt = Some("password".to_string());
        let vcls: Vec<Box<dyn VirtualCommandLine>> = vec![
            Box::new(faux_environment),
            Box::new(CommandLineVcl::new(args.into())),
        ];
        let multi_config = make_new_test_multi_config(&app_node(), vcls).unwrap();
        let stdout_writer = &mut ByteArrayWriter::new();

        unprivileged_parse_args(
            &multi_config,
            &mut config,
            Some(&mut make_default_persistent_configuration()),
        )
        .unwrap();

        let captured_output = stdout_writer.get_string();
        let expected_output = "";
        assert!(config.consuming_wallet.is_some());
        assert_eq!(
            format!("{}", config.consuming_wallet.unwrap()),
            "0x8e4d2317e56c8fd1fc9f13ba2aa62df1c5a542a7".to_string()
        );
        assert_eq!(captured_output, expected_output);
    }

    #[test]
    fn get_db_password_shortcuts_if_its_already_gotten() {
        running_test();
        let args = ["program"];
        let multi_config = pure_test_utils::make_simplified_multi_config(args);
        let mut config = BootstrapperConfig::new();
        let mut persistent_config =
            make_default_persistent_configuration().check_password_result(Ok(false));
        config.db_password_opt = Some("password".to_string());

        let result = get_db_password(&multi_config, &mut config, &mut persistent_config);

        assert_eq!(result, Ok(Some("password".to_string())));
    }

    #[test]
    fn get_db_password_doesnt_bother_if_database_has_no_password_yet() {
        running_test();
        let multi_config = make_new_test_multi_config(&app_node(), vec![]).unwrap();
        let mut config = BootstrapperConfig::new();
        let mut persistent_config =
            make_default_persistent_configuration().check_password_result(Ok(true));

        let result = get_db_password(&multi_config, &mut config, &mut persistent_config);

        assert_eq!(result, Ok(None));
    }

    #[test]
    fn get_db_password_handles_database_write_error() {
        running_test();
        let args = ["command", "--db-password", "password"];
        let multi_config = pure_test_utils::make_simplified_multi_config(args);
        let mut config = BootstrapperConfig::new();
        let mut persistent_config = make_default_persistent_configuration()
            .check_password_result(Ok(true))
            .check_password_result(Ok(true))
            .check_password_result(Ok(true))
            .change_password_result(Err(PersistentConfigError::NotPresent));

        let result = get_db_password(&multi_config, &mut config, &mut persistent_config);

        assert_eq!(
            result,
            Err(PersistentConfigError::NotPresent.into_configurator_error("db-password"))
        );
    }

    #[test]
    fn no_parameters_produces_configuration_for_crash_point() {
        running_test();
        let args = make_default_cli_params();
        let mut config = BootstrapperConfig::new();
        let vcl = Box::new(CommandLineVcl::new(args.into()));
        let multi_config = make_new_test_multi_config(&app_node(), vec![vcl]).unwrap();

        privileged_parse_args(&DirsWrapperReal {}, &multi_config, &mut config).unwrap();

        assert_eq!(config.crash_point, CrashPoint::None);
    }

    #[test]
    fn with_parameters_produces_configuration_for_crash_point() {
        running_test();
        let args = make_default_cli_params().param("--crash-point", "panic");
        let mut config = BootstrapperConfig::new();
        let vcl = Box::new(CommandLineVcl::new(args.into()));
        let multi_config = make_new_test_multi_config(&app_node(), vec![vcl]).unwrap();

        privileged_parse_args(&DirsWrapperReal {}, &multi_config, &mut config).unwrap();

        assert_eq!(config.crash_point, CrashPoint::Panic);
    }

    #[test]
    fn server_initializer_collected_params_senses_when_user_specifies_config_file() {
        running_test();
        let data_dir = ensure_node_home_directory_exists(
            "node_configurator_standard",
            "server_initializer_collected_params_senses_when_user_specifies_config_file",
        );
        let args = ArgsBuilder::new().param("--config-file", "booga.toml"); // nonexistent config file: should stimulate panic because user-specified
        let args_vec: Vec<String> = args.into();
        let dir_wrapper = DirsWrapperMock::new()
            .home_dir_result(Some(PathBuf::from("/unexisting_home/unexisting_alice")))
            .data_dir_result(Some(data_dir));

        let result = server_initializer_collected_params(&dir_wrapper, args_vec.as_slice()).err();

        match result {
            None => panic!("Expected a value, got None"),
            Some(mut error) => {
                assert_eq!(error.param_errors.len(), 1);
                let param_error = error.param_errors.remove(0);
                assert_eq!(param_error.parameter, "config-file".to_string());
                assert_string_contains(&param_error.reason, "Couldn't open configuration file ");
                assert_string_contains(&param_error.reason, ". Are you sure it exists?");
            }
        }
    }

    #[test]
    fn privileged_configuration_accepts_network_chain_selection_for_multinode() {
        running_test();
        let _clap_guard = ClapGuard::new();
        let subject = NodeConfiguratorStandardPrivileged::new();
        let args = ["program", "--ip", "1.2.3.4", "--chain", "dev"];

        let config = subject
            .configure(&make_simplified_multi_config(args))
            .unwrap();

        assert_eq!(config.blockchain_bridge_config.chain, Chain::from("dev"));
    }

    #[test]
    fn privileged_configuration_accepts_network_chain_selection_for_ropsten() {
        running_test();
        let subject = NodeConfiguratorStandardPrivileged::new();
        let args = [
            "program",
            "--ip",
            "1.2.3.4",
            "--chain",
            TEST_DEFAULT_CHAIN.rec().literal_identifier,
        ];

        let config = subject
            .configure(&make_simplified_multi_config(args))
            .unwrap();

        assert_eq!(config.blockchain_bridge_config.chain, TEST_DEFAULT_CHAIN);
    }

    #[test]
    fn privileged_configuration_defaults_network_chain_selection_to_mainnet() {
        running_test();
        let _clap_guard = ClapGuard::new();
        let subject = NodeConfiguratorStandardPrivileged::new();
        let args = ["program", "--ip", "1.2.3.4"];

        let config = subject
            .configure(&make_simplified_multi_config(args))
            .unwrap();

        assert_eq!(
            config
                .blockchain_bridge_config
                .chain
                .rec()
                .literal_identifier,
            DEFAULT_CHAIN.rec().literal_identifier
        );
    }

    #[test]
    fn privileged_configuration_accepts_ropsten_network_chain_selection() {
        running_test();
        let subject = NodeConfiguratorStandardPrivileged::new();
        let args = [
            "program",
            "--ip",
            "1.2.3.4",
            "--chain",
            TEST_DEFAULT_CHAIN.rec().literal_identifier,
        ];

        let bootstrapper_config = subject
            .configure(&make_simplified_multi_config(args))
            .unwrap();
        assert_eq!(
            bootstrapper_config.blockchain_bridge_config.chain,
            TEST_DEFAULT_CHAIN
        );
    }

    #[test]
    fn unprivileged_configuration_gets_parameter_gas_price() {
        running_test();
        let _clap_guard = ClapGuard::new();
        let data_dir = ensure_node_home_directory_exists(
            "node_configurator_standard",
            "unprivileged_configuration_gets_parameter_gas_price",
        );
        let mut subject = NodeConfiguratorStandardUnprivileged::new(&BootstrapperConfig::new());
        subject.privileged_config = BootstrapperConfig::new();
        subject.privileged_config.data_directory = data_dir;
        let args = ["program", "--ip", "1.2.3.4", "--gas-price", "57"];

        let config = subject
            .configure(&make_simplified_multi_config(args))
            .unwrap();

        assert_eq!(config.blockchain_bridge_config.gas_price, 57);
    }

    #[test]
    fn unprivileged_configuration_sets_default_gas_price_when_not_provided() {
        running_test();
        let _clap_guard = ClapGuard::new();
        let data_dir = ensure_node_home_directory_exists(
            "node_configurator_standard",
            "unprivileged_configuration_sets_default_gas_price_when_not_provided",
        );
        let mut subject = NodeConfiguratorStandardUnprivileged::new(&BootstrapperConfig::new());
        subject.privileged_config = BootstrapperConfig::new();
        subject.privileged_config.data_directory = data_dir;
        let args = ["program", "--ip", "1.2.3.4"];

        let config = subject
            .configure(&make_simplified_multi_config(args))
            .unwrap();

        assert_eq!(config.blockchain_bridge_config.gas_price, 1);
    }

    #[test]
    fn server_initializer_collected_params_rejects_invalid_gas_price() {
        running_test();
        let _clap_guard = ClapGuard::new();
        let args = ArgsBuilder::new().param("--gas-price", "unleaded");
        let args_vec: Vec<String> = args.into();
        let dir_wrapper = make_pre_populated_mocked_directory_wrapper();

        let result = server_initializer_collected_params(&dir_wrapper, &args_vec.as_slice())
            .err()
            .unwrap();

        assert_eq!(
            result,
            ConfiguratorError::required("gas-price", "Invalid value: unleaded")
        )
    }

    #[test]
    fn configure_database_with_data_specified_on_command_line_and_in_database() {
        running_test();
        let mut config = BootstrapperConfig::new();
        let gas_price = 4u64;
        config.clandestine_port_opt = Some(1234);
        config.blockchain_bridge_config.gas_price = gas_price;
        config.neighborhood_config.mode =
            NeighborhoodMode::ConsumeOnly(vec![NodeDescriptor::from_str(
                main_cryptde(),
                "AQIDBA@1.2.3.4:1234;2345",
            )
            .unwrap()]);
        config.blockchain_bridge_config.blockchain_service_url_opt =
            Some("https://infura.io/ID".to_string());
        let set_blockchain_service_params_arc = Arc::new(Mutex::new(vec![]));
        let set_clandestine_port_params_arc = Arc::new(Mutex::new(vec![]));
        let set_gas_price_params_arc = Arc::new(Mutex::new(vec![]));
        let set_neighborhood_mode_params_arc = Arc::new(Mutex::new(vec![]));
        let mut persistent_config = PersistentConfigurationMock::new()
            .set_clandestine_port_params(&set_clandestine_port_params_arc)
            .set_clandestine_port_result(Ok(()))
            .set_blockchain_service_url_params(&set_blockchain_service_params_arc)
            .set_blockchain_service_url_result(Ok(()))
            .set_neighborhood_mode_params(&set_neighborhood_mode_params_arc)
            .set_neighborhood_mode_result(Ok(()))
            .set_gas_price_params(&set_gas_price_params_arc)
            .set_gas_price_result(Ok(()));

        let result = configure_database(&config, &mut persistent_config);

        assert_eq!(result, Ok(()));
        let set_blockchain_service_url = set_blockchain_service_params_arc.lock().unwrap();
        assert_eq!(
            *set_blockchain_service_url,
            vec!["https://infura.io/ID".to_string()]
        );
        let set_neighborhood_mode_params = set_neighborhood_mode_params_arc.lock().unwrap();
        assert_eq!(
            *set_neighborhood_mode_params,
            vec![NeighborhoodModeLight::ConsumeOnly]
        );
        let set_gas_price_params = set_gas_price_params_arc.lock().unwrap();
        assert_eq!(*set_gas_price_params, vec![gas_price]);
        let set_clandestine_port_params = set_clandestine_port_params_arc.lock().unwrap();
        assert_eq!(*set_clandestine_port_params, vec![1234]);
    }

    #[test]
    fn configure_database_with_no_data_specified() {
        running_test();
        let mut config = BootstrapperConfig::new();
        config.clandestine_port_opt = None;
        config.consuming_wallet = None;
        config.earning_wallet = DEFAULT_EARNING_WALLET.clone();
        config.blockchain_bridge_config.blockchain_service_url_opt = None;
        let set_blockchain_service_params_arc = Arc::new(Mutex::new(vec![]));
        let set_clandestine_port_params_arc = Arc::new(Mutex::new(vec![]));
        let set_neighborhood_mode_params_arc = Arc::new(Mutex::new(vec![]));
        let mut persistent_config = PersistentConfigurationMock::new()
            .set_clandestine_port_params(&set_clandestine_port_params_arc)
            .set_blockchain_service_url_params(&set_blockchain_service_params_arc)
            .set_neighborhood_mode_params(&set_neighborhood_mode_params_arc)
            .set_neighborhood_mode_result(Ok(()))
            .set_gas_price_result(Ok(()));

        let result = configure_database(&config, &mut persistent_config);

        assert_eq!(result, Ok(()));
        let set_blockchain_service_url = set_blockchain_service_params_arc.lock().unwrap();
        let no_url: Vec<String> = vec![];
        assert_eq!(*set_blockchain_service_url, no_url); //if no value available we skip setting it
        let set_clandestine_port_params = set_clandestine_port_params_arc.lock().unwrap();
        let no_ports: Vec<u16> = vec![];
        assert_eq!(*set_clandestine_port_params, no_ports);
        let neighborhood_mode_params = set_neighborhood_mode_params_arc.lock().unwrap();
        assert_eq!(
            *neighborhood_mode_params,
            vec![NeighborhoodModeLight::ZeroHop]
        )
    }

    #[test]
    fn pack_up_external_params_for_db_is_properly_set() {
        let subject = NodeConfiguratorStandardUnprivileged::new(&BootstrapperConfig::new());
        let multi_config =
            make_simplified_multi_config(["MASQNode", "--neighborhood-mode", "zero-hop"]);

        let result = subject.pack_up_external_params_for_db(&multi_config);

        let expected = ExternalData::new(DEFAULT_CHAIN_ID, NeighborhoodModeLight::ZeroHop);
        assert_eq!(result, expected)
    }
}<|MERGE_RESOLUTION|>--- conflicted
+++ resolved
@@ -91,12 +91,8 @@
     ) -> Result<BootstrapperConfig, ConfiguratorError> {
         let mut persistent_config = initialize_database(
             &self.privileged_config.data_directory,
-<<<<<<< HEAD
             true,
             MigratorConfig::create_or_migrate(self.pack_up_external_params_for_db(multi_config)),
-=======
-            self.privileged_config.blockchain_bridge_config.chain,
->>>>>>> 46f76b69
         );
         let mut unprivileged_config = BootstrapperConfig::new();
         unprivileged_parse_args(
@@ -125,7 +121,6 @@
     }
 }
 
-<<<<<<< HEAD
 pub fn server_initializer_collected_params<'a>(
     dirs_wrapper: &dyn DirsWrapper,
     args: &[String],
@@ -147,7 +142,7 @@
     let data_directory = config_file_path
         .parent()
         .map(|dir| dir.to_path_buf())
-        .expect_v("data_directory");
+        .expectv("data_directory");
     let real_user = real_user_from_multi_config_or_populate(&multi_config, dirs_wrapper);
     GatheredParams::new(multi_config, data_directory, real_user).wrap_to_ok()
 }
@@ -163,71 +158,10 @@
     config.port_configurations.insert(
         TLS_PORT,
         PortConfiguration::new(
-=======
-pub mod standard {
-    use super::*;
-    use std::net::SocketAddr;
-    use std::net::{IpAddr, Ipv4Addr};
-
-    use clap::value_t;
-    use log::LevelFilter;
-
-    use crate::apps::app_node;
-    use crate::blockchain::bip32::Bip32ECKeyPair;
-    use crate::bootstrapper::PortConfiguration;
-    use crate::db_config::persistent_configuration::{
-        PersistentConfigError, PersistentConfiguration,
-    };
-    use crate::http_request_start_finder::HttpRequestDiscriminatorFactory;
-    use crate::node_configurator::{
-        data_directory_from_context, determine_config_file_path,
-        real_user_from_multi_config_or_populate, real_user_with_data_directory_opt_and_chain,
-        DirsWrapper,
-    };
-    use crate::server_initializer::GatheredParams;
-    use crate::sub_lib::accountant::DEFAULT_EARNING_WALLET;
-    use crate::sub_lib::cryptde::CryptDE;
-    use crate::sub_lib::cryptde::PublicKey;
-    use crate::sub_lib::cryptde_null::CryptDENull;
-    use crate::sub_lib::cryptde_real::CryptDEReal;
-    use crate::sub_lib::neighborhood::{
-        NeighborhoodConfig, NeighborhoodMode, NodeDescriptor, DEFAULT_RATE_PACK,
-    };
-    use crate::sub_lib::node_addr::NodeAddr;
-    use crate::sub_lib::utils::make_new_multi_config;
-    use crate::sub_lib::wallet::Wallet;
-    use crate::tls_discriminator_factory::TlsDiscriminatorFactory;
-    use itertools::Itertools;
-    use masq_lib::blockchains::chains::Chain;
-    use masq_lib::constants::{
-        DEFAULT_CHAIN, DEFAULT_UI_PORT, HTTP_PORT, MASQ_URL_PREFIX, TLS_PORT,
-    };
-    use masq_lib::multi_config::{CommandLineVcl, ConfigFileVcl, EnvironmentVcl, MultiConfig};
-    use masq_lib::shared_schema::{ConfiguratorError, ParamError};
-    use masq_lib::test_utils::utils::TEST_DEFAULT_CHAIN;
-    use masq_lib::utils::WrapResult;
-    use rustc_hex::FromHex;
-    use std::str::FromStr;
-
-    pub fn server_initializer_collected_params<'a>(
-        dirs_wrapper: &dyn DirsWrapper,
-        args: &[String],
-    ) -> Result<GatheredParams<'a>, ConfiguratorError> {
-        let app = app_node();
-        let (config_file_path, user_specified) =
-            determine_config_file_path(dirs_wrapper, &app, args)?;
-        let config_file_vcl = match ConfigFileVcl::new(&config_file_path, user_specified) {
-            Ok(cfv) => Box::new(cfv),
-            Err(e) => return Err(ConfiguratorError::required("config-file", &e.to_string())),
-        };
-        let multi_config = make_new_multi_config(
-            &app,
->>>>>>> 46f76b69
             vec![
                 Box::new(TlsDiscriminatorFactory::new()),
                 Box::new(HttpRequestDiscriminatorFactory::new()),
             ],
-<<<<<<< HEAD
             false,
         ),
     );
@@ -259,67 +193,6 @@
             .collect(),
         None => vec![SocketAddr::new(IpAddr::V4(Ipv4Addr::new(1, 1, 1, 1)), 53)],
     };
-=======
-        )?;
-        let data_directory = config_file_path
-            .parent()
-            .map(|dir| dir.to_path_buf())
-            .expectv("data_directory");
-        let real_user = real_user_from_multi_config_or_populate(&multi_config, dirs_wrapper);
-        GatheredParams::new(multi_config, data_directory, real_user).wrap_to_ok()
-    }
-
-    pub fn establish_port_configurations(config: &mut BootstrapperConfig) {
-        config.port_configurations.insert(
-            HTTP_PORT,
-            PortConfiguration::new(
-                vec![Box::new(HttpRequestDiscriminatorFactory::new())],
-                false,
-            ),
-        );
-        config.port_configurations.insert(
-            TLS_PORT,
-            PortConfiguration::new(
-                vec![
-                    Box::new(TlsDiscriminatorFactory::new()),
-                    Box::new(HttpRequestDiscriminatorFactory::new()),
-                ],
-                false,
-            ),
-        );
-    }
-
-    pub fn privileged_parse_args(
-        dirs_wrapper: &dyn DirsWrapper,
-        multi_config: &MultiConfig,
-        privileged_config: &mut BootstrapperConfig,
-    ) -> Result<(), ConfiguratorError> {
-        privileged_config
-            .blockchain_bridge_config
-            .blockchain_service_url_opt = value_m!(multi_config, "blockchain-service-url", String);
-
-        let (real_user, data_directory_opt, chain) =
-            real_user_with_data_directory_opt_and_chain(dirs_wrapper, multi_config);
-        let directory =
-            data_directory_from_context(dirs_wrapper, &real_user, &data_directory_opt, chain);
-        privileged_config.real_user = real_user;
-        privileged_config.data_directory = directory;
-        privileged_config.blockchain_bridge_config.chain = chain;
-
-        let joined_dns_servers_opt = value_m!(multi_config, "dns-servers", String);
-        privileged_config.dns_servers = match joined_dns_servers_opt {
-            Some(joined_dns_servers) => joined_dns_servers
-                .split(',')
-                .map(|ip_str| {
-                    SocketAddr::new(
-                        IpAddr::from_str(ip_str).expect("Bad clap validation for dns-servers"),
-                        53,
-                    )
-                })
-                .collect(),
-            None => vec![SocketAddr::new(IpAddr::V4(Ipv4Addr::new(1, 1, 1, 1)), 53)],
-        };
->>>>>>> 46f76b69
 
     privileged_config.log_level =
         value_m!(multi_config, "log-level", LevelFilter).unwrap_or(LevelFilter::Warn);
@@ -330,7 +203,6 @@
     privileged_config.crash_point =
         value_m!(multi_config, "crash-point", CrashPoint).unwrap_or(CrashPoint::None);
 
-<<<<<<< HEAD
     if let Some(public_key_str) = value_m!(multi_config, "fake-public-key", String) {
         let (main_public_key, alias_public_key) = match base64::decode(&public_key_str) {
             Ok(mut key) => {
@@ -343,47 +215,21 @@
         };
         let main_cryptde_null = CryptDENull::from(
             &main_public_key,
-            privileged_config.blockchain_bridge_config.chain_id,
+            privileged_config.blockchain_bridge_config.chain,
         );
         let alias_cryptde_null = CryptDENull::from(
             &alias_public_key,
-            privileged_config.blockchain_bridge_config.chain_id,
+            privileged_config.blockchain_bridge_config.chain,
         );
         privileged_config.main_cryptde_null_opt = Some(main_cryptde_null);
         privileged_config.alias_cryptde_null_opt = Some(alias_cryptde_null);
-=======
-        if let Some(public_key_str) = value_m!(multi_config, "fake-public-key", String) {
-            let (main_public_key, alias_public_key) = match base64::decode(&public_key_str) {
-                Ok(mut key) => {
-                    let main_public_key = PublicKey::new(&key);
-                    key.reverse();
-                    let alias_public_key = PublicKey::new(&key);
-                    (main_public_key, alias_public_key)
-                }
-                Err(e) => panic!("Invalid fake public key: {} ({:?})", public_key_str, e),
-            };
-            let main_cryptde_null = CryptDENull::from(
-                &main_public_key,
-                privileged_config.blockchain_bridge_config.chain,
-            );
-            let alias_cryptde_null = CryptDENull::from(
-                &alias_public_key,
-                privileged_config.blockchain_bridge_config.chain,
-            );
-            privileged_config.main_cryptde_null_opt = Some(main_cryptde_null);
-            privileged_config.alias_cryptde_null_opt = Some(alias_cryptde_null);
-        }
-        Ok(())
->>>>>>> 46f76b69
     }
     Ok(())
 }
 
-<<<<<<< HEAD
 pub fn unprivileged_parse_args(
     multi_config: &MultiConfig,
     unprivileged_config: &mut BootstrapperConfig,
-
     persistent_config_opt: Option<&mut dyn PersistentConfiguration>,
 ) -> Result<(), ConfiguratorError> {
     unprivileged_config
@@ -404,17 +250,6 @@
     unprivileged_config.blockchain_bridge_config.gas_price =
         if is_user_specified(multi_config, "gas-price") {
             value_m!(multi_config, "gas-price", u64).expect_v("gas price")
-=======
-    pub fn unprivileged_parse_args(
-        multi_config: &MultiConfig,
-        unprivileged_config: &mut BootstrapperConfig,
-        persistent_config_opt: Option<&mut dyn PersistentConfiguration>,
-    ) -> Result<(), ConfiguratorError> {
-        unprivileged_config.clandestine_port_opt = value_m!(multi_config, "clandestine-port", u16);
-        let user_specified = multi_config.occurrences_of("gas-price") > 0;
-        unprivileged_config.blockchain_bridge_config.gas_price = if user_specified {
-            value_m!(multi_config, "gas-price", u64).expectv("gas price")
->>>>>>> 46f76b69
         } else {
             match persistent_config_opt {
                 Some(ref persistent_config) => match persistent_config.gas_price() {
@@ -544,67 +379,30 @@
     }
 }
 
-#[allow(clippy::collapsible_if)]
+
 pub fn convert_ci_configs(
     multi_config: &MultiConfig,
-) -> Result<Option<Vec<NodeDescriptor>>, ConfiguratorError> {
+) -> Result<Option<Vec<NodeDescriptor>>, ConfiguratorError> {type DescriptorParsingResult = Result<NodeDescriptor, ParamError>;
     match value_m!(multi_config, "neighbors", String) {
         None => Ok(None),
         Some(joined_configs) => {
-            let cli_configs: Vec<String> = joined_configs
+            let separate_configs: Vec<String> = joined_configs
                 .split(',')
                 .map(|s| s.to_string())
                 .collect_vec();
-            if cli_configs.is_empty() {
+            if separate_configs.is_empty() {
                 Ok(None)
             } else {
                 let dummy_cryptde: Box<dyn CryptDE> = {
-                    if value_m!(multi_config, "fake-public-key", String) == None {
-                        Box::new(CryptDEReal::new(DEFAULT_CHAIN_ID))
+                    if value_m!(multi_config, "fake-public-key", String) .is_none() {
+                        Box::new(CryptDEReal::new(TEST_DEFAULT_CHAIN))
                     } else {
-                        Box::new(CryptDENull::new(DEFAULT_CHAIN_ID))
+                        Box::new(CryptDENull::new(TEST_DEFAULT_CHAIN))
                     }
-<<<<<<< HEAD
                 };
-                let chain_name = value_m!(multi_config, "chain", String)
-                    .unwrap_or_else(|| DEFAULT_CHAIN_NAME.to_string());
-                let results = cli_configs
-=======
-                    None => vec![],
-                },
-            }
-        };
-        match make_neighborhood_mode(multi_config, neighbor_configs) {
-            Ok(mode) => Ok(NeighborhoodConfig { mode }),
-            Err(e) => Err(e),
-        }
-    }
-
-    pub fn convert_ci_configs(
-        multi_config: &MultiConfig,
-    ) -> Result<Option<Vec<NodeDescriptor>>, ConfiguratorError> {
-        type DescriptorParsingResult = Result<NodeDescriptor, ParamError>;
-        match value_m!(multi_config, "neighbors", String) {
-            None => Ok(None),
-            Some(joined_configs) => {
-                let separate_configs: Vec<String> = joined_configs
-                    .split(',')
-                    .map(|s| s.to_string())
-                    .collect_vec();
-                if separate_configs.is_empty() {
-                    Ok(None)
-                } else {
-                    let dummy_cryptde: Box<dyn CryptDE> = {
-                        if value_m!(multi_config, "fake-public-key", String).is_none() {
-                            Box::new(CryptDEReal::new(TEST_DEFAULT_CHAIN))
-                        } else {
-                            Box::new(CryptDENull::new(TEST_DEFAULT_CHAIN))
-                        }
-                    };
-                    let desired_chain = Chain::from(
-                        value_m!(multi_config, "chain", String)
-                            .unwrap_or_else(|| DEFAULT_CHAIN.rec().literal_identifier.to_string())
-                            .as_str(),
+                let desired_chain = Chain::from( value_m!(multi_config, "chain", String)
+                    .unwrap_or_else(|| DEFAULT_CHAIN.rec().literal_identifier.to_string())
+                .as_str(),
                     );
                     let results = validate_descriptors_from_user(
                         separate_configs,
@@ -614,47 +412,68 @@
                     let (ok, err): (Vec<DescriptorParsingResult>, Vec<DescriptorParsingResult>) =
                         results.into_iter().partition(|result| result.is_ok());
                     let ok = ok
->>>>>>> 46f76b69
                         .into_iter()
                         .map(|ok| ok.expect("NodeDescriptor"))
                         .collect_vec();
-<<<<<<< HEAD
-                let errors = results
-                    .clone()
-                    .into_iter()
-                    .flat_map(|result| match result {
-                        Err(e) => Some(e),
-                        Ok(_) => None,
-                    })
-                    .collect::<Vec<ParamError>>();
-                if errors.is_empty() {
-                    Ok(Some(
-                        results
-                            .into_iter()
-                            .filter(|result| result.is_ok())
-                            .map(|result| result.expect("Error materialized"))
-                            .collect::<Vec<NodeDescriptor>>(),
-                    ))
-                } else {
-                    Err(ConfiguratorError::new(errors))
-=======
-                    let err = err
+                let err = err
                         .into_iter()
                         .map(|err| err.expect_err("ParamError"))
-                        .collect_vec();
+                    .collect_vec();
                     if err.is_empty() {
                         Ok(Some(ok))
                     } else {
                         Err(ConfiguratorError::new(err))
                     }
->>>>>>> 46f76b69
                 }
             }
         }
     }
+
+    fn validate_descriptors_from_user(
+        descriptors: Vec<String>,
+        dummy_cryptde: Box<dyn CryptDE>,
+        desired_chain: Chain,
+    ) -> Vec<Result<NodeDescriptor, ParamError>> {
+        descriptors.into_iter()
+                    .map(
+                |node_desc_from_ci| {
+                    let node_desc_trimmed = node_desc_from_ci.trim();
+                    match NodeDescriptor::try_from((dummy_cryptde.as_ref(), node_desc_trimmed)) {
+                        Ok(descriptor) =>
+                            {
+                                let competence_from_descriptor = descriptor.blockchain;
+                                if desired_chain == competence_from_descriptor {
+                                    validate_mandatory_node_addr(node_desc_trimmed, descriptor)
+                                } else {
+                                    let name_of_desired_chain = desired_chain.rec().literal_identifier;
+                                    Err(ParamError::new("neighbors", &format!("Mismatched chains. You are requiring access to '{}' ({}{}:<public key>@<node address>) with descriptor belonging to '{}'",
+                                                                              name_of_desired_chain, MASQ_URL_PREFIX,
+                                                                              name_of_desired_chain,
+                                                                              competence_from_descriptor.rec().literal_identifier)))
+                                }
+                            }
+                        Err(e) => ParamError::new("neighbors", &e).wrap_to_err()
+                        }
+                    }
+                    )
+                .collect_vec()
+                    }
+
+                            fn validate_mandatory_node_addr(
+                            supplied_descriptor: &str,
+                            descriptor: NodeDescriptor,
+                            ) -> Result<NodeDescriptor, ParamError> {
+                    if descriptor.node_addr_opt.is_some() {
+            Ok(descriptor)
+                } else {
+                    Err(ParamError::new(
+                "neighbors",&format!("Neighbors supplied without ip addresses and ports are not valid: '{}<N/A>:<N/A>",
+            if supplied_descriptor.ends_with("@:") { supplied_descriptor.strip_suffix(':').expect("logic failed")}
+                                     else { supplied_descriptor }))
+        )
+    }
 }
 
-<<<<<<< HEAD
 pub fn get_past_neighbors(
     multi_config: &MultiConfig,
 
@@ -678,78 +497,6 @@
                         &format!("{:?}", e),
                     )]))
                 }
-=======
-    fn validate_descriptors_from_user(
-        descriptors: Vec<String>,
-        dummy_cryptde: Box<dyn CryptDE>,
-        desired_chain: Chain,
-    ) -> Vec<Result<NodeDescriptor, ParamError>> {
-        descriptors.into_iter()
-            .map(
-                |node_desc_from_ci| {
-                    let node_desc_trimmed = node_desc_from_ci.trim();
-                    match NodeDescriptor::try_from((dummy_cryptde.as_ref(), node_desc_trimmed)) {
-                        Ok(descriptor) =>
-                            {
-                                let competence_from_descriptor = descriptor.blockchain;
-                                if desired_chain == competence_from_descriptor {
-                                    validate_mandatory_node_addr(node_desc_trimmed, descriptor)
-                                } else {
-                                    let name_of_desired_chain = desired_chain.rec().literal_identifier;
-                                    Err(ParamError::new("neighbors", &format!("Mismatched chains. You are requiring access to '{}' ({}{}:<public key>@<node address>) with descriptor belonging to '{}'",
-                                                                              name_of_desired_chain, MASQ_URL_PREFIX,
-                                                                              name_of_desired_chain,
-                                                                              competence_from_descriptor.rec().literal_identifier)))
-                                }
-                            }
-                        Err(e) => ParamError::new("neighbors", &e).wrap_to_err()
-                    }
-                }
-            )
-            .collect_vec()
-    }
-
-    fn validate_mandatory_node_addr(
-        supplied_descriptor: &str,
-        descriptor: NodeDescriptor,
-    ) -> Result<NodeDescriptor, ParamError> {
-        if descriptor.node_addr_opt.is_some() {
-            Ok(descriptor)
-        } else {
-            Err(ParamError::new(
-                "neighbors",&format!("Neighbors supplied without ip addresses and ports are not valid: '{}<N/A>:<N/A>",
-                                     if supplied_descriptor.ends_with("@:") { supplied_descriptor.strip_suffix(':').expect("logic failed")}
-                                     else { supplied_descriptor }))
-            )
-        }
-    }
-
-    pub fn get_past_neighbors(
-        multi_config: &MultiConfig,
-        persistent_config: &mut dyn PersistentConfiguration,
-        unprivileged_config: &mut BootstrapperConfig,
-    ) -> Result<Vec<NodeDescriptor>, ConfiguratorError> {
-        Ok(
-            match &standard::get_db_password(multi_config, unprivileged_config, persistent_config)?
-            {
-                Some(db_password) => match persistent_config.past_neighbors(db_password) {
-                    Ok(Some(past_neighbors)) => past_neighbors,
-                    Ok(None) => vec![],
-                    Err(PersistentConfigError::PasswordError) => {
-                        return Err(ConfiguratorError::new(vec![ParamError::new(
-                            "db-password",
-                            "PasswordError",
-                        )]))
-                    }
-                    Err(e) => {
-                        return Err(ConfiguratorError::new(vec![ParamError::new(
-                            "[past neighbors]",
-                            &format!("{:?}", e),
-                        )]))
-                    }
-                },
-                None => vec![],
->>>>>>> 46f76b69
             },
             None => vec![],
         },
@@ -952,7 +699,6 @@
     }
 }
 
-<<<<<<< HEAD
 #[cfg(test)]
 mod tests {
     use super::*;
@@ -992,50 +738,6 @@
             .param(
                 "--consuming-private-key",
                 "00112233445566778899AABBCCDDEEFF00112233445566778899AABBCCDDEEFF",
-=======
-    #[cfg(test)]
-    mod tests {
-        use super::*;
-        use crate::db_config::persistent_configuration::PersistentConfigError;
-        use crate::db_config::persistent_configuration::PersistentConfigError::NotPresent;
-        use crate::sub_lib::utils::make_new_test_multi_config;
-        use crate::test_utils::persistent_configuration_mock::PersistentConfigurationMock;
-        use crate::test_utils::pure_test_utils::{
-            make_default_persistent_configuration, make_simplified_multi_config,
-        };
-        use crate::test_utils::ArgsBuilder;
-        use masq_lib::constants::DEFAULT_CHAIN;
-        use masq_lib::multi_config::VirtualCommandLine;
-        use masq_lib::utils::running_test;
-        use std::sync::{Arc, Mutex};
-
-        #[test]
-        fn get_wallets_handles_consuming_private_key_and_earning_wallet_address_when_database_contains_mnemonic_seed(
-        ) {
-            running_test();
-            let args = ArgsBuilder::new()
-                .param(
-                    "--consuming-private-key",
-                    "00112233445566778899AABBCCDDEEFF00112233445566778899AABBCCDDEEFF",
-                )
-                .param(
-                    "--earning-wallet",
-                    "0x0123456789012345678901234567890123456789",
-                )
-                .param("--db-password", "booga");
-            let vcls: Vec<Box<dyn VirtualCommandLine>> =
-                vec![Box::new(CommandLineVcl::new(args.into()))];
-            let multi_config = make_new_test_multi_config(&app_node(), vcls).unwrap();
-            let mut persistent_config = PersistentConfigurationMock::new()
-                .earning_wallet_from_address_result(Ok(None))
-                .mnemonic_seed_exists_result(Ok(true));
-            let mut bootstrapper_config = BootstrapperConfig::new();
-
-            let result = standard::get_wallets(
-                &multi_config,
-                &mut persistent_config,
-                &mut bootstrapper_config,
->>>>>>> 46f76b69
             )
             .param(
                 "--earning-wallet",
@@ -1130,7 +832,6 @@
             .set_neighborhood_mode_result(Ok(()))
             .set_blockchain_service_url_result(Err(PersistentConfigError::TransactionError));
 
-<<<<<<< HEAD
         let result = configure_database(&config, &mut persistent_config);
 
         assert_eq!(
@@ -1169,7 +870,36 @@
             .earning_wallet_from_address_result(Err(PersistentConfigError::NotPresent));
 
         let result = get_earning_wallet_from_address(&multi_config, &persistent_config);
-=======
+
+        assert_eq!(
+            result,
+            Err(PersistentConfigError::NotPresent.into_configurator_error("earning-wallet"))
+        );
+    }
+
+    #[test]
+    fn get_consuming_wallet_opt_from_derivation_path_handles_error_retrieving_consuming_wallet_derivation_path(
+    ) {
+        let persistent_config = PersistentConfigurationMock::new()
+            .consuming_wallet_derivation_path_result(Err(PersistentConfigError::Collision(
+                "irrelevant".to_string(),
+            )));
+
+        let result =
+            get_consuming_wallet_opt_from_derivation_path(&persistent_config, "irrelevant");
+
+        assert_eq!(
+            result,
+            Err(ConfiguratorError::new(vec![ParamError::new(
+                "consuming-private-key",
+                &format!(
+                    "{:?}",
+                    PersistentConfigError::Collision("irrelevant".to_string())
+                )
+            ),]))
+        )
+    }
+
         #[test]
         fn convert_ci_configs_handles_blockchain_mismatch() {
             let multi_config = make_simplified_multi_config([
@@ -1179,52 +909,6 @@
                 "--chain",
                 DEFAULT_CHAIN.rec().literal_identifier,
             ]);
->>>>>>> 46f76b69
-
-        assert_eq!(
-            result,
-            Err(PersistentConfigError::NotPresent.into_configurator_error("earning-wallet"))
-        );
-    }
-
-<<<<<<< HEAD
-    #[test]
-    fn get_consuming_wallet_opt_from_derivation_path_handles_error_retrieving_consuming_wallet_derivation_path(
-    ) {
-        let persistent_config = PersistentConfigurationMock::new()
-            .consuming_wallet_derivation_path_result(Err(PersistentConfigError::Collision(
-                "irrelevant".to_string(),
-            )));
-
-        let result =
-            get_consuming_wallet_opt_from_derivation_path(&persistent_config, "irrelevant");
-
-        assert_eq!(
-            result,
-            Err(ConfiguratorError::new(vec![ParamError::new(
-                "consuming-private-key",
-                &format!(
-                    "{:?}",
-                    PersistentConfigError::Collision("irrelevant".to_string())
-=======
-            assert_eq!(
-                result,
-                ConfiguratorError::required(
-                    "neighbors",
-                    "Mismatched chains. You are requiring access to 'eth-mainnet' (masq://eth-mainnet:<public key>@<node address>) with descriptor belonging to 'eth-ropsten'"
->>>>>>> 46f76b69
-                )
-            ),]))
-        )
-    }
-
-    #[test]
-    fn convert_ci_configs_handles_bad_syntax() {
-        running_test();
-        let args = ArgsBuilder::new().param("--neighbors", "booga");
-        let vcls: Vec<Box<dyn VirtualCommandLine>> =
-            vec![Box::new(CommandLineVcl::new(args.into()))];
-        let multi_config = make_new_test_multi_config(&app_node(), vcls).unwrap();
 
         let result = convert_ci_configs(&multi_config).err().unwrap();
 
@@ -1232,58 +916,7 @@
             result,
             ConfiguratorError::required(
                 "neighbors",
-                "Should be <public key>[@ | :]<node address>, not 'booga'"
-            )
-        )
-    }
-
-    #[test]
-    fn convert_ci_configs_handles_blockchain_mismatch_on_mainnet() {
-        running_test();
-        let args = ArgsBuilder::new()
-            .param(
-                "--neighbors",
-                "abJ5XvhVbmVyGejkYUkmftF09pmGZGKg/PzRNnWQxFw:12.23.34.45:5678",
-            )
-            .param("--chain", DEFAULT_CHAIN_NAME);
-        let vcls: Vec<Box<dyn VirtualCommandLine>> =
-            vec![Box::new(CommandLineVcl::new(args.into()))];
-        let multi_config = make_new_test_multi_config(&app_node(), vcls).unwrap();
-
-        let result = convert_ci_configs(&multi_config).err().unwrap();
-
-        assert_eq!(
-            result,
-            ConfiguratorError::required(
-                "neighbors",
-                "Mainnet node descriptors use '@', not ':', as the first delimiter"
-            )
-        )
-    }
-
-    #[test]
-    fn convert_ci_configs_handles_blockchain_mismatch_off_mainnet() {
-        running_test();
-        let args = ArgsBuilder::new()
-            .param(
-                "--neighbors",
-                "abJ5XvhVbmVyGejkYUkmftF09pmGZGKg/PzRNnWQxFw@12.23.34.45:5678",
-            )
-            .param("--chain", TEST_DEFAULT_CHAIN_NAME);
-        let vcls: Vec<Box<dyn VirtualCommandLine>> =
-            vec![Box::new(CommandLineVcl::new(args.into()))];
-        let multi_config = make_new_test_multi_config(&app_node(), vcls).unwrap();
-
-        let result = convert_ci_configs(&multi_config).err().unwrap();
-
-        assert_eq!(
-            result,
-            ConfiguratorError::required(
-                "neighbors",
-                &format!(
-                    "Mainnet node descriptor uses '@', but chain configured for '{}'",
-                    TEST_DEFAULT_CHAIN_NAME
-                )
+                "Mismatched chains. You are requiring access to 'eth-mainnet' (masq://eth-mainnet:<public key>@<node address>) with descriptor belonging to 'eth-ropsten'"
             )
         )
     }
@@ -1363,7 +996,6 @@
         )
     }
 
-<<<<<<< HEAD
     #[test]
     fn set_db_password_at_first_mention_handles_password_check_error() {
         let check_password_params_arc = Arc::new(Mutex::new(vec![]));
@@ -1401,58 +1033,6 @@
             vec![(None, "password".to_string())]
         )
     }
-=======
-#[cfg(test)]
-mod tests {
-    use super::*;
-    use crate::apps::app_node;
-    use crate::blockchain::bip32::Bip32ECKeyPair;
-    use crate::bootstrapper::RealUser;
-    use crate::database::db_initializer::{DbInitializer, DbInitializerReal};
-    use crate::db_config::config_dao::{ConfigDao, ConfigDaoReal};
-    use crate::db_config::persistent_configuration::PersistentConfigError::NotPresent;
-    use crate::db_config::persistent_configuration::{
-        PersistentConfigError, PersistentConfigurationReal,
-    };
-    use crate::node_configurator::node_configurator_standard::standard::server_initializer_collected_params;
-    use crate::node_configurator::DirsWrapperReal;
-    use crate::node_test_utils::DirsWrapperMock;
-    use crate::sub_lib::accountant::DEFAULT_EARNING_WALLET;
-    use crate::sub_lib::cryptde::{CryptDE, PlainData, PublicKey};
-    use crate::sub_lib::cryptde_null::CryptDENull;
-    use crate::sub_lib::cryptde_real::CryptDEReal;
-    use crate::sub_lib::neighborhood::{
-        NeighborhoodConfig, NeighborhoodMode, NodeDescriptor, DEFAULT_RATE_PACK,
-    };
-    use crate::sub_lib::node_addr::NodeAddr;
-    use crate::sub_lib::utils::make_new_test_multi_config;
-    use crate::sub_lib::wallet::Wallet;
-    use crate::test_utils::persistent_configuration_mock::PersistentConfigurationMock;
-    use crate::test_utils::pure_test_utils;
-    use crate::test_utils::pure_test_utils::{
-        make_default_persistent_configuration, make_pre_populated_mocked_directory_wrapper,
-        make_simplified_multi_config,
-    };
-    use crate::test_utils::{assert_string_contains, main_cryptde, ArgsBuilder};
-    use masq_lib::blockchains::chains::Chain;
-    use masq_lib::constants::{DEFAULT_CHAIN, DEFAULT_GAS_PRICE, DEFAULT_UI_PORT};
-    use masq_lib::multi_config::{
-        CommandLineVcl, ConfigFileVcl, NameValueVclArg, VclArg, VirtualCommandLine,
-    };
-    use masq_lib::shared_schema::{ConfiguratorError, ParamError};
-    use masq_lib::test_utils::environment_guard::{ClapGuard, EnvironmentGuard};
-    use masq_lib::test_utils::fake_stream_holder::ByteArrayWriter;
-    use masq_lib::test_utils::utils::{ensure_node_home_directory_exists, TEST_DEFAULT_CHAIN};
-    use masq_lib::utils::{running_test, SliceToVec};
-    use rustc_hex::FromHex;
-    use std::fs::File;
-    use std::io::Write;
-    use std::net::IpAddr;
-    use std::net::SocketAddr;
-    use std::path::PathBuf;
-    use std::str::FromStr;
-    use std::sync::{Arc, Mutex};
->>>>>>> 46f76b69
 
     fn make_default_cli_params() -> ArgsBuilder {
         ArgsBuilder::new().param("--ip", "1.2.3.4")
@@ -1950,11 +1530,7 @@
         );
         let mut persistent_config = PersistentConfigurationReal::new(Box::new(ConfigDaoReal::new(
             DbInitializerReal::default()
-<<<<<<< HEAD
                 .initialize(&home_dir.clone(), true, MigratorConfig::test_default())
-=======
-                .initialize(&home_dir.clone(), TEST_DEFAULT_CHAIN, true)
->>>>>>> 46f76b69
                 .unwrap(),
         )));
         let consuming_private_key =
@@ -2067,11 +1643,7 @@
         );
         assert_eq!(
             config.blockchain_bridge_config.blockchain_service_url_opt,
-<<<<<<< HEAD
-            None,
-=======
-            Some("http://127.0.0.1:8545".to_string()),
->>>>>>> 46f76b69
+            None,
         );
         assert_eq!(config.data_directory, home_dir);
         assert_eq!(
@@ -2093,11 +1665,7 @@
         );
         let config_dao: Box<dyn ConfigDao> = Box::new(ConfigDaoReal::new(
             DbInitializerReal::default()
-<<<<<<< HEAD
                 .initialize(&home_dir.clone(), true, MigratorConfig::test_default())
-=======
-                .initialize(&home_dir.clone(), TEST_DEFAULT_CHAIN, true)
->>>>>>> 46f76b69
                 .unwrap(),
         ));
         let consuming_private_key_text =
