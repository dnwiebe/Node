--- conflicted
+++ resolved
@@ -356,14 +356,6 @@
                 ),
             ))
         }
-<<<<<<< HEAD
-=======
-    }
-    config.consuming_wallet_opt = consuming_wallet_opt;
-    config.earning_wallet = match earning_wallet_opt {
-        Some(earning_wallet) => earning_wallet,
-        None => DEFAULT_EARNING_WALLET.clone(),
->>>>>>> ede55619
     };
     let consuming_wallet_opt = consuming_opt.map(|consuming_private_key| {
         let key_bytes = consuming_private_key
@@ -391,18 +383,15 @@
             )
         })
     });
-    config.consuming_wallet = consuming_wallet_opt;
+    config.consuming_wallet_opt = consuming_wallet_opt;
     config.earning_wallet = earning_wallet_opt.unwrap_or_else(|| DEFAULT_EARNING_WALLET.clone());
     Ok(())
 }
 
-<<<<<<< HEAD
 fn wallet_parms_are_equal(a: &str, b: &str) -> bool {
     a.to_uppercase() == b.to_uppercase()
 }
 
-=======
->>>>>>> ede55619
 pub fn make_neighborhood_config(
     multi_config: &MultiConfig,
 
@@ -552,26 +541,6 @@
             None => vec![],
         },
     )
-}
-
-fn validate_testing_parameters(
-    mnemonic_seed_exists: bool,
-    multi_config: &MultiConfig,
-) -> Result<(), ConfiguratorError> {
-    let consuming_wallet_specified =
-        value_m!(multi_config, "consuming-private-key", String).is_some();
-    let earning_wallet_specified = value_m!(multi_config, "earning-wallet", String).is_some();
-    if mnemonic_seed_exists && (consuming_wallet_specified || earning_wallet_specified) {
-        let parameter = match (consuming_wallet_specified, earning_wallet_specified) {
-            (true, false) => "consuming-private-key",
-            (false, true) => "earning-wallet",
-            (true, true) => "consuming-private-key, earning-wallet",
-            (false, false) => panic!("The if statement in Rust no longer works"),
-        };
-        Err(ConfiguratorError::required(parameter, "Cannot use --consuming-private-key or --earning-wallet when database contains wallet information"))
-    } else {
-        Ok(())
-    }
 }
 
 fn compute_mapping_protocol_opt(
@@ -687,8 +656,6 @@
     ))
 }
 
-<<<<<<< HEAD
-=======
 pub fn get_public_ip(multi_config: &MultiConfig) -> Result<IpAddr, ConfiguratorError> {
     match value_m!(multi_config, "ip", String) {
         Some(ip_str) => match IpAddr::from_str(&ip_str) {
@@ -699,98 +666,6 @@
     }
 }
 
-fn get_earning_wallet_from_address(
-    multi_config: &MultiConfig,
-    persistent_config: &dyn PersistentConfiguration,
-) -> Result<Option<Wallet>, ConfiguratorError> {
-    let earning_wallet_from_command_line_opt = value_m!(multi_config, "earning-wallet", String);
-    let earning_wallet_from_database_opt = match persistent_config.earning_wallet_from_address() {
-        Ok(ewfdo) => ewfdo,
-        Err(e) => return Err(e.into_configurator_error("earning-wallet")),
-    };
-    match (
-        earning_wallet_from_command_line_opt,
-        earning_wallet_from_database_opt,
-    ) {
-        (None, None) => Ok(None),
-        (Some(address), None) => Ok(Some(
-            Wallet::from_str(&address).expect("--earning-wallet not properly constrained by clap"),
-        )),
-        (None, Some(wallet)) => Ok(Some(wallet)),
-        (Some(address), Some(wallet)) => {
-            if wallet.to_string().to_lowercase() == address.to_lowercase() {
-                Ok(Some(wallet))
-            } else {
-                Err(ConfiguratorError::required(
-                    "earning-wallet",
-                    &format!(
-                        "Cannot change to an address ({}) different from that previously set ({})",
-                        address.to_lowercase(),
-                        wallet.to_string().to_lowercase()
-                    ),
-                ))
-            }
-        }
-    }
-}
-
-fn get_consuming_wallet_opt_from_derivation_path(
-    persistent_config: &dyn PersistentConfiguration,
-    db_password: &str,
-) -> Result<Option<Wallet>, ConfiguratorError> {
-    match persistent_config.consuming_wallet_derivation_path() {
-        Ok(None) => Ok(None),
-        Ok(Some(derivation_path)) => match persistent_config.mnemonic_seed(db_password) {
-            Ok(None) => Ok(None),
-            Ok(Some(mnemonic_seed)) => {
-                let keypair = Bip32ECKeyProvider::try_from((
-                    mnemonic_seed.as_ref(),
-                    derivation_path.as_str(),
-                ))
-                .unwrap_or_else(|_| {
-                    panic!(
-                        "Error making keypair from mnemonic seed and derivation path {}",
-                        derivation_path
-                    )
-                });
-                Ok(Some(Wallet::from(keypair)))
-            }
-            Err(e) => match e {
-                PersistentConfigError::PasswordError => Err(ConfiguratorError::required(
-                    "db-password",
-                    "Incorrect password for retrieving mnemonic seed",
-                )),
-                e => panic!("{:?}", e),
-            },
-        },
-        Err(e) => Err(e.into_configurator_error("consuming-private-key")),
-    }
-}
-
-fn get_consuming_wallet_from_private_key(
-    multi_config: &MultiConfig,
-) -> Result<Option<Wallet>, ConfiguratorError> {
-    match value_m!(multi_config, "consuming-private-key", String) {
-        Some(consuming_private_key_string) => {
-            match consuming_private_key_string.from_hex::<Vec<u8>>() {
-                Ok(raw_secret) => match Bip32ECKeyProvider::from_raw_secret(&raw_secret[..]) {
-                    Ok(keypair) => Ok(Some(Wallet::from(keypair))),
-                    Err(e) => panic!(
-                        "Internal error: bad clap validation for consuming-private-key: {:?}",
-                        e
-                    ),
-                },
-                Err(e) => panic!(
-                    "Internal error: bad clap validation for consuming-private-key: {:?}",
-                    e
-                ),
-            }
-        }
-        None => Ok(None),
-    }
-}
-
->>>>>>> ede55619
 pub fn get_db_password(
     multi_config: &MultiConfig,
     config: &mut BootstrapperConfig,
@@ -847,12 +722,7 @@
     use masq_lib::test_utils::fake_stream_holder::ByteArrayWriter;
     use masq_lib::test_utils::logging::{init_test_logging, TestLogHandler};
     use masq_lib::test_utils::utils::{ensure_node_home_directory_exists, TEST_DEFAULT_CHAIN};
-<<<<<<< HEAD
-    use masq_lib::utils::{running_test, SliceToVec};
-=======
     use masq_lib::utils::{array_of_borrows_to_vec, running_test};
->>>>>>> ede55619
-    use std::convert::TryFrom;
     use std::fs::File;
     use std::io::Write;
     use std::path::PathBuf;
@@ -1864,11 +1734,7 @@
                 "--earning-wallet",
                 "0x0123456789012345678901234567890123456789",
             )
-<<<<<<< HEAD
-=======
-            .param("--consuming-private-key", consuming_private_key_text)
             .param("--mapping-protocol", "pcp")
->>>>>>> ede55619
             .param("--real-user", "999:999:/home/booga");
         let mut config = BootstrapperConfig::new();
         let vcls: Vec<Box<dyn VirtualCommandLine>> =
@@ -2255,38 +2121,6 @@
 
         let result = get_wallets(&multi_config, &mut persistent_config, &mut config).err();
 
-<<<<<<< HEAD
-=======
-        assert_eq! (result, Some (ConfiguratorError::new (vec![
-            ParamError::new ("earning-wallet", "Cannot use --consuming-private-key or --earning-wallet when database contains wallet information")
-        ])));
-    }
-
-    #[test]
-    fn consuming_wallet_derivation_path_plus_earning_wallet_address_plus_mnemonic_seed() {
-        running_test();
-        let args = ["program", "--db-password", "password"];
-        let multi_config = pure_test_utils::make_simplified_multi_config(args);
-        let mnemonic_seed_prefix = "mnemonic_seed";
-        let mut persistent_config = make_persistent_config(
-            Some(mnemonic_seed_prefix),
-            Some("password"),
-            Some("m/44'/60'/1'/2/3"),
-            Some("0xcafedeadbeefbabefacecafedeadbeefbabeface"),
-            None,
-            None,
-        )
-        .check_password_result(Ok(false));
-        let mut config = BootstrapperConfig::new();
-
-        get_wallets(&multi_config, &mut persistent_config, &mut config).unwrap();
-
-        let mnemonic_seed = make_mnemonic_seed(mnemonic_seed_prefix);
-        let expected_consuming_wallet = Wallet::from(
-            Bip32ECKeyProvider::try_from((mnemonic_seed.as_ref(), "m/44'/60'/1'/2/3")).unwrap(),
-        );
-        assert_eq!(config.consuming_wallet_opt, Some(expected_consuming_wallet));
->>>>>>> ede55619
         assert_eq!(
             result,
             Some(ConfiguratorError::new(vec![ParamError::new(
