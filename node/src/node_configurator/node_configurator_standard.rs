// Copyright (c) 2019, MASQ (https://masq.ai) and/or its affiliates. All rights reserved.

use crate::bootstrapper::BootstrapperConfig;
use crate::node_configurator::DirsWrapperReal;
use crate::node_configurator::{initialize_database, DirsWrapper, NodeConfigurator};
use masq_lib::crash_point::CrashPoint;
use masq_lib::logger::Logger;
use masq_lib::multi_config::MultiConfig;
use masq_lib::shared_schema::ConfiguratorError;
use masq_lib::utils::{ExpectValue, NeighborhoodModeLight};
use std::net::SocketAddr;
use std::net::{IpAddr, Ipv4Addr};

use clap::value_t;
use log::LevelFilter;

use crate::apps::app_node;
use crate::blockchain::bip32::Bip32ECKeyProvider;
use crate::bootstrapper::PortConfiguration;
use crate::database::db_migrations::{ExternalData, MigratorConfig};
use crate::db_config::persistent_configuration::PersistentConfiguration;
use crate::http_request_start_finder::HttpRequestDiscriminatorFactory;
use crate::node_configurator::unprivileged_parse_args_configuration::{
    ParseArgsConfiguration, ParseArgsConfigurationDaoNull,
};
use crate::node_configurator::{
    data_directory_from_context, determine_config_file_path,
    real_user_data_directory_opt_and_chain, real_user_from_multi_config_or_populate,
};
use crate::server_initializer::GatheredParams;
use crate::sub_lib::accountant::DEFAULT_EARNING_WALLET;
use crate::sub_lib::cryptde::{CryptDE, PublicKey};
use crate::sub_lib::cryptde_null::CryptDENull;
use crate::sub_lib::neighborhood::{NeighborhoodConfig, NeighborhoodMode, NodeDescriptor};
use crate::sub_lib::utils::make_new_multi_config;
use crate::sub_lib::wallet::Wallet;
use crate::tls_discriminator_factory::TlsDiscriminatorFactory;
use masq_lib::blockchains::chains::Chain;
use masq_lib::constants::{DEFAULT_CHAIN, DEFAULT_UI_PORT, HTTP_PORT, TLS_PORT};
use masq_lib::multi_config::make_arg_matches_accesible;
use masq_lib::multi_config::{CommandLineVcl, ConfigFileVcl, EnvironmentVcl};
use masq_lib::utils::WrapResult;
use rustc_hex::FromHex;
use std::ops::Deref;
use std::str::FromStr;

pub struct NodeConfiguratorStandardPrivileged {
    dirs_wrapper: Box<dyn DirsWrapper>,
}

impl NodeConfigurator<BootstrapperConfig> for NodeConfiguratorStandardPrivileged {
    fn configure(
        &self,
        multi_config: &MultiConfig,
    ) -> Result<BootstrapperConfig, ConfiguratorError> {
        let mut bootstrapper_config = BootstrapperConfig::new();
        establish_port_configurations(&mut bootstrapper_config);
        privileged_parse_args(
            self.dirs_wrapper.as_ref(),
            multi_config,
            &mut bootstrapper_config,
        )?;
        Ok(bootstrapper_config)
    }
}

impl Default for NodeConfiguratorStandardPrivileged {
    fn default() -> Self {
        Self::new()
    }
}

impl NodeConfiguratorStandardPrivileged {
    pub fn new() -> Self {
        Self {
            dirs_wrapper: Box::new(DirsWrapperReal {}),
        }
    }
}

pub struct NodeConfiguratorStandardUnprivileged {
    privileged_config: BootstrapperConfig,
    logger: Logger,
}

impl NodeConfigurator<BootstrapperConfig> for NodeConfiguratorStandardUnprivileged {
    fn configure(
        &self,
        multi_config: &MultiConfig,
    ) -> Result<BootstrapperConfig, ConfiguratorError> {
        let mut persistent_config = initialize_database(
            &self.privileged_config.data_directory,
            true,
            MigratorConfig::create_or_migrate(self.wrap_up_db_externals(multi_config)),
        );
        let mut unprivileged_config = BootstrapperConfig::new();
        let pars_args_configurator = ParseArgsConfigurationDaoNull {};
        pars_args_configurator.unprivileged_parse_args(
            multi_config,
            &mut unprivileged_config,
            persistent_config.as_mut(),
            &self.logger,
        )?;
        configure_database(&unprivileged_config, persistent_config.as_mut())?;
        Ok(unprivileged_config)
    }
}

impl NodeConfiguratorStandardUnprivileged {
    pub fn new(privileged_config: &BootstrapperConfig) -> Self {
        Self {
            privileged_config: privileged_config.clone(),
            logger: Logger::new("NodeConfiguratorStandardUnprivileged"),
        }
    }

    fn wrap_up_db_externals(&self, multi_config: &MultiConfig) -> ExternalData {
        let neighborhood_mode = collect_externals_from_multi_config(multi_config);
        ExternalData::new(
            self.privileged_config.blockchain_bridge_config.chain,
            neighborhood_mode,
        )
    }
}

fn collect_externals_from_multi_config(multi_config: &MultiConfig) -> NeighborhoodModeLight {
    value_m!(multi_config, "neighborhood-mode", NeighborhoodModeLight)
        .unwrap_or(NeighborhoodModeLight::Standard)
}

pub fn server_initializer_collected_params<'a>(
    dirs_wrapper: &dyn DirsWrapper,
    args: &[String],
) -> Result<GatheredParams<'a>, ConfiguratorError> {
    let app = app_node();
    let (config_file_path, user_specified) = determine_config_file_path(dirs_wrapper, &app, args)?;
    let config_file_vcl = match ConfigFileVcl::new(&config_file_path, user_specified) {
        Ok(cfv) => Box::new(cfv),
        Err(e) => return Err(ConfiguratorError::required("config-file", &e.to_string())),
    };
    let multi_config = make_new_multi_config(
        &app,
        vec![
            Box::new(CommandLineVcl::new(args.to_vec())),
            Box::new(EnvironmentVcl::new(&app)),
            config_file_vcl,
        ],
    )?;
    let data_directory = config_file_path
        .parent()
        .map(|dir| dir.to_path_buf())
        .expectv("data_directory");
    let real_user = real_user_from_multi_config_or_populate(&multi_config, dirs_wrapper);
    GatheredParams::new(multi_config, data_directory, real_user).wrap_to_ok()
}

pub fn establish_port_configurations(config: &mut BootstrapperConfig) {
    config.port_configurations.insert(
        HTTP_PORT,
        PortConfiguration::new(
            vec![Box::new(HttpRequestDiscriminatorFactory::new())],
            false,
        ),
    );
    config.port_configurations.insert(
        TLS_PORT,
        PortConfiguration::new(
            vec![
                Box::new(TlsDiscriminatorFactory::new()),
                Box::new(HttpRequestDiscriminatorFactory::new()),
            ],
            false,
        ),
    );
}

// All initialization that doesn't specifically require lack of privilege should be done here.
pub fn privileged_parse_args(
    dirs_wrapper: &dyn DirsWrapper,
    multi_config: &MultiConfig,
    privileged_config: &mut BootstrapperConfig,
) -> Result<(), ConfiguratorError> {
    let (real_user, data_directory_opt, chain) =
        real_user_data_directory_opt_and_chain(dirs_wrapper, multi_config);
    let directory =
        data_directory_from_context(dirs_wrapper, &real_user, &data_directory_opt, chain);
    privileged_config.real_user = real_user;
    privileged_config.data_directory = directory;
    privileged_config.blockchain_bridge_config.chain = chain;

    let joined_dns_servers_opt = value_m!(multi_config, "dns-servers", String);
    privileged_config.dns_servers = match joined_dns_servers_opt {
        Some(joined_dns_servers) => joined_dns_servers
            .split(',')
            .map(|ip_str| {
                SocketAddr::new(
                    IpAddr::from_str(ip_str).expect("Bad clap validation for dns-servers"),
                    53,
                )
            })
            .collect(),
        None => vec![SocketAddr::new(IpAddr::V4(Ipv4Addr::new(1, 1, 1, 1)), 53)],
    };

    privileged_config.log_level =
        value_m!(multi_config, "log-level", LevelFilter).unwrap_or(LevelFilter::Warn);

    privileged_config.ui_gateway_config.ui_port =
        value_m!(multi_config, "ui-port", u16).unwrap_or(DEFAULT_UI_PORT);

    privileged_config.crash_point =
        value_m!(multi_config, "crash-point", CrashPoint).unwrap_or(CrashPoint::None);

    if let Some(public_key_str) = value_m!(multi_config, "fake-public-key", String) {
        let (main_public_key, alias_public_key) = match base64::decode(&public_key_str) {
            Ok(mut key) => {
                let main_public_key = PublicKey::new(&key);
                key.reverse();
                let alias_public_key = PublicKey::new(&key);
                (main_public_key, alias_public_key)
            }
            Err(e) => panic!("Invalid fake public key: {} ({:?})", public_key_str, e),
        };
        let main_cryptde_null = CryptDENull::from(
            &main_public_key,
            privileged_config.blockchain_bridge_config.chain,
        );
        let alias_cryptde_null = CryptDENull::from(
            &alias_public_key,
            privileged_config.blockchain_bridge_config.chain,
        );
        privileged_config.main_cryptde_null_opt = Some(main_cryptde_null);
        privileged_config.alias_cryptde_null_opt = Some(alias_cryptde_null);
    }
    Ok(())
}

<<<<<<< HEAD
fn configure_database(
=======
// Only initialization that cannot be done with privilege should happen here.
pub fn unprivileged_parse_args(
    multi_config: &MultiConfig,
    unprivileged_config: &mut BootstrapperConfig,
    persistent_config: &mut dyn PersistentConfiguration,
    logger: &Logger,
) -> Result<(), ConfiguratorError> {
    unprivileged_config
        .blockchain_bridge_config
        .blockchain_service_url_opt = if is_user_specified(multi_config, "blockchain-service-url") {
        value_m!(multi_config, "blockchain-service-url", String)
    } else {
        match persistent_config.blockchain_service_url() {
            Ok(Some(price)) => Some(price),
            Ok(None) => None,
            Err(pce) => return Err(pce.into_configurator_error("gas-price")),
        }
    };
    unprivileged_config.clandestine_port_opt = value_m!(multi_config, "clandestine-port", u16);
    unprivileged_config.blockchain_bridge_config.gas_price =
        if is_user_specified(multi_config, "gas-price") {
            value_m!(multi_config, "gas-price", u64).expectv("gas price")
        } else {
            match persistent_config.gas_price() {
                Ok(price) => price,
                Err(pce) => return Err(pce.into_configurator_error("gas-price")),
            }
        };
    unprivileged_config.mapping_protocol_opt =
        compute_mapping_protocol_opt(multi_config, persistent_config, logger);
    let mnc_result = {
        get_wallets(multi_config, persistent_config, unprivileged_config)?;
        make_neighborhood_config(multi_config, persistent_config, unprivileged_config)
    };

    mnc_result.map(|config| unprivileged_config.neighborhood_config = config)
}

fn is_user_specified(multi_config: &MultiConfig, parameter: &str) -> bool {
    multi_config.deref().occurrences_of(parameter) > 0
}

pub fn configure_database(
>>>>>>> 47ce8dae
    config: &BootstrapperConfig,
    persistent_config: &mut dyn PersistentConfiguration,
) -> Result<(), ConfiguratorError> {
    if let Some(port) = config.clandestine_port_opt {
        if let Err(pce) = persistent_config.set_clandestine_port(port) {
            return Err(pce.into_configurator_error("clandestine-port"));
        }
    }
    let neighborhood_mode_light = config.neighborhood_config.mode.make_light();
    if let Err(pce) = persistent_config.set_neighborhood_mode(neighborhood_mode_light) {
        return Err(pce.into_configurator_error("neighborhood-mode"));
    }
    if let Some(url) = config
        .blockchain_bridge_config
        .blockchain_service_url_opt
        .as_ref()
    {
        if let Err(pce) = persistent_config.set_blockchain_service_url(url) {
            return Err(pce.into_configurator_error("blockchain-service-url"));
        }
    }
    if let Err(pce) = persistent_config.set_gas_price(config.blockchain_bridge_config.gas_price) {
        return Err(pce.into_configurator_error("gas-price"));
    }
    Ok(())
}

<<<<<<< HEAD
=======
fn zero_hop_neighbors_configuration(
    password_opt: Option<String>,
    descriptors: Vec<NodeDescriptor>,
    persistent_config: &mut dyn PersistentConfiguration,
) -> Result<(), ConfiguratorError> {
    match password_opt {
        Some(password) => {
            if let Err(e) = persistent_config.set_past_neighbors(Some(descriptors), &password) {
                return Err(e.into_configurator_error("neighbors"));
            }
        }
        None => {
            return Err(ConfiguratorError::required(
                "neighbors",
                "Cannot proceed without a password",
            ));
        }
    }
    Ok(())
}

pub fn get_wallets(
    multi_config: &MultiConfig,
    persistent_config: &mut dyn PersistentConfiguration,
    config: &mut BootstrapperConfig,
) -> Result<(), ConfiguratorError> {
    let mnemonic_seed_exists = match persistent_config.mnemonic_seed_exists() {
        Ok(flag) => flag,
        Err(pce) => return Err(pce.into_configurator_error("seed")),
    };
    validate_testing_parameters(mnemonic_seed_exists, multi_config)?;
    let earning_wallet_opt = get_earning_wallet_from_address(multi_config, persistent_config)?;
    let mut consuming_wallet_opt = get_consuming_wallet_from_private_key(multi_config)?;

    if (earning_wallet_opt.is_none() || consuming_wallet_opt.is_none()) && mnemonic_seed_exists {
        if let Some(db_password) = get_db_password(multi_config, config, persistent_config)? {
            if consuming_wallet_opt.is_none() {
                consuming_wallet_opt =
                    get_consuming_wallet_opt_from_derivation_path(persistent_config, &db_password)?;
            } else {
                match persistent_config.consuming_wallet_derivation_path() {
                        Ok(Some(_)) => return Err(ConfiguratorError::required("consuming-private-key", "Cannot use when database contains mnemonic seed and consuming wallet derivation path")),
                        Ok(None) => (),
                        Err(pce) => return Err(pce.into_configurator_error("consuming-wallet")),
                    }
            }
        }
    }
    config.consuming_wallet_opt = consuming_wallet_opt;
    config.earning_wallet = match earning_wallet_opt {
        Some(earning_wallet) => earning_wallet,
        None => DEFAULT_EARNING_WALLET.clone(),
    };
    Ok(())
}

pub fn make_neighborhood_config(
    multi_config: &MultiConfig,
    persistent_config: &mut dyn PersistentConfiguration,
    unprivileged_config: &mut BootstrapperConfig,
) -> Result<NeighborhoodConfig, ConfiguratorError> {
    let neighbor_configs: Vec<NodeDescriptor> = {
        match convert_ci_configs(multi_config)? {
            Some(configs) => configs,
            None => get_past_neighbors(multi_config, persistent_config, unprivileged_config)?,
        }
    };
    match make_neighborhood_mode(multi_config, neighbor_configs, persistent_config) {
        Ok(mode) => Ok(NeighborhoodConfig { mode }),
        Err(e) => Err(e),
    }
}

pub fn convert_ci_configs(
    multi_config: &MultiConfig,
) -> Result<Option<Vec<NodeDescriptor>>, ConfiguratorError> {
    type DescriptorParsingResult = Result<NodeDescriptor, ParamError>;
    match value_m!(multi_config, "neighbors", String) {
        None => Ok(None),
        Some(joined_configs) => {
            let separate_configs: Vec<String> = joined_configs
                .split(',')
                .map(|s| s.to_string())
                .collect_vec();
            if separate_configs.is_empty() {
                Ok(None)
            } else {
                let dummy_cryptde: Box<dyn CryptDE> = {
                    if value_m!(multi_config, "fake-public-key", String).is_none() {
                        Box::new(CryptDEReal::new(TEST_DEFAULT_CHAIN))
                    } else {
                        Box::new(CryptDENull::new(TEST_DEFAULT_CHAIN))
                    }
                };
                let desired_chain = Chain::from(
                    value_m!(multi_config, "chain", String)
                        .unwrap_or_else(|| DEFAULT_CHAIN.rec().literal_identifier.to_string())
                        .as_str(),
                );
                let results =
                    validate_descriptors_from_user(separate_configs, dummy_cryptde, desired_chain);
                let (ok, err): (Vec<DescriptorParsingResult>, Vec<DescriptorParsingResult>) =
                    results.into_iter().partition(|result| result.is_ok());
                let ok = ok
                    .into_iter()
                    .map(|ok| ok.expect("NodeDescriptor"))
                    .collect_vec();
                let err = err
                    .into_iter()
                    .map(|err| err.expect_err("ParamError"))
                    .collect_vec();
                if err.is_empty() {
                    Ok(Some(ok))
                } else {
                    Err(ConfiguratorError::new(err))
                }
            }
        }
    }
}

fn validate_descriptors_from_user(
    descriptors: Vec<String>,
    dummy_cryptde: Box<dyn CryptDE>,
    desired_chain: Chain,
) -> Vec<Result<NodeDescriptor, ParamError>> {
    fn validate(
        descriptor: NodeDescriptor,
        desired_chain: Chain,
        str_descriptor_from_usr: &str,
    ) -> Result<NodeDescriptor, ParamError> {
        let nd_chain = descriptor.blockchain;
        if desired_chain == nd_chain {
            validate_mandatory_node_addr(str_descriptor_from_usr, descriptor)
        } else {
            let name_of_desired_chain = desired_chain.rec().literal_identifier;
            Err(ParamError::new(
                "neighbors",
                &format!("Mismatched chains. You are requiring access to '{}' ({}{}:<public key>@<node address>) with descriptor belonging to '{}'",
                         name_of_desired_chain,
                         MASQ_URL_PREFIX,
                         name_of_desired_chain,
                         nd_chain.rec().literal_identifier)
            ))
        }
    }
    descriptors
        .into_iter()
        .map(|node_desc_from_ci| {
            let node_desc_trimmed = node_desc_from_ci.trim();
            match NodeDescriptor::try_from((dummy_cryptde.as_ref(), node_desc_trimmed)) {
                Ok(descriptor) => validate(descriptor, desired_chain, node_desc_trimmed),
                Err(e) => Err(ParamError::new("neighbors", &e)),
            }
        })
        .collect()
}

fn validate_mandatory_node_addr(
    supplied_descriptor: &str,
    descriptor: NodeDescriptor,
) -> Result<NodeDescriptor, ParamError> {
    if descriptor.node_addr_opt.is_some() {
        Ok(descriptor)
    } else {
        Err(ParamError::new(
            "neighbors",
            &format!(
                "Neighbors supplied without ip addresses and ports are not valid: '{}<N/A>:<N/A>",
                if supplied_descriptor.ends_with("@:") {
                    supplied_descriptor.strip_suffix(':').expect("logic failed")
                } else {
                    supplied_descriptor
                }
            ),
        ))
    }
}

pub fn get_past_neighbors(
    multi_config: &MultiConfig,

    persistent_config: &mut dyn PersistentConfiguration,
    unprivileged_config: &mut BootstrapperConfig,
) -> Result<Vec<NodeDescriptor>, ConfiguratorError> {
    Ok(
        match &get_db_password(multi_config, unprivileged_config, persistent_config)? {
            Some(db_password) => match persistent_config.past_neighbors(db_password) {
                Ok(Some(past_neighbors)) => past_neighbors,
                Ok(None) => vec![],
                Err(PersistentConfigError::PasswordError) => {
                    return Err(ConfiguratorError::new(vec![ParamError::new(
                        "db-password",
                        "PasswordError",
                    )]))
                }
                Err(e) => {
                    return Err(ConfiguratorError::new(vec![ParamError::new(
                        "[past neighbors]",
                        &format!("{:?}", e),
                    )]))
                }
            },
            None => vec![],
        },
    )
}

fn validate_testing_parameters(
    mnemonic_seed_exists: bool,
    multi_config: &MultiConfig,
) -> Result<(), ConfiguratorError> {
    let consuming_wallet_specified =
        value_m!(multi_config, "consuming-private-key", String).is_some();
    let earning_wallet_specified = value_m!(multi_config, "earning-wallet", String).is_some();
    if mnemonic_seed_exists && (consuming_wallet_specified || earning_wallet_specified) {
        let parameter = match (consuming_wallet_specified, earning_wallet_specified) {
            (true, false) => "consuming-private-key",
            (false, true) => "earning-wallet",
            (true, true) => "consuming-private-key, earning-wallet",
            (false, false) => panic!("The if statement in Rust no longer works"),
        };
        Err(ConfiguratorError::required(parameter, "Cannot use --consuming-private-key or --earning-wallet when database contains wallet information"))
    } else {
        Ok(())
    }
}

fn compute_mapping_protocol_opt(
    multi_config: &MultiConfig,
    persistent_config: &mut dyn PersistentConfiguration,
    logger: &Logger,
) -> Option<AutomapProtocol> {
    let persistent_mapping_protocol_opt = match persistent_config.mapping_protocol() {
        Ok(mp_opt) => mp_opt,
        Err(e) => {
            warning!(
                logger,
                "Could not read mapping protocol from database: {:?}",
                e
            );
            None
        }
    };
    let mapping_protocol_specified = multi_config.occurrences_of("mapping-protocol") > 0;
    let computed_mapping_protocol_opt = match (
        value_m!(multi_config, "mapping-protocol", AutomapProtocol),
        persistent_mapping_protocol_opt,
        mapping_protocol_specified,
    ) {
        (None, Some(persisted_mapping_protocol), false) => Some(persisted_mapping_protocol),
        (None, _, true) => None,
        (cmd_line_mapping_protocol_opt, _, _) => cmd_line_mapping_protocol_opt,
    };
    if computed_mapping_protocol_opt != persistent_mapping_protocol_opt {
        if computed_mapping_protocol_opt.is_none() {
            debug!(logger, "Blanking mapping protocol out of the database")
        }
        match persistent_config.set_mapping_protocol(computed_mapping_protocol_opt) {
            Ok(_) => (),
            Err(e) => {
                warning!(
                    logger,
                    "Could not save mapping protocol to database: {:?}",
                    e
                );
            }
        }
    }
    computed_mapping_protocol_opt
}

fn make_neighborhood_mode(
    multi_config: &MultiConfig,
    neighbor_configs: Vec<NodeDescriptor>,
    persistent_config: &mut dyn PersistentConfiguration,
) -> Result<NeighborhoodMode, ConfiguratorError> {
    let neighborhood_mode_opt = value_m!(multi_config, "neighborhood-mode", String);
    match neighborhood_mode_opt {
        Some(ref s) if s == "standard" => {
            neighborhood_mode_standard(multi_config, neighbor_configs)
        }
        Some(ref s) if s == "originate-only" => {
            if neighbor_configs.is_empty() {
                Err(ConfiguratorError::required("neighborhood-mode", "Node cannot run as --neighborhood-mode originate-only without --neighbors specified"))
            } else {
                Ok(NeighborhoodMode::OriginateOnly(
                    neighbor_configs,
                    DEFAULT_RATE_PACK,
                ))
            }
        }
        Some(ref s) if s == "consume-only" => {
            let mut errors = ConfiguratorError::new(vec![]);
            if neighbor_configs.is_empty() {
                errors = errors.another_required("neighborhood-mode", "Node cannot run as --neighborhood-mode consume-only without --neighbors specified");
            }
            if value_m!(multi_config, "dns-servers", String).is_some() {
                errors = errors.another_required("neighborhood-mode", "Node cannot run as --neighborhood-mode consume-only if --dns-servers is specified");
            }
            if !errors.is_empty() {
                Err(errors)
            } else {
                Ok(NeighborhoodMode::ConsumeOnly(neighbor_configs))
            }
        }
        Some(ref s) if s == "zero-hop" => {
            if value_m!(multi_config, "ip", IpAddr).is_some() {
                Err(ConfiguratorError::required(
                    "neighborhood-mode",
                    "Node cannot run as --neighborhood-mode zero-hop if --ip is specified",
                ))
            } else {
                if !neighbor_configs.is_empty() {
                    let password_opt = value_m!(multi_config, "db-password", String);
                    zero_hop_neighbors_configuration(
                        password_opt,
                        neighbor_configs,
                        persistent_config,
                    )?
                }
                Ok(NeighborhoodMode::ZeroHop)
            }
        }
        // These two cases are untestable
        Some(ref s) => panic!(
            "--neighborhood-mode {} has not been properly provided for in the code",
            s
        ),
        None => neighborhood_mode_standard(multi_config, neighbor_configs),
    }
}

fn neighborhood_mode_standard(
    multi_config: &MultiConfig,
    neighbor_configs: Vec<NodeDescriptor>,
) -> Result<NeighborhoodMode, ConfiguratorError> {
    let ip = get_public_ip(multi_config)?;
    Ok(NeighborhoodMode::Standard(
        NodeAddr::new(&ip, &[]),
        neighbor_configs,
        DEFAULT_RATE_PACK,
    ))
}

pub fn get_public_ip(multi_config: &MultiConfig) -> Result<IpAddr, ConfiguratorError> {
    match value_m!(multi_config, "ip", String) {
        Some(ip_str) => match IpAddr::from_str(&ip_str) {
            Ok(ip_addr) => Ok(ip_addr),
            Err(_) => todo!("Drive in a better error message"), //Err(ConfiguratorError::required("ip", &format! ("blockety blip: '{}'", ip_str),
        },
        None => Ok(IpAddr::V4(Ipv4Addr::new(0, 0, 0, 0))), // sentinel: means "Try Automap"
    }
}

fn get_earning_wallet_from_address(
    multi_config: &MultiConfig,
    persistent_config: &dyn PersistentConfiguration,
) -> Result<Option<Wallet>, ConfiguratorError> {
    let earning_wallet_from_command_line_opt = value_m!(multi_config, "earning-wallet", String);
    let earning_wallet_from_database_opt = match persistent_config.earning_wallet_from_address() {
        Ok(ewfdo) => ewfdo,
        Err(e) => return Err(e.into_configurator_error("earning-wallet")),
    };
    match (
        earning_wallet_from_command_line_opt,
        earning_wallet_from_database_opt,
    ) {
        (None, None) => Ok(None),
        (Some(address), None) => Ok(Some(
            Wallet::from_str(&address).expect("--earning-wallet not properly constrained by clap"),
        )),
        (None, Some(wallet)) => Ok(Some(wallet)),
        (Some(address), Some(wallet)) => {
            if wallet.to_string().to_lowercase() == address.to_lowercase() {
                Ok(Some(wallet))
            } else {
                Err(ConfiguratorError::required(
                    "earning-wallet",
                    &format!(
                        "Cannot change to an address ({}) different from that previously set ({})",
                        address.to_lowercase(),
                        wallet.to_string().to_lowercase()
                    ),
                ))
            }
        }
    }
}

fn get_consuming_wallet_opt_from_derivation_path(
    persistent_config: &dyn PersistentConfiguration,
    db_password: &str,
) -> Result<Option<Wallet>, ConfiguratorError> {
    match persistent_config.consuming_wallet_derivation_path() {
        Ok(None) => Ok(None),
        Ok(Some(derivation_path)) => match persistent_config.mnemonic_seed(db_password) {
            Ok(None) => Ok(None),
            Ok(Some(mnemonic_seed)) => {
                let keypair = Bip32ECKeyProvider::try_from((
                    mnemonic_seed.as_ref(),
                    derivation_path.as_str(),
                ))
                .unwrap_or_else(|_| {
                    panic!(
                        "Error making keypair from mnemonic seed and derivation path {}",
                        derivation_path
                    )
                });
                Ok(Some(Wallet::from(keypair)))
            }
            Err(e) => match e {
                PersistentConfigError::PasswordError => Err(ConfiguratorError::required(
                    "db-password",
                    "Incorrect password for retrieving mnemonic seed",
                )),
                e => panic!("{:?}", e),
            },
        },
        Err(e) => Err(e.into_configurator_error("consuming-private-key")),
    }
}

fn get_consuming_wallet_from_private_key(
    multi_config: &MultiConfig,
) -> Result<Option<Wallet>, ConfiguratorError> {
    match value_m!(multi_config, "consuming-private-key", String) {
        Some(consuming_private_key_string) => {
            match consuming_private_key_string.from_hex::<Vec<u8>>() {
                Ok(raw_secret) => match Bip32ECKeyProvider::from_raw_secret(&raw_secret[..]) {
                    Ok(keypair) => Ok(Some(Wallet::from(keypair))),
                    Err(e) => panic!(
                        "Internal error: bad clap validation for consuming-private-key: {:?}",
                        e
                    ),
                },
                Err(e) => panic!(
                    "Internal error: bad clap validation for consuming-private-key: {:?}",
                    e
                ),
            }
        }
        None => Ok(None),
    }
}

pub fn get_db_password(
    multi_config: &MultiConfig,

    config: &mut BootstrapperConfig,
    persistent_config: &mut dyn PersistentConfiguration,
) -> Result<Option<String>, ConfiguratorError> {
    if let Some(db_password) = &config.db_password_opt {
        return Ok(Some(db_password.clone()));
    }
    let db_password_opt = value_m!(multi_config, "db-password", String);
    if let Some(db_password) = &db_password_opt {
        set_db_password_at_first_mention(db_password, persistent_config)?;
        config.db_password_opt = Some(db_password.clone());
    };
    Ok(db_password_opt)
}

fn set_db_password_at_first_mention(
    db_password: &str,
    persistent_config: &mut dyn PersistentConfiguration,
) -> Result<bool, ConfiguratorError> {
    match persistent_config.check_password(None) {
        Ok(true) => match persistent_config.change_password(None, db_password) {
            Ok(_) => Ok(true),
            Err(e) => Err(e.into_configurator_error("db-password")),
        },
        Ok(false) => Ok(false),
        Err(e) => Err(e.into_configurator_error("db-password")),
    }
}

>>>>>>> 47ce8dae
#[cfg(test)]
mod tests {
    use super::*;
    use crate::bootstrapper::{BootstrapperConfig, RealUser};
    use crate::database::db_initializer::{DbInitializer, DbInitializerReal};
    use crate::db_config::config_dao::{ConfigDao, ConfigDaoReal};
    use crate::db_config::persistent_configuration::PersistentConfigError;
    use crate::db_config::persistent_configuration::PersistentConfigurationReal;
    use crate::node_test_utils::DirsWrapperMock;
    use crate::sub_lib::neighborhood::NeighborhoodMode::ZeroHop;
    use crate::sub_lib::utils::make_new_test_multi_config;
    use crate::test_utils::persistent_configuration_mock::PersistentConfigurationMock;
    use crate::test_utils::unshared_test_utils::{
        make_pre_populated_mocked_directory_wrapper, make_simplified_multi_config,
    };
    use crate::test_utils::{assert_string_contains, main_cryptde, ArgsBuilder};
    use masq_lib::multi_config::VirtualCommandLine;
    use masq_lib::test_utils::environment_guard::{ClapGuard, EnvironmentGuard};
    use masq_lib::test_utils::utils::{ensure_node_home_directory_exists, TEST_DEFAULT_CHAIN};
    use masq_lib::utils::{array_of_borrows_to_vec, running_test};
    use std::convert::TryFrom;
    use std::fs::File;
    use std::io::Write;
    use std::path::PathBuf;
    use std::sync::{Arc, Mutex};
    use std::vec;

    #[test]
    fn configure_database_handles_error_during_setting_clandestine_port() {
        let mut config = BootstrapperConfig::new();
        config.clandestine_port_opt = Some(1000);
        let mut persistent_config = PersistentConfigurationMock::new()
            .set_clandestine_port_result(Err(PersistentConfigError::TransactionError));

        let result = configure_database(&config, &mut persistent_config);

        assert_eq!(
            result,
            Err(PersistentConfigError::TransactionError.into_configurator_error("clandestine-port"))
        )
    }

    #[test]
    fn configure_database_handles_error_during_setting_gas_price() {
        let mut config = BootstrapperConfig::new();
        config.clandestine_port_opt = None;
        let mut persistent_config = PersistentConfigurationMock::new()
            .set_neighborhood_mode_result(Ok(()))
            .set_gas_price_result(Err(PersistentConfigError::TransactionError));

        let result = configure_database(&config, &mut persistent_config);

        assert_eq!(
            result,
            Err(PersistentConfigError::TransactionError.into_configurator_error("gas-price"))
        )
    }

    #[test]
    fn configure_database_handles_error_during_setting_blockchain_service_url() {
        let mut config = BootstrapperConfig::new();
        config.blockchain_bridge_config.blockchain_service_url_opt =
            Some("https://infura.io/ID".to_string());
        let mut persistent_config = PersistentConfigurationMock::new()
            .set_neighborhood_mode_result(Ok(()))
            .set_blockchain_service_url_result(Err(PersistentConfigError::TransactionError));

        let result = configure_database(&config, &mut persistent_config);

        assert_eq!(
            result,
            Err(PersistentConfigError::TransactionError
                .into_configurator_error("blockchain-service-url"))
        )
    }

    #[test]
    fn configure_database_handles_error_during_setting_neighborhood_mode() {
        let mut config = BootstrapperConfig::new();
        config.neighborhood_config.mode = ZeroHop;
        let mut persistent_config = PersistentConfigurationMock::new()
            .set_neighborhood_mode_result(Err(PersistentConfigError::TransactionError));

        let result = configure_database(&config, &mut persistent_config);

        assert_eq!(
            result,
            Err(PersistentConfigError::TransactionError
                .into_configurator_error("neighborhood-mode"))
        )
    }

    fn make_default_cli_params() -> ArgsBuilder {
        ArgsBuilder::new().param("--ip", "1.2.3.4")
    }

    #[test]
    fn server_initializer_collected_params_can_read_parameters_from_config_file() {
        running_test();
        let _guard = EnvironmentGuard::new();
        let home_dir = ensure_node_home_directory_exists(
            "node_configurator",
            "server_initializer_collected_params_can_read_parameters_from_config_file",
        );
        {
            let mut config_file = File::create(home_dir.join("config.toml")).unwrap();
            config_file
                .write_all(b"dns-servers = \"111.111.111.111,222.222.222.222\"\n")
                .unwrap();
        }
        let directory_wrapper = make_pre_populated_mocked_directory_wrapper();

        let gathered_params = server_initializer_collected_params(
            &directory_wrapper,
            &array_of_borrows_to_vec(&["", "--data-directory", home_dir.to_str().unwrap()]),
        )
        .unwrap();

        let multi_config = gathered_params.multi_config;
        assert_eq!(
            value_m!(multi_config, "dns-servers", String).unwrap(),
            "111.111.111.111,222.222.222.222".to_string()
        );
    }

    #[test]
    fn can_read_dns_servers_and_consuming_private_key_from_config_file() {
        running_test();
        let home_dir = ensure_node_home_directory_exists(
            "node_configurator",
            "can_read_wallet_parameters_from_config_file",
        );
        let mut persistent_config = PersistentConfigurationReal::new(Box::new(ConfigDaoReal::new(
            DbInitializerReal::default()
                .initialize(&home_dir.clone(), true, MigratorConfig::test_default())
                .unwrap(),
        )));
        let consuming_private_key =
            "89ABCDEF89ABCDEF89ABCDEF89ABCDEF89ABCDEF89ABCDEF89ABCDEF89ABCDEF";
        let config_file_path = home_dir.join("config.toml");
        {
            let mut config_file = File::create(&config_file_path).unwrap();
            short_writeln!(
                config_file,
                "consuming-private-key = \"{}\"",
                consuming_private_key
            );
        }
        let args = ArgsBuilder::new()
            .param("--data-directory", home_dir.to_str().unwrap())
            .param("--ip", "1.2.3.4");
        let mut bootstrapper_config = BootstrapperConfig::new();
        let multi_config = make_new_test_multi_config(
            &app_node(),
            vec![
                Box::new(CommandLineVcl::new(args.into())),
                Box::new(ConfigFileVcl::new(&config_file_path, false).unwrap()),
            ],
        )
        .unwrap();

        privileged_parse_args(&DirsWrapperReal {}, &multi_config, &mut bootstrapper_config)
            .unwrap();
        let node_pars_args_configurator = ParseArgsConfigurationDaoNull {};
        node_pars_args_configurator
            .unprivileged_parse_args(
                &multi_config,
                &mut bootstrapper_config,
                &mut persistent_config,
                &Logger::new("test logger"),
            )
            .unwrap();
        let consuming_private_key_bytes: Vec<u8> = consuming_private_key.from_hex().unwrap();
        let consuming_keypair =
            Bip32ECKeyProvider::from_raw_secret(consuming_private_key_bytes.as_ref()).unwrap();
        assert_eq!(
            bootstrapper_config.consuming_wallet_opt,
            Some(Wallet::from(consuming_keypair)),
        );

        let public_key = PublicKey::new(&[1, 2, 3]);
        let payer = bootstrapper_config
            .consuming_wallet_opt
            .unwrap()
            .as_payer(&public_key, &TEST_DEFAULT_CHAIN.rec().contract);
        let cryptdenull = CryptDENull::from(&public_key, TEST_DEFAULT_CHAIN);
        assert!(
            payer.owns_secret_key(&cryptdenull.digest()),
            "Neighborhood config should have a WalletKind::KeyPair wallet"
        );
    }

    #[test]
    fn privileged_parse_args_creates_configurations() {
        running_test();
<<<<<<< HEAD
=======
        let args = ArgsBuilder::new().param(
            "--earning-wallet",
            "0x0123456789012345678901234567890123456789",
        );
        let vcls: Vec<Box<dyn VirtualCommandLine>> =
            vec![Box::new(CommandLineVcl::new(args.into()))];
        let multi_config = make_new_test_multi_config(&app_node(), vcls).unwrap();
        let persistent_config = PersistentConfigurationMock::new()
            .earning_wallet_from_address_result(Ok(Some(Wallet::new(
                "0x9876543210987654321098765432109876543210",
            ))));

        let result = get_earning_wallet_from_address(&multi_config, &persistent_config)
            .err()
            .unwrap();

        assert_eq! (result, ConfiguratorError::required("earning-wallet", "Cannot change to an address (0x0123456789012345678901234567890123456789) different from that previously set (0x9876543210987654321098765432109876543210)"))
    }

    #[test]
    fn get_consuming_wallet_opt_from_derivation_path_handles_bad_password() {
        running_test();
        let persistent_config = PersistentConfigurationMock::new()
            .consuming_wallet_derivation_path_result(Ok(Some("m/44'/60'/1'/2/3".to_string())))
            .mnemonic_seed_result(Err(PersistentConfigError::PasswordError));

        let result =
            get_consuming_wallet_opt_from_derivation_path(&persistent_config, "bad password")
                .err()
                .unwrap();

        assert_eq!(
            result,
            ConfiguratorError::required(
                "db-password",
                "Incorrect password for retrieving mnemonic seed"
            )
        )
    }

    #[test]
    fn set_db_password_at_first_mention_handles_existing_password() {
        let check_password_params_arc = Arc::new(Mutex::new(vec![]));
        let mut persistent_config = make_default_persistent_configuration()
            .check_password_params(&check_password_params_arc)
            .check_password_result(Ok(false));

        let result = set_db_password_at_first_mention("password", &mut persistent_config);

        assert_eq!(result, Ok(false));
        let check_password_params = check_password_params_arc.lock().unwrap();
        assert_eq!(*check_password_params, vec![None])
    }

    #[test]
    fn set_db_password_at_first_mention_sets_password_correctly() {
        let change_password_params_arc = Arc::new(Mutex::new(vec![]));
        let mut persistent_config = make_default_persistent_configuration()
            .check_password_result(Ok(true))
            .change_password_params(&change_password_params_arc)
            .change_password_result(Ok(()));

        let result = set_db_password_at_first_mention("password", &mut persistent_config);

        assert_eq!(result, Ok(true));
        let change_password_params = change_password_params_arc.lock().unwrap();
        assert_eq!(
            *change_password_params,
            vec![(None, "password".to_string())]
        )
    }

    #[test]
    fn set_db_password_at_first_mention_handles_password_check_error() {
        let check_password_params_arc = Arc::new(Mutex::new(vec![]));
        let mut persistent_config = make_default_persistent_configuration()
            .check_password_params(&check_password_params_arc)
            .check_password_result(Err(PersistentConfigError::NotPresent));

        let result = set_db_password_at_first_mention("password", &mut persistent_config);

        assert_eq!(
            result,
            Err(PersistentConfigError::NotPresent.into_configurator_error("db-password"))
        );
        let check_password_params = check_password_params_arc.lock().unwrap();
        assert_eq!(*check_password_params, vec![None])
    }

    #[test]
    fn set_db_password_at_first_mention_handles_password_set_error() {
        let change_password_params_arc = Arc::new(Mutex::new(vec![]));
        let mut persistent_config = make_default_persistent_configuration()
            .check_password_result(Ok(true))
            .change_password_params(&change_password_params_arc)
            .change_password_result(Err(PersistentConfigError::NotPresent));

        let result = set_db_password_at_first_mention("password", &mut persistent_config);

        assert_eq!(
            result,
            Err(NotPresent.into_configurator_error("db-password"))
        );
        let change_password_params = change_password_params_arc.lock().unwrap();
        assert_eq!(
            *change_password_params,
            vec![(None, "password".to_string())]
        )
    }

    #[test]
    fn compute_mapping_protocol_returns_saved_value_if_nothing_supplied() {
        let multi_config = make_new_test_multi_config(
            &app_node(),
            vec![Box::new(CommandLineVcl::new(ArgsBuilder::new().into()))],
        )
        .unwrap();
        let logger = Logger::new("test");
        let mut persistent_config = PersistentConfigurationMock::new()
            .mapping_protocol_result(Ok(Some(AutomapProtocol::Pmp)));

        let result = compute_mapping_protocol_opt(&multi_config, &mut persistent_config, &logger);

        assert_eq!(result, Some(AutomapProtocol::Pmp));
        // No result provided for .set_mapping_protocol; if it's called, the panic will fail this test
    }

    #[test]
    fn compute_mapping_protocol_saves_computed_value_if_different() {
        let multi_config = make_new_test_multi_config(
            &app_node(),
            vec![Box::new(CommandLineVcl::new(
                ArgsBuilder::new()
                    .param("--mapping-protocol", "IGDP")
                    .into(),
            ))],
        )
        .unwrap();
        let logger = Logger::new("test");
        let set_mapping_protocol_params_arc = Arc::new(Mutex::new(vec![]));
        let mut persistent_config = make_default_persistent_configuration()
            .mapping_protocol_result(Ok(Some(AutomapProtocol::Pmp)))
            .set_mapping_protocol_params(&set_mapping_protocol_params_arc)
            .set_mapping_protocol_result(Ok(()));

        let result = compute_mapping_protocol_opt(&multi_config, &mut persistent_config, &logger);

        assert_eq!(result, Some(AutomapProtocol::Igdp));
        let set_mapping_protocol_params = set_mapping_protocol_params_arc.lock().unwrap();
        assert_eq!(
            *set_mapping_protocol_params,
            vec![Some(AutomapProtocol::Igdp)]
        );
    }

    #[test]
    fn compute_mapping_protocol_blanks_database_if_command_line_with_missing_value() {
        let multi_config = make_simplified_multi_config(["MASQNode", "--mapping-protocol"]);
        let logger = Logger::new("test");
        let set_mapping_protocol_params_arc = Arc::new(Mutex::new(vec![]));
        let mut persistent_config = PersistentConfigurationMock::new()
            .mapping_protocol_result(Ok(Some(AutomapProtocol::Pmp)))
            .set_mapping_protocol_params(&set_mapping_protocol_params_arc)
            .set_mapping_protocol_result(Ok(()));

        let result = compute_mapping_protocol_opt(&multi_config, &mut persistent_config, &logger);

        assert_eq!(result, None);
        let set_mapping_protocol_params = set_mapping_protocol_params_arc.lock().unwrap();
        assert_eq!(*set_mapping_protocol_params, vec![None]);
    }

    #[test]
    fn compute_mapping_protocol_does_not_resave_entry_if_no_change() {
        let multi_config = make_simplified_multi_config(["MASQNode", "--mapping-protocol", "igdp"]);
        let logger = Logger::new("test");
        let mut persistent_config = PersistentConfigurationMock::new()
            .mapping_protocol_result(Ok(Some(AutomapProtocol::Igdp)));

        let result = compute_mapping_protocol_opt(&multi_config, &mut persistent_config, &logger);

        assert_eq!(result, Some(AutomapProtocol::Igdp));
        // No result provided for .set_mapping_protocol; if it's called, the panic will fail this test
    }

    #[test]
    fn compute_mapping_protocol_logs_and_uses_none_if_saved_mapping_protocol_cannot_be_read() {
        init_test_logging();
        let multi_config = make_simplified_multi_config(["MASQNode"]);
        let logger = Logger::new("BAD_MP_READ");
        let mut persistent_config = PersistentConfigurationMock::new()
            .mapping_protocol_result(Err(PersistentConfigError::NotPresent));

        let result = compute_mapping_protocol_opt(&multi_config, &mut persistent_config, &logger);

        assert_eq!(result, None);
        // No result provided for .set_mapping_protocol; if it's called, the panic will fail this test
        TestLogHandler::new().exists_log_containing(
            "WARN: BAD_MP_READ: Could not read mapping protocol from database: NotPresent",
        );
    }

    #[test]
    fn compute_mapping_protocol_logs_and_moves_on_if_mapping_protocol_cannot_be_saved() {
        init_test_logging();
        let multi_config = make_simplified_multi_config(["MASQNode", "--mapping-protocol", "IGDP"]);
        let logger = Logger::new("BAD_MP_WRITE");
        let mut persistent_config = PersistentConfigurationMock::new()
            .mapping_protocol_result(Ok(Some(AutomapProtocol::Pcp)))
            .set_mapping_protocol_result(Err(PersistentConfigError::NotPresent));

        let result = compute_mapping_protocol_opt(&multi_config, &mut persistent_config, &logger);

        assert_eq!(result, Some(AutomapProtocol::Igdp));
        TestLogHandler::new().exists_log_containing(
            "WARN: BAD_MP_WRITE: Could not save mapping protocol to database: NotPresent",
        );
    }

    fn make_default_cli_params() -> ArgsBuilder {
        ArgsBuilder::new().param("--ip", "1.2.3.4")
    }

    #[test]
    fn make_neighborhood_config_standard_happy_path() {
        running_test();
        let multi_config = make_new_test_multi_config(
            &app_node(),
            vec![Box::new(CommandLineVcl::new(
                ArgsBuilder::new()
                    .param("--neighborhood-mode", "standard")
                    .param("--ip", "1.2.3.4")
                    .param(
                        "--neighbors",
                        "masq://eth-mainnet:mhtjjdMt7Gyoebtb1yiK0hdaUx6j84noHdaAHeDR1S4@1.2.3.4:1234/2345,masq://eth-mainnet:Si06R3ulkOjJOLw1r2R9GOsY87yuinHU_IHK2FJyGnk@2.3.4.5:3456/4567",
                    )
                    .into(),
            ))]
        ).unwrap();

        let result = make_neighborhood_config(
            &multi_config,
            &mut make_default_persistent_configuration(),
            &mut BootstrapperConfig::new(),
        );

        let dummy_cryptde = CryptDEReal::new(TEST_DEFAULT_CHAIN);
        assert_eq!(
            result,
            Ok(NeighborhoodConfig {
                mode: NeighborhoodMode::Standard(
                    NodeAddr::new(&IpAddr::from_str("1.2.3.4").unwrap(), &[]),
                    vec![
                        NodeDescriptor::try_from((
                            &dummy_cryptde as &dyn CryptDE,
                            "masq://eth-mainnet:mhtjjdMt7Gyoebtb1yiK0hdaUx6j84noHdaAHeDR1S4@1.2.3.4:1234/2345"
                        ))
                        .unwrap(),
                        NodeDescriptor::try_from((
                            &dummy_cryptde as &dyn CryptDE,
                            "masq://eth-mainnet:Si06R3ulkOjJOLw1r2R9GOsY87yuinHU_IHK2FJyGnk@2.3.4.5:3456/4567"
                        ))
                        .unwrap()
                    ],
                    DEFAULT_RATE_PACK
                )
            })
        );
    }

    #[test]
    fn make_neighborhood_config_standard_missing_ip() {
        running_test();
        let multi_config = make_new_test_multi_config(
            &app_node(),
            vec![Box::new(CommandLineVcl::new(
                ArgsBuilder::new()
                    .param("--neighborhood-mode", "standard")
                    .param(
                        "--neighbors",
                        "masq://eth-mainnet:QmlsbA@1.2.3.4:1234/2345,masq://eth-mainnet:VGVk@2.3.4.5:3456/4567",
                    )
                    .param("--fake-public-key", "booga")
                    .into(),
            ))],
        )
        .unwrap();

        let result = make_neighborhood_config(
            &multi_config,
            &mut make_default_persistent_configuration(),
            &mut BootstrapperConfig::new(),
        );

        let node_addr = match result {
            Ok(NeighborhoodConfig {
                mode: NeighborhoodMode::Standard(node_addr, _, _),
            }) => node_addr,
            x => panic!("Wasn't expecting {:?}", x),
        };
        assert_eq!(node_addr.ip_addr(), IpAddr::V4(Ipv4Addr::new(0, 0, 0, 0)));
    }

    #[test]
    fn make_neighborhood_config_originate_only_doesnt_need_ip() {
        running_test();
        let multi_config = make_new_test_multi_config(
            &app_node(),
            vec![Box::new(CommandLineVcl::new(
                ArgsBuilder::new()
                    .param("--neighborhood-mode", "originate-only")
                    .param(
                        "--neighbors",
                        "masq://eth-mainnet:QmlsbA@1.2.3.4:1234/2345,masq://eth-mainnet:VGVk@2.3.4.5:3456/4567",
                    )
                    .param("--fake-public-key", "booga")
                    .into(),
            ))],
        )
        .unwrap();

        let result = make_neighborhood_config(
            &multi_config,
            &mut make_default_persistent_configuration(),
            &mut BootstrapperConfig::new(),
        );

        assert_eq!(
            result,
            Ok(NeighborhoodConfig {
                mode: NeighborhoodMode::OriginateOnly(
                    vec![
                        NodeDescriptor::try_from((
                            main_cryptde(),
                            "masq://eth-mainnet:QmlsbA@1.2.3.4:1234/2345"
                        ))
                        .unwrap(),
                        NodeDescriptor::try_from((
                            main_cryptde(),
                            "masq://eth-mainnet:VGVk@2.3.4.5:3456/4567"
                        ))
                        .unwrap()
                    ],
                    DEFAULT_RATE_PACK
                )
            })
        );
    }

    #[test]
    fn make_neighborhood_config_originate_only_does_need_at_least_one_neighbor() {
        running_test();
        let multi_config = make_new_test_multi_config(
            &app_node(),
            vec![Box::new(CommandLineVcl::new(
                ArgsBuilder::new()
                    .param("--neighborhood-mode", "originate-only")
                    .into(),
            ))],
        )
        .unwrap();

        let result = make_neighborhood_config(
            &multi_config,
            &mut make_default_persistent_configuration().check_password_result(Ok(false)),
            &mut BootstrapperConfig::new(),
        );

        assert_eq! (result, Err(ConfiguratorError::required("neighborhood-mode", "Node cannot run as --neighborhood-mode originate-only without --neighbors specified")))
    }

    #[test]
    fn make_neighborhood_config_consume_only_doesnt_need_ip() {
        running_test();
        let multi_config = make_new_test_multi_config(
            &app_node(),
            vec![Box::new(CommandLineVcl::new(
                ArgsBuilder::new()
                    .param("--neighborhood-mode", "consume-only")
                    .param(
                        "--neighbors",
                        "masq://eth-mainnet:QmlsbA@1.2.3.4:1234/2345,masq://eth-mainnet:VGVk@2.3.4.5:3456/4567",
                    )
                    .param("--fake-public-key", "booga")
                    .into(),
            ))],
        )
        .unwrap();

        let result = make_neighborhood_config(
            &multi_config,
            &mut make_default_persistent_configuration(),
            &mut BootstrapperConfig::new(),
        );

        assert_eq!(
            result,
            Ok(NeighborhoodConfig {
                mode: NeighborhoodMode::ConsumeOnly(vec![
                    NodeDescriptor::try_from((
                        main_cryptde(),
                        "masq://eth-mainnet:QmlsbA@1.2.3.4:1234/2345"
                    ))
                    .unwrap(),
                    NodeDescriptor::try_from((
                        main_cryptde(),
                        "masq://eth-mainnet:VGVk@2.3.4.5:3456/4567"
                    ))
                    .unwrap()
                ],)
            })
        );
    }

    #[test]
    fn make_neighborhood_config_consume_only_rejects_dns_servers_and_needs_at_least_one_neighbor() {
        running_test();
        let multi_config = make_new_test_multi_config(
            &app_node(),
            vec![Box::new(CommandLineVcl::new(
                ArgsBuilder::new()
                    .param("--neighborhood-mode", "consume-only")
                    .param("--dns-servers", "1.1.1.1")
                    .param("--fake-public-key", "booga")
                    .into(),
            ))],
        )
        .unwrap();

        let result = make_neighborhood_config(
            &multi_config,
            &mut make_default_persistent_configuration(),
            &mut BootstrapperConfig::new(),
        );

        assert_eq!(
            result,
            Err(ConfiguratorError::required(
                "neighborhood-mode",
                "Node cannot run as --neighborhood-mode consume-only without --neighbors specified"
            )
            .another_required(
                "neighborhood-mode",
                "Node cannot run as --neighborhood-mode consume-only if --dns-servers is specified"
            ))
        )
    }

    #[test]
    fn make_neighborhood_config_zero_hop_doesnt_need_ip_or_neighbors() {
        running_test();
        let multi_config = make_new_test_multi_config(
            &app_node(),
            vec![Box::new(CommandLineVcl::new(
                ArgsBuilder::new()
                    .param("--neighborhood-mode", "zero-hop")
                    .into(),
            ))],
        )
        .unwrap();

        let result = make_neighborhood_config(
            &multi_config,
            &mut make_default_persistent_configuration().check_password_result(Ok(false)),
            &mut BootstrapperConfig::new(),
        );

        assert_eq!(
            result,
            Ok(NeighborhoodConfig {
                mode: NeighborhoodMode::ZeroHop
            })
        );
    }

    #[test]
    fn make_neighborhood_config_zero_hop_cant_tolerate_ip() {
        running_test();
        let multi_config = make_new_test_multi_config(
            &app_node(),
            vec![Box::new(CommandLineVcl::new(
                ArgsBuilder::new()
                    .param("--neighborhood-mode", "zero-hop")
                    .param("--ip", "1.2.3.4")
                    .into(),
            ))],
        )
        .unwrap();

        let result = make_neighborhood_config(
            &multi_config,
            &mut make_default_persistent_configuration().check_password_result(Ok(false)),
            &mut BootstrapperConfig::new(),
        );

        assert_eq!(
            result,
            Err(ConfiguratorError::required(
                "neighborhood-mode",
                "Node cannot run as --neighborhood-mode zero-hop if --ip is specified"
            ))
        )
    }

    #[test]
    fn making_sure_that_neighbors_are_validated_despite_zero_hop_mode() {
        //we need this to be able to pre-configure the database
        running_test();
        let multi_config = make_new_test_multi_config(
            &app_node(),
            vec![Box::new(CommandLineVcl::new(
                ArgsBuilder::new()
                    .param("--neighborhood-mode", "zero-hop")
                    .param("--neighbors", "masq://eth-spacenet:QmlsbA@1.2.3.4:1234")
                    .param("--fake-public-key", "booga")
                    .into(),
            ))],
        )
        .unwrap();

        let result = make_neighborhood_config(
            &multi_config,
            &mut make_default_persistent_configuration(),
            &mut BootstrapperConfig::new(),
        );

        assert_eq!(
            result,
            Err(ConfiguratorError {
                param_errors: vec![ParamError {
                    parameter: "neighbors".to_string(),
                    reason: "Chain identifier 'eth-spacenet' is not valid; possible values are \
                     'polygon-mainnet', 'eth-mainnet', 'polygon-mumbai', 'eth-ropsten' while \
                     formatted as 'masq://<chain identifier>:<public key>@<node address>'"
                        .to_string()
                }]
            })
        )
    }

    #[test]
    fn get_public_ip_returns_sentinel_if_multiconfig_provides_none() {
        let multi_config = make_new_test_multi_config(&app_node(), vec![]).unwrap();

        let result = get_public_ip(&multi_config);

        assert_eq!(result, Ok(IpAddr::V4(Ipv4Addr::new(0, 0, 0, 0))));
    }

    #[test]
    fn get_public_ip_uses_multi_config() {
        let args = ArgsBuilder::new().param("--ip", "4.3.2.1");
        let vcl = Box::new(CommandLineVcl::new(args.into()));
        let multi_config = make_new_test_multi_config(&app_node(), vec![vcl]).unwrap();

        let result = get_public_ip(&multi_config);

        assert_eq!(result, Ok(IpAddr::from_str("4.3.2.1").unwrap()));
    }

    #[test]
    fn get_past_neighbors_handles_good_password_but_no_past_neighbors() {
        running_test();
        let multi_config = make_new_test_multi_config(&app_node(), vec![]).unwrap();
        let mut persistent_config =
            make_default_persistent_configuration().past_neighbors_result(Ok(None));
        let mut unprivileged_config = BootstrapperConfig::new();
        unprivileged_config.db_password_opt = Some("password".to_string());

        let result = get_past_neighbors(
            &multi_config,
            &mut persistent_config,
            &mut unprivileged_config,
        )
        .unwrap();

        assert!(result.is_empty());
    }

    #[test]
    fn get_past_neighbors_handles_unavailable_password() {
        running_test();
        let multi_config = make_new_test_multi_config(&app_node(), vec![]).unwrap();
        let mut persistent_config =
            make_default_persistent_configuration().check_password_result(Ok(true));
        let mut unprivileged_config = BootstrapperConfig::new();
        unprivileged_config.db_password_opt = Some("password".to_string());

        let result = get_past_neighbors(
            &multi_config,
            &mut persistent_config,
            &mut unprivileged_config,
        )
        .unwrap();

        assert!(result.is_empty());
    }

    #[test]
    fn get_past_neighbors_handles_non_password_error() {
        running_test();
        let multi_config = make_new_test_multi_config(&app_node(), vec![]).unwrap();
        let mut persistent_config = PersistentConfigurationMock::new()
            .check_password_result(Ok(false))
            .past_neighbors_result(Err(PersistentConfigError::NotPresent));
        let mut unprivileged_config = BootstrapperConfig::new();
        unprivileged_config.db_password_opt = Some("password".to_string());

        let result = get_past_neighbors(
            &multi_config,
            &mut persistent_config,
            &mut unprivileged_config,
        );

        assert_eq!(
            result,
            Err(ConfiguratorError::new(vec![ParamError::new(
                "[past neighbors]",
                "NotPresent"
            )]))
        );
    }

    #[test]
    fn convert_ci_configs_handles_whitespaces_between_descriptors_and_commas() {
        let multi_config = make_simplified_multi_config([
            "program",
            "--chain",
            "eth-ropsten",
            "--fake-public-key",
            "ABCDE",
            "--neighbors",
            "masq://eth-ropsten:abJ5XvhVbmVyGejkYUkmftF09pmGZGKg_PzRNnWQxFw@1.2.3.4:5555, masq://eth-ropsten:gBviQbjOS3e5ReFQCvIhUM3i02d1zPleo1iXg_EN6zQ@86.75.30.9:5542 , masq://eth-ropsten:A6PGHT3rRjaeFpD_rFi3qGEXAVPq7bJDfEUZpZaIyq8@14.10.50.6:10504",
        ]);
        let public_key = PublicKey::new(b"ABCDE");
        let cryptde = CryptDENull::from(&public_key, Chain::EthRopsten);
        let cryptde_traitified = &cryptde as &dyn CryptDE;

        let result = convert_ci_configs(&multi_config);

        assert_eq!(result, Ok(Some(
            vec![
                NodeDescriptor::try_from((cryptde_traitified, "masq://eth-ropsten:abJ5XvhVbmVyGejkYUkmftF09pmGZGKg_PzRNnWQxFw@1.2.3.4:5555")).unwrap(),
                NodeDescriptor::try_from((cryptde_traitified, "masq://eth-ropsten:gBviQbjOS3e5ReFQCvIhUM3i02d1zPleo1iXg_EN6zQ@86.75.30.9:5542")).unwrap(),
                NodeDescriptor::try_from((cryptde_traitified, "masq://eth-ropsten:A6PGHT3rRjaeFpD_rFi3qGEXAVPq7bJDfEUZpZaIyq8@14.10.50.6:10504")).unwrap()])
            )
        )
    }

    #[test]
    fn convert_ci_configs_does_not_like_neighbors_with_bad_syntax() {
        running_test();
        let multi_config = make_simplified_multi_config(["program", "--neighbors", "ooga,booga"]);

        let result = convert_ci_configs(&multi_config).err();

        assert_eq!(
            result,
            Some(ConfiguratorError::new(vec![
                ParamError::new(
                    "neighbors",
                    "Prefix or more missing. Should be 'masq://<chain identifier>:<public key>@<node address>', not 'ooga'"
                ),
                ParamError::new(
                    "neighbors",
                    "Prefix or more missing. Should be 'masq://<chain identifier>:<public key>@<node address>', not 'booga'"
                ),
            ]))
        );
    }

    #[test]
    fn convert_ci_configs_complains_about_descriptor_without_node_address_when_mainnet_required() {
        let descriptor = format!(
            "masq://{}:abJ5XvhVbmVyGejkYUkmftF09pmGZGKg_PzRNnWQxFw@:",
            DEFAULT_CHAIN.rec().literal_identifier
        );
        let multi_config = make_simplified_multi_config(["program", "--neighbors", &descriptor]);

        let result = convert_ci_configs(&multi_config);

        assert_eq!(result,Err(ConfiguratorError::new(vec![ParamError::new("neighbors", &format!("Neighbors supplied without ip addresses and ports are not valid: '{}<N/A>:<N/A>",&descriptor[..descriptor.len()-1]))])));
    }

    #[test]
    fn convert_ci_configs_complains_about_descriptor_without_node_address_when_test_chain_required()
    {
        let multi_config = make_simplified_multi_config([
            "program",
            "--chain",
            "eth-ropsten",
            "--neighbors",
            "masq://eth-ropsten:abJ5XvhVbmVyGejkYUkmftF09pmGZGKg_PzRNnWQxFw@:",
        ]);

        let result = convert_ci_configs(&multi_config);

        assert_eq!(result,Err(ConfiguratorError::new(vec![ParamError::new("neighbors", "Neighbors supplied without ip addresses and ports are not valid: 'masq://eth-ropsten:abJ5XvhVbmVyGejkYUkmftF09pmGZGKg_PzRNnWQxFw@<N/A>:<N/A>")])))
    }

    #[test]
    fn server_initializer_collected_params_can_read_parameters_from_config_file() {
        running_test();
        let _guard = EnvironmentGuard::new();
        let home_dir = ensure_node_home_directory_exists(
            "node_configurator",
            "server_initializer_collected_params_can_read_parameters_from_config_file",
        );
        {
            let mut config_file = File::create(home_dir.join("config.toml")).unwrap();
            config_file
                .write_all(b"dns-servers = \"111.111.111.111,222.222.222.222\"\n")
                .unwrap();
        }
        let directory_wrapper = make_pre_populated_mocked_directory_wrapper();

        let gathered_params = server_initializer_collected_params(
            &directory_wrapper,
            &array_of_borrows_to_vec(&["", "--data-directory", home_dir.to_str().unwrap()]),
        )
        .unwrap();

        let multi_config = gathered_params.multi_config;
        assert_eq!(
            value_m!(multi_config, "dns-servers", String).unwrap(),
            "111.111.111.111,222.222.222.222".to_string()
        );
    }

    #[test]
    fn can_read_dns_servers_and_consuming_private_key_from_config_file() {
        running_test();
        let home_dir = ensure_node_home_directory_exists(
            "node_configurator",
            "can_read_wallet_parameters_from_config_file",
        );
        let mut persistent_config = PersistentConfigurationReal::new(Box::new(ConfigDaoReal::new(
            DbInitializerReal::default()
                .initialize(&home_dir.clone(), true, MigratorConfig::test_default())
                .unwrap(),
        )));
        let consuming_private_key =
            "89ABCDEF89ABCDEF89ABCDEF89ABCDEF89ABCDEF89ABCDEF89ABCDEF89ABCDEF";
        let config_file_path = home_dir.join("config.toml");
        {
            let mut config_file = File::create(&config_file_path).unwrap();
            short_writeln!(
                config_file,
                "consuming-private-key = \"{}\"",
                consuming_private_key
            );
        }
        let args = ArgsBuilder::new()
            .param("--data-directory", home_dir.to_str().unwrap())
            .param("--ip", "1.2.3.4");
        let mut bootstrapper_config = BootstrapperConfig::new();
        let multi_config = make_new_test_multi_config(
            &app_node(),
            vec![
                Box::new(CommandLineVcl::new(args.into())),
                Box::new(ConfigFileVcl::new(&config_file_path, false).unwrap()),
            ],
        )
        .unwrap();

        privileged_parse_args(&DirsWrapperReal {}, &multi_config, &mut bootstrapper_config)
            .unwrap();
        unprivileged_parse_args(
            &multi_config,
            &mut bootstrapper_config,
            &mut persistent_config,
            &Logger::new("test logger"),
        )
        .unwrap();
        let consuming_private_key_bytes: Vec<u8> = consuming_private_key.from_hex().unwrap();
        let consuming_keypair =
            Bip32ECKeyProvider::from_raw_secret(consuming_private_key_bytes.as_ref()).unwrap();
        assert_eq!(
            bootstrapper_config.consuming_wallet_opt,
            Some(Wallet::from(consuming_keypair)),
        );

        let public_key = PublicKey::new(&[1, 2, 3]);
        let payer = bootstrapper_config
            .consuming_wallet_opt
            .unwrap()
            .as_payer(&public_key, &TEST_DEFAULT_CHAIN.rec().contract);
        let cryptdenull = CryptDENull::from(&public_key, TEST_DEFAULT_CHAIN);
        assert!(
            payer.owns_secret_key(&cryptdenull.digest()),
            "Neighborhood config should have a WalletKind::KeyPair wallet"
        );
    }

    #[test]
    fn privileged_parse_args_creates_configurations() {
        running_test();
>>>>>>> 47ce8dae
        let home_dir = ensure_node_home_directory_exists(
            "node_configurator",
            "privileged_parse_args_creates_configurations",
        );
        let args = ArgsBuilder::new()
            .param("--config-file", "specified_config.toml")
            .param("--dns-servers", "12.34.56.78,23.45.67.89")
            .param(
                "--neighbors",
                "QmlsbA:1.2.3.4:1234;2345,VGVk:2.3.4.5:3456;4567",
            )
            .param("--ip", "34.56.78.90")
            .param("--clandestine-port", "1234")
            .param("--ui-port", "5335")
            .param("--data-directory", home_dir.to_str().unwrap())
            .param("--blockchain-service-url", "http://127.0.0.1:8545")
            .param("--log-level", "trace")
            .param("--fake-public-key", "AQIDBA")
            .param("--db-password", "secret-db-password")
            .param(
                "--earning-wallet",
                "0x0123456789012345678901234567890123456789",
            )
            .param(
                "--consuming-private-key",
                "ABCDEF01ABCDEF01ABCDEF01ABCDEF01ABCDEF01ABCDEF01ABCDEF01ABCDEF01",
            )
            .param("--real-user", "999:999:/home/booga");
        let mut config = BootstrapperConfig::new();
        let vcls: Vec<Box<dyn VirtualCommandLine>> =
            vec![Box::new(CommandLineVcl::new(args.into()))];
        let multi_config = make_new_test_multi_config(&app_node(), vcls).unwrap();

        privileged_parse_args(&DirsWrapperReal {}, &multi_config, &mut config).unwrap();

        assert_eq!(
            value_m!(multi_config, "config-file", PathBuf),
            Some(PathBuf::from("specified_config.toml")),
        );
        assert_eq!(
            config.dns_servers,
            vec!(
                SocketAddr::from_str("12.34.56.78:53").unwrap(),
                SocketAddr::from_str("23.45.67.89:53").unwrap()
            ),
        );
        assert_eq!(config.ui_gateway_config.ui_port, 5335);
        assert_eq!(
            config.neighborhood_config,
            NeighborhoodConfig {
                mode: NeighborhoodMode::ZeroHop // not populated on the privileged side
            }
        );
        assert_eq!(
            config.blockchain_bridge_config.blockchain_service_url_opt,
            None,
        );
        assert_eq!(config.data_directory, home_dir);
        assert_eq!(
            config.main_cryptde_null_opt.unwrap().public_key(),
            &PublicKey::new(&[1, 2, 3, 4]),
        );
        assert_eq!(
            config.real_user,
            RealUser::new(Some(999), Some(999), Some(PathBuf::from("/home/booga")))
        );
    }

    #[test]
    fn privileged_parse_args_creates_configuration_with_defaults() {
        running_test();
        let args = ArgsBuilder::new().param("--ip", "1.2.3.4");
        let mut config = BootstrapperConfig::new();
        let vcls: Vec<Box<dyn VirtualCommandLine>> =
            vec![Box::new(CommandLineVcl::new(args.into()))];
        let multi_config = make_new_test_multi_config(&app_node(), vcls).unwrap();

        privileged_parse_args(&DirsWrapperReal {}, &multi_config, &mut config).unwrap();

        assert_eq!(
            Some(PathBuf::from("config.toml")),
            value_m!(multi_config, "config-file", PathBuf)
        );
        assert_eq!(
            config.dns_servers,
            vec!(SocketAddr::from_str("1.1.1.1:53").unwrap())
        );
        assert_eq!(config.crash_point, CrashPoint::None);
        assert_eq!(config.ui_gateway_config.ui_port, DEFAULT_UI_PORT);
        assert!(config.main_cryptde_null_opt.is_none());
        assert_eq!(
            config.real_user,
            RealUser::new(None, None, None).populate(&DirsWrapperReal {})
        );
    }

    #[test]
    #[cfg(not(target_os = "windows"))]
    fn privileged_parse_args_with_real_user_defaults_data_directory_properly() {
        running_test();
        let args = ArgsBuilder::new()
            .param("--ip", "1.2.3.4")
            .param("--real-user", "::/home/booga");
        let mut config = BootstrapperConfig::new();
        let vcls: Vec<Box<dyn VirtualCommandLine>> =
            vec![Box::new(CommandLineVcl::new(args.into()))];
        let multi_config = make_new_test_multi_config(&app_node(), vcls).unwrap();

        privileged_parse_args(&DirsWrapperReal {}, &multi_config, &mut config).unwrap();

        #[cfg(target_os = "linux")]
        assert_eq!(
            config.data_directory,
            PathBuf::from("/home/booga/.local/share/MASQ")
                .join(DEFAULT_CHAIN.rec().literal_identifier)
        );

        #[cfg(target_os = "macos")]
        assert_eq!(
            config.data_directory,
            PathBuf::from("/home/booga/Library/Application Support/MASQ")
                .join(DEFAULT_CHAIN.rec().literal_identifier)
        );
    }

    #[test]
    fn privileged_parse_args_with_no_command_line_params() {
        running_test();
        let args = ArgsBuilder::new();
        let mut config = BootstrapperConfig::new();
        let vcls: Vec<Box<dyn VirtualCommandLine>> =
            vec![Box::new(CommandLineVcl::new(args.into()))];
        let multi_config = make_new_test_multi_config(&app_node(), vcls).unwrap();

        privileged_parse_args(&DirsWrapperReal {}, &multi_config, &mut config).unwrap();

        assert_eq!(
            Some(PathBuf::from("config.toml")),
            value_m!(multi_config, "config-file", PathBuf)
        );
        assert_eq!(
            config.dns_servers,
            vec!(SocketAddr::from_str("1.1.1.1:53").unwrap())
        );
        assert_eq!(config.crash_point, CrashPoint::None);
        assert_eq!(config.ui_gateway_config.ui_port, DEFAULT_UI_PORT);
        assert!(config.main_cryptde_null_opt.is_none());
        assert_eq!(
            config.real_user,
            RealUser::new(None, None, None).populate(&DirsWrapperReal {})
        );
    }

    #[test]
    fn no_parameters_produces_configuration_for_crash_point() {
        running_test();
        let args = make_default_cli_params();
        let mut config = BootstrapperConfig::new();
        let vcl = Box::new(CommandLineVcl::new(args.into()));
        let multi_config = make_new_test_multi_config(&app_node(), vec![vcl]).unwrap();

        privileged_parse_args(&DirsWrapperReal {}, &multi_config, &mut config).unwrap();

        assert_eq!(config.crash_point, CrashPoint::None);
    }

    #[test]
    fn with_parameters_produces_configuration_for_crash_point() {
        running_test();
        let args = make_default_cli_params().param("--crash-point", "panic");
        let mut config = BootstrapperConfig::new();
        let vcl = Box::new(CommandLineVcl::new(args.into()));
        let multi_config = make_new_test_multi_config(&app_node(), vec![vcl]).unwrap();

        privileged_parse_args(&DirsWrapperReal {}, &multi_config, &mut config).unwrap();

        assert_eq!(config.crash_point, CrashPoint::Panic);
    }

    #[test]
    fn server_initializer_collected_params_senses_when_user_specifies_config_file() {
        running_test();
        let data_dir = ensure_node_home_directory_exists(
            "node_configurator_standard",
            "server_initializer_collected_params_senses_when_user_specifies_config_file",
        );
        let args = ArgsBuilder::new().param("--config-file", "booga.toml"); // nonexistent config file: should stimulate panic because user-specified
        let args_vec: Vec<String> = args.into();
        let dir_wrapper = DirsWrapperMock::new()
            .home_dir_result(Some(PathBuf::from("/unexisting_home/unexisting_alice")))
            .data_dir_result(Some(data_dir));

        let result = server_initializer_collected_params(&dir_wrapper, args_vec.as_slice()).err();

        match result {
            None => panic!("Expected a value, got None"),
            Some(mut error) => {
                assert_eq!(error.param_errors.len(), 1);
                let param_error = error.param_errors.remove(0);
                assert_eq!(param_error.parameter, "config-file".to_string());
                assert_string_contains(&param_error.reason, "Couldn't open configuration file ");
                assert_string_contains(&param_error.reason, ". Are you sure it exists?");
            }
        }
    }

    #[test]
    fn privileged_configuration_accepts_network_chain_selection_for_multinode() {
        running_test();
        let _clap_guard = ClapGuard::new();
        let subject = NodeConfiguratorStandardPrivileged::new();
        let args = ["--ip", "1.2.3.4", "--chain", "dev"];

        let config = subject
            .configure(&make_simplified_multi_config(args))
            .unwrap();

        assert_eq!(config.blockchain_bridge_config.chain, Chain::from("dev"));
    }

    #[test]
    fn privileged_configuration_accepts_network_chain_selection_for_ropsten() {
        running_test();
        let subject = NodeConfiguratorStandardPrivileged::new();
        let args = [
            "--ip",
            "1.2.3.4",
            "--chain",
            TEST_DEFAULT_CHAIN.rec().literal_identifier,
        ];

        let config = subject
            .configure(&make_simplified_multi_config(args))
            .unwrap();

        assert_eq!(config.blockchain_bridge_config.chain, TEST_DEFAULT_CHAIN);
    }

    #[test]
    fn privileged_configuration_defaults_network_chain_selection_to_mainnet() {
        running_test();
        let _clap_guard = ClapGuard::new();
        let subject = NodeConfiguratorStandardPrivileged::new();
        let args = ["--ip", "1.2.3.4"];

        let config = subject
            .configure(&make_simplified_multi_config(args))
            .unwrap();

        assert_eq!(
            config
                .blockchain_bridge_config
                .chain
                .rec()
                .literal_identifier,
            DEFAULT_CHAIN.rec().literal_identifier
        );
    }

    #[test]
    fn privileged_configuration_accepts_ropsten_network_chain_selection() {
        running_test();
        let subject = NodeConfiguratorStandardPrivileged::new();
        let args = [
            "--ip",
            "1.2.3.4",
            "--chain",
            TEST_DEFAULT_CHAIN.rec().literal_identifier,
        ];

        let bootstrapper_config = subject
            .configure(&make_simplified_multi_config(args))
            .unwrap();
        assert_eq!(
            bootstrapper_config.blockchain_bridge_config.chain,
            TEST_DEFAULT_CHAIN
        );
    }

    #[test]
    fn unprivileged_configuration_gets_parameter_gas_price() {
        running_test();
        let _clap_guard = ClapGuard::new();
        let data_dir = ensure_node_home_directory_exists(
            "node_configurator_standard",
            "unprivileged_configuration_gets_parameter_gas_price",
        );
        let mut subject = NodeConfiguratorStandardUnprivileged::new(&BootstrapperConfig::new());
        subject.privileged_config = BootstrapperConfig::new();
        subject.privileged_config.data_directory = data_dir;
        let args = ["--ip", "1.2.3.4", "--gas-price", "57"];

        let config = subject
            .configure(&make_simplified_multi_config(args))
            .unwrap();

        assert_eq!(config.blockchain_bridge_config.gas_price, 57);
    }

    #[test]
    fn unprivileged_configuration_sets_default_gas_price_when_not_provided() {
        running_test();
        let _clap_guard = ClapGuard::new();
        let data_dir = ensure_node_home_directory_exists(
            "node_configurator_standard",
            "unprivileged_configuration_sets_default_gas_price_when_not_provided",
        );
        let mut subject = NodeConfiguratorStandardUnprivileged::new(&BootstrapperConfig::new());
        subject.privileged_config = BootstrapperConfig::new();
        subject.privileged_config.data_directory = data_dir;
        let args = ["--ip", "1.2.3.4"];

        let config = subject
            .configure(&make_simplified_multi_config(args))
            .unwrap();

        assert_eq!(config.blockchain_bridge_config.gas_price, 1);
    }

    #[test]
    fn server_initializer_collected_params_rejects_invalid_gas_price() {
        running_test();
        let _clap_guard = ClapGuard::new();
        let args = ArgsBuilder::new().param("--gas-price", "unleaded");
        let args_vec: Vec<String> = args.into();
        let dir_wrapper = make_pre_populated_mocked_directory_wrapper();

        let result = server_initializer_collected_params(&dir_wrapper, &args_vec.as_slice())
            .err()
            .unwrap();

        assert_eq!(
            result,
            ConfiguratorError::required("gas-price", "Invalid value: unleaded")
        )
    }

    #[test]
    fn configure_database_with_data_specified_on_command_line_and_in_database() {
        running_test();
        let mut config = BootstrapperConfig::new();
        let gas_price = 4u64;
        config.clandestine_port_opt = Some(1234);
        config.blockchain_bridge_config.gas_price = gas_price;
        config.neighborhood_config.mode =
            NeighborhoodMode::ConsumeOnly(vec![NodeDescriptor::try_from((
                main_cryptde(),
                format!(
                    "masq://{}:AQIDBA@1.2.3.4:1234/2345",
                    TEST_DEFAULT_CHAIN.rec().literal_identifier
                )
                .as_str(),
            ))
            .unwrap()]);
        config.blockchain_bridge_config.blockchain_service_url_opt =
            Some("https://infura.io/ID".to_string());
        let set_blockchain_service_params_arc = Arc::new(Mutex::new(vec![]));
        let set_clandestine_port_params_arc = Arc::new(Mutex::new(vec![]));
        let set_gas_price_params_arc = Arc::new(Mutex::new(vec![]));
        let set_neighborhood_mode_params_arc = Arc::new(Mutex::new(vec![]));
        let mut persistent_config = PersistentConfigurationMock::new()
            .set_clandestine_port_params(&set_clandestine_port_params_arc)
            .set_clandestine_port_result(Ok(()))
            .set_blockchain_service_url_params(&set_blockchain_service_params_arc)
            .set_blockchain_service_url_result(Ok(()))
            .set_neighborhood_mode_params(&set_neighborhood_mode_params_arc)
            .set_neighborhood_mode_result(Ok(()))
            .set_gas_price_params(&set_gas_price_params_arc)
            .set_gas_price_result(Ok(()));

        let result = configure_database(&config, &mut persistent_config);

        assert_eq!(result, Ok(()));
        let set_blockchain_service_url = set_blockchain_service_params_arc.lock().unwrap();
        assert_eq!(
            *set_blockchain_service_url,
            vec!["https://infura.io/ID".to_string()]
        );
        let set_neighborhood_mode_params = set_neighborhood_mode_params_arc.lock().unwrap();
        assert_eq!(
            *set_neighborhood_mode_params,
            vec![NeighborhoodModeLight::ConsumeOnly]
        );
        let set_gas_price_params = set_gas_price_params_arc.lock().unwrap();
        assert_eq!(*set_gas_price_params, vec![gas_price]);
        let set_clandestine_port_params = set_clandestine_port_params_arc.lock().unwrap();
        assert_eq!(*set_clandestine_port_params, vec![1234]);
    }

    #[test]
    fn configure_zero_hop_with_neighbors_supplied() {
        running_test();
        let set_past_neighbors_params_arc = Arc::new(Mutex::new(vec![]));
        let mut config = BootstrapperConfig::new();
        let mut persistent_config = make_default_persistent_configuration()
            .set_past_neighbors_params(&set_past_neighbors_params_arc)
            .set_past_neighbors_result(Ok(()));
        let multi_config = make_simplified_multi_config([
            "MASQNode",
            "--chain",
            "eth-ropsten",
            "--neighbors",
            "masq://eth-ropsten:UJNoZW5p-PDVqEjpr3b_8jZ_93yPG8i5dOAgE1bhK_A@2.3.4.5:2345",
            "--db-password",
            "password",
            "--neighborhood-mode",
            "zero-hop",
            "--fake-public-key",
            "booga",
        ]);

        let _ = unprivileged_parse_args(
            &multi_config,
            &mut config,
            &mut persistent_config,
            &Logger::new("test"),
        )
        .unwrap();

        assert_eq!(
            config.neighborhood_config,
            NeighborhoodConfig {
                mode: NeighborhoodMode::ZeroHop
            }
        );
        let set_past_neighbors_params = set_past_neighbors_params_arc.lock().unwrap();
        assert_eq!(
            *set_past_neighbors_params,
            vec![(
                Some(vec![NodeDescriptor::try_from((
                    main_cryptde(),
                    "masq://eth-ropsten:UJNoZW5p-PDVqEjpr3b_8jZ_93yPG8i5dOAgE1bhK_A@2.3.4.5:2345"
                ))
                .unwrap()]),
                "password".to_string()
            )]
        )
    }

    #[test]
    fn setting_zero_hop_neighbors_is_ignored_if_no_neighbors_supplied() {
        running_test();
        let set_past_neighbors_params_arc = Arc::new(Mutex::new(vec![]));
        let mut config = BootstrapperConfig::new();
        let mut persistent_config = make_default_persistent_configuration()
            .set_past_neighbors_params(&set_past_neighbors_params_arc);
        let multi_config = make_simplified_multi_config([
            "MASQNode",
            "--chain",
            "eth-ropsten",
            "--neighborhood-mode",
            "zero-hop",
        ]);

        let _ = unprivileged_parse_args(
            &multi_config,
            &mut config,
            &mut persistent_config,
            &Logger::new("test"),
        )
        .unwrap();

        assert_eq!(
            config.neighborhood_config,
            NeighborhoodConfig {
                mode: NeighborhoodMode::ZeroHop
            }
        );
        let set_past_neighbors_params = set_past_neighbors_params_arc.lock().unwrap();
        assert!(set_past_neighbors_params.is_empty())
    }

    #[test]
    fn configure_zero_hop_with_neighbors_but_no_password() {
        running_test();
        let mut persistent_config = PersistentConfigurationMock::new();
        //no results prepared for set_past_neighbors() and no panic so it was not called
        let descriptor_list = vec![NodeDescriptor::try_from((
            main_cryptde(),
            "masq://eth-ropsten:UJNoZW5p-PDVqEjpr3b_8jZ_93yPG8i5dOAgE1bhK_A@2.3.4.5:2345",
        ))
        .unwrap()];

        let result =
            zero_hop_neighbors_configuration(None, descriptor_list, &mut persistent_config);

        assert_eq!(
            result,
            Err(ConfiguratorError::required(
                "neighbors",
                "Cannot proceed without a password"
            ))
        );
    }

    #[test]
    fn configure_zero_hop_with_neighbors_but_setting_values_failed() {
        running_test();
        let mut persistent_config = PersistentConfigurationMock::new().set_past_neighbors_result(
            Err(PersistentConfigError::DatabaseError("Oh yeah".to_string())),
        );
        let descriptor_list = vec![NodeDescriptor::try_from((
            main_cryptde(),
            "masq://eth-ropsten:UJNoZW5p-PDVqEjpr3b_8jZ_93yPG8i5dOAgE1bhK_A@2.3.4.5:2345",
        ))
        .unwrap()];

        let result = zero_hop_neighbors_configuration(
            Some("password".to_string()),
            descriptor_list,
            &mut persistent_config,
        );

        assert_eq!(
            result,
            Err(ConfiguratorError::required(
                "neighbors",
                "DatabaseError(\"Oh yeah\")"
            ))
        );
    }

    #[test]
    fn configure_database_with_no_data_specified() {
        running_test();
        let config = BootstrapperConfig::new();
        let set_blockchain_service_params_arc = Arc::new(Mutex::new(vec![]));
        let set_clandestine_port_params_arc = Arc::new(Mutex::new(vec![]));
        let set_neighborhood_mode_params_arc = Arc::new(Mutex::new(vec![]));
        let mut persistent_config = PersistentConfigurationMock::new()
            .set_clandestine_port_params(&set_clandestine_port_params_arc)
            .set_blockchain_service_url_params(&set_blockchain_service_params_arc)
            .set_neighborhood_mode_params(&set_neighborhood_mode_params_arc)
            .set_neighborhood_mode_result(Ok(()))
            .set_gas_price_result(Ok(()));

        let result = configure_database(&config, &mut persistent_config);

        assert_eq!(result, Ok(()));
        let set_blockchain_service_url = set_blockchain_service_params_arc.lock().unwrap();
        let no_url: Vec<String> = vec![];
        assert_eq!(*set_blockchain_service_url, no_url);
        let set_clandestine_port_params = set_clandestine_port_params_arc.lock().unwrap();
        let no_ports: Vec<u16> = vec![];
        assert_eq!(*set_clandestine_port_params, no_ports);
        let neighborhood_mode_params = set_neighborhood_mode_params_arc.lock().unwrap();
        assert_eq!(
            *neighborhood_mode_params,
            vec![NeighborhoodModeLight::ZeroHop]
        )
    }

    #[test]
    fn wrap_up_db_externals_is_properly_set() {
        let mut subject = NodeConfiguratorStandardUnprivileged::new(&BootstrapperConfig::new());
        subject.privileged_config.blockchain_bridge_config.chain = DEFAULT_CHAIN;
        let multi_config = make_simplified_multi_config(["--neighborhood-mode", "zero-hop"]);

        let result = subject.wrap_up_db_externals(&multi_config);

        let expected = ExternalData::new(DEFAULT_CHAIN, NeighborhoodModeLight::ZeroHop);
        assert_eq!(result, expected)
    }
}<|MERGE_RESOLUTION|>--- conflicted
+++ resolved
@@ -28,7 +28,6 @@
     real_user_data_directory_opt_and_chain, real_user_from_multi_config_or_populate,
 };
 use crate::server_initializer::GatheredParams;
-use crate::sub_lib::accountant::DEFAULT_EARNING_WALLET;
 use crate::sub_lib::cryptde::{CryptDE, PublicKey};
 use crate::sub_lib::cryptde_null::CryptDENull;
 use crate::sub_lib::neighborhood::{NeighborhoodConfig, NeighborhoodMode, NodeDescriptor};
@@ -41,7 +40,6 @@
 use masq_lib::multi_config::{CommandLineVcl, ConfigFileVcl, EnvironmentVcl};
 use masq_lib::utils::WrapResult;
 use rustc_hex::FromHex;
-use std::ops::Deref;
 use std::str::FromStr;
 
 pub struct NodeConfiguratorStandardPrivileged {
@@ -235,53 +233,7 @@
     Ok(())
 }
 
-<<<<<<< HEAD
 fn configure_database(
-=======
-// Only initialization that cannot be done with privilege should happen here.
-pub fn unprivileged_parse_args(
-    multi_config: &MultiConfig,
-    unprivileged_config: &mut BootstrapperConfig,
-    persistent_config: &mut dyn PersistentConfiguration,
-    logger: &Logger,
-) -> Result<(), ConfiguratorError> {
-    unprivileged_config
-        .blockchain_bridge_config
-        .blockchain_service_url_opt = if is_user_specified(multi_config, "blockchain-service-url") {
-        value_m!(multi_config, "blockchain-service-url", String)
-    } else {
-        match persistent_config.blockchain_service_url() {
-            Ok(Some(price)) => Some(price),
-            Ok(None) => None,
-            Err(pce) => return Err(pce.into_configurator_error("gas-price")),
-        }
-    };
-    unprivileged_config.clandestine_port_opt = value_m!(multi_config, "clandestine-port", u16);
-    unprivileged_config.blockchain_bridge_config.gas_price =
-        if is_user_specified(multi_config, "gas-price") {
-            value_m!(multi_config, "gas-price", u64).expectv("gas price")
-        } else {
-            match persistent_config.gas_price() {
-                Ok(price) => price,
-                Err(pce) => return Err(pce.into_configurator_error("gas-price")),
-            }
-        };
-    unprivileged_config.mapping_protocol_opt =
-        compute_mapping_protocol_opt(multi_config, persistent_config, logger);
-    let mnc_result = {
-        get_wallets(multi_config, persistent_config, unprivileged_config)?;
-        make_neighborhood_config(multi_config, persistent_config, unprivileged_config)
-    };
-
-    mnc_result.map(|config| unprivileged_config.neighborhood_config = config)
-}
-
-fn is_user_specified(multi_config: &MultiConfig, parameter: &str) -> bool {
-    multi_config.deref().occurrences_of(parameter) > 0
-}
-
-pub fn configure_database(
->>>>>>> 47ce8dae
     config: &BootstrapperConfig,
     persistent_config: &mut dyn PersistentConfiguration,
 ) -> Result<(), ConfiguratorError> {
@@ -309,492 +261,12 @@
     Ok(())
 }
 
-<<<<<<< HEAD
-=======
-fn zero_hop_neighbors_configuration(
-    password_opt: Option<String>,
-    descriptors: Vec<NodeDescriptor>,
-    persistent_config: &mut dyn PersistentConfiguration,
-) -> Result<(), ConfiguratorError> {
-    match password_opt {
-        Some(password) => {
-            if let Err(e) = persistent_config.set_past_neighbors(Some(descriptors), &password) {
-                return Err(e.into_configurator_error("neighbors"));
-            }
-        }
-        None => {
-            return Err(ConfiguratorError::required(
-                "neighbors",
-                "Cannot proceed without a password",
-            ));
-        }
-    }
-    Ok(())
-}
-
-pub fn get_wallets(
-    multi_config: &MultiConfig,
-    persistent_config: &mut dyn PersistentConfiguration,
-    config: &mut BootstrapperConfig,
-) -> Result<(), ConfiguratorError> {
-    let mnemonic_seed_exists = match persistent_config.mnemonic_seed_exists() {
-        Ok(flag) => flag,
-        Err(pce) => return Err(pce.into_configurator_error("seed")),
-    };
-    validate_testing_parameters(mnemonic_seed_exists, multi_config)?;
-    let earning_wallet_opt = get_earning_wallet_from_address(multi_config, persistent_config)?;
-    let mut consuming_wallet_opt = get_consuming_wallet_from_private_key(multi_config)?;
-
-    if (earning_wallet_opt.is_none() || consuming_wallet_opt.is_none()) && mnemonic_seed_exists {
-        if let Some(db_password) = get_db_password(multi_config, config, persistent_config)? {
-            if consuming_wallet_opt.is_none() {
-                consuming_wallet_opt =
-                    get_consuming_wallet_opt_from_derivation_path(persistent_config, &db_password)?;
-            } else {
-                match persistent_config.consuming_wallet_derivation_path() {
-                        Ok(Some(_)) => return Err(ConfiguratorError::required("consuming-private-key", "Cannot use when database contains mnemonic seed and consuming wallet derivation path")),
-                        Ok(None) => (),
-                        Err(pce) => return Err(pce.into_configurator_error("consuming-wallet")),
-                    }
-            }
-        }
-    }
-    config.consuming_wallet_opt = consuming_wallet_opt;
-    config.earning_wallet = match earning_wallet_opt {
-        Some(earning_wallet) => earning_wallet,
-        None => DEFAULT_EARNING_WALLET.clone(),
-    };
-    Ok(())
-}
-
-pub fn make_neighborhood_config(
-    multi_config: &MultiConfig,
-    persistent_config: &mut dyn PersistentConfiguration,
-    unprivileged_config: &mut BootstrapperConfig,
-) -> Result<NeighborhoodConfig, ConfiguratorError> {
-    let neighbor_configs: Vec<NodeDescriptor> = {
-        match convert_ci_configs(multi_config)? {
-            Some(configs) => configs,
-            None => get_past_neighbors(multi_config, persistent_config, unprivileged_config)?,
-        }
-    };
-    match make_neighborhood_mode(multi_config, neighbor_configs, persistent_config) {
-        Ok(mode) => Ok(NeighborhoodConfig { mode }),
-        Err(e) => Err(e),
-    }
-}
-
-pub fn convert_ci_configs(
-    multi_config: &MultiConfig,
-) -> Result<Option<Vec<NodeDescriptor>>, ConfiguratorError> {
-    type DescriptorParsingResult = Result<NodeDescriptor, ParamError>;
-    match value_m!(multi_config, "neighbors", String) {
-        None => Ok(None),
-        Some(joined_configs) => {
-            let separate_configs: Vec<String> = joined_configs
-                .split(',')
-                .map(|s| s.to_string())
-                .collect_vec();
-            if separate_configs.is_empty() {
-                Ok(None)
-            } else {
-                let dummy_cryptde: Box<dyn CryptDE> = {
-                    if value_m!(multi_config, "fake-public-key", String).is_none() {
-                        Box::new(CryptDEReal::new(TEST_DEFAULT_CHAIN))
-                    } else {
-                        Box::new(CryptDENull::new(TEST_DEFAULT_CHAIN))
-                    }
-                };
-                let desired_chain = Chain::from(
-                    value_m!(multi_config, "chain", String)
-                        .unwrap_or_else(|| DEFAULT_CHAIN.rec().literal_identifier.to_string())
-                        .as_str(),
-                );
-                let results =
-                    validate_descriptors_from_user(separate_configs, dummy_cryptde, desired_chain);
-                let (ok, err): (Vec<DescriptorParsingResult>, Vec<DescriptorParsingResult>) =
-                    results.into_iter().partition(|result| result.is_ok());
-                let ok = ok
-                    .into_iter()
-                    .map(|ok| ok.expect("NodeDescriptor"))
-                    .collect_vec();
-                let err = err
-                    .into_iter()
-                    .map(|err| err.expect_err("ParamError"))
-                    .collect_vec();
-                if err.is_empty() {
-                    Ok(Some(ok))
-                } else {
-                    Err(ConfiguratorError::new(err))
-                }
-            }
-        }
-    }
-}
-
-fn validate_descriptors_from_user(
-    descriptors: Vec<String>,
-    dummy_cryptde: Box<dyn CryptDE>,
-    desired_chain: Chain,
-) -> Vec<Result<NodeDescriptor, ParamError>> {
-    fn validate(
-        descriptor: NodeDescriptor,
-        desired_chain: Chain,
-        str_descriptor_from_usr: &str,
-    ) -> Result<NodeDescriptor, ParamError> {
-        let nd_chain = descriptor.blockchain;
-        if desired_chain == nd_chain {
-            validate_mandatory_node_addr(str_descriptor_from_usr, descriptor)
-        } else {
-            let name_of_desired_chain = desired_chain.rec().literal_identifier;
-            Err(ParamError::new(
-                "neighbors",
-                &format!("Mismatched chains. You are requiring access to '{}' ({}{}:<public key>@<node address>) with descriptor belonging to '{}'",
-                         name_of_desired_chain,
-                         MASQ_URL_PREFIX,
-                         name_of_desired_chain,
-                         nd_chain.rec().literal_identifier)
-            ))
-        }
-    }
-    descriptors
-        .into_iter()
-        .map(|node_desc_from_ci| {
-            let node_desc_trimmed = node_desc_from_ci.trim();
-            match NodeDescriptor::try_from((dummy_cryptde.as_ref(), node_desc_trimmed)) {
-                Ok(descriptor) => validate(descriptor, desired_chain, node_desc_trimmed),
-                Err(e) => Err(ParamError::new("neighbors", &e)),
-            }
-        })
-        .collect()
-}
-
-fn validate_mandatory_node_addr(
-    supplied_descriptor: &str,
-    descriptor: NodeDescriptor,
-) -> Result<NodeDescriptor, ParamError> {
-    if descriptor.node_addr_opt.is_some() {
-        Ok(descriptor)
-    } else {
-        Err(ParamError::new(
-            "neighbors",
-            &format!(
-                "Neighbors supplied without ip addresses and ports are not valid: '{}<N/A>:<N/A>",
-                if supplied_descriptor.ends_with("@:") {
-                    supplied_descriptor.strip_suffix(':').expect("logic failed")
-                } else {
-                    supplied_descriptor
-                }
-            ),
-        ))
-    }
-}
-
-pub fn get_past_neighbors(
-    multi_config: &MultiConfig,
-
-    persistent_config: &mut dyn PersistentConfiguration,
-    unprivileged_config: &mut BootstrapperConfig,
-) -> Result<Vec<NodeDescriptor>, ConfiguratorError> {
-    Ok(
-        match &get_db_password(multi_config, unprivileged_config, persistent_config)? {
-            Some(db_password) => match persistent_config.past_neighbors(db_password) {
-                Ok(Some(past_neighbors)) => past_neighbors,
-                Ok(None) => vec![],
-                Err(PersistentConfigError::PasswordError) => {
-                    return Err(ConfiguratorError::new(vec![ParamError::new(
-                        "db-password",
-                        "PasswordError",
-                    )]))
-                }
-                Err(e) => {
-                    return Err(ConfiguratorError::new(vec![ParamError::new(
-                        "[past neighbors]",
-                        &format!("{:?}", e),
-                    )]))
-                }
-            },
-            None => vec![],
-        },
-    )
-}
-
-fn validate_testing_parameters(
-    mnemonic_seed_exists: bool,
-    multi_config: &MultiConfig,
-) -> Result<(), ConfiguratorError> {
-    let consuming_wallet_specified =
-        value_m!(multi_config, "consuming-private-key", String).is_some();
-    let earning_wallet_specified = value_m!(multi_config, "earning-wallet", String).is_some();
-    if mnemonic_seed_exists && (consuming_wallet_specified || earning_wallet_specified) {
-        let parameter = match (consuming_wallet_specified, earning_wallet_specified) {
-            (true, false) => "consuming-private-key",
-            (false, true) => "earning-wallet",
-            (true, true) => "consuming-private-key, earning-wallet",
-            (false, false) => panic!("The if statement in Rust no longer works"),
-        };
-        Err(ConfiguratorError::required(parameter, "Cannot use --consuming-private-key or --earning-wallet when database contains wallet information"))
-    } else {
-        Ok(())
-    }
-}
-
-fn compute_mapping_protocol_opt(
-    multi_config: &MultiConfig,
-    persistent_config: &mut dyn PersistentConfiguration,
-    logger: &Logger,
-) -> Option<AutomapProtocol> {
-    let persistent_mapping_protocol_opt = match persistent_config.mapping_protocol() {
-        Ok(mp_opt) => mp_opt,
-        Err(e) => {
-            warning!(
-                logger,
-                "Could not read mapping protocol from database: {:?}",
-                e
-            );
-            None
-        }
-    };
-    let mapping_protocol_specified = multi_config.occurrences_of("mapping-protocol") > 0;
-    let computed_mapping_protocol_opt = match (
-        value_m!(multi_config, "mapping-protocol", AutomapProtocol),
-        persistent_mapping_protocol_opt,
-        mapping_protocol_specified,
-    ) {
-        (None, Some(persisted_mapping_protocol), false) => Some(persisted_mapping_protocol),
-        (None, _, true) => None,
-        (cmd_line_mapping_protocol_opt, _, _) => cmd_line_mapping_protocol_opt,
-    };
-    if computed_mapping_protocol_opt != persistent_mapping_protocol_opt {
-        if computed_mapping_protocol_opt.is_none() {
-            debug!(logger, "Blanking mapping protocol out of the database")
-        }
-        match persistent_config.set_mapping_protocol(computed_mapping_protocol_opt) {
-            Ok(_) => (),
-            Err(e) => {
-                warning!(
-                    logger,
-                    "Could not save mapping protocol to database: {:?}",
-                    e
-                );
-            }
-        }
-    }
-    computed_mapping_protocol_opt
-}
-
-fn make_neighborhood_mode(
-    multi_config: &MultiConfig,
-    neighbor_configs: Vec<NodeDescriptor>,
-    persistent_config: &mut dyn PersistentConfiguration,
-) -> Result<NeighborhoodMode, ConfiguratorError> {
-    let neighborhood_mode_opt = value_m!(multi_config, "neighborhood-mode", String);
-    match neighborhood_mode_opt {
-        Some(ref s) if s == "standard" => {
-            neighborhood_mode_standard(multi_config, neighbor_configs)
-        }
-        Some(ref s) if s == "originate-only" => {
-            if neighbor_configs.is_empty() {
-                Err(ConfiguratorError::required("neighborhood-mode", "Node cannot run as --neighborhood-mode originate-only without --neighbors specified"))
-            } else {
-                Ok(NeighborhoodMode::OriginateOnly(
-                    neighbor_configs,
-                    DEFAULT_RATE_PACK,
-                ))
-            }
-        }
-        Some(ref s) if s == "consume-only" => {
-            let mut errors = ConfiguratorError::new(vec![]);
-            if neighbor_configs.is_empty() {
-                errors = errors.another_required("neighborhood-mode", "Node cannot run as --neighborhood-mode consume-only without --neighbors specified");
-            }
-            if value_m!(multi_config, "dns-servers", String).is_some() {
-                errors = errors.another_required("neighborhood-mode", "Node cannot run as --neighborhood-mode consume-only if --dns-servers is specified");
-            }
-            if !errors.is_empty() {
-                Err(errors)
-            } else {
-                Ok(NeighborhoodMode::ConsumeOnly(neighbor_configs))
-            }
-        }
-        Some(ref s) if s == "zero-hop" => {
-            if value_m!(multi_config, "ip", IpAddr).is_some() {
-                Err(ConfiguratorError::required(
-                    "neighborhood-mode",
-                    "Node cannot run as --neighborhood-mode zero-hop if --ip is specified",
-                ))
-            } else {
-                if !neighbor_configs.is_empty() {
-                    let password_opt = value_m!(multi_config, "db-password", String);
-                    zero_hop_neighbors_configuration(
-                        password_opt,
-                        neighbor_configs,
-                        persistent_config,
-                    )?
-                }
-                Ok(NeighborhoodMode::ZeroHop)
-            }
-        }
-        // These two cases are untestable
-        Some(ref s) => panic!(
-            "--neighborhood-mode {} has not been properly provided for in the code",
-            s
-        ),
-        None => neighborhood_mode_standard(multi_config, neighbor_configs),
-    }
-}
-
-fn neighborhood_mode_standard(
-    multi_config: &MultiConfig,
-    neighbor_configs: Vec<NodeDescriptor>,
-) -> Result<NeighborhoodMode, ConfiguratorError> {
-    let ip = get_public_ip(multi_config)?;
-    Ok(NeighborhoodMode::Standard(
-        NodeAddr::new(&ip, &[]),
-        neighbor_configs,
-        DEFAULT_RATE_PACK,
-    ))
-}
-
-pub fn get_public_ip(multi_config: &MultiConfig) -> Result<IpAddr, ConfiguratorError> {
-    match value_m!(multi_config, "ip", String) {
-        Some(ip_str) => match IpAddr::from_str(&ip_str) {
-            Ok(ip_addr) => Ok(ip_addr),
-            Err(_) => todo!("Drive in a better error message"), //Err(ConfiguratorError::required("ip", &format! ("blockety blip: '{}'", ip_str),
-        },
-        None => Ok(IpAddr::V4(Ipv4Addr::new(0, 0, 0, 0))), // sentinel: means "Try Automap"
-    }
-}
-
-fn get_earning_wallet_from_address(
-    multi_config: &MultiConfig,
-    persistent_config: &dyn PersistentConfiguration,
-) -> Result<Option<Wallet>, ConfiguratorError> {
-    let earning_wallet_from_command_line_opt = value_m!(multi_config, "earning-wallet", String);
-    let earning_wallet_from_database_opt = match persistent_config.earning_wallet_from_address() {
-        Ok(ewfdo) => ewfdo,
-        Err(e) => return Err(e.into_configurator_error("earning-wallet")),
-    };
-    match (
-        earning_wallet_from_command_line_opt,
-        earning_wallet_from_database_opt,
-    ) {
-        (None, None) => Ok(None),
-        (Some(address), None) => Ok(Some(
-            Wallet::from_str(&address).expect("--earning-wallet not properly constrained by clap"),
-        )),
-        (None, Some(wallet)) => Ok(Some(wallet)),
-        (Some(address), Some(wallet)) => {
-            if wallet.to_string().to_lowercase() == address.to_lowercase() {
-                Ok(Some(wallet))
-            } else {
-                Err(ConfiguratorError::required(
-                    "earning-wallet",
-                    &format!(
-                        "Cannot change to an address ({}) different from that previously set ({})",
-                        address.to_lowercase(),
-                        wallet.to_string().to_lowercase()
-                    ),
-                ))
-            }
-        }
-    }
-}
-
-fn get_consuming_wallet_opt_from_derivation_path(
-    persistent_config: &dyn PersistentConfiguration,
-    db_password: &str,
-) -> Result<Option<Wallet>, ConfiguratorError> {
-    match persistent_config.consuming_wallet_derivation_path() {
-        Ok(None) => Ok(None),
-        Ok(Some(derivation_path)) => match persistent_config.mnemonic_seed(db_password) {
-            Ok(None) => Ok(None),
-            Ok(Some(mnemonic_seed)) => {
-                let keypair = Bip32ECKeyProvider::try_from((
-                    mnemonic_seed.as_ref(),
-                    derivation_path.as_str(),
-                ))
-                .unwrap_or_else(|_| {
-                    panic!(
-                        "Error making keypair from mnemonic seed and derivation path {}",
-                        derivation_path
-                    )
-                });
-                Ok(Some(Wallet::from(keypair)))
-            }
-            Err(e) => match e {
-                PersistentConfigError::PasswordError => Err(ConfiguratorError::required(
-                    "db-password",
-                    "Incorrect password for retrieving mnemonic seed",
-                )),
-                e => panic!("{:?}", e),
-            },
-        },
-        Err(e) => Err(e.into_configurator_error("consuming-private-key")),
-    }
-}
-
-fn get_consuming_wallet_from_private_key(
-    multi_config: &MultiConfig,
-) -> Result<Option<Wallet>, ConfiguratorError> {
-    match value_m!(multi_config, "consuming-private-key", String) {
-        Some(consuming_private_key_string) => {
-            match consuming_private_key_string.from_hex::<Vec<u8>>() {
-                Ok(raw_secret) => match Bip32ECKeyProvider::from_raw_secret(&raw_secret[..]) {
-                    Ok(keypair) => Ok(Some(Wallet::from(keypair))),
-                    Err(e) => panic!(
-                        "Internal error: bad clap validation for consuming-private-key: {:?}",
-                        e
-                    ),
-                },
-                Err(e) => panic!(
-                    "Internal error: bad clap validation for consuming-private-key: {:?}",
-                    e
-                ),
-            }
-        }
-        None => Ok(None),
-    }
-}
-
-pub fn get_db_password(
-    multi_config: &MultiConfig,
-
-    config: &mut BootstrapperConfig,
-    persistent_config: &mut dyn PersistentConfiguration,
-) -> Result<Option<String>, ConfiguratorError> {
-    if let Some(db_password) = &config.db_password_opt {
-        return Ok(Some(db_password.clone()));
-    }
-    let db_password_opt = value_m!(multi_config, "db-password", String);
-    if let Some(db_password) = &db_password_opt {
-        set_db_password_at_first_mention(db_password, persistent_config)?;
-        config.db_password_opt = Some(db_password.clone());
-    };
-    Ok(db_password_opt)
-}
-
-fn set_db_password_at_first_mention(
-    db_password: &str,
-    persistent_config: &mut dyn PersistentConfiguration,
-) -> Result<bool, ConfiguratorError> {
-    match persistent_config.check_password(None) {
-        Ok(true) => match persistent_config.change_password(None, db_password) {
-            Ok(_) => Ok(true),
-            Err(e) => Err(e.into_configurator_error("db-password")),
-        },
-        Ok(false) => Ok(false),
-        Err(e) => Err(e.into_configurator_error("db-password")),
-    }
-}
-
->>>>>>> 47ce8dae
 #[cfg(test)]
 mod tests {
     use super::*;
     use crate::bootstrapper::{BootstrapperConfig, RealUser};
     use crate::database::db_initializer::{DbInitializer, DbInitializerReal};
-    use crate::db_config::config_dao::{ConfigDao, ConfigDaoReal};
+    use crate::db_config::config_dao::ConfigDaoReal;
     use crate::db_config::persistent_configuration::PersistentConfigError;
     use crate::db_config::persistent_configuration::PersistentConfigurationReal;
     use crate::node_test_utils::DirsWrapperMock;
@@ -984,806 +456,6 @@
     #[test]
     fn privileged_parse_args_creates_configurations() {
         running_test();
-<<<<<<< HEAD
-=======
-        let args = ArgsBuilder::new().param(
-            "--earning-wallet",
-            "0x0123456789012345678901234567890123456789",
-        );
-        let vcls: Vec<Box<dyn VirtualCommandLine>> =
-            vec![Box::new(CommandLineVcl::new(args.into()))];
-        let multi_config = make_new_test_multi_config(&app_node(), vcls).unwrap();
-        let persistent_config = PersistentConfigurationMock::new()
-            .earning_wallet_from_address_result(Ok(Some(Wallet::new(
-                "0x9876543210987654321098765432109876543210",
-            ))));
-
-        let result = get_earning_wallet_from_address(&multi_config, &persistent_config)
-            .err()
-            .unwrap();
-
-        assert_eq! (result, ConfiguratorError::required("earning-wallet", "Cannot change to an address (0x0123456789012345678901234567890123456789) different from that previously set (0x9876543210987654321098765432109876543210)"))
-    }
-
-    #[test]
-    fn get_consuming_wallet_opt_from_derivation_path_handles_bad_password() {
-        running_test();
-        let persistent_config = PersistentConfigurationMock::new()
-            .consuming_wallet_derivation_path_result(Ok(Some("m/44'/60'/1'/2/3".to_string())))
-            .mnemonic_seed_result(Err(PersistentConfigError::PasswordError));
-
-        let result =
-            get_consuming_wallet_opt_from_derivation_path(&persistent_config, "bad password")
-                .err()
-                .unwrap();
-
-        assert_eq!(
-            result,
-            ConfiguratorError::required(
-                "db-password",
-                "Incorrect password for retrieving mnemonic seed"
-            )
-        )
-    }
-
-    #[test]
-    fn set_db_password_at_first_mention_handles_existing_password() {
-        let check_password_params_arc = Arc::new(Mutex::new(vec![]));
-        let mut persistent_config = make_default_persistent_configuration()
-            .check_password_params(&check_password_params_arc)
-            .check_password_result(Ok(false));
-
-        let result = set_db_password_at_first_mention("password", &mut persistent_config);
-
-        assert_eq!(result, Ok(false));
-        let check_password_params = check_password_params_arc.lock().unwrap();
-        assert_eq!(*check_password_params, vec![None])
-    }
-
-    #[test]
-    fn set_db_password_at_first_mention_sets_password_correctly() {
-        let change_password_params_arc = Arc::new(Mutex::new(vec![]));
-        let mut persistent_config = make_default_persistent_configuration()
-            .check_password_result(Ok(true))
-            .change_password_params(&change_password_params_arc)
-            .change_password_result(Ok(()));
-
-        let result = set_db_password_at_first_mention("password", &mut persistent_config);
-
-        assert_eq!(result, Ok(true));
-        let change_password_params = change_password_params_arc.lock().unwrap();
-        assert_eq!(
-            *change_password_params,
-            vec![(None, "password".to_string())]
-        )
-    }
-
-    #[test]
-    fn set_db_password_at_first_mention_handles_password_check_error() {
-        let check_password_params_arc = Arc::new(Mutex::new(vec![]));
-        let mut persistent_config = make_default_persistent_configuration()
-            .check_password_params(&check_password_params_arc)
-            .check_password_result(Err(PersistentConfigError::NotPresent));
-
-        let result = set_db_password_at_first_mention("password", &mut persistent_config);
-
-        assert_eq!(
-            result,
-            Err(PersistentConfigError::NotPresent.into_configurator_error("db-password"))
-        );
-        let check_password_params = check_password_params_arc.lock().unwrap();
-        assert_eq!(*check_password_params, vec![None])
-    }
-
-    #[test]
-    fn set_db_password_at_first_mention_handles_password_set_error() {
-        let change_password_params_arc = Arc::new(Mutex::new(vec![]));
-        let mut persistent_config = make_default_persistent_configuration()
-            .check_password_result(Ok(true))
-            .change_password_params(&change_password_params_arc)
-            .change_password_result(Err(PersistentConfigError::NotPresent));
-
-        let result = set_db_password_at_first_mention("password", &mut persistent_config);
-
-        assert_eq!(
-            result,
-            Err(NotPresent.into_configurator_error("db-password"))
-        );
-        let change_password_params = change_password_params_arc.lock().unwrap();
-        assert_eq!(
-            *change_password_params,
-            vec![(None, "password".to_string())]
-        )
-    }
-
-    #[test]
-    fn compute_mapping_protocol_returns_saved_value_if_nothing_supplied() {
-        let multi_config = make_new_test_multi_config(
-            &app_node(),
-            vec![Box::new(CommandLineVcl::new(ArgsBuilder::new().into()))],
-        )
-        .unwrap();
-        let logger = Logger::new("test");
-        let mut persistent_config = PersistentConfigurationMock::new()
-            .mapping_protocol_result(Ok(Some(AutomapProtocol::Pmp)));
-
-        let result = compute_mapping_protocol_opt(&multi_config, &mut persistent_config, &logger);
-
-        assert_eq!(result, Some(AutomapProtocol::Pmp));
-        // No result provided for .set_mapping_protocol; if it's called, the panic will fail this test
-    }
-
-    #[test]
-    fn compute_mapping_protocol_saves_computed_value_if_different() {
-        let multi_config = make_new_test_multi_config(
-            &app_node(),
-            vec![Box::new(CommandLineVcl::new(
-                ArgsBuilder::new()
-                    .param("--mapping-protocol", "IGDP")
-                    .into(),
-            ))],
-        )
-        .unwrap();
-        let logger = Logger::new("test");
-        let set_mapping_protocol_params_arc = Arc::new(Mutex::new(vec![]));
-        let mut persistent_config = make_default_persistent_configuration()
-            .mapping_protocol_result(Ok(Some(AutomapProtocol::Pmp)))
-            .set_mapping_protocol_params(&set_mapping_protocol_params_arc)
-            .set_mapping_protocol_result(Ok(()));
-
-        let result = compute_mapping_protocol_opt(&multi_config, &mut persistent_config, &logger);
-
-        assert_eq!(result, Some(AutomapProtocol::Igdp));
-        let set_mapping_protocol_params = set_mapping_protocol_params_arc.lock().unwrap();
-        assert_eq!(
-            *set_mapping_protocol_params,
-            vec![Some(AutomapProtocol::Igdp)]
-        );
-    }
-
-    #[test]
-    fn compute_mapping_protocol_blanks_database_if_command_line_with_missing_value() {
-        let multi_config = make_simplified_multi_config(["MASQNode", "--mapping-protocol"]);
-        let logger = Logger::new("test");
-        let set_mapping_protocol_params_arc = Arc::new(Mutex::new(vec![]));
-        let mut persistent_config = PersistentConfigurationMock::new()
-            .mapping_protocol_result(Ok(Some(AutomapProtocol::Pmp)))
-            .set_mapping_protocol_params(&set_mapping_protocol_params_arc)
-            .set_mapping_protocol_result(Ok(()));
-
-        let result = compute_mapping_protocol_opt(&multi_config, &mut persistent_config, &logger);
-
-        assert_eq!(result, None);
-        let set_mapping_protocol_params = set_mapping_protocol_params_arc.lock().unwrap();
-        assert_eq!(*set_mapping_protocol_params, vec![None]);
-    }
-
-    #[test]
-    fn compute_mapping_protocol_does_not_resave_entry_if_no_change() {
-        let multi_config = make_simplified_multi_config(["MASQNode", "--mapping-protocol", "igdp"]);
-        let logger = Logger::new("test");
-        let mut persistent_config = PersistentConfigurationMock::new()
-            .mapping_protocol_result(Ok(Some(AutomapProtocol::Igdp)));
-
-        let result = compute_mapping_protocol_opt(&multi_config, &mut persistent_config, &logger);
-
-        assert_eq!(result, Some(AutomapProtocol::Igdp));
-        // No result provided for .set_mapping_protocol; if it's called, the panic will fail this test
-    }
-
-    #[test]
-    fn compute_mapping_protocol_logs_and_uses_none_if_saved_mapping_protocol_cannot_be_read() {
-        init_test_logging();
-        let multi_config = make_simplified_multi_config(["MASQNode"]);
-        let logger = Logger::new("BAD_MP_READ");
-        let mut persistent_config = PersistentConfigurationMock::new()
-            .mapping_protocol_result(Err(PersistentConfigError::NotPresent));
-
-        let result = compute_mapping_protocol_opt(&multi_config, &mut persistent_config, &logger);
-
-        assert_eq!(result, None);
-        // No result provided for .set_mapping_protocol; if it's called, the panic will fail this test
-        TestLogHandler::new().exists_log_containing(
-            "WARN: BAD_MP_READ: Could not read mapping protocol from database: NotPresent",
-        );
-    }
-
-    #[test]
-    fn compute_mapping_protocol_logs_and_moves_on_if_mapping_protocol_cannot_be_saved() {
-        init_test_logging();
-        let multi_config = make_simplified_multi_config(["MASQNode", "--mapping-protocol", "IGDP"]);
-        let logger = Logger::new("BAD_MP_WRITE");
-        let mut persistent_config = PersistentConfigurationMock::new()
-            .mapping_protocol_result(Ok(Some(AutomapProtocol::Pcp)))
-            .set_mapping_protocol_result(Err(PersistentConfigError::NotPresent));
-
-        let result = compute_mapping_protocol_opt(&multi_config, &mut persistent_config, &logger);
-
-        assert_eq!(result, Some(AutomapProtocol::Igdp));
-        TestLogHandler::new().exists_log_containing(
-            "WARN: BAD_MP_WRITE: Could not save mapping protocol to database: NotPresent",
-        );
-    }
-
-    fn make_default_cli_params() -> ArgsBuilder {
-        ArgsBuilder::new().param("--ip", "1.2.3.4")
-    }
-
-    #[test]
-    fn make_neighborhood_config_standard_happy_path() {
-        running_test();
-        let multi_config = make_new_test_multi_config(
-            &app_node(),
-            vec![Box::new(CommandLineVcl::new(
-                ArgsBuilder::new()
-                    .param("--neighborhood-mode", "standard")
-                    .param("--ip", "1.2.3.4")
-                    .param(
-                        "--neighbors",
-                        "masq://eth-mainnet:mhtjjdMt7Gyoebtb1yiK0hdaUx6j84noHdaAHeDR1S4@1.2.3.4:1234/2345,masq://eth-mainnet:Si06R3ulkOjJOLw1r2R9GOsY87yuinHU_IHK2FJyGnk@2.3.4.5:3456/4567",
-                    )
-                    .into(),
-            ))]
-        ).unwrap();
-
-        let result = make_neighborhood_config(
-            &multi_config,
-            &mut make_default_persistent_configuration(),
-            &mut BootstrapperConfig::new(),
-        );
-
-        let dummy_cryptde = CryptDEReal::new(TEST_DEFAULT_CHAIN);
-        assert_eq!(
-            result,
-            Ok(NeighborhoodConfig {
-                mode: NeighborhoodMode::Standard(
-                    NodeAddr::new(&IpAddr::from_str("1.2.3.4").unwrap(), &[]),
-                    vec![
-                        NodeDescriptor::try_from((
-                            &dummy_cryptde as &dyn CryptDE,
-                            "masq://eth-mainnet:mhtjjdMt7Gyoebtb1yiK0hdaUx6j84noHdaAHeDR1S4@1.2.3.4:1234/2345"
-                        ))
-                        .unwrap(),
-                        NodeDescriptor::try_from((
-                            &dummy_cryptde as &dyn CryptDE,
-                            "masq://eth-mainnet:Si06R3ulkOjJOLw1r2R9GOsY87yuinHU_IHK2FJyGnk@2.3.4.5:3456/4567"
-                        ))
-                        .unwrap()
-                    ],
-                    DEFAULT_RATE_PACK
-                )
-            })
-        );
-    }
-
-    #[test]
-    fn make_neighborhood_config_standard_missing_ip() {
-        running_test();
-        let multi_config = make_new_test_multi_config(
-            &app_node(),
-            vec![Box::new(CommandLineVcl::new(
-                ArgsBuilder::new()
-                    .param("--neighborhood-mode", "standard")
-                    .param(
-                        "--neighbors",
-                        "masq://eth-mainnet:QmlsbA@1.2.3.4:1234/2345,masq://eth-mainnet:VGVk@2.3.4.5:3456/4567",
-                    )
-                    .param("--fake-public-key", "booga")
-                    .into(),
-            ))],
-        )
-        .unwrap();
-
-        let result = make_neighborhood_config(
-            &multi_config,
-            &mut make_default_persistent_configuration(),
-            &mut BootstrapperConfig::new(),
-        );
-
-        let node_addr = match result {
-            Ok(NeighborhoodConfig {
-                mode: NeighborhoodMode::Standard(node_addr, _, _),
-            }) => node_addr,
-            x => panic!("Wasn't expecting {:?}", x),
-        };
-        assert_eq!(node_addr.ip_addr(), IpAddr::V4(Ipv4Addr::new(0, 0, 0, 0)));
-    }
-
-    #[test]
-    fn make_neighborhood_config_originate_only_doesnt_need_ip() {
-        running_test();
-        let multi_config = make_new_test_multi_config(
-            &app_node(),
-            vec![Box::new(CommandLineVcl::new(
-                ArgsBuilder::new()
-                    .param("--neighborhood-mode", "originate-only")
-                    .param(
-                        "--neighbors",
-                        "masq://eth-mainnet:QmlsbA@1.2.3.4:1234/2345,masq://eth-mainnet:VGVk@2.3.4.5:3456/4567",
-                    )
-                    .param("--fake-public-key", "booga")
-                    .into(),
-            ))],
-        )
-        .unwrap();
-
-        let result = make_neighborhood_config(
-            &multi_config,
-            &mut make_default_persistent_configuration(),
-            &mut BootstrapperConfig::new(),
-        );
-
-        assert_eq!(
-            result,
-            Ok(NeighborhoodConfig {
-                mode: NeighborhoodMode::OriginateOnly(
-                    vec![
-                        NodeDescriptor::try_from((
-                            main_cryptde(),
-                            "masq://eth-mainnet:QmlsbA@1.2.3.4:1234/2345"
-                        ))
-                        .unwrap(),
-                        NodeDescriptor::try_from((
-                            main_cryptde(),
-                            "masq://eth-mainnet:VGVk@2.3.4.5:3456/4567"
-                        ))
-                        .unwrap()
-                    ],
-                    DEFAULT_RATE_PACK
-                )
-            })
-        );
-    }
-
-    #[test]
-    fn make_neighborhood_config_originate_only_does_need_at_least_one_neighbor() {
-        running_test();
-        let multi_config = make_new_test_multi_config(
-            &app_node(),
-            vec![Box::new(CommandLineVcl::new(
-                ArgsBuilder::new()
-                    .param("--neighborhood-mode", "originate-only")
-                    .into(),
-            ))],
-        )
-        .unwrap();
-
-        let result = make_neighborhood_config(
-            &multi_config,
-            &mut make_default_persistent_configuration().check_password_result(Ok(false)),
-            &mut BootstrapperConfig::new(),
-        );
-
-        assert_eq! (result, Err(ConfiguratorError::required("neighborhood-mode", "Node cannot run as --neighborhood-mode originate-only without --neighbors specified")))
-    }
-
-    #[test]
-    fn make_neighborhood_config_consume_only_doesnt_need_ip() {
-        running_test();
-        let multi_config = make_new_test_multi_config(
-            &app_node(),
-            vec![Box::new(CommandLineVcl::new(
-                ArgsBuilder::new()
-                    .param("--neighborhood-mode", "consume-only")
-                    .param(
-                        "--neighbors",
-                        "masq://eth-mainnet:QmlsbA@1.2.3.4:1234/2345,masq://eth-mainnet:VGVk@2.3.4.5:3456/4567",
-                    )
-                    .param("--fake-public-key", "booga")
-                    .into(),
-            ))],
-        )
-        .unwrap();
-
-        let result = make_neighborhood_config(
-            &multi_config,
-            &mut make_default_persistent_configuration(),
-            &mut BootstrapperConfig::new(),
-        );
-
-        assert_eq!(
-            result,
-            Ok(NeighborhoodConfig {
-                mode: NeighborhoodMode::ConsumeOnly(vec![
-                    NodeDescriptor::try_from((
-                        main_cryptde(),
-                        "masq://eth-mainnet:QmlsbA@1.2.3.4:1234/2345"
-                    ))
-                    .unwrap(),
-                    NodeDescriptor::try_from((
-                        main_cryptde(),
-                        "masq://eth-mainnet:VGVk@2.3.4.5:3456/4567"
-                    ))
-                    .unwrap()
-                ],)
-            })
-        );
-    }
-
-    #[test]
-    fn make_neighborhood_config_consume_only_rejects_dns_servers_and_needs_at_least_one_neighbor() {
-        running_test();
-        let multi_config = make_new_test_multi_config(
-            &app_node(),
-            vec![Box::new(CommandLineVcl::new(
-                ArgsBuilder::new()
-                    .param("--neighborhood-mode", "consume-only")
-                    .param("--dns-servers", "1.1.1.1")
-                    .param("--fake-public-key", "booga")
-                    .into(),
-            ))],
-        )
-        .unwrap();
-
-        let result = make_neighborhood_config(
-            &multi_config,
-            &mut make_default_persistent_configuration(),
-            &mut BootstrapperConfig::new(),
-        );
-
-        assert_eq!(
-            result,
-            Err(ConfiguratorError::required(
-                "neighborhood-mode",
-                "Node cannot run as --neighborhood-mode consume-only without --neighbors specified"
-            )
-            .another_required(
-                "neighborhood-mode",
-                "Node cannot run as --neighborhood-mode consume-only if --dns-servers is specified"
-            ))
-        )
-    }
-
-    #[test]
-    fn make_neighborhood_config_zero_hop_doesnt_need_ip_or_neighbors() {
-        running_test();
-        let multi_config = make_new_test_multi_config(
-            &app_node(),
-            vec![Box::new(CommandLineVcl::new(
-                ArgsBuilder::new()
-                    .param("--neighborhood-mode", "zero-hop")
-                    .into(),
-            ))],
-        )
-        .unwrap();
-
-        let result = make_neighborhood_config(
-            &multi_config,
-            &mut make_default_persistent_configuration().check_password_result(Ok(false)),
-            &mut BootstrapperConfig::new(),
-        );
-
-        assert_eq!(
-            result,
-            Ok(NeighborhoodConfig {
-                mode: NeighborhoodMode::ZeroHop
-            })
-        );
-    }
-
-    #[test]
-    fn make_neighborhood_config_zero_hop_cant_tolerate_ip() {
-        running_test();
-        let multi_config = make_new_test_multi_config(
-            &app_node(),
-            vec![Box::new(CommandLineVcl::new(
-                ArgsBuilder::new()
-                    .param("--neighborhood-mode", "zero-hop")
-                    .param("--ip", "1.2.3.4")
-                    .into(),
-            ))],
-        )
-        .unwrap();
-
-        let result = make_neighborhood_config(
-            &multi_config,
-            &mut make_default_persistent_configuration().check_password_result(Ok(false)),
-            &mut BootstrapperConfig::new(),
-        );
-
-        assert_eq!(
-            result,
-            Err(ConfiguratorError::required(
-                "neighborhood-mode",
-                "Node cannot run as --neighborhood-mode zero-hop if --ip is specified"
-            ))
-        )
-    }
-
-    #[test]
-    fn making_sure_that_neighbors_are_validated_despite_zero_hop_mode() {
-        //we need this to be able to pre-configure the database
-        running_test();
-        let multi_config = make_new_test_multi_config(
-            &app_node(),
-            vec![Box::new(CommandLineVcl::new(
-                ArgsBuilder::new()
-                    .param("--neighborhood-mode", "zero-hop")
-                    .param("--neighbors", "masq://eth-spacenet:QmlsbA@1.2.3.4:1234")
-                    .param("--fake-public-key", "booga")
-                    .into(),
-            ))],
-        )
-        .unwrap();
-
-        let result = make_neighborhood_config(
-            &multi_config,
-            &mut make_default_persistent_configuration(),
-            &mut BootstrapperConfig::new(),
-        );
-
-        assert_eq!(
-            result,
-            Err(ConfiguratorError {
-                param_errors: vec![ParamError {
-                    parameter: "neighbors".to_string(),
-                    reason: "Chain identifier 'eth-spacenet' is not valid; possible values are \
-                     'polygon-mainnet', 'eth-mainnet', 'polygon-mumbai', 'eth-ropsten' while \
-                     formatted as 'masq://<chain identifier>:<public key>@<node address>'"
-                        .to_string()
-                }]
-            })
-        )
-    }
-
-    #[test]
-    fn get_public_ip_returns_sentinel_if_multiconfig_provides_none() {
-        let multi_config = make_new_test_multi_config(&app_node(), vec![]).unwrap();
-
-        let result = get_public_ip(&multi_config);
-
-        assert_eq!(result, Ok(IpAddr::V4(Ipv4Addr::new(0, 0, 0, 0))));
-    }
-
-    #[test]
-    fn get_public_ip_uses_multi_config() {
-        let args = ArgsBuilder::new().param("--ip", "4.3.2.1");
-        let vcl = Box::new(CommandLineVcl::new(args.into()));
-        let multi_config = make_new_test_multi_config(&app_node(), vec![vcl]).unwrap();
-
-        let result = get_public_ip(&multi_config);
-
-        assert_eq!(result, Ok(IpAddr::from_str("4.3.2.1").unwrap()));
-    }
-
-    #[test]
-    fn get_past_neighbors_handles_good_password_but_no_past_neighbors() {
-        running_test();
-        let multi_config = make_new_test_multi_config(&app_node(), vec![]).unwrap();
-        let mut persistent_config =
-            make_default_persistent_configuration().past_neighbors_result(Ok(None));
-        let mut unprivileged_config = BootstrapperConfig::new();
-        unprivileged_config.db_password_opt = Some("password".to_string());
-
-        let result = get_past_neighbors(
-            &multi_config,
-            &mut persistent_config,
-            &mut unprivileged_config,
-        )
-        .unwrap();
-
-        assert!(result.is_empty());
-    }
-
-    #[test]
-    fn get_past_neighbors_handles_unavailable_password() {
-        running_test();
-        let multi_config = make_new_test_multi_config(&app_node(), vec![]).unwrap();
-        let mut persistent_config =
-            make_default_persistent_configuration().check_password_result(Ok(true));
-        let mut unprivileged_config = BootstrapperConfig::new();
-        unprivileged_config.db_password_opt = Some("password".to_string());
-
-        let result = get_past_neighbors(
-            &multi_config,
-            &mut persistent_config,
-            &mut unprivileged_config,
-        )
-        .unwrap();
-
-        assert!(result.is_empty());
-    }
-
-    #[test]
-    fn get_past_neighbors_handles_non_password_error() {
-        running_test();
-        let multi_config = make_new_test_multi_config(&app_node(), vec![]).unwrap();
-        let mut persistent_config = PersistentConfigurationMock::new()
-            .check_password_result(Ok(false))
-            .past_neighbors_result(Err(PersistentConfigError::NotPresent));
-        let mut unprivileged_config = BootstrapperConfig::new();
-        unprivileged_config.db_password_opt = Some("password".to_string());
-
-        let result = get_past_neighbors(
-            &multi_config,
-            &mut persistent_config,
-            &mut unprivileged_config,
-        );
-
-        assert_eq!(
-            result,
-            Err(ConfiguratorError::new(vec![ParamError::new(
-                "[past neighbors]",
-                "NotPresent"
-            )]))
-        );
-    }
-
-    #[test]
-    fn convert_ci_configs_handles_whitespaces_between_descriptors_and_commas() {
-        let multi_config = make_simplified_multi_config([
-            "program",
-            "--chain",
-            "eth-ropsten",
-            "--fake-public-key",
-            "ABCDE",
-            "--neighbors",
-            "masq://eth-ropsten:abJ5XvhVbmVyGejkYUkmftF09pmGZGKg_PzRNnWQxFw@1.2.3.4:5555, masq://eth-ropsten:gBviQbjOS3e5ReFQCvIhUM3i02d1zPleo1iXg_EN6zQ@86.75.30.9:5542 , masq://eth-ropsten:A6PGHT3rRjaeFpD_rFi3qGEXAVPq7bJDfEUZpZaIyq8@14.10.50.6:10504",
-        ]);
-        let public_key = PublicKey::new(b"ABCDE");
-        let cryptde = CryptDENull::from(&public_key, Chain::EthRopsten);
-        let cryptde_traitified = &cryptde as &dyn CryptDE;
-
-        let result = convert_ci_configs(&multi_config);
-
-        assert_eq!(result, Ok(Some(
-            vec![
-                NodeDescriptor::try_from((cryptde_traitified, "masq://eth-ropsten:abJ5XvhVbmVyGejkYUkmftF09pmGZGKg_PzRNnWQxFw@1.2.3.4:5555")).unwrap(),
-                NodeDescriptor::try_from((cryptde_traitified, "masq://eth-ropsten:gBviQbjOS3e5ReFQCvIhUM3i02d1zPleo1iXg_EN6zQ@86.75.30.9:5542")).unwrap(),
-                NodeDescriptor::try_from((cryptde_traitified, "masq://eth-ropsten:A6PGHT3rRjaeFpD_rFi3qGEXAVPq7bJDfEUZpZaIyq8@14.10.50.6:10504")).unwrap()])
-            )
-        )
-    }
-
-    #[test]
-    fn convert_ci_configs_does_not_like_neighbors_with_bad_syntax() {
-        running_test();
-        let multi_config = make_simplified_multi_config(["program", "--neighbors", "ooga,booga"]);
-
-        let result = convert_ci_configs(&multi_config).err();
-
-        assert_eq!(
-            result,
-            Some(ConfiguratorError::new(vec![
-                ParamError::new(
-                    "neighbors",
-                    "Prefix or more missing. Should be 'masq://<chain identifier>:<public key>@<node address>', not 'ooga'"
-                ),
-                ParamError::new(
-                    "neighbors",
-                    "Prefix or more missing. Should be 'masq://<chain identifier>:<public key>@<node address>', not 'booga'"
-                ),
-            ]))
-        );
-    }
-
-    #[test]
-    fn convert_ci_configs_complains_about_descriptor_without_node_address_when_mainnet_required() {
-        let descriptor = format!(
-            "masq://{}:abJ5XvhVbmVyGejkYUkmftF09pmGZGKg_PzRNnWQxFw@:",
-            DEFAULT_CHAIN.rec().literal_identifier
-        );
-        let multi_config = make_simplified_multi_config(["program", "--neighbors", &descriptor]);
-
-        let result = convert_ci_configs(&multi_config);
-
-        assert_eq!(result,Err(ConfiguratorError::new(vec![ParamError::new("neighbors", &format!("Neighbors supplied without ip addresses and ports are not valid: '{}<N/A>:<N/A>",&descriptor[..descriptor.len()-1]))])));
-    }
-
-    #[test]
-    fn convert_ci_configs_complains_about_descriptor_without_node_address_when_test_chain_required()
-    {
-        let multi_config = make_simplified_multi_config([
-            "program",
-            "--chain",
-            "eth-ropsten",
-            "--neighbors",
-            "masq://eth-ropsten:abJ5XvhVbmVyGejkYUkmftF09pmGZGKg_PzRNnWQxFw@:",
-        ]);
-
-        let result = convert_ci_configs(&multi_config);
-
-        assert_eq!(result,Err(ConfiguratorError::new(vec![ParamError::new("neighbors", "Neighbors supplied without ip addresses and ports are not valid: 'masq://eth-ropsten:abJ5XvhVbmVyGejkYUkmftF09pmGZGKg_PzRNnWQxFw@<N/A>:<N/A>")])))
-    }
-
-    #[test]
-    fn server_initializer_collected_params_can_read_parameters_from_config_file() {
-        running_test();
-        let _guard = EnvironmentGuard::new();
-        let home_dir = ensure_node_home_directory_exists(
-            "node_configurator",
-            "server_initializer_collected_params_can_read_parameters_from_config_file",
-        );
-        {
-            let mut config_file = File::create(home_dir.join("config.toml")).unwrap();
-            config_file
-                .write_all(b"dns-servers = \"111.111.111.111,222.222.222.222\"\n")
-                .unwrap();
-        }
-        let directory_wrapper = make_pre_populated_mocked_directory_wrapper();
-
-        let gathered_params = server_initializer_collected_params(
-            &directory_wrapper,
-            &array_of_borrows_to_vec(&["", "--data-directory", home_dir.to_str().unwrap()]),
-        )
-        .unwrap();
-
-        let multi_config = gathered_params.multi_config;
-        assert_eq!(
-            value_m!(multi_config, "dns-servers", String).unwrap(),
-            "111.111.111.111,222.222.222.222".to_string()
-        );
-    }
-
-    #[test]
-    fn can_read_dns_servers_and_consuming_private_key_from_config_file() {
-        running_test();
-        let home_dir = ensure_node_home_directory_exists(
-            "node_configurator",
-            "can_read_wallet_parameters_from_config_file",
-        );
-        let mut persistent_config = PersistentConfigurationReal::new(Box::new(ConfigDaoReal::new(
-            DbInitializerReal::default()
-                .initialize(&home_dir.clone(), true, MigratorConfig::test_default())
-                .unwrap(),
-        )));
-        let consuming_private_key =
-            "89ABCDEF89ABCDEF89ABCDEF89ABCDEF89ABCDEF89ABCDEF89ABCDEF89ABCDEF";
-        let config_file_path = home_dir.join("config.toml");
-        {
-            let mut config_file = File::create(&config_file_path).unwrap();
-            short_writeln!(
-                config_file,
-                "consuming-private-key = \"{}\"",
-                consuming_private_key
-            );
-        }
-        let args = ArgsBuilder::new()
-            .param("--data-directory", home_dir.to_str().unwrap())
-            .param("--ip", "1.2.3.4");
-        let mut bootstrapper_config = BootstrapperConfig::new();
-        let multi_config = make_new_test_multi_config(
-            &app_node(),
-            vec![
-                Box::new(CommandLineVcl::new(args.into())),
-                Box::new(ConfigFileVcl::new(&config_file_path, false).unwrap()),
-            ],
-        )
-        .unwrap();
-
-        privileged_parse_args(&DirsWrapperReal {}, &multi_config, &mut bootstrapper_config)
-            .unwrap();
-        unprivileged_parse_args(
-            &multi_config,
-            &mut bootstrapper_config,
-            &mut persistent_config,
-            &Logger::new("test logger"),
-        )
-        .unwrap();
-        let consuming_private_key_bytes: Vec<u8> = consuming_private_key.from_hex().unwrap();
-        let consuming_keypair =
-            Bip32ECKeyProvider::from_raw_secret(consuming_private_key_bytes.as_ref()).unwrap();
-        assert_eq!(
-            bootstrapper_config.consuming_wallet_opt,
-            Some(Wallet::from(consuming_keypair)),
-        );
-
-        let public_key = PublicKey::new(&[1, 2, 3]);
-        let payer = bootstrapper_config
-            .consuming_wallet_opt
-            .unwrap()
-            .as_payer(&public_key, &TEST_DEFAULT_CHAIN.rec().contract);
-        let cryptdenull = CryptDENull::from(&public_key, TEST_DEFAULT_CHAIN);
-        assert!(
-            payer.owns_secret_key(&cryptdenull.digest()),
-            "Neighborhood config should have a WalletKind::KeyPair wallet"
-        );
-    }
-
-    #[test]
-    fn privileged_parse_args_creates_configurations() {
-        running_test();
->>>>>>> 47ce8dae
         let home_dir = ensure_node_home_directory_exists(
             "node_configurator",
             "privileged_parse_args_creates_configurations",
@@ -2174,139 +846,6 @@
     }
 
     #[test]
-    fn configure_zero_hop_with_neighbors_supplied() {
-        running_test();
-        let set_past_neighbors_params_arc = Arc::new(Mutex::new(vec![]));
-        let mut config = BootstrapperConfig::new();
-        let mut persistent_config = make_default_persistent_configuration()
-            .set_past_neighbors_params(&set_past_neighbors_params_arc)
-            .set_past_neighbors_result(Ok(()));
-        let multi_config = make_simplified_multi_config([
-            "MASQNode",
-            "--chain",
-            "eth-ropsten",
-            "--neighbors",
-            "masq://eth-ropsten:UJNoZW5p-PDVqEjpr3b_8jZ_93yPG8i5dOAgE1bhK_A@2.3.4.5:2345",
-            "--db-password",
-            "password",
-            "--neighborhood-mode",
-            "zero-hop",
-            "--fake-public-key",
-            "booga",
-        ]);
-
-        let _ = unprivileged_parse_args(
-            &multi_config,
-            &mut config,
-            &mut persistent_config,
-            &Logger::new("test"),
-        )
-        .unwrap();
-
-        assert_eq!(
-            config.neighborhood_config,
-            NeighborhoodConfig {
-                mode: NeighborhoodMode::ZeroHop
-            }
-        );
-        let set_past_neighbors_params = set_past_neighbors_params_arc.lock().unwrap();
-        assert_eq!(
-            *set_past_neighbors_params,
-            vec![(
-                Some(vec![NodeDescriptor::try_from((
-                    main_cryptde(),
-                    "masq://eth-ropsten:UJNoZW5p-PDVqEjpr3b_8jZ_93yPG8i5dOAgE1bhK_A@2.3.4.5:2345"
-                ))
-                .unwrap()]),
-                "password".to_string()
-            )]
-        )
-    }
-
-    #[test]
-    fn setting_zero_hop_neighbors_is_ignored_if_no_neighbors_supplied() {
-        running_test();
-        let set_past_neighbors_params_arc = Arc::new(Mutex::new(vec![]));
-        let mut config = BootstrapperConfig::new();
-        let mut persistent_config = make_default_persistent_configuration()
-            .set_past_neighbors_params(&set_past_neighbors_params_arc);
-        let multi_config = make_simplified_multi_config([
-            "MASQNode",
-            "--chain",
-            "eth-ropsten",
-            "--neighborhood-mode",
-            "zero-hop",
-        ]);
-
-        let _ = unprivileged_parse_args(
-            &multi_config,
-            &mut config,
-            &mut persistent_config,
-            &Logger::new("test"),
-        )
-        .unwrap();
-
-        assert_eq!(
-            config.neighborhood_config,
-            NeighborhoodConfig {
-                mode: NeighborhoodMode::ZeroHop
-            }
-        );
-        let set_past_neighbors_params = set_past_neighbors_params_arc.lock().unwrap();
-        assert!(set_past_neighbors_params.is_empty())
-    }
-
-    #[test]
-    fn configure_zero_hop_with_neighbors_but_no_password() {
-        running_test();
-        let mut persistent_config = PersistentConfigurationMock::new();
-        //no results prepared for set_past_neighbors() and no panic so it was not called
-        let descriptor_list = vec![NodeDescriptor::try_from((
-            main_cryptde(),
-            "masq://eth-ropsten:UJNoZW5p-PDVqEjpr3b_8jZ_93yPG8i5dOAgE1bhK_A@2.3.4.5:2345",
-        ))
-        .unwrap()];
-
-        let result =
-            zero_hop_neighbors_configuration(None, descriptor_list, &mut persistent_config);
-
-        assert_eq!(
-            result,
-            Err(ConfiguratorError::required(
-                "neighbors",
-                "Cannot proceed without a password"
-            ))
-        );
-    }
-
-    #[test]
-    fn configure_zero_hop_with_neighbors_but_setting_values_failed() {
-        running_test();
-        let mut persistent_config = PersistentConfigurationMock::new().set_past_neighbors_result(
-            Err(PersistentConfigError::DatabaseError("Oh yeah".to_string())),
-        );
-        let descriptor_list = vec![NodeDescriptor::try_from((
-            main_cryptde(),
-            "masq://eth-ropsten:UJNoZW5p-PDVqEjpr3b_8jZ_93yPG8i5dOAgE1bhK_A@2.3.4.5:2345",
-        ))
-        .unwrap()];
-
-        let result = zero_hop_neighbors_configuration(
-            Some("password".to_string()),
-            descriptor_list,
-            &mut persistent_config,
-        );
-
-        assert_eq!(
-            result,
-            Err(ConfiguratorError::required(
-                "neighbors",
-                "DatabaseError(\"Oh yeah\")"
-            ))
-        );
-    }
-
-    #[test]
     fn configure_database_with_no_data_specified() {
         running_test();
         let config = BootstrapperConfig::new();
