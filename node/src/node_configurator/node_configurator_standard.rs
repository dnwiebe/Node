// Copyright (c) 2017-2019, Substratum LLC (https://substratum.net) and/or its affiliates. All rights reserved.

use crate::actor_system_factory::AutomapControlFactory;
use crate::bootstrapper::BootstrapperConfig;
use crate::node_configurator::DirsWrapperReal;
use crate::node_configurator::{initialize_database, DirsWrapper, NodeConfigurator};
use masq_lib::command::StdStreams;
use masq_lib::crash_point::CrashPoint;
use masq_lib::logger::Logger;
use masq_lib::multi_config::MultiConfig;
use masq_lib::shared_schema::ConfiguratorError;
use masq_lib::utils::AutomapProtocol;
use masq_lib::utils::ExpectValue;
use masq_lib::logger::Logger;

pub struct NodeConfiguratorStandardPrivileged {
    dirs_wrapper: Box<dyn DirsWrapper>,
}

impl NodeConfigurator<BootstrapperConfig> for NodeConfiguratorStandardPrivileged {
    fn configure(
        &self,
        multi_config: &MultiConfig,
        _streams: Option<&mut StdStreams<'_>>,
        _temporary_automap_control_factory: &dyn AutomapControlFactory,
    ) -> Result<BootstrapperConfig, ConfiguratorError> {
        let mut bootstrapper_config = BootstrapperConfig::new();
        standard::establish_port_configurations(&mut bootstrapper_config);
        standard::privileged_parse_args(
            self.dirs_wrapper.as_ref(),
            multi_config,
            &mut bootstrapper_config,
        )?;
        Ok(bootstrapper_config)
    }
}

impl Default for NodeConfiguratorStandardPrivileged {
    fn default() -> Self {
        Self::new()
    }
}

impl NodeConfiguratorStandardPrivileged {
    pub fn new() -> Self {
        Self {
            dirs_wrapper: Box::new(DirsWrapperReal {}),
        }
    }
}

pub struct NodeConfiguratorStandardUnprivileged {
    privileged_config: BootstrapperConfig,
    logger: Logger,
}

impl NodeConfigurator<BootstrapperConfig> for NodeConfiguratorStandardUnprivileged {
    fn configure(
        &self,
        multi_config: &MultiConfig,
        streams: Option<&mut StdStreams<'_>>,
        temporary_automap_control_factory: &dyn AutomapControlFactory,
    ) -> Result<BootstrapperConfig, ConfiguratorError> {
        let mut persistent_config = initialize_database(
            &self.privileged_config.data_directory,
            self.privileged_config.blockchain_bridge_config.chain_id,
        );
        let mut unprivileged_config = BootstrapperConfig::new();
        standard::unprivileged_parse_args(
            multi_config,
            &mut unprivileged_config,
            streams.expect_v("StdStreams"),
            persistent_config.as_mut(),
            temporary_automap_control_factory,
            &self.logger,
        )?;
        standard::configure_database(&unprivileged_config, persistent_config.as_mut())?;
        Ok(unprivileged_config)
    }
}

impl NodeConfiguratorStandardUnprivileged {
    pub fn new(privileged_config: &BootstrapperConfig) -> Self {
        Self {
            privileged_config: privileged_config.clone(),
<<<<<<< HEAD
            logger: Logger::new ("NodeConfiguratorStandardUnprivileged"),
=======
            logger: Logger::new("ConfiguratorStandardUnprivileged"),
>>>>>>> 57a70f3f
        }
    }
}

pub mod standard {
    use super::*;
    use std::net::SocketAddr;
    use std::net::{IpAddr, Ipv4Addr};

    use clap::value_t;
    use log::LevelFilter;

    use crate::actor_system_factory::AutomapControlFactory;
    use crate::apps::app_node;
    use crate::blockchain::bip32::Bip32ECKeyPair;
    use crate::blockchain::blockchain_interface::chain_id_from_name;
    use crate::bootstrapper::PortConfiguration;
    use crate::db_config::persistent_configuration::{
        PersistentConfigError, PersistentConfiguration,
    };
    use crate::http_request_start_finder::HttpRequestDiscriminatorFactory;
    use crate::node_configurator::{
        data_directory_from_context, determine_config_file_path,
        real_user_data_directory_opt_and_chain_name, real_user_from_multi_config_or_populate,
        request_existing_db_password, DirsWrapper,
    };
    use crate::server_initializer::GatheredParams;
    use crate::sub_lib::accountant::DEFAULT_EARNING_WALLET;
    use crate::sub_lib::cryptde::{CryptDE, PublicKey};
    use crate::sub_lib::cryptde_null::CryptDENull;
    use crate::sub_lib::cryptde_real::CryptDEReal;
    use crate::sub_lib::neighborhood::{
        NeighborhoodConfig, NeighborhoodMode, NodeDescriptor, DEFAULT_RATE_PACK,
    };
    use crate::sub_lib::node_addr::NodeAddr;
    use crate::sub_lib::utils::make_new_multi_config;
    use crate::sub_lib::wallet::Wallet;
    use crate::tls_discriminator_factory::TlsDiscriminatorFactory;
    use itertools::Itertools;
    use masq_lib::constants::{DEFAULT_CHAIN_NAME, DEFAULT_UI_PORT, HTTP_PORT, TLS_PORT};
    use masq_lib::multi_config::{CommandLineVcl, ConfigFileVcl, EnvironmentVcl, MultiConfig};
    use masq_lib::shared_schema::{ConfiguratorError, ParamError};
    use masq_lib::test_utils::utils::DEFAULT_CHAIN_ID;
    use masq_lib::utils::WrapResult;
    use rustc_hex::FromHex;
    use std::ops::Deref;
    use std::str::FromStr;
    use masq_lib::logger::Logger;

    pub fn server_initializer_collected_params<'a>(
        dirs_wrapper: &dyn DirsWrapper,
        args: &[String],
    ) -> Result<GatheredParams<'a>, ConfiguratorError> {
        let app = app_node();
        let (config_file_path, user_specified) =
            determine_config_file_path(dirs_wrapper, &app, args)?;
        let config_file_vcl = match ConfigFileVcl::new(&config_file_path, user_specified) {
            Ok(cfv) => Box::new(cfv),
            Err(e) => return Err(ConfiguratorError::required("config-file", &e.to_string())),
        };
        let multi_config = make_new_multi_config(
            &app,
            vec![
                Box::new(CommandLineVcl::new(args.to_vec())),
                Box::new(EnvironmentVcl::new(&app)),
                config_file_vcl,
            ],
        )?;
        let data_directory = config_file_path
            .parent()
            .map(|dir| dir.to_path_buf())
            .expect_v("data_directory");
        let real_user = real_user_from_multi_config_or_populate(&multi_config, dirs_wrapper);
        GatheredParams::new(multi_config, data_directory, real_user).wrap_to_ok()
    }

    pub fn establish_port_configurations(config: &mut BootstrapperConfig) {
        config.port_configurations.insert(
            HTTP_PORT,
            PortConfiguration::new(
                vec![Box::new(HttpRequestDiscriminatorFactory::new())],
                false,
            ),
        );
        config.port_configurations.insert(
            TLS_PORT,
            PortConfiguration::new(
                vec![
                    Box::new(TlsDiscriminatorFactory::new()),
                    Box::new(HttpRequestDiscriminatorFactory::new()),
                ],
                false,
            ),
        );
    }

    // All initialization that doesn't specifically require lack of privilege should be done here.
    pub fn privileged_parse_args(
        dirs_wrapper: &dyn DirsWrapper,
        multi_config: &MultiConfig,
        privileged_config: &mut BootstrapperConfig,
    ) -> Result<(), ConfiguratorError> {
        privileged_config
            .blockchain_bridge_config
            .blockchain_service_url = value_m!(multi_config, "blockchain-service-url", String);

        let (real_user, data_directory_opt, chain_name) =
            real_user_data_directory_opt_and_chain_name(dirs_wrapper, multi_config);
        let directory =
            data_directory_from_context(dirs_wrapper, &real_user, &data_directory_opt, &chain_name);
        privileged_config.real_user = real_user;
        privileged_config.data_directory = directory;
        privileged_config.blockchain_bridge_config.chain_id = chain_id_from_name(&chain_name);

        let joined_dns_servers_opt = value_m!(multi_config, "dns-servers", String);
        privileged_config.dns_servers = match joined_dns_servers_opt {
            Some(joined_dns_servers) => joined_dns_servers
                .split(',')
                .map(|ip_str| {
                    SocketAddr::new(
                        IpAddr::from_str(ip_str).expect("Bad clap validation for dns-servers"),
                        53,
                    )
                })
                .collect(),
            None => vec![SocketAddr::new(IpAddr::V4(Ipv4Addr::new(1, 1, 1, 1)), 53)],
        };

        privileged_config.log_level =
            value_m!(multi_config, "log-level", LevelFilter).unwrap_or(LevelFilter::Warn);

        privileged_config.ui_gateway_config.ui_port =
            value_m!(multi_config, "ui-port", u16).unwrap_or(DEFAULT_UI_PORT);

        privileged_config.crash_point =
            value_m!(multi_config, "crash-point", CrashPoint).unwrap_or(CrashPoint::None);

        if let Some(public_key_str) = value_m!(multi_config, "fake-public-key", String) {
            let (main_public_key, alias_public_key) = match base64::decode(&public_key_str) {
                Ok(mut key) => {
                    let main_public_key = PublicKey::new(&key);
                    key.reverse();
                    let alias_public_key = PublicKey::new(&key);
                    (main_public_key, alias_public_key)
                }
                Err(e) => panic!("Invalid fake public key: {} ({:?})", public_key_str, e),
            };
            let main_cryptde_null = CryptDENull::from(
                &main_public_key,
                privileged_config.blockchain_bridge_config.chain_id,
            );
            let alias_cryptde_null = CryptDENull::from(
                &alias_public_key,
                privileged_config.blockchain_bridge_config.chain_id,
            );
            privileged_config.main_cryptde_null_opt = Some(main_cryptde_null);
            privileged_config.alias_cryptde_null_opt = Some(alias_cryptde_null);
        }
        Ok(())
    }

    // Only initialization that cannot be done with privilege should happen here.
    pub fn unprivileged_parse_args(
        multi_config: &MultiConfig,
        unprivileged_config: &mut BootstrapperConfig,
        streams: &mut StdStreams<'_>,
        persistent_config: &mut dyn PersistentConfiguration,
        temporary_automap_control_factory: &dyn AutomapControlFactory,
        logger: &Logger,
    ) -> Result<(), ConfiguratorError> {
        unprivileged_config.clandestine_port_opt = value_m!(multi_config, "clandestine-port", u16);
        let user_specified = multi_config.deref().occurrences_of("gas-price") > 0;
        unprivileged_config.blockchain_bridge_config.gas_price = if user_specified {
            value_m!(multi_config, "gas-price", u64).expect_v("gas price")
        } else {
            match persistent_config.gas_price() {
                Ok(price) => price,
                Err(pce) => return Err(pce.into_configurator_error("gas-price")),
            }
        };
        unprivileged_config.mapping_protocol_opt =
            compute_mapping_protocol_opt(multi_config, persistent_config, logger);
        unprivileged_config.automap_public_ip_opt = compute_public_ip_opt(
            multi_config,
            unprivileged_config,
            persistent_config,
            temporary_automap_control_factory,
            logger,
        );
        let mnc_result = {
            get_wallets(
                streams,
                multi_config,
                persistent_config,
                unprivileged_config,
            )?;
            make_neighborhood_config(
                multi_config,
                streams,
                Some(persistent_config),
                unprivileged_config,
            )
        };

        mnc_result.map(|config| unprivileged_config.neighborhood_config = config)
    }

    pub fn configure_database(
        config: &BootstrapperConfig,
        persistent_config: &mut (dyn PersistentConfiguration),
    ) -> Result<(), ConfiguratorError> {
        if let Some(port) = config.clandestine_port_opt {
            if let Err(pce) = persistent_config.set_clandestine_port(port) {
                return Err(pce.into_configurator_error("clandestine-port"));
            }
        }

        if let Err(pce) = persistent_config.set_gas_price(config.blockchain_bridge_config.gas_price)
        {
            return Err(pce.into_configurator_error("gas-price"));
        }
        Ok(())
    }

    pub fn get_wallets(
        streams: &mut StdStreams,
        multi_config: &MultiConfig,
        persistent_config: &mut dyn PersistentConfiguration,
        config: &mut BootstrapperConfig,
    ) -> Result<(), ConfiguratorError> {
        let mnemonic_seed_exists = match persistent_config.mnemonic_seed_exists() {
            Ok(flag) => flag,
            Err(pce) => return Err(pce.into_configurator_error("seed")),
        };
        validate_testing_parameters(mnemonic_seed_exists, multi_config)?;
        let earning_wallet_opt =
            standard::get_earning_wallet_from_address(multi_config, persistent_config)?;
        let mut consuming_wallet_opt =
            standard::get_consuming_wallet_from_private_key(multi_config)?;

        if (earning_wallet_opt.is_none() || consuming_wallet_opt.is_none()) && mnemonic_seed_exists
        {
            if let Some(db_password) =
                standard::get_db_password(multi_config, streams, config, persistent_config)?
            {
                if consuming_wallet_opt.is_none() {
                    consuming_wallet_opt = standard::get_consuming_wallet_opt_from_derivation_path(
                        persistent_config,
                        &db_password,
                    )?;
                } else {
                    match persistent_config.consuming_wallet_derivation_path() {
                        Ok(Some(_)) => return Err(ConfiguratorError::required("consuming-private-key", "Cannot use when database contains mnemonic seed and consuming wallet derivation path")),
                        Ok(None) => (),
                        Err(pce) => return Err(pce.into_configurator_error("consuming-wallet")),
                    }
                }
            }
        }
        config.consuming_wallet_opt = consuming_wallet_opt;
        config.earning_wallet = match earning_wallet_opt {
            Some(earning_wallet) => earning_wallet,
            None => DEFAULT_EARNING_WALLET.clone(),
        };
        Ok(())
    }

    pub fn make_neighborhood_config(
        multi_config: &MultiConfig,
        streams: &mut StdStreams,
        persistent_config_opt: Option<&mut dyn PersistentConfiguration>,
        unprivileged_config: &mut BootstrapperConfig,
    ) -> Result<NeighborhoodConfig, ConfiguratorError> {
        let neighbor_configs: Vec<NodeDescriptor> = {
            match convert_ci_configs(multi_config)? {
                Some(configs) => configs,
                None => match persistent_config_opt {
                    Some(persistent_config) => get_past_neighbors(
                        multi_config,
                        streams,
                        persistent_config,
                        unprivileged_config,
                    )?,
                    None => vec![],
                },
            }
        };
        match make_neighborhood_mode(
            multi_config,
            neighbor_configs,
            unprivileged_config.automap_public_ip_opt,
        ) {
            Ok(mode) => Ok(NeighborhoodConfig { mode }),
            Err(e) => Err(e),
        }
    }

    #[allow(clippy::collapsible_if)]
    pub fn convert_ci_configs(
        multi_config: &MultiConfig,
    ) -> Result<Option<Vec<NodeDescriptor>>, ConfiguratorError> {
        match value_m!(multi_config, "neighbors", String) {
            None => Ok(None),
            Some(joined_configs) => {
                let cli_configs: Vec<String> = joined_configs
                    .split(',')
                    .map(|s| s.to_string())
                    .collect_vec();
                if cli_configs.is_empty() {
                    Ok(None)
                } else {
                    let dummy_cryptde: Box<dyn CryptDE> = {
                        if value_m!(multi_config, "fake-public-key", String) == None {
                            Box::new(CryptDEReal::new(DEFAULT_CHAIN_ID))
                        } else {
                            Box::new(CryptDENull::new(DEFAULT_CHAIN_ID))
                        }
                    };
                    let chain_name = value_m!(multi_config, "chain", String)
                        .unwrap_or_else(|| DEFAULT_CHAIN_NAME.to_string());
                    let results = cli_configs
                        .into_iter()
                        .map(
                            |s| match NodeDescriptor::from_str(dummy_cryptde.as_ref(), &s) {
                                Ok(nd) => match (chain_name.as_str(), nd.mainnet) {
                                    (DEFAULT_CHAIN_NAME, true) => Ok(nd),
                                    (DEFAULT_CHAIN_NAME, false) => Err(ParamError::new("neighbors", "Mainnet node descriptors use '@', not ':', as the first delimiter")),
                                    (_, true) => Err(ParamError::new("neighbors", &format!("Mainnet node descriptor uses '@', but chain configured for '{}'", chain_name))),
                                    (_, false) => Ok(nd),
                                },
                                Err(e) => Err(ParamError::new("neighbors", &e)),
                            },
                        )
                        .collect_vec();
                    let errors = results
                        .clone()
                        .into_iter()
                        .flat_map(|result| match result {
                            Err(e) => Some(e),
                            Ok(_) => None,
                        })
                        .collect::<Vec<ParamError>>();
                    if errors.is_empty() {
                        Ok(Some(
                            results
                                .into_iter()
                                .filter(|result| result.is_ok())
                                .map(|result| result.expect("Error materialized"))
                                .collect::<Vec<NodeDescriptor>>(),
                        ))
                    } else {
                        Err(ConfiguratorError::new(errors))
                    }
                }
            }
        }
    }

    pub fn get_past_neighbors(
        multi_config: &MultiConfig,
        streams: &mut StdStreams,
        persistent_config: &mut dyn PersistentConfiguration,
        unprivileged_config: &mut BootstrapperConfig,
    ) -> Result<Vec<NodeDescriptor>, ConfiguratorError> {
        Ok(
            match &standard::get_db_password(
                multi_config,
                streams,
                unprivileged_config,
                persistent_config,
            )? {
                Some(db_password) => match persistent_config.past_neighbors(db_password) {
                    Ok(Some(past_neighbors)) => past_neighbors,
                    Ok(None) => vec![],
                    Err(PersistentConfigError::PasswordError) => {
                        return Err(ConfiguratorError::new(vec![ParamError::new(
                            "db-password",
                            "PasswordError",
                        )]))
                    }
                    Err(e) => {
                        return Err(ConfiguratorError::new(vec![ParamError::new(
                            "[past neighbors]",
                            &format!("{:?}", e),
                        )]))
                    }
                },
                None => vec![],
            },
        )
    }

    fn validate_testing_parameters(
        mnemonic_seed_exists: bool,
        multi_config: &MultiConfig,
    ) -> Result<(), ConfiguratorError> {
        let consuming_wallet_specified =
            value_m!(multi_config, "consuming-private-key", String).is_some();
        let earning_wallet_specified = value_m!(multi_config, "earning-wallet", String).is_some();
        if mnemonic_seed_exists && (consuming_wallet_specified || earning_wallet_specified) {
            let parameter = match (consuming_wallet_specified, earning_wallet_specified) {
                (true, false) => "consuming-private-key",
                (false, true) => "earning-wallet",
                (true, true) => "consuming-private-key, earning-wallet",
                (false, false) => panic!("The if statement in Rust no longer works"),
            };
            Err(ConfiguratorError::required(parameter, "Cannot use --consuming-private-key or --earning-wallet when database contains wallet information"))
        } else {
            Ok(())
        }
    }

    fn compute_mapping_protocol_opt(
        multi_config: &MultiConfig,
        persistent_config: &mut dyn PersistentConfiguration,
        logger: &Logger,
    ) -> Option<AutomapProtocol> {
        let persistent_mapping_protocol_opt = match persistent_config.mapping_protocol() {
            Ok(mp_opt) => mp_opt,
            Err(e) => {
<<<<<<< HEAD
                warning!(logger, "Could not read mapping protocol from database: {:?}", e);
                None
            },
        };
        let computed_mapping_protocol_opt = match (
=======
                warning!(
                    logger,
                    "Checking existing record of mapping protocol in database failed: {:?}",
                    e
                );
                None
            }
        };
        eprintln!(
            "In compute_mapping_protocol, persistent_mapping_protocol_opt = {:?}",
            persistent_mapping_protocol_opt
        );
        match (
>>>>>>> 57a70f3f
            value_m!(multi_config, "mapping-protocol", AutomapProtocol),
            persistent_mapping_protocol_opt,
        ) {
            (None, Some(persisted_mapping_protocol)) => Some(persisted_mapping_protocol),
<<<<<<< HEAD
            (cmd_line_mapping_protocol_opt, _) => cmd_line_mapping_protocol_opt,
        };
        if computed_mapping_protocol_opt != persistent_mapping_protocol_opt {
            match persistent_config.set_mapping_protocol(computed_mapping_protocol_opt) {
                Ok(_) => (),
                Err(e) => {
                    warning!(logger, "Could not save mapping protocol to database: {:?}", e);
                    ()
                },
=======
            (cmd_line_mapping_protocol_opt, _) => {
                eprintln!(
                    "Saving mapping protocol in compute_mapping_protocol_opt() {:?}",
                    cmd_line_mapping_protocol_opt
                );
                if cmd_line_mapping_protocol_opt != persistent_mapping_protocol_opt {
                    match persistent_config.set_mapping_protocol(cmd_line_mapping_protocol_opt) {
                        Ok(_) => (),
                        Err(e) => warning!(
                            logger,
                            "Writing mapping protocol into database failed: {:?}",
                            e
                        ),
                    }
                }
                cmd_line_mapping_protocol_opt
>>>>>>> 57a70f3f
            }
        }
        computed_mapping_protocol_opt
    }

    fn compute_public_ip_opt(
        multi_config: &MultiConfig,
        config: &mut BootstrapperConfig,
        persistent_config: &mut dyn PersistentConfiguration,
        factory: &dyn AutomapControlFactory,
        logger: &Logger,
    ) -> Option<IpAddr> {
        if value_m!(multi_config, "neighborhood-mode", String) == Some("zero-hop".to_string()) {
            return None;
        }
        match value_m!(multi_config, "ip", IpAddr) {
            Some(public_ip) => Some(public_ip),
            None => {
                let mut automap_control =
                    factory.make(config.mapping_protocol_opt, Box::new(|_| ()));
                match automap_control.get_public_ip() {
                    Ok(public_ip) => {
                        config.mapping_protocol_opt = automap_control.get_mapping_protocol();
                        eprintln!(
                            "Saving mapping protocol in compute_public_ip_opt(): {:?}",
                            config.mapping_protocol_opt
                        );
                        match persistent_config.set_mapping_protocol(config.mapping_protocol_opt) {
                            Ok(_) => (),
                            Err(e) => warning!(
                                logger,
                                "Saving mapping protocol failed after fetched by automap: {:?}",
                                e
                            ),
                        }
                        Some(public_ip)
                    }
                    Err(_) => None,
                }
            }
        }
    }

    fn make_neighborhood_mode(
        multi_config: &MultiConfig,
        neighbor_configs: Vec<NodeDescriptor>,
        automap_public_ip_opt: Option<IpAddr>,
    ) -> Result<NeighborhoodMode, ConfiguratorError> {
        let neighborhood_mode_opt = value_m!(multi_config, "neighborhood-mode", String);
        match neighborhood_mode_opt {
            Some(ref s) if s == "standard" => {
                neighborhood_mode_standard(multi_config, neighbor_configs, automap_public_ip_opt)
            }
            Some(ref s) if s == "originate-only" => {
                if neighbor_configs.is_empty() {
                    Err(ConfiguratorError::required("neighborhood-mode", "Node cannot run as --neighborhood-mode originate-only without --neighbors specified"))
                } else {
                    Ok(NeighborhoodMode::OriginateOnly(
                        neighbor_configs,
                        DEFAULT_RATE_PACK,
                    ))
                }
            }
            Some(ref s) if s == "consume-only" => {
                let mut errors = ConfiguratorError::new(vec![]);
                if neighbor_configs.is_empty() {
                    errors = errors.another_required("neighborhood-mode", "Node cannot run as --neighborhood-mode consume-only without --neighbors specified");
                }
                if value_m!(multi_config, "dns-servers", String).is_some() {
                    errors = errors.another_required("neighborhood-mode", "Node cannot run as --neighborhood-mode consume-only if --dns-servers is specified");
                }
                if !errors.is_empty() {
                    Err(errors)
                } else {
                    Ok(NeighborhoodMode::ConsumeOnly(neighbor_configs))
                }
            }
            Some(ref s) if s == "zero-hop" => {
                if !neighbor_configs.is_empty() {
                    Err(ConfiguratorError::required("neighborhood-mode", "Node cannot run as --neighborhood-mode zero-hop if --neighbors is specified"))
                } else if value_m!(multi_config, "ip", IpAddr).is_some() {
                    Err(ConfiguratorError::required(
                        "neighborhood-mode",
                        "Node cannot run as --neighborhood-mode zero-hop if --ip is specified",
                    ))
                } else {
                    Ok(NeighborhoodMode::ZeroHop)
                }
            }
            // These two cases are untestable
            Some(ref s) => panic!(
                "--neighborhood-mode {} has not been properly provided for in the code",
                s
            ),
            None => {
                neighborhood_mode_standard(multi_config, neighbor_configs, automap_public_ip_opt)
            }
        }
    }

    fn neighborhood_mode_standard(
        multi_config: &MultiConfig,
        neighbor_configs: Vec<NodeDescriptor>,
        automap_public_ip_opt: Option<IpAddr>,
    ) -> Result<NeighborhoodMode, ConfiguratorError> {
        let ip = get_public_ip(automap_public_ip_opt, multi_config)?;
        Ok(NeighborhoodMode::Standard(
            NodeAddr::new(&ip, &[]),
            neighbor_configs,
            DEFAULT_RATE_PACK,
        ))
    }

    pub fn get_public_ip(
        automap_public_ip_opt: Option<IpAddr>,
        multi_config: &MultiConfig,
    ) -> Result<IpAddr, ConfiguratorError> {
        match (automap_public_ip_opt, value_m! (multi_config, "ip", String)) {
            (_, Some(ip_str)) => match IpAddr::from_str(&ip_str) {
                Ok(ip_addr) => Ok(ip_addr),
                Err(_) => Err(ConfiguratorError::required(
                    "ip",
                    &format! ("blockety blip: '{}'", ip_str),
                )),
            },
            (Some(automap_public_ip), None) => Ok(automap_public_ip),
            (None, None) => Err(ConfiguratorError::required(
                "ip",
                "The public IP address cannot be retrieved from the router; therefore --ip must be specified for --neighborhood-mode standard"
            ))
        }
    }

    fn get_earning_wallet_from_address(
        multi_config: &MultiConfig,
        persistent_config: &dyn PersistentConfiguration,
    ) -> Result<Option<Wallet>, ConfiguratorError> {
        let earning_wallet_from_command_line_opt = value_m!(multi_config, "earning-wallet", String);
        let earning_wallet_from_database_opt = match persistent_config.earning_wallet_from_address()
        {
            Ok(ewfdo) => ewfdo,
            Err(e) => return Err(e.into_configurator_error("earning-wallet")),
        };
        match (
            earning_wallet_from_command_line_opt,
            earning_wallet_from_database_opt,
        ) {
            (None, None) => Ok(None),
            (Some(address), None) => Ok(Some(
                Wallet::from_str(&address)
                    .expect("--earning-wallet not properly constrained by clap"),
            )),
            (None, Some(wallet)) => Ok(Some(wallet)),
            (Some(address), Some(wallet)) => {
                if wallet.to_string().to_lowercase() == address.to_lowercase() {
                    Ok(Some(wallet))
                } else {
                    Err(ConfiguratorError::required(
                        "earning-wallet",
                        &format!("Cannot change to an address ({}) different from that previously set ({})", address.to_lowercase(), wallet.to_string().to_lowercase())
                    ))
                }
            }
        }
    }

    fn get_consuming_wallet_opt_from_derivation_path(
        persistent_config: &dyn PersistentConfiguration,
        db_password: &str,
    ) -> Result<Option<Wallet>, ConfiguratorError> {
        match persistent_config.consuming_wallet_derivation_path() {
            Ok(None) => Ok(None),
            Ok(Some(derivation_path)) => match persistent_config.mnemonic_seed(db_password) {
                Ok(None) => Ok(None),
                Ok(Some(mnemonic_seed)) => {
                    let keypair =
                        Bip32ECKeyPair::from_raw(mnemonic_seed.as_ref(), &derivation_path)
                            .unwrap_or_else(|_| {
                                panic!(
                            "Error making keypair from mnemonic seed and derivation path {}",
                            derivation_path
                        )
                            });
                    Ok(Some(Wallet::from(keypair)))
                }
                Err(e) => match e {
                    PersistentConfigError::PasswordError => Err(ConfiguratorError::required(
                        "db-password",
                        "Incorrect password for retrieving mnemonic seed",
                    )),
                    e => panic!("{:?}", e),
                },
            },
            Err(e) => Err(e.into_configurator_error("consuming-private-key")),
        }
    }

    fn get_consuming_wallet_from_private_key(
        multi_config: &MultiConfig,
    ) -> Result<Option<Wallet>, ConfiguratorError> {
        match value_m!(multi_config, "consuming-private-key", String) {
            Some(consuming_private_key_string) => {
                match consuming_private_key_string.from_hex::<Vec<u8>>() {
                    Ok(raw_secret) => match Bip32ECKeyPair::from_raw_secret(&raw_secret[..]) {
                        Ok(keypair) => Ok(Some(Wallet::from(keypair))),
                        Err(e) => panic!(
                            "Internal error: bad clap validation for consuming-private-key: {:?}",
                            e
                        ),
                    },
                    Err(e) => panic!(
                        "Internal error: bad clap validation for consuming-private-key: {:?}",
                        e
                    ),
                }
            }
            None => Ok(None),
        }
    }

    pub fn get_db_password(
        multi_config: &MultiConfig,
        streams: &mut StdStreams,
        config: &mut BootstrapperConfig,
        persistent_config: &mut dyn PersistentConfiguration,
    ) -> Result<Option<String>, ConfiguratorError> {
        if let Some(db_password) = &config.db_password_opt {
            return Ok(Some(db_password.clone()));
        }
        let db_password_opt = match value_user_specified_m!(multi_config, "db-password", String) {
            (Some(dbp), _) => Some(dbp),
            (None, false) => None,
            (None, true) => match request_existing_db_password(
                streams,
                Some("Decrypt information from previous runs"),
                "Enter password: ",
                persistent_config,
            ) {
                Ok(password_opt) => password_opt,
                Err(e) => return Err(e),
            },
        };
        if let Some(db_password) = &db_password_opt {
            set_db_password_at_first_mention(db_password, persistent_config)?;
            config.db_password_opt = Some(db_password.clone());
        };
        Ok(db_password_opt)
    }

    fn set_db_password_at_first_mention(
        db_password: &str,
        persistent_config: &mut dyn PersistentConfiguration,
    ) -> Result<bool, ConfiguratorError> {
        match persistent_config.check_password(None) {
            Ok(true) => match persistent_config.change_password(None, db_password) {
                Ok(_) => Ok(true),
                Err(e) => Err(e.into_configurator_error("db-password")),
            },
            Ok(false) => Ok(false),
            Err(e) => Err(e.into_configurator_error("db-password")),
        }
    }

    #[cfg(test)]
    mod tests {
        use super::*;
        use crate::db_config::persistent_configuration::PersistentConfigError;
        use crate::db_config::persistent_configuration::PersistentConfigError::NotPresent;
        use crate::sub_lib::utils::make_new_test_multi_config;
        use crate::test_utils::automap_mocks::{AutomapControlFactoryMock, AutomapControlMock};
        use crate::test_utils::persistent_configuration_mock::PersistentConfigurationMock;
        use crate::test_utils::pure_test_utils::{
            make_default_persistent_configuration, make_simplified_multi_config,
        };
        use crate::test_utils::ArgsBuilder;
        use automap_lib::comm_layer::AutomapError;
        use masq_lib::multi_config::VirtualCommandLine;
        use masq_lib::test_utils::fake_stream_holder::FakeStreamHolder;
        use masq_lib::test_utils::logging::{init_test_logging, TestLogHandler};
        use masq_lib::test_utils::utils::TEST_DEFAULT_CHAIN_NAME;
        use masq_lib::utils::running_test;
        use std::sync::{Arc, Mutex};
        use masq_lib::test_utils::logging::{init_test_logging, TestLogHandler};

        #[test]
        fn get_wallets_handles_consuming_private_key_and_earning_wallet_address_when_database_contains_mnemonic_seed(
        ) {
            running_test();
            let mut holder = FakeStreamHolder::new();
            let args = ArgsBuilder::new()
                .param(
                    "--consuming-private-key",
                    "00112233445566778899AABBCCDDEEFF00112233445566778899AABBCCDDEEFF",
                )
                .param(
                    "--earning-wallet",
                    "0x0123456789012345678901234567890123456789",
                )
                .param("--db-password", "booga");
            let vcls: Vec<Box<dyn VirtualCommandLine>> =
                vec![Box::new(CommandLineVcl::new(args.into()))];
            let multi_config = make_new_test_multi_config(&app_node(), vcls).unwrap();
            let mut persistent_config = PersistentConfigurationMock::new()
                .earning_wallet_from_address_result(Ok(None))
                .mnemonic_seed_exists_result(Ok(true));
            let mut bootstrapper_config = BootstrapperConfig::new();

            let result = standard::get_wallets(
                &mut holder.streams(),
                &multi_config,
                &mut persistent_config,
                &mut bootstrapper_config,
            )
            .err()
            .unwrap();

            assert_eq! (result, ConfiguratorError::required("consuming-private-key, earning-wallet", "Cannot use --consuming-private-key or --earning-wallet when database contains wallet information"))
        }

        #[test]
        fn get_wallets_handles_consuming_private_key_with_mnemonic_seed() {
            running_test();
            let mut holder = FakeStreamHolder::new();
            let args = ArgsBuilder::new()
                .param(
                    "--consuming-private-key",
                    "00112233445566778899AABBCCDDEEFF00112233445566778899AABBCCDDEEFF",
                )
                .param("--db-password", "booga");
            let vcls: Vec<Box<dyn VirtualCommandLine>> =
                vec![Box::new(CommandLineVcl::new(args.into()))];
            let multi_config = make_new_test_multi_config(&app_node(), vcls).unwrap();
            let mut persistent_config = PersistentConfigurationMock::new()
                .earning_wallet_from_address_result(Ok(None))
                .check_password_result(Ok(false))
                .mnemonic_seed_exists_result(Ok(true));
            let mut bootstrapper_config = BootstrapperConfig::new();

            let result = standard::get_wallets(
                &mut holder.streams(),
                &multi_config,
                &mut persistent_config,
                &mut bootstrapper_config,
            )
            .err()
            .unwrap();

            assert_eq! (result, ConfiguratorError::required("consuming-private-key", "Cannot use --consuming-private-key or --earning-wallet when database contains wallet information"))
        }

        #[test]
        fn configure_database_handles_error_during_setting_clandestine_port() {
            let mut config = BootstrapperConfig::new();
            config.clandestine_port_opt = Some(1000);
            let mut persistent_config = PersistentConfigurationMock::new()
                .set_clandestine_port_result(Err(PersistentConfigError::TransactionError));

            let result = configure_database(&config, &mut persistent_config);

            assert_eq!(
                result,
                Err(PersistentConfigError::TransactionError
                    .into_configurator_error("clandestine-port"))
            )
        }

        #[test]
        fn configure_database_handles_error_during_setting_gas_price() {
            let mut config = BootstrapperConfig::new();
            config.clandestine_port_opt = None;
            let mut persistent_config = PersistentConfigurationMock::new()
                .earning_wallet_address_result(Ok(Some(
                    "0x0123456789012345678901234567890123456789".to_string(),
                )))
                .set_gas_price_result(Err(PersistentConfigError::TransactionError));

            let result = configure_database(&config, &mut persistent_config);

            assert_eq!(
                result,
                Err(PersistentConfigError::TransactionError.into_configurator_error("gas-price"))
            )
        }

        #[test]
        fn get_earning_wallet_from_address_handles_error_retrieving_earning_wallet_from_address() {
            let args = ArgsBuilder::new().param(
                "--earning-wallet",
                "0x0123456789012345678901234567890123456789",
            );
            let vcls: Vec<Box<dyn VirtualCommandLine>> =
                vec![Box::new(CommandLineVcl::new(args.into()))];
            let multi_config = make_new_test_multi_config(&app_node(), vcls).unwrap();
            let persistent_config = PersistentConfigurationMock::new()
                .earning_wallet_from_address_result(Err(PersistentConfigError::NotPresent));

            let result = get_earning_wallet_from_address(&multi_config, &persistent_config);

            assert_eq!(
                result,
                Err(PersistentConfigError::NotPresent.into_configurator_error("earning-wallet"))
            );
        }

        #[test]
        fn get_consuming_wallet_opt_from_derivation_path_handles_error_retrieving_consuming_wallet_derivation_path(
        ) {
            let persistent_config = PersistentConfigurationMock::new()
                .consuming_wallet_derivation_path_result(Err(PersistentConfigError::Collision(
                    "irrelevant".to_string(),
                )));

            let result =
                get_consuming_wallet_opt_from_derivation_path(&persistent_config, "irrelevant");

            assert_eq!(
                result,
                Err(ConfiguratorError::new(vec![ParamError::new(
                    "consuming-private-key",
                    &format!(
                        "{:?}",
                        PersistentConfigError::Collision("irrelevant".to_string())
                    )
                ),]))
            )
        }

        #[test]
        fn convert_ci_configs_handles_bad_syntax() {
            running_test();
            let args = ArgsBuilder::new().param("--neighbors", "booga");
            let vcls: Vec<Box<dyn VirtualCommandLine>> =
                vec![Box::new(CommandLineVcl::new(args.into()))];
            let multi_config = make_new_test_multi_config(&app_node(), vcls).unwrap();

            let result = standard::convert_ci_configs(&multi_config).err().unwrap();

            assert_eq!(
                result,
                ConfiguratorError::required(
                    "neighbors",
                    "Should be <public key>[@ | :]<node address>, not 'booga'"
                )
            )
        }

        #[test]
        fn convert_ci_configs_handles_blockchain_mismatch_on_mainnet() {
            running_test();
            let args = ArgsBuilder::new()
                .param(
                    "--neighbors",
                    "abJ5XvhVbmVyGejkYUkmftF09pmGZGKg/PzRNnWQxFw:12.23.34.45:5678",
                )
                .param("--chain", DEFAULT_CHAIN_NAME);
            let vcls: Vec<Box<dyn VirtualCommandLine>> =
                vec![Box::new(CommandLineVcl::new(args.into()))];
            let multi_config = make_new_test_multi_config(&app_node(), vcls).unwrap();

            let result = standard::convert_ci_configs(&multi_config).err().unwrap();

            assert_eq!(
                result,
                ConfiguratorError::required(
                    "neighbors",
                    "Mainnet node descriptors use '@', not ':', as the first delimiter"
                )
            )
        }

        #[test]
        fn convert_ci_configs_handles_blockchain_mismatch_off_mainnet() {
            running_test();
            let args = ArgsBuilder::new()
                .param(
                    "--neighbors",
                    "abJ5XvhVbmVyGejkYUkmftF09pmGZGKg/PzRNnWQxFw@12.23.34.45:5678",
                )
                .param("--chain", TEST_DEFAULT_CHAIN_NAME);
            let vcls: Vec<Box<dyn VirtualCommandLine>> =
                vec![Box::new(CommandLineVcl::new(args.into()))];
            let multi_config = make_new_test_multi_config(&app_node(), vcls).unwrap();

            let result = standard::convert_ci_configs(&multi_config).err().unwrap();

            assert_eq!(
                result,
                ConfiguratorError::required(
                    "neighbors",
                    &format!(
                        "Mainnet node descriptor uses '@', but chain configured for '{}'",
                        TEST_DEFAULT_CHAIN_NAME
                    )
                )
            )
        }

        #[test]
        fn get_earning_wallet_from_address_handles_attempted_wallet_change() {
            running_test();
            let args = ArgsBuilder::new().param(
                "--earning-wallet",
                "0x0123456789012345678901234567890123456789",
            );
            let vcls: Vec<Box<dyn VirtualCommandLine>> =
                vec![Box::new(CommandLineVcl::new(args.into()))];
            let multi_config = make_new_test_multi_config(&app_node(), vcls).unwrap();
            let persistent_config = PersistentConfigurationMock::new()
                .earning_wallet_from_address_result(Ok(Some(Wallet::new(
                    "0x9876543210987654321098765432109876543210",
                ))));

            let result =
                standard::get_earning_wallet_from_address(&multi_config, &persistent_config)
                    .err()
                    .unwrap();

            assert_eq! (result, ConfiguratorError::required("earning-wallet", "Cannot change to an address (0x0123456789012345678901234567890123456789) different from that previously set (0x9876543210987654321098765432109876543210)"))
        }

        #[test]
        fn get_consuming_wallet_opt_from_derivation_path_handles_bad_password() {
            running_test();
            let persistent_config = PersistentConfigurationMock::new()
                .consuming_wallet_derivation_path_result(Ok(Some("m/44'/60'/1'/2/3".to_string())))
                .mnemonic_seed_result(Err(PersistentConfigError::PasswordError));

            let result = standard::get_consuming_wallet_opt_from_derivation_path(
                &persistent_config,
                "bad password",
            )
            .err()
            .unwrap();

            assert_eq!(
                result,
                ConfiguratorError::required(
                    "db-password",
                    "Incorrect password for retrieving mnemonic seed"
                )
            )
        }

        #[test]
        fn set_db_password_at_first_mention_handles_existing_password() {
            let check_password_params_arc = Arc::new(Mutex::new(vec![]));
            let mut persistent_config = make_default_persistent_configuration()
                .check_password_params(&check_password_params_arc)
                .check_password_result(Ok(false));

            let result =
                standard::set_db_password_at_first_mention("password", &mut persistent_config);

            assert_eq!(result, Ok(false));
            let check_password_params = check_password_params_arc.lock().unwrap();
            assert_eq!(*check_password_params, vec![None])
        }

        #[test]
        fn set_db_password_at_first_mention_sets_password_correctly() {
            let change_password_params_arc = Arc::new(Mutex::new(vec![]));
            let mut persistent_config = make_default_persistent_configuration()
                .check_password_result(Ok(true))
                .change_password_params(&change_password_params_arc)
                .change_password_result(Ok(()));

            let result =
                standard::set_db_password_at_first_mention("password", &mut persistent_config);

            assert_eq!(result, Ok(true));
            let change_password_params = change_password_params_arc.lock().unwrap();
            assert_eq!(
                *change_password_params,
                vec![(None, "password".to_string())]
            )
        }

        #[test]
        fn set_db_password_at_first_mention_handles_password_check_error() {
            let check_password_params_arc = Arc::new(Mutex::new(vec![]));
            let mut persistent_config = make_default_persistent_configuration()
                .check_password_params(&check_password_params_arc)
                .check_password_result(Err(NotPresent));

            let result =
                standard::set_db_password_at_first_mention("password", &mut persistent_config);

            assert_eq!(
                result,
                Err(NotPresent.into_configurator_error("db-password"))
            );
            let check_password_params = check_password_params_arc.lock().unwrap();
            assert_eq!(*check_password_params, vec![None])
        }

        #[test]
        fn set_db_password_at_first_mention_handles_password_set_error() {
            let change_password_params_arc = Arc::new(Mutex::new(vec![]));
            let mut persistent_config = make_default_persistent_configuration()
                .check_password_result(Ok(true))
                .change_password_params(&change_password_params_arc)
                .change_password_result(Err(NotPresent));

            let result =
                standard::set_db_password_at_first_mention("password", &mut persistent_config);

            assert_eq!(
                result,
                Err(NotPresent.into_configurator_error("db-password"))
            );
            let change_password_params = change_password_params_arc.lock().unwrap();
            assert_eq!(
                *change_password_params,
                vec![(None, "password".to_string())]
            )
        }

        #[test]
<<<<<<< HEAD
        fn compute_mapping_protocol_returns_saved_value_if_nothing_supplied() {
            let multi_config = make_new_test_multi_config(
                &app_node(),
                vec![Box::new (CommandLineVcl::new (ArgsBuilder::new()
                    .into()))]
            ).unwrap();
            let logger = Logger::new("test");
            let mut persistent_config = make_default_persistent_configuration()
                .mapping_protocol_result(Ok(Some(AutomapProtocol::Pmp)));

            let result = compute_mapping_protocol_opt(&multi_config, &mut persistent_config, &logger);

            assert_eq! (result, Some(AutomapProtocol::Pmp));
            // No result provided for .set_mapping_protocol; if it's called, the panic will fail this test
        }

        #[test]
        fn compute_mapping_protocol_saves_computed_value_if_different() {
            let multi_config = make_new_test_multi_config(
                &app_node(),
                vec![Box::new (CommandLineVcl::new (ArgsBuilder::new()
                    .param("--mapping-protocol", "IGDP")
                    .into()))]
            ).unwrap();
            let logger = Logger::new("test");
            let set_mapping_protocol_params_arc = Arc::new(Mutex::new(vec![]));
            let mut persistent_config = make_default_persistent_configuration()
                .mapping_protocol_result(Ok(Some(AutomapProtocol::Pmp)))
                .set_mapping_protocol_params(&set_mapping_protocol_params_arc)
                .set_mapping_protocol_result(Ok(()));

            let result = compute_mapping_protocol_opt(&multi_config, &mut persistent_config, &logger);

            assert_eq! (result, Some(AutomapProtocol::Igdp));
            let set_mapping_protocol_params = set_mapping_protocol_params_arc.lock().unwrap();
            assert_eq! (*set_mapping_protocol_params, vec![Some(AutomapProtocol::Igdp)]);
        }

        #[test]
        fn compute_mapping_protocol_does_not_resave_entry_if_no_change() {
            let multi_config = make_new_test_multi_config(
                &app_node(),
                vec![Box::new (CommandLineVcl::new (ArgsBuilder::new()
                    .param("--mapping-protocol", "IGDP")
                    .into()))]
            ).unwrap();
            let logger = Logger::new("test");
            let mut persistent_config = make_default_persistent_configuration()
                .mapping_protocol_result(Ok(Some(AutomapProtocol::Igdp)));

            let result = compute_mapping_protocol_opt(&multi_config, &mut persistent_config, &logger);

            assert_eq! (result, Some(AutomapProtocol::Igdp));
            // No result provided for .set_mapping_protocol; if it's called, the panic will fail this test
        }

        #[test]
        fn compute_mapping_protocol_logs_and_uses_none_if_saved_mapping_protocol_cannot_be_read() {
            init_test_logging();
            let multi_config = make_new_test_multi_config(
                &app_node(),
                vec![Box::new (CommandLineVcl::new (ArgsBuilder::new()
                    .into()))]
            ).unwrap();
            let logger = Logger::new("BAD_MP_READ");
            let mut persistent_config = make_default_persistent_configuration()
                .mapping_protocol_result(Err(PersistentConfigError::NotPresent));

            let result = compute_mapping_protocol_opt(&multi_config, &mut persistent_config, &logger);

            assert_eq! (result, None);
            // No result provided for .set_mapping_protocol; if it's called, the panic will fail this test
            TestLogHandler::new().exists_log_containing("WARN: BAD_MP_READ: Could not read mapping protocol from database: NotPresent");
        }

        #[test]
        fn compute_mapping_protocol_logs_and_moves_on_if_mapping_protocol_cannot_be_saved() {
            init_test_logging();
            let multi_config = make_new_test_multi_config(
                &app_node(),
                vec![Box::new (CommandLineVcl::new (ArgsBuilder::new()
                    .param("--mapping-protocol", "IGDP")
                    .into()))]
            ).unwrap();
            let logger = Logger::new("BAD_MP_READ");
            let mut persistent_config = make_default_persistent_configuration()
                .mapping_protocol_result(Ok(Some (AutomapProtocol::Pcp)))
                .set_mapping_protocol_result(Err (PersistentConfigError::NotPresent));

            let result = compute_mapping_protocol_opt(&multi_config, &mut persistent_config, &logger);

            assert_eq! (result, Some(AutomapProtocol::Igdp));
            TestLogHandler::new().exists_log_containing("WARN: BAD_MP_READ: Could not save mapping protocol to database: NotPresent");
=======
        fn compute_mapping_protocol_opt_does_not_resave_entry_if_no_change() {
            let set_mapping_protocol_params_arc = Arc::new(Mutex::new(vec![]));
            let multi_config =
                make_simplified_multi_config(["MASQNode", "--mapping-protocol", "pcp"]);
            let mut persistent_config = PersistentConfigurationMock::default()
                .mapping_protocol_result(Ok(Some(AutomapProtocol::Pcp)))
                .set_mapping_protocol_params(&set_mapping_protocol_params_arc);

            let result = compute_mapping_protocol_opt(
                &multi_config,
                &mut persistent_config,
                &Logger::new("test logger"),
            );

            assert_eq!(result, Some(AutomapProtocol::Pcp));
            let set_mapping_protocol_params = set_mapping_protocol_params_arc.lock().unwrap();
            assert_eq!(*set_mapping_protocol_params, vec![])
        }

        #[test]
        fn compute_mapping_protocol_opt_logs_read_protocol_error_and_goes_on() {
            init_test_logging();
            let multi_config =
                make_simplified_multi_config(["MASQNode", "--mapping-protocol", "pmp"]);
            let mut persistent_config = PersistentConfigurationMock::default()
                .mapping_protocol_result(Err(PersistentConfigError::DatabaseError(
                    "Something".to_string(),
                )))
                .set_mapping_protocol_result(Ok(()));

            let result = compute_mapping_protocol_opt(
                &multi_config,
                &mut persistent_config,
                &Logger::new("test logger"),
            );

            assert_eq!(result, Some(AutomapProtocol::Pmp));
            TestLogHandler::new().exists_log_containing("WARN: test logger: Checking existing record of mapping protocol in database failed: DatabaseError(\"Something\")");
        }

        #[test]
        fn compute_mapping_protocol_opt_logs_set_protocol_error_and_goes_on() {
            init_test_logging();
            let multi_config =
                make_simplified_multi_config(["MASQNode", "--mapping-protocol", "pcp"]);
            let mut persistent_config = PersistentConfigurationMock::default()
                .mapping_protocol_result(Ok(None))
                .set_mapping_protocol_result(Err(PersistentConfigError::TransactionError));

            let result = compute_mapping_protocol_opt(
                &multi_config,
                &mut persistent_config,
                &Logger::new("test logger"),
            );

            assert_eq!(result, Some(AutomapProtocol::Pcp));
            TestLogHandler::new().exists_log_containing("WARN: test logger: Writing mapping protocol into database failed: TransactionError");
>>>>>>> 57a70f3f
        }

        #[test]
        fn compute_public_ip_opt_returns_none_if_automap_cant_get_public_ip() {
            let multi_config = make_new_test_multi_config(
                &app_node(),
                vec![Box::new(CommandLineVcl::new(ArgsBuilder::new().into()))],
            )
            .unwrap();
            let temporary_automap_control = AutomapControlMock::new()
                .get_public_ip_result(Err(AutomapError::AllProtocolsFailed));
            let temporary_automap_control_factory =
                AutomapControlFactoryMock::new().make_result(temporary_automap_control);
            let mut config = BootstrapperConfig::default();
            config.mapping_protocol_opt = None;

            let result = compute_public_ip_opt(
                &multi_config,
                &mut config,
                &mut make_default_persistent_configuration(),
                &temporary_automap_control_factory,
                &Logger::new("test logger"),
            );

            assert_eq!(result, None);
            assert_eq!(config.mapping_protocol_opt, None);
        }

        #[test]
        fn compute_public_ip_opt_returns_none_if_neighborhood_mode_is_zero_hop() {
            let multi_config = make_new_test_multi_config(
                &app_node(),
                vec![Box::new(CommandLineVcl::new(
                    ArgsBuilder::new()
                        .param("--ip", "1.2.3.4")
                        .param("--neighborhood-mode", "zero-hop")
                        .into(),
                ))],
            )
            .unwrap();
            let temporary_automap_control = AutomapControlMock::new();
            let temporary_automap_control_factory =
                AutomapControlFactoryMock::new().make_result(temporary_automap_control);
            let mut config = BootstrapperConfig::default();
            config.mapping_protocol_opt = None;

            let result = compute_public_ip_opt(
                &multi_config,
                &mut config,
                &mut make_default_persistent_configuration(),
                &temporary_automap_control_factory,
                &Logger::new("test logger"),
            );

            assert_eq!(result, None);
            assert_eq!(config.mapping_protocol_opt, None);
        }

        #[test]
        fn compute_public_ip_opt_logs_an_error_at_setting_mapping_protocol_but_returns_obtained_ip()
        {
            init_test_logging();
            let multi_config = make_simplified_multi_config(["MASQNode"]);
            let fetched_ip = IpAddr::V4(Ipv4Addr::from_str("1.2.3.4").unwrap());
            let temporary_automap_control = AutomapControlMock::new()
                .inject_logger()
                .get_public_ip_result(Ok(fetched_ip))
                .get_mapping_protocol_result(Some(AutomapProtocol::Igdp));
            let temporary_automap_control_factory =
                AutomapControlFactoryMock::new().make_result(temporary_automap_control);
            let mut config = BootstrapperConfig::default();
            config.mapping_protocol_opt = None;
            let mut persist_config = PersistentConfigurationMock::default()
                .set_mapping_protocol_result(Err(PersistentConfigError::TransactionError));

            let result = compute_public_ip_opt(
                &multi_config,
                &mut config,
                &mut persist_config,
                &temporary_automap_control_factory,
                &Logger::new("test logger"),
            );

            assert_eq!(result, Some(fetched_ip));
            assert_eq!(config.mapping_protocol_opt, Some(AutomapProtocol::Igdp));
            TestLogHandler::new().exists_log_containing("WARN: test logger: Saving mapping protocol failed after fetched by automap: TransactionError");
        }
    }
}

#[cfg(test)]
mod tests {
    use super::*;
    use crate::apps::app_node;
    use crate::blockchain::bip32::Bip32ECKeyPair;
    use crate::blockchain::blockchain_interface::{
        chain_id_from_name, chain_name_from_id, contract_address,
    };
    use crate::bootstrapper::RealUser;
    use crate::database::db_initializer::{DbInitializer, DbInitializerReal};
    use crate::db_config::config_dao::{ConfigDao, ConfigDaoReal};
    use crate::db_config::persistent_configuration::PersistentConfigError::NotPresent;
    use crate::db_config::persistent_configuration::{
        PersistentConfigError, PersistentConfigurationReal,
    };
    use crate::node_configurator::node_configurator_standard::standard::server_initializer_collected_params;
    use crate::node_configurator::DirsWrapperReal;
    use crate::node_test_utils::DirsWrapperMock;
    use crate::sub_lib::accountant::DEFAULT_EARNING_WALLET;
    use crate::sub_lib::cryptde::{CryptDE, PlainData, PublicKey};
    use crate::sub_lib::cryptde_null::CryptDENull;
    use crate::sub_lib::cryptde_real::CryptDEReal;
    use crate::sub_lib::neighborhood::{
        NeighborhoodConfig, NeighborhoodMode, NodeDescriptor, DEFAULT_RATE_PACK,
    };
    use crate::sub_lib::node_addr::NodeAddr;
    use crate::sub_lib::utils::make_new_test_multi_config;
    use crate::sub_lib::wallet::Wallet;
    use crate::test_utils::automap_mocks::{
        make_temporary_automap_control_factory, AutomapControlFactoryMock, AutomapControlMock,
    };
    use crate::test_utils::persistent_configuration_mock::PersistentConfigurationMock;
    use crate::test_utils::pure_test_utils;
    use crate::test_utils::pure_test_utils::{
        make_default_persistent_configuration, make_pre_populated_mocked_directory_wrapper,
        make_simplified_multi_config,
    };
    use crate::test_utils::{assert_string_contains, main_cryptde, ArgsBuilder};
    use masq_lib::constants::{DEFAULT_CHAIN_NAME, DEFAULT_GAS_PRICE, DEFAULT_UI_PORT};
    use masq_lib::multi_config::{
        CommandLineVcl, ConfigFileVcl, NameValueVclArg, VclArg, VirtualCommandLine,
    };
    use masq_lib::shared_schema::{ConfiguratorError, ParamError};
    use masq_lib::test_utils::environment_guard::{ClapGuard, EnvironmentGuard};
    use masq_lib::test_utils::fake_stream_holder::{ByteArrayWriter, FakeStreamHolder};
    use masq_lib::test_utils::utils::{
        ensure_node_home_directory_exists, DEFAULT_CHAIN_ID, TEST_DEFAULT_CHAIN_NAME,
    };
    use masq_lib::utils::{array_of_borrows_to_vec, running_test, AutomapProtocol};
    use rustc_hex::FromHex;
    use std::fs::File;
    use std::io::Cursor;
    use std::io::Write;
    use std::net::IpAddr;
    use std::net::SocketAddr;
    use std::path::PathBuf;
    use std::str::FromStr;
    use std::sync::{Arc, Mutex};
    use masq_lib::logger::Logger;

    fn make_default_cli_params() -> ArgsBuilder {
        ArgsBuilder::new().param("--ip", "1.2.3.4")
    }

    #[test]
    fn make_neighborhood_config_standard_happy_path() {
        running_test();
        let multi_config = make_new_test_multi_config(
            &app_node(),
            vec![Box::new(CommandLineVcl::new(
                ArgsBuilder::new()
                    .param("--neighborhood-mode", "standard")
                    .param("--ip", "1.2.3.4")
                    .param(
                        "--neighbors",
                        "mhtjjdMt7Gyoebtb1yiK0hdaUx6j84noHdaAHeDR1S4@1.2.3.4:1234;2345,Si06R3ulkOjJOLw1r2R9GOsY87yuinHU/IHK2FJyGnk@2.3.4.5:3456;4567",
                    )
                    .into(),
            ))]
        ).unwrap();

        let result = standard::make_neighborhood_config(
            &multi_config,
            &mut FakeStreamHolder::new().streams(),
            Some(&mut make_default_persistent_configuration()),
            &mut BootstrapperConfig::new(),
        );

        let dummy_cryptde = CryptDEReal::new(DEFAULT_CHAIN_ID);
        assert_eq!(
            result,
            Ok(NeighborhoodConfig {
                mode: NeighborhoodMode::Standard(
                    NodeAddr::new(&IpAddr::from_str("1.2.3.4").unwrap(), &[]),
                    vec![
                        NodeDescriptor::from_str(
                            &dummy_cryptde,
                            "mhtjjdMt7Gyoebtb1yiK0hdaUx6j84noHdaAHeDR1S4@1.2.3.4:1234;2345"
                        )
                        .unwrap(),
                        NodeDescriptor::from_str(
                            &dummy_cryptde,
                            "Si06R3ulkOjJOLw1r2R9GOsY87yuinHU/IHK2FJyGnk@2.3.4.5:3456;4567"
                        )
                        .unwrap()
                    ],
                    DEFAULT_RATE_PACK
                )
            })
        );
    }

    #[test]
    fn make_neighborhood_config_standard_missing_ip() {
        running_test();
        let multi_config = make_new_test_multi_config(
            &app_node(),
            vec![Box::new(CommandLineVcl::new(
                ArgsBuilder::new()
                    .param("--neighborhood-mode", "standard")
                    .param(
                        "--neighbors",
                        "QmlsbA@1.2.3.4:1234;2345,VGVk@2.3.4.5:3456;4567",
                    )
                    .param("--fake-public-key", "booga")
                    .into(),
            ))],
        )
        .unwrap();

        let result = standard::make_neighborhood_config(
            &multi_config,
            &mut FakeStreamHolder::new().streams(),
            Some(&mut make_default_persistent_configuration()),
            &mut BootstrapperConfig::new(),
        );

        assert_eq!(
            result,
            Err(ConfiguratorError::required(
                "ip",
                "The public IP address cannot be retrieved from the router; therefore --ip must be specified for --neighborhood-mode standard"
            ))
        )
    }

    #[test]
    fn make_neighborhood_config_originate_only_doesnt_need_ip() {
        running_test();
        let multi_config = make_new_test_multi_config(
            &app_node(),
            vec![Box::new(CommandLineVcl::new(
                ArgsBuilder::new()
                    .param("--neighborhood-mode", "originate-only")
                    .param(
                        "--neighbors",
                        "QmlsbA@1.2.3.4:1234;2345,VGVk@2.3.4.5:3456;4567",
                    )
                    .param("--fake-public-key", "booga")
                    .into(),
            ))],
        )
        .unwrap();

        let result = standard::make_neighborhood_config(
            &multi_config,
            &mut FakeStreamHolder::new().streams(),
            Some(&mut make_default_persistent_configuration()),
            &mut BootstrapperConfig::new(),
        );

        assert_eq!(
            result,
            Ok(NeighborhoodConfig {
                mode: NeighborhoodMode::OriginateOnly(
                    vec![
                        NodeDescriptor::from_str(main_cryptde(), "QmlsbA@1.2.3.4:1234;2345")
                            .unwrap(),
                        NodeDescriptor::from_str(main_cryptde(), "VGVk@2.3.4.5:3456;4567").unwrap()
                    ],
                    DEFAULT_RATE_PACK
                )
            })
        );
    }

    #[test]
    fn make_neighborhood_config_originate_only_does_need_at_least_one_neighbor() {
        running_test();
        let multi_config = make_new_test_multi_config(
            &app_node(),
            vec![Box::new(CommandLineVcl::new(
                ArgsBuilder::new()
                    .param("--neighborhood-mode", "originate-only")
                    .into(),
            ))],
        )
        .unwrap();

        let result = standard::make_neighborhood_config(
            &multi_config,
            &mut FakeStreamHolder::new().streams(),
            Some(&mut make_default_persistent_configuration().check_password_result(Ok(false))),
            &mut BootstrapperConfig::new(),
        );

        assert_eq! (result, Err(ConfiguratorError::required("neighborhood-mode", "Node cannot run as --neighborhood-mode originate-only without --neighbors specified")))
    }

    #[test]
    fn make_neighborhood_config_consume_only_doesnt_need_ip() {
        running_test();
        let multi_config = make_new_test_multi_config(
            &app_node(),
            vec![Box::new(CommandLineVcl::new(
                ArgsBuilder::new()
                    .param("--neighborhood-mode", "consume-only")
                    .param(
                        "--neighbors",
                        "QmlsbA@1.2.3.4:1234;2345,VGVk@2.3.4.5:3456;4567",
                    )
                    .param("--fake-public-key", "booga")
                    .into(),
            ))],
        )
        .unwrap();

        let result = standard::make_neighborhood_config(
            &multi_config,
            &mut FakeStreamHolder::new().streams(),
            Some(&mut make_default_persistent_configuration()),
            &mut BootstrapperConfig::new(),
        );

        assert_eq!(
            result,
            Ok(NeighborhoodConfig {
                mode: NeighborhoodMode::ConsumeOnly(vec![
                    NodeDescriptor::from_str(main_cryptde(), "QmlsbA@1.2.3.4:1234;2345").unwrap(),
                    NodeDescriptor::from_str(main_cryptde(), "VGVk@2.3.4.5:3456;4567").unwrap()
                ],)
            })
        );
    }

    #[test]
    fn make_neighborhood_config_consume_only_rejects_dns_servers_and_needs_at_least_one_neighbor() {
        running_test();
        let multi_config = make_new_test_multi_config(
            &app_node(),
            vec![Box::new(CommandLineVcl::new(
                ArgsBuilder::new()
                    .param("--neighborhood-mode", "consume-only")
                    .param("--dns-servers", "1.1.1.1")
                    .param("--fake-public-key", "booga")
                    .into(),
            ))],
        )
        .unwrap();

        let result = standard::make_neighborhood_config(
            &multi_config,
            &mut FakeStreamHolder::new().streams(),
            Some(&mut make_default_persistent_configuration()),
            &mut BootstrapperConfig::new(),
        );

        assert_eq!(
            result,
            Err(ConfiguratorError::required(
                "neighborhood-mode",
                "Node cannot run as --neighborhood-mode consume-only without --neighbors specified"
            )
            .another_required(
                "neighborhood-mode",
                "Node cannot run as --neighborhood-mode consume-only if --dns-servers is specified"
            ))
        )
    }

    #[test]
    fn make_neighborhood_config_zero_hop_doesnt_need_ip_or_neighbors() {
        running_test();
        let multi_config = make_new_test_multi_config(
            &app_node(),
            vec![Box::new(CommandLineVcl::new(
                ArgsBuilder::new()
                    .param("--neighborhood-mode", "zero-hop")
                    .into(),
            ))],
        )
        .unwrap();

        let result = standard::make_neighborhood_config(
            &multi_config,
            &mut FakeStreamHolder::new().streams(),
            Some(&mut make_default_persistent_configuration().check_password_result(Ok(false))),
            &mut BootstrapperConfig::new(),
        );

        assert_eq!(
            result,
            Ok(NeighborhoodConfig {
                mode: NeighborhoodMode::ZeroHop
            })
        );
    }

    #[test]
    fn make_neighborhood_config_zero_hop_cant_tolerate_ip() {
        running_test();
        let multi_config = make_new_test_multi_config(
            &app_node(),
            vec![Box::new(CommandLineVcl::new(
                ArgsBuilder::new()
                    .param("--neighborhood-mode", "zero-hop")
                    .param("--ip", "1.2.3.4")
                    .into(),
            ))],
        )
        .unwrap();

        let result = standard::make_neighborhood_config(
            &multi_config,
            &mut FakeStreamHolder::new().streams(),
            Some(&mut make_default_persistent_configuration().check_password_result(Ok(false))),
            &mut BootstrapperConfig::new(),
        );

        assert_eq!(
            result,
            Err(ConfiguratorError::required(
                "neighborhood-mode",
                "Node cannot run as --neighborhood-mode zero-hop if --ip is specified"
            ))
        )
    }

    #[test]
    fn make_neighborhood_config_zero_hop_cant_tolerate_neighbors() {
        running_test();
        let multi_config = make_new_test_multi_config(
            &app_node(),
            vec![Box::new(CommandLineVcl::new(
                ArgsBuilder::new()
                    .param("--neighborhood-mode", "zero-hop")
                    .param(
                        "--neighbors",
                        "QmlsbA@1.2.3.4:1234;2345,VGVk@2.3.4.5:3456;4567",
                    )
                    .param("--fake-public-key", "booga")
                    .into(),
            ))],
        )
        .unwrap();

        let result = standard::make_neighborhood_config(
            &multi_config,
            &mut FakeStreamHolder::new().streams(),
            Some(&mut make_default_persistent_configuration()),
            &mut BootstrapperConfig::new(),
        );

        assert_eq!(
            result,
            Err(ConfiguratorError::required(
                "neighborhood-mode",
                "Node cannot run as --neighborhood-mode zero-hop if --neighbors is specified"
            ))
        )
    }

    #[test]
    fn get_public_ip_complains_if_neither_is_provided() {
        let multi_config = make_new_test_multi_config(&app_node(), vec![]).unwrap();

        let result = standard::get_public_ip(None, &multi_config);

        assert_eq!(
            result,
            Err(ConfiguratorError::new(vec![ParamError::new(
                "ip",
                "The public IP address cannot be retrieved from the router; therefore --ip must be specified for --neighborhood-mode standard"
            )]))
        );
    }

    #[test]
    fn get_public_ip_uses_multi_config_even_if_automap_ip_is_provided() {
        let args = ArgsBuilder::new().param("--ip", "4.3.2.1");
        let vcl = Box::new(CommandLineVcl::new(args.into()));
        let multi_config = make_new_test_multi_config(&app_node(), vec![vcl]).unwrap();

        let result =
            standard::get_public_ip(Some(IpAddr::from_str("1.2.3.4").unwrap()), &multi_config);

        assert_eq!(result, Ok(IpAddr::from_str("4.3.2.1").unwrap()));
    }

    #[test]
    fn get_public_ip_uses_automap_ip_if_multi_config_is_not_provided() {
        let multi_config = make_new_test_multi_config(&app_node(), vec![]).unwrap();

        let result =
            standard::get_public_ip(Some(IpAddr::from_str("1.2.3.4").unwrap()), &multi_config);

        assert_eq!(result, Ok(IpAddr::from_str("1.2.3.4").unwrap()));
    }

    #[test]
    fn get_past_neighbors_handles_good_password_but_no_past_neighbors() {
        running_test();
        let multi_config = make_new_test_multi_config(&app_node(), vec![]).unwrap();
        let mut persistent_config =
            make_default_persistent_configuration().past_neighbors_result(Ok(None));
        let mut unprivileged_config = BootstrapperConfig::new();
        unprivileged_config.db_password_opt = Some("password".to_string());

        let result = standard::get_past_neighbors(
            &multi_config,
            &mut FakeStreamHolder::new().streams(),
            &mut persistent_config,
            &mut unprivileged_config,
        )
        .unwrap();

        assert!(result.is_empty());
    }

    #[test]
    fn get_past_neighbors_handles_unavailable_password() {
        running_test();
        let multi_config = make_new_test_multi_config(&app_node(), vec![]).unwrap();
        let mut persistent_config =
            make_default_persistent_configuration().check_password_result(Ok(true));
        let mut unprivileged_config = BootstrapperConfig::new();
        unprivileged_config.db_password_opt = Some("password".to_string());

        let result = standard::get_past_neighbors(
            &multi_config,
            &mut FakeStreamHolder::new().streams(),
            &mut persistent_config,
            &mut unprivileged_config,
        )
        .unwrap();

        assert!(result.is_empty());
    }

    #[test]
    fn get_past_neighbors_handles_non_password_error() {
        running_test();
        let multi_config = make_new_test_multi_config(&app_node(), vec![]).unwrap();
        let mut persistent_config = PersistentConfigurationMock::new()
            .check_password_result(Ok(false))
            .past_neighbors_result(Err(PersistentConfigError::NotPresent));
        let mut unprivileged_config = BootstrapperConfig::new();
        unprivileged_config.db_password_opt = Some("password".to_string());

        let result = standard::get_past_neighbors(
            &multi_config,
            &mut FakeStreamHolder::new().streams(),
            &mut persistent_config,
            &mut unprivileged_config,
        );

        assert_eq!(
            result,
            Err(ConfiguratorError::new(vec![ParamError::new(
                "[past neighbors]",
                "NotPresent"
            )]))
        );
    }

    #[test]
    fn get_past_neighbors_handles_error_getting_db_password() {
        running_test();
        let args = ["command", "--db-password"];
        let simplified_multi_config = pure_test_utils::make_simplified_multi_config(args);
        let mut persistent_config = PersistentConfigurationMock::new()
            .check_password_result(Err(PersistentConfigError::NotPresent));
        let mut unprivileged_config = BootstrapperConfig::new();

        let result = standard::get_past_neighbors(
            &simplified_multi_config,
            &mut FakeStreamHolder::new().streams(),
            &mut persistent_config,
            &mut unprivileged_config,
        );

        assert_eq!(
            result,
            Err(ConfiguratorError::new(vec![ParamError::new(
                "db-password",
                "NotPresent"
            )]))
        );
    }

    #[test]
    fn get_past_neighbors_handles_incorrect_password() {
        running_test();
        let args = ["program", "--db-password"];
        let simplified_multi_config = pure_test_utils::make_simplified_multi_config(args);
        let mut persistent_config = PersistentConfigurationMock::new()
            .check_password_result(Err(PersistentConfigError::PasswordError));
        let mut unprivileged_config = BootstrapperConfig::new();

        let result = standard::get_past_neighbors(
            &simplified_multi_config,
            &mut FakeStreamHolder::new().streams(),
            &mut persistent_config,
            &mut unprivileged_config,
        );

        assert_eq!(
            result,
            Err(ConfiguratorError::new(vec![ParamError::new(
                "db-password",
                "PasswordError"
            )]))
        );
    }

    #[test]
    fn convert_ci_configs_does_not_like_neighbors_with_bad_syntax() {
        running_test();
        let multi_config = make_new_test_multi_config(
            &app_node(),
            vec![Box::new(CommandLineVcl::new(
                ArgsBuilder::new().param("--neighbors", "ooga,booga").into(),
            ))],
        )
        .unwrap();

        let result = standard::convert_ci_configs(&multi_config).err();

        assert_eq!(
            result,
            Some(ConfiguratorError::new(vec![
                ParamError::new(
                    "neighbors",
                    "Should be <public key>[@ | :]<node address>, not 'ooga'"
                ),
                ParamError::new(
                    "neighbors",
                    "Should be <public key>[@ | :]<node address>, not 'booga'"
                ),
            ]))
        );
    }

    #[test]
    fn server_initializer_collected_params_can_read_parameters_from_config_file() {
        running_test();
        let _guard = EnvironmentGuard::new();
        let home_dir = ensure_node_home_directory_exists(
            "node_configurator",
            "server_initializer_collected_params_can_read_parameters_from_config_file",
        );
        {
            let mut config_file = File::create(home_dir.join("config.toml")).unwrap();
            config_file
                .write_all(b"dns-servers = \"111.111.111.111,222.222.222.222\"\n")
                .unwrap();
        }
        let directory_wrapper = make_pre_populated_mocked_directory_wrapper();

        let gathered_params = server_initializer_collected_params(
            &directory_wrapper,
            &array_of_borrows_to_vec(&["", "--data-directory", home_dir.to_str().unwrap()]),
        )
        .unwrap();

        let multi_config = gathered_params.multi_config;
        assert_eq!(
            value_m!(multi_config, "dns-servers", String).unwrap(),
            "111.111.111.111,222.222.222.222".to_string()
        );
    }

    #[test]
    fn can_read_dns_servers_and_consuming_private_key_from_config_file() {
        running_test();
        let home_dir = ensure_node_home_directory_exists(
            "node_configurator",
            "can_read_wallet_parameters_from_config_file",
        );
        let mut persistent_config = PersistentConfigurationReal::new(Box::new(ConfigDaoReal::new(
            DbInitializerReal::default()
                .initialize(&home_dir.clone(), DEFAULT_CHAIN_ID, true)
                .unwrap(),
        )));
        let consuming_private_key =
            "89ABCDEF89ABCDEF89ABCDEF89ABCDEF89ABCDEF89ABCDEF89ABCDEF89ABCDEF";
        let config_file_path = home_dir.join("config.toml");
        {
            let mut config_file = File::create(&config_file_path).unwrap();
            short_writeln!(
                config_file,
                "consuming-private-key = \"{}\"",
                consuming_private_key
            );
        }
        let args = ArgsBuilder::new()
            .param("--data-directory", home_dir.to_str().unwrap())
            .param("--ip", "1.2.3.4");
        let mut bootstrapper_config = BootstrapperConfig::new();
        let multi_config = make_new_test_multi_config(
            &app_node(),
            vec![
                Box::new(CommandLineVcl::new(args.into())),
                Box::new(ConfigFileVcl::new(&config_file_path, false).unwrap()),
            ],
        )
        .unwrap();

        standard::privileged_parse_args(
            &DirsWrapperReal {},
            &multi_config,
            &mut bootstrapper_config,
        )
        .unwrap();
        standard::unprivileged_parse_args(
            &multi_config,
            &mut bootstrapper_config,
            &mut FakeStreamHolder::new().streams(),
            &mut persistent_config,
            &make_temporary_automap_control_factory(None, None),
<<<<<<< HEAD
            &Logger::new ("test"),
=======
            &Logger::new("test logger"),
>>>>>>> 57a70f3f
        )
        .unwrap();
        let consuming_private_key_bytes: Vec<u8> = consuming_private_key.from_hex().unwrap();
        let consuming_keypair =
            Bip32ECKeyPair::from_raw_secret(consuming_private_key_bytes.as_ref()).unwrap();
        assert_eq!(
            bootstrapper_config.consuming_wallet_opt,
            Some(Wallet::from(consuming_keypair)),
        );

        let public_key = PublicKey::new(&[1, 2, 3]);
        let payer = bootstrapper_config
            .consuming_wallet_opt
            .unwrap()
            .as_payer(&public_key, &contract_address(DEFAULT_CHAIN_ID));
        let cryptdenull = CryptDENull::from(&public_key, DEFAULT_CHAIN_ID);
        assert!(
            payer.owns_secret_key(&cryptdenull.digest()),
            "Neighborhood config should have a WalletKind::KeyPair wallet"
        );
    }

    #[test]
    fn privileged_parse_args_creates_configurations() {
        running_test();
        let home_dir = ensure_node_home_directory_exists(
            "node_configurator",
            "privileged_parse_args_creates_configurations",
        );
        let args = ArgsBuilder::new()
            .param("--config-file", "specified_config.toml")
            .param("--dns-servers", "12.34.56.78,23.45.67.89")
            .param(
                "--neighbors",
                "QmlsbA:1.2.3.4:1234;2345,VGVk:2.3.4.5:3456;4567",
            )
            .param("--ip", "34.56.78.90")
            .param("--clandestine-port", "1234")
            .param("--ui-port", "5335")
            .param("--data-directory", home_dir.to_str().unwrap())
            .param("--blockchain-service-url", "http://127.0.0.1:8545")
            .param("--log-level", "trace")
            .param("--fake-public-key", "AQIDBA")
            .param("--db-password", "secret-db-password")
            .param(
                "--earning-wallet",
                "0x0123456789012345678901234567890123456789",
            )
            .param(
                "--consuming-private-key",
                "ABCDEF01ABCDEF01ABCDEF01ABCDEF01ABCDEF01ABCDEF01ABCDEF01ABCDEF01",
            )
            .param("--real-user", "999:999:/home/booga");
        let mut config = BootstrapperConfig::new();
        let vcls: Vec<Box<dyn VirtualCommandLine>> =
            vec![Box::new(CommandLineVcl::new(args.into()))];
        let multi_config = make_new_test_multi_config(&app_node(), vcls).unwrap();

        standard::privileged_parse_args(&DirsWrapperReal {}, &multi_config, &mut config).unwrap();

        assert_eq!(
            value_m!(multi_config, "config-file", PathBuf),
            Some(PathBuf::from("specified_config.toml")),
        );
        assert_eq!(
            config.dns_servers,
            vec!(
                SocketAddr::from_str("12.34.56.78:53").unwrap(),
                SocketAddr::from_str("23.45.67.89:53").unwrap()
            ),
        );
        assert_eq!(config.ui_gateway_config.ui_port, 5335);
        assert_eq!(
            config.neighborhood_config,
            NeighborhoodConfig {
                mode: NeighborhoodMode::ZeroHop // not populated on the privileged side
            }
        );
        assert_eq!(
            config.blockchain_bridge_config.blockchain_service_url,
            Some("http://127.0.0.1:8545".to_string()),
        );
        assert_eq!(config.data_directory, home_dir);
        assert_eq!(
            config.main_cryptde_null_opt.unwrap().public_key(),
            &PublicKey::new(&[1, 2, 3, 4]),
        );
        assert_eq!(
            config.real_user,
            RealUser::new(Some(999), Some(999), Some(PathBuf::from("/home/booga")))
        );
    }

    #[test]
    fn privileged_parse_args_creates_configuration_with_defaults() {
        running_test();
        let args = ArgsBuilder::new().param("--ip", "1.2.3.4");
        let mut config = BootstrapperConfig::new();
        let vcls: Vec<Box<dyn VirtualCommandLine>> =
            vec![Box::new(CommandLineVcl::new(args.into()))];
        let multi_config = make_new_test_multi_config(&app_node(), vcls).unwrap();

        standard::privileged_parse_args(&DirsWrapperReal {}, &multi_config, &mut config).unwrap();

        assert_eq!(
            Some(PathBuf::from("config.toml")),
            value_m!(multi_config, "config-file", PathBuf)
        );
        assert_eq!(
            config.dns_servers,
            vec!(SocketAddr::from_str("1.1.1.1:53").unwrap())
        );
        assert_eq!(config.crash_point, CrashPoint::None);
        assert_eq!(config.ui_gateway_config.ui_port, DEFAULT_UI_PORT);
        assert!(config.main_cryptde_null_opt.is_none());
        assert_eq!(
            config.real_user,
            RealUser::new(None, None, None).populate(&DirsWrapperReal {})
        );
    }

    #[test]
    #[cfg(not(target_os = "windows"))]
    fn privileged_parse_args_with_real_user_defaults_data_directory_properly() {
        running_test();
        let args = ArgsBuilder::new()
            .param("--ip", "1.2.3.4")
            .param("--real-user", "::/home/booga");
        let mut config = BootstrapperConfig::new();
        let vcls: Vec<Box<dyn VirtualCommandLine>> =
            vec![Box::new(CommandLineVcl::new(args.into()))];
        let multi_config = make_new_test_multi_config(&app_node(), vcls).unwrap();

        standard::privileged_parse_args(&DirsWrapperReal {}, &multi_config, &mut config).unwrap();

        #[cfg(target_os = "linux")]
        assert_eq!(
            config.data_directory,
            PathBuf::from("/home/booga/.local/share/MASQ").join(DEFAULT_CHAIN_NAME)
        );

        #[cfg(target_os = "macos")]
        assert_eq!(
            config.data_directory,
            PathBuf::from("/home/booga/Library/Application Support/MASQ").join(DEFAULT_CHAIN_NAME)
        );
    }

    ///////////////////////
    ///////////////////////
    ///////////////////////

    #[test]
    fn unprivileged_parse_args_creates_configurations() {
        running_test();
        let home_dir = ensure_node_home_directory_exists(
            "node_configurator",
            "unprivileged_parse_args_creates_configurations",
        );
        let config_dao: Box<dyn ConfigDao> = Box::new(ConfigDaoReal::new(
            DbInitializerReal::default()
                .initialize(&home_dir.clone(), DEFAULT_CHAIN_ID, true)
                .unwrap(),
        ));
        let consuming_private_key_text =
            "ABCDEF01ABCDEF01ABCDEF01ABCDEF01ABCDEF01ABCDEF01ABCDEF01ABCDEF01";
        let consuming_private_key = PlainData::from_str(consuming_private_key_text).unwrap();
        let mut persistent_config = PersistentConfigurationReal::new(config_dao);
        let password = "secret-db-password";
        let args = ArgsBuilder::new()
            .param("--config-file", "specified_config.toml")
            .param("--dns-servers", "12.34.56.78,23.45.67.89")
            .param(
                "--neighbors",
                "QmlsbA@1.2.3.4:1234;2345,VGVk@2.3.4.5:3456;4567",
            )
            .param("--ip", "34.56.78.90")
            .param("--clandestine-port", "1234")
            .param("--ui-port", "5335")
            .param("--data-directory", home_dir.to_str().unwrap())
            .param("--blockchain-service-url", "http://127.0.0.1:8545")
            .param("--log-level", "trace")
            .param("--fake-public-key", "AQIDBA")
            .param("--db-password", password)
            .param(
                "--earning-wallet",
                "0x0123456789012345678901234567890123456789",
            )
            .param("--consuming-private-key", consuming_private_key_text)
            .param("--mapping-protocol", "pcp")
            .param("--real-user", "999:999:/home/booga");
        let mut config = BootstrapperConfig::new();
        let vcls: Vec<Box<dyn VirtualCommandLine>> =
            vec![Box::new(CommandLineVcl::new(args.into()))];
        let multi_config = make_new_test_multi_config(&app_node(), vcls).unwrap();
        let temporary_automap_control = AutomapControlMock::new(); // Don't use it; --mapping-protocol and --ip are specified
        let automap_control_factory =
            AutomapControlFactoryMock::new().make_result(temporary_automap_control);

        standard::unprivileged_parse_args(
            &multi_config,
            &mut config,
            &mut FakeStreamHolder::new().streams(),
            &mut persistent_config,
            &automap_control_factory,
<<<<<<< HEAD
            &Logger::new ("test"),
=======
            &Logger::new("test logger"),
>>>>>>> 57a70f3f
        )
        .unwrap();

        assert_eq!(
            value_m!(multi_config, "config-file", PathBuf),
            Some(PathBuf::from("specified_config.toml")),
        );
        assert_eq!(
            config.earning_wallet,
            Wallet::from_str("0x0123456789012345678901234567890123456789").unwrap()
        );
        assert_eq!(Some(1234u16), config.clandestine_port_opt);
        assert_eq!(
            config.earning_wallet,
            Wallet::from_str("0x0123456789012345678901234567890123456789").unwrap()
        );
        assert_eq!(
            config.consuming_wallet_opt,
            Some(Wallet::from(
                Bip32ECKeyPair::from_raw_secret(consuming_private_key.as_slice()).unwrap()
            )),
        );
        assert_eq!(
            config.neighborhood_config,
            NeighborhoodConfig {
                mode: NeighborhoodMode::Standard(
                    NodeAddr::new(&IpAddr::from_str("34.56.78.90").unwrap(), &[]),
                    vec![
                        NodeDescriptor::from_str(main_cryptde(), "QmlsbA@1.2.3.4:1234;2345")
                            .unwrap(),
                        NodeDescriptor::from_str(main_cryptde(), "VGVk@2.3.4.5:3456;4567").unwrap(),
                    ],
                    DEFAULT_RATE_PACK.clone()
                )
            }
        );
        assert_eq!(config.mapping_protocol_opt, Some(AutomapProtocol::Pcp));
        assert_eq!(
            config.automap_public_ip_opt,
            Some(IpAddr::from_str("34.56.78.90").unwrap())
        );
    }

    #[test]
    fn unprivileged_parse_args_creates_configuration_with_defaults() {
        running_test();
        let args = ArgsBuilder::new();
        let mut config = BootstrapperConfig::new();
        let vcls: Vec<Box<dyn VirtualCommandLine>> =
            vec![Box::new(CommandLineVcl::new(args.into()))];
        let multi_config = make_new_test_multi_config(&app_node(), vcls).unwrap();
        let temporary_automap_control = AutomapControlMock::new()
            .get_public_ip_result(Ok(IpAddr::from_str("192.168.0.17").unwrap()))
            .get_mapping_protocol_result(Some(AutomapProtocol::Igdp));
        let automap_control_factory =
            AutomapControlFactoryMock::new().make_result(temporary_automap_control);
        let set_mapping_protocol_params_arc = Arc::new(Mutex::new(vec![]));
        let mut persistent_config = make_default_persistent_configuration()
            .mapping_protocol_result(Ok(None))
            .set_mapping_protocol_params(&set_mapping_protocol_params_arc)
            .set_mapping_protocol_result(Ok(()))
            .check_password_result(Ok(false));

        standard::unprivileged_parse_args(
            &multi_config,
            &mut config,
            &mut FakeStreamHolder::new().streams(),
            &mut persistent_config,
            &automap_control_factory,
<<<<<<< HEAD
            &Logger::new ("test"),
=======
            &Logger::new("test logger"),
>>>>>>> 57a70f3f
        )
        .unwrap();

        assert_eq!(
            Some(PathBuf::from("config.toml")),
            value_m!(multi_config, "config-file", PathBuf)
        );
        assert_eq!(None, config.clandestine_port_opt);
        assert!(config
            .neighborhood_config
            .mode
            .neighbor_configs()
            .is_empty());
        assert_eq!(
            config
                .neighborhood_config
                .mode
                .node_addr_opt()
                .unwrap()
                .ip_addr(),
            IpAddr::from_str("192.168.0.17").unwrap(),
        );
        assert_eq!(config.earning_wallet, DEFAULT_EARNING_WALLET.clone(),);
        assert_eq!(config.consuming_wallet_opt, None,);
        assert_eq!(config.mapping_protocol_opt, Some(AutomapProtocol::Igdp));
        assert_eq!(
            config.automap_public_ip_opt,
            Some(IpAddr::from_str("192.168.0.17").unwrap())
        );
        let set_mapping_protocol_params = set_mapping_protocol_params_arc.lock().unwrap();
<<<<<<< HEAD
        assert_eq! (*set_mapping_protocol_params, vec![Some (AutomapProtocol::Igdp)])
=======
        assert_eq!(
            *set_mapping_protocol_params,
            vec![Some(AutomapProtocol::Igdp)]
        )
>>>>>>> 57a70f3f
    }

    #[test]
    fn unprivileged_parse_args_with_neighbor_and_mapping_protocol_in_database_but_not_command_line()
    {
        running_test();
        let args = ArgsBuilder::new()
            .param("--ip", "1.2.3.4")
            .param("--fake-public-key", "BORSCHT")
            .param("--db-password", "password");
        let mut config = BootstrapperConfig::new();
        config.db_password_opt = Some("password".to_string());
        let vcls: Vec<Box<dyn VirtualCommandLine>> =
            vec![Box::new(CommandLineVcl::new(args.into()))];
        let multi_config = make_new_test_multi_config(&app_node(), vcls).unwrap();
        let set_mapping_protocol_params_arc = Arc::new(Mutex::new(vec![]));
        let past_neighbors_params_arc = Arc::new(Mutex::new(vec![]));
        let mut persistent_configuration = make_persistent_config(
            None,
            Some("password"),
            None,
            None,
            None,
            Some("AQIDBA:1.2.3.4:1234,AgMEBQ:2.3.4.5:2345"),
        )
        .set_mapping_protocol_params(&set_mapping_protocol_params_arc)
        .past_neighbors_params(&past_neighbors_params_arc);
        let temporary_automap_control = AutomapControlMock::new();

        standard::unprivileged_parse_args(
            &multi_config,
            &mut config,
            &mut FakeStreamHolder::new().streams(),
            &mut persistent_configuration,
            &AutomapControlFactoryMock::new().make_result(temporary_automap_control),
<<<<<<< HEAD
            &Logger::new ("test"),
=======
            &Logger::new("test logger"),
>>>>>>> 57a70f3f
        )
        .unwrap();

        assert_eq!(
            config.neighborhood_config.mode.neighbor_configs(),
            &[
                NodeDescriptor::from_str(main_cryptde(), "AQIDBA:1.2.3.4:1234").unwrap(),
                NodeDescriptor::from_str(main_cryptde(), "AgMEBQ:2.3.4.5:2345").unwrap(),
            ]
        );
        let past_neighbors_params = past_neighbors_params_arc.lock().unwrap();
        assert_eq!(past_neighbors_params[0], "password".to_string());
        assert_eq!(config.mapping_protocol_opt, Some(AutomapProtocol::Pcp));
        let set_mapping_protocol_params = set_mapping_protocol_params_arc.lock().unwrap();
        assert_eq!(*set_mapping_protocol_params, vec![]);
    }

    #[test]
    fn privileged_parse_args_with_no_command_line_params() {
        running_test();
        let args = ArgsBuilder::new();
        let mut config = BootstrapperConfig::new();
        config.db_password_opt = Some("password".to_string());
        let vcls: Vec<Box<dyn VirtualCommandLine>> =
            vec![Box::new(CommandLineVcl::new(args.into()))];
        let multi_config = make_new_test_multi_config(&app_node(), vcls).unwrap();

        standard::privileged_parse_args(&DirsWrapperReal {}, &multi_config, &mut config).unwrap();

        assert_eq!(
            Some(PathBuf::from("config.toml")),
            value_m!(multi_config, "config-file", PathBuf)
        );
        assert_eq!(
            config.dns_servers,
            vec!(SocketAddr::from_str("1.1.1.1:53").unwrap())
        );
        assert_eq!(config.crash_point, CrashPoint::None);
        assert_eq!(config.ui_gateway_config.ui_port, DEFAULT_UI_PORT);
        assert!(config.main_cryptde_null_opt.is_none());
        assert_eq!(
            config.real_user,
            RealUser::new(None, None, None).populate(&DirsWrapperReal {})
        );
    }

    #[test]
    fn unprivileged_parse_args_with_mapping_protocol_both_on_command_line_and_in_database() {
        running_test();
        let args = ArgsBuilder::new()
            .param("--ip", "1.2.3.4") // TODO: Figure out whether this should be removable
            .param("--mapping-protocol", "pmp");
        let mut config = BootstrapperConfig::new();
        config.db_password_opt = Some("password".to_string());
        let vcls: Vec<Box<dyn VirtualCommandLine>> =
            vec![Box::new(CommandLineVcl::new(args.into()))];
        let multi_config = make_new_test_multi_config(&app_node(), vcls).unwrap();
        let set_mapping_protocol_params_arc = Arc::new(Mutex::new(vec![]));
        let mut persistent_config = make_default_persistent_configuration()
            .mapping_protocol_result(Ok(Some(AutomapProtocol::Pcp)))
            .set_mapping_protocol_params(&set_mapping_protocol_params_arc)
            .set_mapping_protocol_result(Ok(()));

        standard::unprivileged_parse_args(
            &multi_config,
            &mut config,
            &mut FakeStreamHolder::new().streams(),
            &mut persistent_config,
            &make_temporary_automap_control_factory(None, None),
<<<<<<< HEAD
            &Logger::new ("test"),
=======
            &Logger::new("test logger"),
>>>>>>> 57a70f3f
        )
        .unwrap();

        assert_eq!(config.mapping_protocol_opt, Some(AutomapProtocol::Pmp));
        let set_mapping_protocol_params = set_mapping_protocol_params_arc.lock().unwrap();
        assert_eq!(
            *set_mapping_protocol_params,
            vec![Some(AutomapProtocol::Pmp)]
        );
    }

    #[test]
    fn unprivileged_parse_args_with_no_ip_specified_uses_automap() {
        running_test();
        let args = ArgsBuilder::new();
        let mut config = BootstrapperConfig::new();
        let vcls: Vec<Box<dyn VirtualCommandLine>> =
            vec![Box::new(CommandLineVcl::new(args.into()))];
        let multi_config = make_new_test_multi_config(&app_node(), vcls).unwrap();
        let temporary_automap_control = AutomapControlMock::new()
            .get_public_ip_result(Ok(IpAddr::from_str("1.2.3.4").unwrap()))
            .get_mapping_protocol_result(Some(AutomapProtocol::Pmp));
        let automap_control_factory =
            AutomapControlFactoryMock::new().make_result(temporary_automap_control);
        let set_mapping_protocol_params_arc = Arc::new(Mutex::new(vec![]));

        standard::unprivileged_parse_args(
            &multi_config,
            &mut config,
            &mut FakeStreamHolder::new().streams(),
            &mut make_default_persistent_configuration()
                .mapping_protocol_result(Ok(None))
                .set_mapping_protocol_params(&set_mapping_protocol_params_arc)
                .set_mapping_protocol_result(Ok(()))
                .check_password_result(Ok(false)),
            &automap_control_factory,
<<<<<<< HEAD
            &Logger::new ("test"),
=======
            &Logger::new("test logger"),
>>>>>>> 57a70f3f
        )
        .unwrap();

        assert_eq!(config.mapping_protocol_opt, Some(AutomapProtocol::Pmp));
        assert_eq!(
            config.automap_public_ip_opt,
            Some(IpAddr::from_str("1.2.3.4").unwrap())
        );
        let set_mapping_protocol_params = set_mapping_protocol_params_arc.lock().unwrap();
<<<<<<< HEAD
        assert_eq! (*set_mapping_protocol_params, vec![Some(AutomapProtocol::Pmp)])
=======
        assert_eq!(
            *set_mapping_protocol_params,
            vec![Some(AutomapProtocol::Pmp)]
        )
>>>>>>> 57a70f3f
    }

    fn make_persistent_config(
        mnemonic_seed_prefix_opt: Option<&str>,
        db_password_opt: Option<&str>,
        consuming_wallet_derivation_path_opt: Option<&str>,
        earning_wallet_address_opt: Option<&str>,
        gas_price_opt: Option<&str>,
        past_neighbors_opt: Option<&str>,
    ) -> PersistentConfigurationMock {
        let (mnemonic_seed_result, mnemonic_seed_exists_result) =
            match (mnemonic_seed_prefix_opt, db_password_opt) {
                (None, None) => (Ok(None), Ok(false)),
                (None, Some(_)) => (Ok(None), Ok(false)),
                (Some(mnemonic_seed_prefix), _) => {
                    (Ok(Some(make_mnemonic_seed(mnemonic_seed_prefix))), Ok(true))
                }
            };
        let consuming_wallet_derivation_path_opt =
            consuming_wallet_derivation_path_opt.map(|x| x.to_string());
        let earning_wallet_from_address_opt = match earning_wallet_address_opt {
            None => None,
            Some(address) => Some(Wallet::from_str(address).unwrap()),
        };
        let gas_price = gas_price_opt
            .unwrap_or(DEFAULT_GAS_PRICE)
            .parse::<u64>()
            .unwrap();
        let past_neighbors_result = match (past_neighbors_opt, db_password_opt) {
            (Some(past_neighbors), Some(_)) => Ok(Some(
                past_neighbors
                    .split(",")
                    .map(|s| NodeDescriptor::from_str(main_cryptde(), s).unwrap())
                    .collect::<Vec<NodeDescriptor>>(),
            )),
            _ => Ok(None),
        };
        PersistentConfigurationMock::new()
            .mnemonic_seed_result(mnemonic_seed_result)
            .mnemonic_seed_exists_result(mnemonic_seed_exists_result)
            .consuming_wallet_derivation_path_result(Ok(consuming_wallet_derivation_path_opt))
            .earning_wallet_from_address_result(Ok(earning_wallet_from_address_opt))
            .gas_price_result(Ok(gas_price))
            .past_neighbors_result(past_neighbors_result)
            .mapping_protocol_result(Ok(Some(AutomapProtocol::Pcp)))
    }

    fn make_mnemonic_seed(prefix: &str) -> PlainData {
        let mut bytes: Vec<u8> = vec![];
        while bytes.len() < 64 {
            bytes.extend(prefix.as_bytes())
        }
        bytes.truncate(64);
        let result = PlainData::from(bytes);
        result
    }

    #[test]
    fn get_wallets_with_brand_new_database_establishes_default_earning_wallet_without_requiring_password(
    ) {
        running_test();
        let args = ["program"];
        let multi_config = pure_test_utils::make_simplified_multi_config(args);
        let mut persistent_config = make_persistent_config(None, None, None, None, None, None);
        let mut config = BootstrapperConfig::new();

        standard::get_wallets(
            &mut FakeStreamHolder::new().streams(),
            &multi_config,
            &mut persistent_config,
            &mut config,
        )
        .unwrap();

        assert_eq!(config.consuming_wallet_opt, None);
        assert_eq!(config.earning_wallet, DEFAULT_EARNING_WALLET.clone());
    }

    #[test]
    fn get_wallets_handles_failure_of_mnemonic_seed_exists() {
        let args = ["program"];
        let multi_config = pure_test_utils::make_simplified_multi_config(args);
        let mut persistent_config = PersistentConfigurationMock::new()
            .earning_wallet_from_address_result(Ok(None))
            .mnemonic_seed_exists_result(Err(PersistentConfigError::NotPresent));

        let result = standard::get_wallets(
            &mut FakeStreamHolder::new().streams(),
            &multi_config,
            &mut persistent_config,
            &mut BootstrapperConfig::new(),
        );

        assert_eq!(
            result,
            Err(PersistentConfigError::NotPresent.into_configurator_error("seed"))
        );
    }

    #[test]
    fn get_wallets_handles_failure_of_consuming_wallet_derivation_path() {
        let args = ["program"];
        let multi_config = pure_test_utils::make_simplified_multi_config(args);
        let mut persistent_config = PersistentConfigurationMock::new()
            .earning_wallet_from_address_result(Ok(None))
            .mnemonic_seed_exists_result(Ok(true))
            .consuming_wallet_derivation_path_result(Err(PersistentConfigError::NotPresent));
        let mut config = BootstrapperConfig::new();
        config.db_password_opt = Some("password".to_string());

        let result = standard::get_wallets(
            &mut FakeStreamHolder::new().streams(),
            &multi_config,
            &mut persistent_config,
            &mut config,
        );

        assert_eq!(
            result,
            Err(PersistentConfigError::NotPresent.into_configurator_error("consuming-private-key"))
        );
    }

    #[test]
    fn get_wallets_handles_failure_of_get_db_password() {
        let args = ["program", "--db-password"];
        let multi_config = pure_test_utils::make_simplified_multi_config(args);
        let mut persistent_config = PersistentConfigurationMock::new()
            .earning_wallet_from_address_result(Ok(None))
            .mnemonic_seed_exists_result(Ok(true))
            .check_password_result(Err(PersistentConfigError::NotPresent));
        let mut config = BootstrapperConfig::new();

        let result = standard::get_wallets(
            &mut FakeStreamHolder::new().streams(),
            &multi_config,
            &mut persistent_config,
            &mut config,
        );

        assert_eq!(
            result,
            Err(PersistentConfigError::NotPresent.into_configurator_error("db-password"))
        );
    }

    #[test]
    fn earning_wallet_address_different_from_database() {
        running_test();
        let args = [
            "program",
            "--earning-wallet",
            "0x0123456789012345678901234567890123456789",
        ];
        let multi_config = pure_test_utils::make_simplified_multi_config(args);
        let mut persistent_config = make_persistent_config(
            None,
            None,
            None,
            Some("0x9876543210987654321098765432109876543210"),
            None,
            None,
        );
        let mut config = BootstrapperConfig::new();

        let result = standard::get_wallets(
            &mut FakeStreamHolder::new().streams(),
            &multi_config,
            &mut persistent_config,
            &mut config,
        )
        .err();

        assert_eq! (result, Some (ConfiguratorError::new (vec![
            ParamError::new ("earning-wallet", "Cannot change to an address (0x0123456789012345678901234567890123456789) different from that previously set (0x9876543210987654321098765432109876543210)")
        ])));
    }

    #[test]
    fn earning_wallet_address_matches_database() {
        running_test();
        let args = [
            "program",
            "--earning-wallet",
            "0xb00fa567890123456789012345678901234B00FA",
        ];
        let multi_config = pure_test_utils::make_simplified_multi_config(args);
        let mut persistent_config = make_persistent_config(
            None,
            None,
            None,
            Some("0xB00FA567890123456789012345678901234b00fa"),
            None,
            None,
        );
        let mut config = BootstrapperConfig::new();

        standard::get_wallets(
            &mut FakeStreamHolder::new().streams(),
            &multi_config,
            &mut persistent_config,
            &mut config,
        )
        .unwrap();

        assert_eq!(
            config.earning_wallet,
            Wallet::new("0xb00fa567890123456789012345678901234b00fa")
        );
    }

    #[test]
    fn consuming_wallet_private_key_plus_mnemonic_seed() {
        running_test();
        let consuming_private_key_hex =
            "ABCDABCDABCDABCDABCDABCDABCDABCDABCDABCDABCDABCDABCDABCDABCDABCD";
        let args = [
            "program",
            "--db-password",
            "password",
            "--consuming-private-key",
            consuming_private_key_hex,
        ];
        let multi_config = pure_test_utils::make_simplified_multi_config(args);
        let mnemonic_seed_prefix = "mnemonic_seed";
        let mut persistent_config = make_persistent_config(
            Some(mnemonic_seed_prefix),
            Some("password"),
            None,
            None,
            None,
            None,
        );
        let mut config = BootstrapperConfig::new();

        let result = standard::get_wallets(
            &mut FakeStreamHolder::new().streams(),
            &multi_config,
            &mut persistent_config,
            &mut config,
        )
        .err();

        assert_eq! (result, Some (ConfiguratorError::new (vec![
            ParamError::new ("consuming-private-key", "Cannot use --consuming-private-key or --earning-wallet when database contains wallet information")
        ])));
    }

    #[test]
    fn earning_wallet_address_plus_mnemonic_seed() {
        running_test();
        let args = [
            "program",
            "--db-password",
            "password",
            "--earning-wallet",
            "0xcafedeadbeefbabefacecafedeadbeefbabeface",
        ];
        let multi_config = pure_test_utils::make_simplified_multi_config(args);
        let mnemonic_seed_prefix = "mnemonic_seed";
        let mut persistent_config = make_persistent_config(
            Some(mnemonic_seed_prefix),
            Some("password"),
            None,
            None,
            None,
            None,
        );
        let mut config = BootstrapperConfig::new();

        let result = standard::get_wallets(
            &mut FakeStreamHolder::new().streams(),
            &multi_config,
            &mut persistent_config,
            &mut config,
        )
        .err();

        assert_eq! (result, Some (ConfiguratorError::new (vec![
            ParamError::new ("earning-wallet", "Cannot use --consuming-private-key or --earning-wallet when database contains wallet information")
        ])));
    }

    #[test]
    fn consuming_wallet_derivation_path_plus_earning_wallet_address_plus_mnemonic_seed() {
        running_test();
        let args = ["program", "--db-password", "password"];
        let multi_config = pure_test_utils::make_simplified_multi_config(args);
        let mnemonic_seed_prefix = "mnemonic_seed";
        let mut persistent_config = make_persistent_config(
            Some(mnemonic_seed_prefix),
            Some("password"),
            Some("m/44'/60'/1'/2/3"),
            Some("0xcafedeadbeefbabefacecafedeadbeefbabeface"),
            None,
            None,
        )
        .check_password_result(Ok(false));
        let mut config = BootstrapperConfig::new();

        standard::get_wallets(
            &mut FakeStreamHolder::new().streams(),
            &multi_config,
            &mut persistent_config,
            &mut config,
        )
        .unwrap();

        let mnemonic_seed = make_mnemonic_seed(mnemonic_seed_prefix);
        let expected_consuming_wallet = Wallet::from(
            Bip32ECKeyPair::from_raw(mnemonic_seed.as_ref(), "m/44'/60'/1'/2/3").unwrap(),
        );
        assert_eq!(config.consuming_wallet_opt, Some(expected_consuming_wallet));
        assert_eq!(
            config.earning_wallet,
            Wallet::from_str("0xcafedeadbeefbabefacecafedeadbeefbabeface").unwrap()
        );
    }

    #[test]
    fn consuming_wallet_derivation_path_plus_mnemonic_seed_with_no_db_password_parameter() {
        running_test();
        let args = ["program"];
        let multi_config = pure_test_utils::make_simplified_multi_config(args);
        let mnemonic_seed_prefix = "mnemonic_seed";
        let mut persistent_config = make_persistent_config(
            Some(mnemonic_seed_prefix),
            None,
            Some("m/44'/60'/1'/2/3"),
            Some("0xcafedeadbeefbabefacecafedeadbeefbabeface"),
            None,
            None,
        )
        .check_password_result(Ok(false));
        let mut config = BootstrapperConfig::new();

        standard::get_wallets(
            &mut FakeStreamHolder::new().streams(),
            &multi_config,
            &mut persistent_config,
            &mut config,
        )
        .unwrap();

        assert_eq!(config.consuming_wallet_opt, None);
        assert_eq!(
            config.earning_wallet,
            Wallet::from_str("0xcafedeadbeefbabefacecafedeadbeefbabeface").unwrap()
        );
    }

    #[test]
    fn consuming_wallet_derivation_path_plus_mnemonic_seed_with_no_db_password_value() {
        running_test();
        let args = ["program", "--db-password"];
        let multi_config = pure_test_utils::make_simplified_multi_config(args);
        let mnemonic_seed_prefix = "mnemonic_seed";
        let mut persistent_config = make_persistent_config(
            Some(mnemonic_seed_prefix),
            None,
            Some("m/44'/60'/1'/2/3"),
            Some("0xcafedeadbeefbabefacecafedeadbeefbabeface"),
            None,
            None,
        )
        .check_password_result(Ok(false))
        .check_password_result(Ok(true))
        .check_password_result(Ok(false));
        let mut config = BootstrapperConfig::new();
        let mut stdout_writer = ByteArrayWriter::new();
        let mut streams = &mut StdStreams {
            stdin: &mut Cursor::new(&b"prompt for me\n"[..]),
            stdout: &mut stdout_writer,
            stderr: &mut ByteArrayWriter::new(),
        };

        standard::get_wallets(
            &mut streams,
            &multi_config,
            &mut persistent_config,
            &mut config,
        )
        .unwrap();

        let captured_output = stdout_writer.get_string();
        assert_eq!(
            captured_output,
            "Decrypt information from previous runs\nEnter password: "
        );
        let mnemonic_seed = make_mnemonic_seed(mnemonic_seed_prefix);
        let expected_consuming_wallet = Wallet::from(
            Bip32ECKeyPair::from_raw(mnemonic_seed.as_ref(), "m/44'/60'/1'/2/3").unwrap(),
        );
        assert_eq!(config.consuming_wallet_opt, Some(expected_consuming_wallet));
        assert_eq!(
            config.earning_wallet,
            Wallet::from_str("0xcafedeadbeefbabefacecafedeadbeefbabeface").unwrap()
        );
    }

    #[test]
    fn unprivileged_parse_args_with_invalid_consuming_wallet_private_key_reacts_correctly() {
        running_test();
        let home_directory = ensure_node_home_directory_exists(
            "node_configurator",
            "parse_args_with_invalid_consuming_wallet_private_key_panics_correctly",
        );

        let args = ArgsBuilder::new().param("--data-directory", home_directory.to_str().unwrap());
        let vcl_args: Vec<Box<dyn VclArg>> = vec![Box::new(NameValueVclArg::new(
            &"--consuming-private-key",
            &"not valid hex",
        ))];

        let faux_environment = CommandLineVcl::from(vcl_args);

        let vcls: Vec<Box<dyn VirtualCommandLine>> = vec![
            Box::new(faux_environment),
            Box::new(CommandLineVcl::new(args.into())),
        ];

        let result = make_new_test_multi_config(&app_node(), vcls).err().unwrap();

        assert_eq!(
            result,
            ConfiguratorError::required("consuming-private-key", "Invalid value: not valid hex")
        )
    }

    #[test]
    fn unprivileged_parse_args_consuming_private_key_happy_path() {
        running_test();
        let home_directory = ensure_node_home_directory_exists(
            "node_configurator",
            "parse_args_consuming_private_key_happy_path",
        );

        let args = ArgsBuilder::new()
            .param("--ip", "1.2.3.4")
            .param("--data-directory", home_directory.to_str().unwrap())
            .opt("--db-password");
        let vcl_args: Vec<Box<dyn VclArg>> = vec![Box::new(NameValueVclArg::new(
            &"--consuming-private-key",
            &"cc46befe8d169b89db447bd725fc2368b12542113555302598430cb5d5c74ea9",
        ))];

        let faux_environment = CommandLineVcl::from(vcl_args);

        let mut config = BootstrapperConfig::new();
        config.db_password_opt = Some("password".to_string());
        let vcls: Vec<Box<dyn VirtualCommandLine>> = vec![
            Box::new(faux_environment),
            Box::new(CommandLineVcl::new(args.into())),
        ];
        let multi_config = make_new_test_multi_config(&app_node(), vcls).unwrap();
        let stdout_writer = &mut ByteArrayWriter::new();
        let mut streams = &mut StdStreams {
            stdin: &mut Cursor::new(&b""[..]),
            stdout: stdout_writer,
            stderr: &mut ByteArrayWriter::new(),
        };

        standard::unprivileged_parse_args(
            &multi_config,
            &mut config,
            &mut streams,
            &mut make_default_persistent_configuration()
                .mapping_protocol_result(Ok(Some(AutomapProtocol::Pcp))),
            &make_temporary_automap_control_factory(None, None),
<<<<<<< HEAD
            &Logger::new ("test"),
=======
            &Logger::new("test logger"),
>>>>>>> 57a70f3f
        )
        .unwrap();

        let captured_output = stdout_writer.get_string();
        let expected_output = "";
        assert!(config.consuming_wallet_opt.is_some());
        assert_eq!(
            format!("{}", config.consuming_wallet_opt.unwrap()),
            "0x8e4d2317e56c8fd1fc9f13ba2aa62df1c5a542a7".to_string()
        );
        assert_eq!(captured_output, expected_output);
    }

    #[test]
    fn get_db_password_shortcuts_if_its_already_gotten() {
        running_test();
        let args = ["program"];
        let multi_config = pure_test_utils::make_simplified_multi_config(args);
        let mut holder = FakeStreamHolder::new();
        let mut config = BootstrapperConfig::new();
        let mut persistent_config =
            make_default_persistent_configuration().check_password_result(Ok(false));
        config.db_password_opt = Some("password".to_string());

        let result = standard::get_db_password(
            &multi_config,
            &mut holder.streams(),
            &mut config,
            &mut persistent_config,
        );

        assert_eq!(result, Ok(Some("password".to_string())));
    }

    #[test]
    fn get_db_password_doesnt_bother_if_database_has_no_password_yet() {
        running_test();
        let multi_config = make_new_test_multi_config(&app_node(), vec![]).unwrap();
        let mut holder = FakeStreamHolder::new();
        let mut config = BootstrapperConfig::new();
        let mut persistent_config =
            make_default_persistent_configuration().check_password_result(Ok(true));

        let result = standard::get_db_password(
            &multi_config,
            &mut holder.streams(),
            &mut config,
            &mut persistent_config,
        );

        assert_eq!(result, Ok(None));
    }

    #[test]
    fn get_db_password_handles_database_read_error() {
        running_test();
        let args = ["command", "--db-password"];
        let multi_config = pure_test_utils::make_simplified_multi_config(args);
        let mut streams = &mut StdStreams {
            stdin: &mut Cursor::new(&b"Too Many S3cr3ts!\n"[..]),
            stdout: &mut ByteArrayWriter::new(),
            stderr: &mut ByteArrayWriter::new(),
        };
        let mut config = BootstrapperConfig::new();
        let mut persistent_config = make_default_persistent_configuration()
            .check_password_result(Ok(false))
            .check_password_result(Err(PersistentConfigError::NotPresent));

        let result = standard::get_db_password(
            &multi_config,
            &mut streams,
            &mut config,
            &mut persistent_config,
        );

        assert_eq!(
            result,
            Err(PersistentConfigError::NotPresent.into_configurator_error("db-password"))
        );
    }

    #[test]
    fn get_db_password_handles_database_write_error() {
        running_test();
        let args = ["command", "--db-password", "password"];
        let multi_config = pure_test_utils::make_simplified_multi_config(args);
        let mut config = BootstrapperConfig::new();
        let mut persistent_config = make_default_persistent_configuration()
            .check_password_result(Ok(true))
            .check_password_result(Ok(true))
            .check_password_result(Ok(true))
            .change_password_result(Err(NotPresent));

        let result = standard::get_db_password(
            &multi_config,
            &mut FakeStreamHolder::new().streams(),
            &mut config,
            &mut persistent_config,
        );

        assert_eq!(
            result,
            Err(PersistentConfigError::NotPresent.into_configurator_error("db-password"))
        );
    }

    #[test]
    fn no_parameters_produces_configuration_for_crash_point() {
        running_test();
        let args = make_default_cli_params();
        let mut config = BootstrapperConfig::new();
        let vcl = Box::new(CommandLineVcl::new(args.into()));
        let multi_config = make_new_test_multi_config(&app_node(), vec![vcl]).unwrap();

        standard::privileged_parse_args(&DirsWrapperReal {}, &multi_config, &mut config).unwrap();

        assert_eq!(config.crash_point, CrashPoint::None);
    }

    #[test]
    fn with_parameters_produces_configuration_for_crash_point() {
        running_test();
        let args = make_default_cli_params().param("--crash-point", "panic");
        let mut config = BootstrapperConfig::new();
        let vcl = Box::new(CommandLineVcl::new(args.into()));
        let multi_config = make_new_test_multi_config(&app_node(), vec![vcl]).unwrap();

        standard::privileged_parse_args(&DirsWrapperReal {}, &multi_config, &mut config).unwrap();

        assert_eq!(config.crash_point, CrashPoint::Panic);
    }

    #[test]
    fn server_initializer_collected_params_senses_when_user_specifies_config_file() {
        running_test();
        let data_dir = ensure_node_home_directory_exists(
            "node_configurator_standard",
            "server_initializer_collected_params_senses_when_user_specifies_config_file",
        );
        let args = ArgsBuilder::new().param("--config-file", "booga.toml"); // nonexistent config file: should stimulate panic because user-specified
        let args_vec: Vec<String> = args.into();
        let dir_wrapper = DirsWrapperMock::new()
            .home_dir_result(Some(PathBuf::from("/unexisting_home/unexisting_alice")))
            .data_dir_result(Some(data_dir));

        let result = server_initializer_collected_params(&dir_wrapper, args_vec.as_slice()).err();

        match result {
            None => panic!("Expected a value, got None"),
            Some(mut error) => {
                assert_eq!(error.param_errors.len(), 1);
                let param_error = error.param_errors.remove(0);
                assert_eq!(param_error.parameter, "config-file".to_string());
                assert_string_contains(&param_error.reason, "Couldn't open configuration file ");
                assert_string_contains(&param_error.reason, ". Are you sure it exists?");
            }
        }
    }

    #[test]
    fn privileged_configuration_accepts_network_chain_selection_for_multinode() {
        running_test();
        let _clap_guard = ClapGuard::new();
        let subject = NodeConfiguratorStandardPrivileged::new();
        let args = ["program", "--ip", "1.2.3.4", "--chain", "dev"];

        let config = subject
            .configure(
                &make_simplified_multi_config(args),
                Some(&mut FakeStreamHolder::new().streams()),
                &make_temporary_automap_control_factory(None, None),
            )
            .unwrap();

        assert_eq!(
            config.blockchain_bridge_config.chain_id,
            chain_id_from_name("dev")
        );
    }

    #[test]
    fn privileged_configuration_accepts_network_chain_selection_for_ropsten() {
        running_test();
        let subject = NodeConfiguratorStandardPrivileged::new();
        let args = [
            "program",
            "--ip",
            "1.2.3.4",
            "--chain",
            TEST_DEFAULT_CHAIN_NAME,
        ];

        let config = subject
            .configure(
                &make_simplified_multi_config(args),
                Some(&mut FakeStreamHolder::new().streams()),
                &make_temporary_automap_control_factory(None, None),
            )
            .unwrap();

        assert_eq!(
            config.blockchain_bridge_config.chain_id,
            chain_id_from_name(TEST_DEFAULT_CHAIN_NAME)
        );
    }

    #[test]
    fn privileged_configuration_defaults_network_chain_selection_to_mainnet() {
        running_test();
        let _clap_guard = ClapGuard::new();
        let subject = NodeConfiguratorStandardPrivileged::new();
        let args = ["program", "--ip", "1.2.3.4"];

        let config = subject
            .configure(
                &make_simplified_multi_config(args),
                Some(&mut FakeStreamHolder::new().streams()),
                &make_temporary_automap_control_factory(None, None),
            )
            .unwrap();

        assert_eq!(
            chain_name_from_id(config.blockchain_bridge_config.chain_id),
            DEFAULT_CHAIN_NAME
        );
    }

    #[test]
    fn privileged_configuration_accepts_ropsten_network_chain_selection() {
        running_test();
        let subject = NodeConfiguratorStandardPrivileged::new();
        let args = [
            "program",
            "--ip",
            "1.2.3.4",
            "--chain",
            TEST_DEFAULT_CHAIN_NAME,
        ];

        let bootstrapper_config = subject
            .configure(
                &make_simplified_multi_config(args),
                Some(&mut FakeStreamHolder::new().streams()),
                &make_temporary_automap_control_factory(None, None),
            )
            .unwrap();
        assert_eq!(
            bootstrapper_config.blockchain_bridge_config.chain_id,
            chain_id_from_name(TEST_DEFAULT_CHAIN_NAME)
        );
    }

    #[test]
    fn unprivileged_configuration_gets_parameter_gas_price() {
        running_test();
        let _clap_guard = ClapGuard::new();
        let data_dir = ensure_node_home_directory_exists(
            "node_configurator_standard",
            "unprivileged_configuration_gets_parameter_gas_price",
        );
        let mut subject = NodeConfiguratorStandardUnprivileged::new(&BootstrapperConfig::new());
        subject.privileged_config = BootstrapperConfig::new();
        subject.privileged_config.data_directory = data_dir;
        let args = ["program", "--ip", "1.2.3.4", "--gas-price", "57"];

        let config = subject
            .configure(
                &make_simplified_multi_config(args),
                Some(&mut FakeStreamHolder::new().streams()),
                &make_temporary_automap_control_factory(None, None),
            )
            .unwrap();

        assert_eq!(config.blockchain_bridge_config.gas_price, 57);
    }

    #[test]
    fn unprivileged_configuration_sets_default_gas_price_when_not_provided() {
        running_test();
        let _clap_guard = ClapGuard::new();
        let data_dir = ensure_node_home_directory_exists(
            "node_configurator_standard",
            "unprivileged_configuration_sets_default_gas_price_when_not_provided",
        );
        let mut subject = NodeConfiguratorStandardUnprivileged::new(&BootstrapperConfig::new());
        subject.privileged_config = BootstrapperConfig::new();
        subject.privileged_config.data_directory = data_dir;
        let args = ["program", "--ip", "1.2.3.4"];

        let config = subject
            .configure(
                &make_simplified_multi_config(args),
                Some(&mut FakeStreamHolder::new().streams()),
                &make_temporary_automap_control_factory(None, None),
            )
            .unwrap();

        assert_eq!(config.blockchain_bridge_config.gas_price, 1);
    }

    #[test]
    fn server_initializer_collected_params_rejects_invalid_gas_price() {
        running_test();
        let _clap_guard = ClapGuard::new();
        let args = ArgsBuilder::new().param("--gas-price", "unleaded");
        let args_vec: Vec<String> = args.into();
        let dir_wrapper = make_pre_populated_mocked_directory_wrapper();

        let result = server_initializer_collected_params(&dir_wrapper, &args_vec.as_slice())
            .err()
            .unwrap();

        assert_eq!(
            result,
            ConfiguratorError::required("gas-price", "Invalid value: unleaded")
        )
    }

    #[test]
    fn configure_database_with_data_specified_on_command_line_but_not_in_database_without_seed() {
        running_test();
        let mut config = BootstrapperConfig::new();
        config.clandestine_port_opt = Some(1234);
        let earning_address = "0x0123456789012345678901234567890123456789";
        let consuming_private_key_text =
            "ABCD00EFABCD00EFABCD00EFABCD00EFABCD00EFABCD00EFABCD00EFABCD00EF";
        let consuming_private_key = PlainData::from_str(consuming_private_key_text).unwrap();
        let gas_price = 4u64;
        let keypair = Bip32ECKeyPair::from_raw_secret(consuming_private_key.as_slice()).unwrap();
        config.earning_wallet = Wallet::new(earning_address);
        config.consuming_wallet_opt = Some(Wallet::from(keypair));
        config.blockchain_bridge_config.gas_price = gas_price;
        let set_clandestine_port_params_arc = Arc::new(Mutex::new(vec![]));
        let set_gas_price_params_arc = Arc::new(Mutex::new(vec![]));
        let mut persistent_config = PersistentConfigurationMock::new()
            .earning_wallet_address_result(Ok(None))
            .consuming_wallet_derivation_path_result(Ok(None))
            .set_clandestine_port_params(&set_clandestine_port_params_arc)
            .set_clandestine_port_result(Ok(()))
            .set_gas_price_params(&set_gas_price_params_arc)
            .set_gas_price_result(Ok(()));

        let result = standard::configure_database(&config, &mut persistent_config);

        assert_eq!(result, Ok(()));
        let set_clandestine_port_params = set_clandestine_port_params_arc.lock().unwrap();
        assert_eq!(*set_clandestine_port_params, vec![1234]);
        let set_gas_price_params = set_gas_price_params_arc.lock().unwrap();
        assert_eq!(*set_gas_price_params, vec![gas_price]);
    }

    #[test]
    fn configure_database_with_data_specified_on_command_line_and_in_database_without_seed() {
        running_test();
        let mut config = BootstrapperConfig::new();
        config.clandestine_port_opt = Some(1234);
        let earning_address = "0x0123456789012345678901234567890123456789";
        let consuming_private_key_text =
            "ABCD00EFABCD00EFABCD00EFABCD00EFABCD00EFABCD00EFABCD00EFABCD00EF";
        let consuming_private_key = PlainData::from_str(consuming_private_key_text).unwrap();
        let keypair = Bip32ECKeyPair::from_raw_secret(consuming_private_key.as_slice()).unwrap();
        config.consuming_wallet_opt = Some(Wallet::from(keypair));
        let set_clandestine_port_params_arc = Arc::new(Mutex::new(vec![]));
        let mut persistent_config = PersistentConfigurationMock::new()
            .earning_wallet_address_result(Ok(Some(earning_address.to_string())))
            .consuming_wallet_derivation_path_result(Ok(None))
            .set_gas_price_result(Ok(()))
            .set_clandestine_port_params(&set_clandestine_port_params_arc)
            .set_clandestine_port_result(Ok(()));

        let result = standard::configure_database(&config, &mut persistent_config);

        assert_eq!(result, Ok(()));
        let set_clandestine_port_params = set_clandestine_port_params_arc.lock().unwrap();
        assert_eq!(*set_clandestine_port_params, vec![1234]);
    }

    #[test]
    fn configure_database_with_no_data_specified() {
        running_test();
        let mut config = BootstrapperConfig::new();
        config.clandestine_port_opt = None;
        config.consuming_wallet_opt = None;
        config.earning_wallet = DEFAULT_EARNING_WALLET.clone();
        let set_clandestine_port_params_arc = Arc::new(Mutex::new(vec![]));
        let mut persistent_config = PersistentConfigurationMock::new()
            .earning_wallet_address_result(Ok(None))
            .consuming_wallet_derivation_path_result(Ok(None))
            .set_gas_price_result(Ok(()))
            .set_clandestine_port_params(&set_clandestine_port_params_arc)
            .set_clandestine_port_result(Ok(()));

        let result = standard::configure_database(&config, &mut persistent_config);

        assert_eq!(result, Ok(()));
        let set_clandestine_port_params = set_clandestine_port_params_arc.lock().unwrap();
        let no_ports: Vec<u16> = vec![];
        assert_eq!(*set_clandestine_port_params, no_ports);
    }
}<|MERGE_RESOLUTION|>--- conflicted
+++ resolved
@@ -83,11 +83,7 @@
     pub fn new(privileged_config: &BootstrapperConfig) -> Self {
         Self {
             privileged_config: privileged_config.clone(),
-<<<<<<< HEAD
             logger: Logger::new ("NodeConfiguratorStandardUnprivileged"),
-=======
-            logger: Logger::new("ConfiguratorStandardUnprivileged"),
->>>>>>> 57a70f3f
         }
     }
 }
@@ -508,59 +504,25 @@
         let persistent_mapping_protocol_opt = match persistent_config.mapping_protocol() {
             Ok(mp_opt) => mp_opt,
             Err(e) => {
-<<<<<<< HEAD
                 warning!(logger, "Could not read mapping protocol from database: {:?}", e);
                 None
             },
         };
         let computed_mapping_protocol_opt = match (
-=======
-                warning!(
-                    logger,
-                    "Checking existing record of mapping protocol in database failed: {:?}",
-                    e
-                );
-                None
-            }
-        };
-        eprintln!(
-            "In compute_mapping_protocol, persistent_mapping_protocol_opt = {:?}",
-            persistent_mapping_protocol_opt
-        );
-        match (
->>>>>>> 57a70f3f
             value_m!(multi_config, "mapping-protocol", AutomapProtocol),
             persistent_mapping_protocol_opt,
         ) {
             (None, Some(persisted_mapping_protocol)) => Some(persisted_mapping_protocol),
-<<<<<<< HEAD
             (cmd_line_mapping_protocol_opt, _) => cmd_line_mapping_protocol_opt,
         };
         if computed_mapping_protocol_opt != persistent_mapping_protocol_opt {
+eprintln! ("Saving mapping protocol in compute_mapping_protocol_opt() {:?}", cmd_line_mapping_protocol_opt);
             match persistent_config.set_mapping_protocol(computed_mapping_protocol_opt) {
                 Ok(_) => (),
                 Err(e) => {
                     warning!(logger, "Could not save mapping protocol to database: {:?}", e);
                     ()
                 },
-=======
-            (cmd_line_mapping_protocol_opt, _) => {
-                eprintln!(
-                    "Saving mapping protocol in compute_mapping_protocol_opt() {:?}",
-                    cmd_line_mapping_protocol_opt
-                );
-                if cmd_line_mapping_protocol_opt != persistent_mapping_protocol_opt {
-                    match persistent_config.set_mapping_protocol(cmd_line_mapping_protocol_opt) {
-                        Ok(_) => (),
-                        Err(e) => warning!(
-                            logger,
-                            "Writing mapping protocol into database failed: {:?}",
-                            e
-                        ),
-                    }
-                }
-                cmd_line_mapping_protocol_opt
->>>>>>> 57a70f3f
             }
         }
         computed_mapping_protocol_opt
@@ -1179,7 +1141,6 @@
         }
 
         #[test]
-<<<<<<< HEAD
         fn compute_mapping_protocol_returns_saved_value_if_nothing_supplied() {
             let multi_config = make_new_test_multi_config(
                 &app_node(),
@@ -1220,12 +1181,8 @@
 
         #[test]
         fn compute_mapping_protocol_does_not_resave_entry_if_no_change() {
-            let multi_config = make_new_test_multi_config(
-                &app_node(),
-                vec![Box::new (CommandLineVcl::new (ArgsBuilder::new()
-                    .param("--mapping-protocol", "IGDP")
-                    .into()))]
-            ).unwrap();
+            let multi_config =
+                make_simplified_multi_config(["MASQNode", "--mapping-protocol", "pcp"]);
             let logger = Logger::new("test");
             let mut persistent_config = make_default_persistent_configuration()
                 .mapping_protocol_result(Ok(Some(AutomapProtocol::Igdp)));
@@ -1239,11 +1196,8 @@
         #[test]
         fn compute_mapping_protocol_logs_and_uses_none_if_saved_mapping_protocol_cannot_be_read() {
             init_test_logging();
-            let multi_config = make_new_test_multi_config(
-                &app_node(),
-                vec![Box::new (CommandLineVcl::new (ArgsBuilder::new()
-                    .into()))]
-            ).unwrap();
+            let multi_config =
+                make_simplified_multi_config(["MASQNode"]);
             let logger = Logger::new("BAD_MP_READ");
             let mut persistent_config = make_default_persistent_configuration()
                 .mapping_protocol_result(Err(PersistentConfigError::NotPresent));
@@ -1258,13 +1212,9 @@
         #[test]
         fn compute_mapping_protocol_logs_and_moves_on_if_mapping_protocol_cannot_be_saved() {
             init_test_logging();
-            let multi_config = make_new_test_multi_config(
-                &app_node(),
-                vec![Box::new (CommandLineVcl::new (ArgsBuilder::new()
-                    .param("--mapping-protocol", "IGDP")
-                    .into()))]
-            ).unwrap();
-            let logger = Logger::new("BAD_MP_READ");
+            let multi_config =
+                make_simplified_multi_config(["MASQNode", "--mapping-protocol", "IGDP"]);
+            let logger = Logger::new("BAD_MP_WRITE");
             let mut persistent_config = make_default_persistent_configuration()
                 .mapping_protocol_result(Ok(Some (AutomapProtocol::Pcp)))
                 .set_mapping_protocol_result(Err (PersistentConfigError::NotPresent));
@@ -1272,66 +1222,7 @@
             let result = compute_mapping_protocol_opt(&multi_config, &mut persistent_config, &logger);
 
             assert_eq! (result, Some(AutomapProtocol::Igdp));
-            TestLogHandler::new().exists_log_containing("WARN: BAD_MP_READ: Could not save mapping protocol to database: NotPresent");
-=======
-        fn compute_mapping_protocol_opt_does_not_resave_entry_if_no_change() {
-            let set_mapping_protocol_params_arc = Arc::new(Mutex::new(vec![]));
-            let multi_config =
-                make_simplified_multi_config(["MASQNode", "--mapping-protocol", "pcp"]);
-            let mut persistent_config = PersistentConfigurationMock::default()
-                .mapping_protocol_result(Ok(Some(AutomapProtocol::Pcp)))
-                .set_mapping_protocol_params(&set_mapping_protocol_params_arc);
-
-            let result = compute_mapping_protocol_opt(
-                &multi_config,
-                &mut persistent_config,
-                &Logger::new("test logger"),
-            );
-
-            assert_eq!(result, Some(AutomapProtocol::Pcp));
-            let set_mapping_protocol_params = set_mapping_protocol_params_arc.lock().unwrap();
-            assert_eq!(*set_mapping_protocol_params, vec![])
-        }
-
-        #[test]
-        fn compute_mapping_protocol_opt_logs_read_protocol_error_and_goes_on() {
-            init_test_logging();
-            let multi_config =
-                make_simplified_multi_config(["MASQNode", "--mapping-protocol", "pmp"]);
-            let mut persistent_config = PersistentConfigurationMock::default()
-                .mapping_protocol_result(Err(PersistentConfigError::DatabaseError(
-                    "Something".to_string(),
-                )))
-                .set_mapping_protocol_result(Ok(()));
-
-            let result = compute_mapping_protocol_opt(
-                &multi_config,
-                &mut persistent_config,
-                &Logger::new("test logger"),
-            );
-
-            assert_eq!(result, Some(AutomapProtocol::Pmp));
-            TestLogHandler::new().exists_log_containing("WARN: test logger: Checking existing record of mapping protocol in database failed: DatabaseError(\"Something\")");
-        }
-
-        #[test]
-        fn compute_mapping_protocol_opt_logs_set_protocol_error_and_goes_on() {
-            init_test_logging();
-            let multi_config =
-                make_simplified_multi_config(["MASQNode", "--mapping-protocol", "pcp"]);
-            let mut persistent_config = PersistentConfigurationMock::default()
-                .mapping_protocol_result(Ok(None))
-                .set_mapping_protocol_result(Err(PersistentConfigError::TransactionError));
-
-            let result = compute_mapping_protocol_opt(
-                &multi_config,
-                &mut persistent_config,
-                &Logger::new("test logger"),
-            );
-
-            assert_eq!(result, Some(AutomapProtocol::Pcp));
-            TestLogHandler::new().exists_log_containing("WARN: test logger: Writing mapping protocol into database failed: TransactionError");
->>>>>>> 57a70f3f
+            TestLogHandler::new().exists_log_containing("WARN: BAD_MP_WRITE: Could not save mapping protocol to database: NotPresent");
         }
 
         #[test]
@@ -2052,11 +1943,7 @@
             &mut FakeStreamHolder::new().streams(),
             &mut persistent_config,
             &make_temporary_automap_control_factory(None, None),
-<<<<<<< HEAD
-            &Logger::new ("test"),
-=======
             &Logger::new("test logger"),
->>>>>>> 57a70f3f
         )
         .unwrap();
         let consuming_private_key_bytes: Vec<u8> = consuming_private_key.from_hex().unwrap();
@@ -2262,11 +2149,7 @@
             &mut FakeStreamHolder::new().streams(),
             &mut persistent_config,
             &automap_control_factory,
-<<<<<<< HEAD
-            &Logger::new ("test"),
-=======
             &Logger::new("test logger"),
->>>>>>> 57a70f3f
         )
         .unwrap();
 
@@ -2336,11 +2219,7 @@
             &mut FakeStreamHolder::new().streams(),
             &mut persistent_config,
             &automap_control_factory,
-<<<<<<< HEAD
-            &Logger::new ("test"),
-=======
             &Logger::new("test logger"),
->>>>>>> 57a70f3f
         )
         .unwrap();
 
@@ -2371,14 +2250,10 @@
             Some(IpAddr::from_str("192.168.0.17").unwrap())
         );
         let set_mapping_protocol_params = set_mapping_protocol_params_arc.lock().unwrap();
-<<<<<<< HEAD
-        assert_eq! (*set_mapping_protocol_params, vec![Some (AutomapProtocol::Igdp)])
-=======
         assert_eq!(
             *set_mapping_protocol_params,
             vec![Some(AutomapProtocol::Igdp)]
         )
->>>>>>> 57a70f3f
     }
 
     #[test]
@@ -2414,11 +2289,7 @@
             &mut FakeStreamHolder::new().streams(),
             &mut persistent_configuration,
             &AutomapControlFactoryMock::new().make_result(temporary_automap_control),
-<<<<<<< HEAD
-            &Logger::new ("test"),
-=======
             &Logger::new("test logger"),
->>>>>>> 57a70f3f
         )
         .unwrap();
 
@@ -2488,11 +2359,7 @@
             &mut FakeStreamHolder::new().streams(),
             &mut persistent_config,
             &make_temporary_automap_control_factory(None, None),
-<<<<<<< HEAD
-            &Logger::new ("test"),
-=======
             &Logger::new("test logger"),
->>>>>>> 57a70f3f
         )
         .unwrap();
 
@@ -2529,11 +2396,7 @@
                 .set_mapping_protocol_result(Ok(()))
                 .check_password_result(Ok(false)),
             &automap_control_factory,
-<<<<<<< HEAD
-            &Logger::new ("test"),
-=======
             &Logger::new("test logger"),
->>>>>>> 57a70f3f
         )
         .unwrap();
 
@@ -2543,14 +2406,10 @@
             Some(IpAddr::from_str("1.2.3.4").unwrap())
         );
         let set_mapping_protocol_params = set_mapping_protocol_params_arc.lock().unwrap();
-<<<<<<< HEAD
-        assert_eq! (*set_mapping_protocol_params, vec![Some(AutomapProtocol::Pmp)])
-=======
         assert_eq!(
             *set_mapping_protocol_params,
             vec![Some(AutomapProtocol::Pmp)]
         )
->>>>>>> 57a70f3f
     }
 
     fn make_persistent_config(
@@ -3020,11 +2879,7 @@
             &mut make_default_persistent_configuration()
                 .mapping_protocol_result(Ok(Some(AutomapProtocol::Pcp))),
             &make_temporary_automap_control_factory(None, None),
-<<<<<<< HEAD
-            &Logger::new ("test"),
-=======
             &Logger::new("test logger"),
->>>>>>> 57a70f3f
         )
         .unwrap();
 
