// Copyright (c) 2019, MASQ (https://masq.ai) and/or its affiliates. All rights reserved.

use crate::bootstrapper::BootstrapperConfig;
use crate::node_configurator::DirsWrapperReal;
use crate::node_configurator::{initialize_database, DirsWrapper, NodeConfigurator};
use masq_lib::crash_point::CrashPoint;
use masq_lib::multi_config::MultiConfig;
use masq_lib::shared_schema::ConfiguratorError;
use masq_lib::utils::ExpectValue;

pub struct NodeConfiguratorStandardPrivileged {
    dirs_wrapper: Box<dyn DirsWrapper>,
}

impl NodeConfigurator<BootstrapperConfig> for NodeConfiguratorStandardPrivileged {
    fn configure(
        &self,
        multi_config: &MultiConfig,
    ) -> Result<BootstrapperConfig, ConfiguratorError> {
        let mut bootstrapper_config = BootstrapperConfig::new();
        standard::establish_port_configurations(&mut bootstrapper_config);
        standard::privileged_parse_args(
            self.dirs_wrapper.as_ref(),
            multi_config,
            &mut bootstrapper_config,
        )?;
        Ok(bootstrapper_config)
    }
}

impl Default for NodeConfiguratorStandardPrivileged {
    fn default() -> Self {
        Self::new()
    }
}

impl NodeConfiguratorStandardPrivileged {
    pub fn new() -> Self {
        Self {
            dirs_wrapper: Box::new(DirsWrapperReal {}),
        }
    }
}

pub struct NodeConfiguratorStandardUnprivileged {
    privileged_config: BootstrapperConfig,
}

impl NodeConfigurator<BootstrapperConfig> for NodeConfiguratorStandardUnprivileged {
    fn configure(
        &self,
        multi_config: &MultiConfig,
    ) -> Result<BootstrapperConfig, ConfiguratorError> {
        let mut persistent_config = initialize_database(
            &self.privileged_config.data_directory,
            self.privileged_config.blockchain_bridge_config.chain,
        );
        let mut unprivileged_config = BootstrapperConfig::new();
        standard::unprivileged_parse_args(
            multi_config,
            &mut unprivileged_config,
<<<<<<< HEAD
            streams.expectv("StdStreams"),
=======
>>>>>>> 0b918238
            Some(persistent_config.as_mut()),
        )?;
        standard::configure_database(&unprivileged_config, persistent_config.as_mut())?;
        Ok(unprivileged_config)
    }
}

impl NodeConfiguratorStandardUnprivileged {
    pub fn new(privileged_config: &BootstrapperConfig) -> Self {
        Self {
            privileged_config: privileged_config.clone(),
        }
    }
}

pub mod standard {
    use super::*;
    use std::net::SocketAddr;
    use std::net::{IpAddr, Ipv4Addr};

    use clap::value_t;
    use log::LevelFilter;

    use crate::apps::app_node;
    use crate::blockchain::bip32::Bip32ECKeyPair;
    use crate::bootstrapper::PortConfiguration;
    use crate::db_config::persistent_configuration::{
        PersistentConfigError, PersistentConfiguration,
    };
    use crate::http_request_start_finder::HttpRequestDiscriminatorFactory;
    use crate::node_configurator::{
        data_directory_from_context, determine_config_file_path,
        real_user_from_multi_config_or_populate, real_user_with_data_directory_opt_and_chain,
        DirsWrapper,
    };
    use crate::server_initializer::GatheredParams;
    use crate::sub_lib::accountant::DEFAULT_EARNING_WALLET;
    use crate::sub_lib::cryptde::{CryptDE, PublicKey};
    use crate::sub_lib::cryptde_null::CryptDENull;
    use crate::sub_lib::cryptde_real::CryptDEReal;
    use crate::sub_lib::neighborhood::{
        NeighborhoodConfig, NeighborhoodMode, NodeDescriptor, DEFAULT_RATE_PACK,
    };
    use crate::sub_lib::node_addr::NodeAddr;
    use crate::sub_lib::utils::make_new_multi_config;
    use crate::sub_lib::wallet::Wallet;
    use crate::tls_discriminator_factory::TlsDiscriminatorFactory;
    use itertools::Itertools;
    use masq_lib::blockchains::chains::Chain;
    use masq_lib::constants::{
        DEFAULT_CHAIN, DEFAULT_UI_PORT, HTTP_PORT, MASQ_URL_PREFIX, TLS_PORT,
    };
    use masq_lib::multi_config::{CommandLineVcl, ConfigFileVcl, EnvironmentVcl, MultiConfig};
    use masq_lib::shared_schema::{ConfiguratorError, ParamError};
    use masq_lib::test_utils::utils::TEST_DEFAULT_CHAIN;
    use masq_lib::utils::WrapResult;
    use rustc_hex::FromHex;
    use std::str::FromStr;

    pub fn server_initializer_collected_params<'a>(
        dirs_wrapper: &dyn DirsWrapper,
        args: &[String],
    ) -> Result<GatheredParams<'a>, ConfiguratorError> {
        let app = app_node();
        let (config_file_path, user_specified) =
            determine_config_file_path(dirs_wrapper, &app, args)?;
        let config_file_vcl = match ConfigFileVcl::new(&config_file_path, user_specified) {
            Ok(cfv) => Box::new(cfv),
            Err(e) => return Err(ConfiguratorError::required("config-file", &e.to_string())),
        };
        let multi_config = make_new_multi_config(
            &app,
            vec![
                Box::new(CommandLineVcl::new(args.to_vec())),
                Box::new(EnvironmentVcl::new(&app)),
                config_file_vcl,
            ],
        )?;
        let data_directory = config_file_path
            .parent()
            .map(|dir| dir.to_path_buf())
            .expectv("data_directory");
        let real_user = real_user_from_multi_config_or_populate(&multi_config, dirs_wrapper);
        GatheredParams::new(multi_config, data_directory, real_user).wrap_to_ok()
    }

    pub fn establish_port_configurations(config: &mut BootstrapperConfig) {
        config.port_configurations.insert(
            HTTP_PORT,
            PortConfiguration::new(
                vec![Box::new(HttpRequestDiscriminatorFactory::new())],
                false,
            ),
        );
        config.port_configurations.insert(
            TLS_PORT,
            PortConfiguration::new(
                vec![
                    Box::new(TlsDiscriminatorFactory::new()),
                    Box::new(HttpRequestDiscriminatorFactory::new()),
                ],
                false,
            ),
        );
    }

    pub fn privileged_parse_args(
        dirs_wrapper: &dyn DirsWrapper,
        multi_config: &MultiConfig,
        privileged_config: &mut BootstrapperConfig,
    ) -> Result<(), ConfiguratorError> {
        privileged_config
            .blockchain_bridge_config
            .blockchain_service_url_opt = value_m!(multi_config, "blockchain-service-url", String);

        let (real_user, data_directory_opt, chain) =
            real_user_with_data_directory_opt_and_chain(dirs_wrapper, multi_config);
        let directory =
            data_directory_from_context(dirs_wrapper, &real_user, &data_directory_opt, chain);
        privileged_config.real_user = real_user;
        privileged_config.data_directory = directory;
        privileged_config.blockchain_bridge_config.chain = chain;

        let joined_dns_servers_opt = value_m!(multi_config, "dns-servers", String);
        privileged_config.dns_servers = match joined_dns_servers_opt {
            Some(joined_dns_servers) => joined_dns_servers
                .split(',')
                .map(|ip_str| {
                    SocketAddr::new(
                        IpAddr::from_str(ip_str).expect("Bad clap validation for dns-servers"),
                        53,
                    )
                })
                .collect(),
            None => vec![SocketAddr::new(IpAddr::V4(Ipv4Addr::new(1, 1, 1, 1)), 53)],
        };

        privileged_config.log_level =
            value_m!(multi_config, "log-level", LevelFilter).unwrap_or(LevelFilter::Warn);

        privileged_config.ui_gateway_config.ui_port =
            value_m!(multi_config, "ui-port", u16).unwrap_or(DEFAULT_UI_PORT);

        privileged_config.crash_point =
            value_m!(multi_config, "crash-point", CrashPoint).unwrap_or(CrashPoint::None);

        if let Some(public_key_str) = value_m!(multi_config, "fake-public-key", String) {
            let (main_public_key, alias_public_key) = match base64::decode(&public_key_str) {
                Ok(mut key) => {
                    let main_public_key = PublicKey::new(&key);
                    key.reverse();
                    let alias_public_key = PublicKey::new(&key);
                    (main_public_key, alias_public_key)
                }
                Err(e) => panic!("Invalid fake public key: {} ({:?})", public_key_str, e),
            };
            let main_cryptde_null = CryptDENull::from(
                &main_public_key,
                privileged_config.blockchain_bridge_config.chain,
            );
            let alias_cryptde_null = CryptDENull::from(
                &alias_public_key,
                privileged_config.blockchain_bridge_config.chain,
            );
            privileged_config.main_cryptde_null_opt = Some(main_cryptde_null);
            privileged_config.alias_cryptde_null_opt = Some(alias_cryptde_null);
        }
        Ok(())
    }

    pub fn unprivileged_parse_args(
        multi_config: &MultiConfig,
        unprivileged_config: &mut BootstrapperConfig,
        persistent_config_opt: Option<&mut dyn PersistentConfiguration>,
    ) -> Result<(), ConfiguratorError> {
        unprivileged_config.clandestine_port_opt = value_m!(multi_config, "clandestine-port", u16);
        let user_specified = multi_config.occurrences_of("gas-price") > 0;
        unprivileged_config.blockchain_bridge_config.gas_price = if user_specified {
            value_m!(multi_config, "gas-price", u64).expectv("gas price")
        } else {
            match persistent_config_opt {
                Some(ref persistent_config) => match persistent_config.gas_price() {
                    Ok(price) => price,
                    Err(pce) => return Err(pce.into_configurator_error("gas-price")),
                },
                None => 1,
            }
        };
        let mnc_result = if let Some(persistent_config) = persistent_config_opt {
            get_wallets(multi_config, persistent_config, unprivileged_config)?;
            make_neighborhood_config(multi_config, Some(persistent_config), unprivileged_config)
        } else {
            make_neighborhood_config(multi_config, None, unprivileged_config)
        };

        mnc_result.map(|config| unprivileged_config.neighborhood_config = config)
    }

    pub fn configure_database(
        config: &BootstrapperConfig,
        persistent_config: &mut (dyn PersistentConfiguration),
    ) -> Result<(), ConfiguratorError> {
        if let Some(port) = config.clandestine_port_opt {
            if let Err(pce) = persistent_config.set_clandestine_port(port) {
                return Err(pce.into_configurator_error("clandestine-port"));
            }
        }

        if let Err(pce) = persistent_config.set_gas_price(config.blockchain_bridge_config.gas_price)
        {
            return Err(pce.into_configurator_error("gas-price"));
        }
        Ok(())
    }

    pub fn get_wallets(
        multi_config: &MultiConfig,
        persistent_config: &mut dyn PersistentConfiguration,
        config: &mut BootstrapperConfig,
    ) -> Result<(), ConfiguratorError> {
        let mnemonic_seed_exists = match persistent_config.mnemonic_seed_exists() {
            Ok(flag) => flag,
            Err(pce) => return Err(pce.into_configurator_error("seed")),
        };
        validate_testing_parameters(mnemonic_seed_exists, multi_config)?;
        let earning_wallet_opt =
            standard::get_earning_wallet_from_address(multi_config, persistent_config)?;
        let mut consuming_wallet_opt =
            standard::get_consuming_wallet_from_private_key(multi_config)?;

        if (earning_wallet_opt.is_none() || consuming_wallet_opt.is_none()) && mnemonic_seed_exists
        {
            if let Some(db_password) =
                standard::get_db_password(multi_config, config, persistent_config)?
            {
                if consuming_wallet_opt.is_none() {
                    consuming_wallet_opt = standard::get_consuming_wallet_opt_from_derivation_path(
                        persistent_config,
                        &db_password,
                    )?;
                } else {
                    match persistent_config.consuming_wallet_derivation_path() {
                        Ok(Some(_)) => return Err(ConfiguratorError::required("consuming-private-key", "Cannot use when database contains mnemonic seed and consuming wallet derivation path")),
                        Ok(None) => (),
                        Err(pce) => return Err(pce.into_configurator_error("consuming-wallet")),
                    }
                }
            }
        }
        config.consuming_wallet = consuming_wallet_opt;
        config.earning_wallet = match earning_wallet_opt {
            Some(earning_wallet) => earning_wallet,
            None => DEFAULT_EARNING_WALLET.clone(),
        };
        Ok(())
    }

    fn validate_testing_parameters(
        mnemonic_seed_exists: bool,
        multi_config: &MultiConfig,
    ) -> Result<(), ConfiguratorError> {
        let consuming_wallet_specified =
            value_m!(multi_config, "consuming-private-key", String).is_some();
        let earning_wallet_specified = value_m!(multi_config, "earning-wallet", String).is_some();
        if mnemonic_seed_exists && (consuming_wallet_specified || earning_wallet_specified) {
            let parameter = match (consuming_wallet_specified, earning_wallet_specified) {
                (true, false) => "consuming-private-key",
                (false, true) => "earning-wallet",
                (true, true) => "consuming-private-key, earning-wallet",
                (false, false) => panic!("The if statement in Rust no longer works"),
            };
            Err(ConfiguratorError::required(parameter, "Cannot use --consuming-private-key or --earning-wallet when database contains wallet information"))
        } else {
            Ok(())
        }
    }

    pub fn make_neighborhood_config(
        multi_config: &MultiConfig,
        persistent_config_opt: Option<&mut dyn PersistentConfiguration>,
        unprivileged_config: &mut BootstrapperConfig,
    ) -> Result<NeighborhoodConfig, ConfiguratorError> {
        let neighbor_configs: Vec<NodeDescriptor> = {
            match convert_ci_configs(multi_config)? {
                Some(configs) => configs,
                None => match persistent_config_opt {
                    Some(persistent_config) => {
                        get_past_neighbors(multi_config, persistent_config, unprivileged_config)?
                    }
                    None => vec![],
                },
            }
        };
        match make_neighborhood_mode(multi_config, neighbor_configs) {
            Ok(mode) => Ok(NeighborhoodConfig { mode }),
            Err(e) => Err(e),
        }
    }

<<<<<<< HEAD
    fn validate_mandatory_node_addr(
        supplied_version: &str,
        descriptor: NodeDescriptor,
    ) -> Result<NodeDescriptor, ParamError> {
        match descriptor.node_addr_opt.is_some(){
            true => Ok(descriptor),
            false => Err(ParamError::new(
                "neighbors",&format!("Neighbors supplied without ip addresses and ports aren't valid: '{}--NA--:--NA--",
                                     if supplied_version.ends_with("@:") || supplied_version.ends_with("::")
                                     {supplied_version.strip_suffix(':').expect("logic failed")}
                                     else {supplied_version}))
            )
        }
    }

=======
>>>>>>> 0b918238
    pub fn convert_ci_configs(
        multi_config: &MultiConfig,
    ) -> Result<Option<Vec<NodeDescriptor>>, ConfiguratorError> {
        type NodeDescriptorParsingResult = Result<NodeDescriptor, ParamError>;

        match value_m!(multi_config, "neighbors", String) {
            None => Ok(None),
            Some(joined_configs) => {
                let cli_configs: Vec<String> = joined_configs
                    .split(',')
                    .map(|s| s.to_string())
                    .collect_vec();
<<<<<<< HEAD
                let dummy_cryptde: Box<dyn CryptDE> = {
                    if value_m!(multi_config, "fake-public-key", String) == None {
                        Box::new(CryptDEReal::new(DEFAULT_CHAIN_ID))
                    } else {
                        Box::new(CryptDENull::new(DEFAULT_CHAIN_ID))
                    }
                };
                let chain_name = value_m!(multi_config, "chain", String)
                    .unwrap_or_else(|| DEFAULT_CHAIN_NAME.to_string());
                let results = cli_configs
                        .into_iter()
                        .map(
                            |string_record| match NodeDescriptor::from_str(dummy_cryptde.as_ref(), &string_record) {
                                Ok(nd) => match (chain_name.as_str(), nd.mainnet) {
                                    (DEFAULT_CHAIN_NAME, true) => validate_mandatory_node_addr(&string_record, nd),
                                    (DEFAULT_CHAIN_NAME, false) => Err(ParamError::new("neighbors", "Mainnet node descriptors use '@', not ':', as the first delimiter")),
                                    (_, true) => Err(ParamError::new("neighbors", &format!("Mainnet node descriptor uses '@', but chain configured for '{}'", chain_name))),
                                    (_, false) => validate_mandatory_node_addr(&string_record, nd),
                                },
=======
                if cli_configs.is_empty() {
                    Ok(None)
                } else {
                    let dummy_cryptde: Box<dyn CryptDE> = {
                        if value_m!(multi_config, "fake-public-key", String) == None {
                            Box::new(CryptDEReal::new(TEST_DEFAULT_CHAIN))
                        } else {
                            Box::new(CryptDENull::new(TEST_DEFAULT_CHAIN))
                        }
                    };
                    let chain_name = value_m!(multi_config, "chain", String)
                        .unwrap_or_else(|| DEFAULT_CHAIN.rec().literal_identifier.to_string());
                    let results =
                    cli_configs
                        .into_iter()
                        .map(
                            |s| match NodeDescriptor::from_str(dummy_cryptde.as_ref(), &s) {
                                Ok(nd) =>
                                    {
                                        let desired_chain = Chain::from(chain_name.as_str());
                                        let competence_from_descriptor = nd.blockchain;
                                    if desired_chain == competence_from_descriptor {
                                        Ok(nd)
                                    } else{
                                        Err(ParamError::new("neighbors", &format!("Mismatched chains. You are requiring access to '{}' ({}{}:<public key>@<node address>) with descriptor belonging to '{}'",
                                                                                  chain_name, MASQ_URL_PREFIX,
                                                                                  desired_chain.rec().literal_identifier,
                                                                                  competence_from_descriptor.rec().literal_identifier)))
                                    }
                                }
>>>>>>> 0b918238
                                Err(e) => Err(ParamError::new("neighbors", &e)),
                            },
                        )
                        .collect_vec();
                let (ok, err): (
                    Vec<NodeDescriptorParsingResult>,
                    Vec<NodeDescriptorParsingResult>,
                ) = results.into_iter().partition(|result| result.is_ok());
                let ok = ok
                    .into_iter()
                    .map(|ok| ok.expect("NodeDescriptor"))
                    .collect_vec();
                let err = err
                    .into_iter()
                    .map(|err| err.expect_err("ParamError"))
                    .collect_vec();
                if err.is_empty() {
                    Ok(Some(ok))
                } else {
                    Err(ConfiguratorError::new(err))
                }
            }
        }
    }

    pub fn get_past_neighbors(
        multi_config: &MultiConfig,
        persistent_config: &mut dyn PersistentConfiguration,
        unprivileged_config: &mut BootstrapperConfig,
    ) -> Result<Vec<NodeDescriptor>, ConfiguratorError> {
        Ok(
            match &standard::get_db_password(multi_config, unprivileged_config, persistent_config)?
            {
                Some(db_password) => match persistent_config.past_neighbors(db_password) {
                    Ok(Some(past_neighbors)) => past_neighbors,
                    Ok(None) => vec![],
                    Err(PersistentConfigError::PasswordError) => {
                        return Err(ConfiguratorError::new(vec![ParamError::new(
                            "db-password",
                            "PasswordError",
                        )]))
                    }
                    Err(e) => {
                        return Err(ConfiguratorError::new(vec![ParamError::new(
                            "[past neighbors]",
                            &format!("{:?}", e),
                        )]))
                    }
                },
                None => vec![],
            },
        )
    }

    fn make_neighborhood_mode(
        multi_config: &MultiConfig,
        neighbor_configs: Vec<NodeDescriptor>,
    ) -> Result<NeighborhoodMode, ConfiguratorError> {
        let neighborhood_mode_opt = value_m!(multi_config, "neighborhood-mode", String);
        match neighborhood_mode_opt {
            Some(ref s) if s == "standard" => {
                neighborhood_mode_standard(multi_config, neighbor_configs)
            }
            Some(ref s) if s == "originate-only" => {
                if neighbor_configs.is_empty() {
                    Err(ConfiguratorError::required("neighborhood-mode", "Node cannot run as --neighborhood-mode originate-only without --neighbors specified"))
                } else {
                    Ok(NeighborhoodMode::OriginateOnly(
                        neighbor_configs,
                        DEFAULT_RATE_PACK,
                    ))
                }
            }
            Some(ref s) if s == "consume-only" => {
                let mut errors = ConfiguratorError::new(vec![]);
                if neighbor_configs.is_empty() {
                    errors = errors.another_required("neighborhood-mode", "Node cannot run as --neighborhood-mode consume-only without --neighbors specified");
                }
                if value_m!(multi_config, "dns-servers", String).is_some() {
                    errors = errors.another_required("neighborhood-mode", "Node cannot run as --neighborhood-mode consume-only if --dns-servers is specified");
                }
                if !errors.is_empty() {
                    Err(errors)
                } else {
                    Ok(NeighborhoodMode::ConsumeOnly(neighbor_configs))
                }
            }
            Some(ref s) if s == "zero-hop" => {
                if !neighbor_configs.is_empty() {
                    Err(ConfiguratorError::required("neighborhood-mode", "Node cannot run as --neighborhood-mode zero-hop if --neighbors is specified"))
                } else if value_m!(multi_config, "ip", IpAddr).is_some() {
                    Err(ConfiguratorError::required(
                        "neighborhood-mode",
                        "Node cannot run as --neighborhood-mode zero-hop if --ip is specified",
                    ))
                } else {
                    Ok(NeighborhoodMode::ZeroHop)
                }
            }
            // These two cases are untestable
            Some(ref s) => panic!(
                "--neighborhood-mode {} has not been properly provided for in the code",
                s
            ),
            None => neighborhood_mode_standard(multi_config, neighbor_configs),
        }
    }

    fn neighborhood_mode_standard(
        multi_config: &MultiConfig,
        neighbor_configs: Vec<NodeDescriptor>,
    ) -> Result<NeighborhoodMode, ConfiguratorError> {
        let ip = match value_m!(multi_config, "ip", IpAddr) {
            Some(ip) => ip,
            None => {
                return Err(ConfiguratorError::required(
                    "neighborhood-mode",
                    "Node cannot run as --neighborhood-mode standard without --ip specified",
                ))
            }
        };
        Ok(NeighborhoodMode::Standard(
            NodeAddr::new(&ip, &[]),
            neighbor_configs,
            DEFAULT_RATE_PACK,
        ))
    }

    fn get_earning_wallet_from_address(
        multi_config: &MultiConfig,
        persistent_config: &dyn PersistentConfiguration,
    ) -> Result<Option<Wallet>, ConfiguratorError> {
        let earning_wallet_from_command_line_opt = value_m!(multi_config, "earning-wallet", String);
        let earning_wallet_from_database_opt = match persistent_config.earning_wallet_from_address()
        {
            Ok(ewfdo) => ewfdo,
            Err(e) => return Err(e.into_configurator_error("earning-wallet")),
        };
        match (
            earning_wallet_from_command_line_opt,
            earning_wallet_from_database_opt,
        ) {
            (None, None) => Ok(None),
            (Some(address), None) => Ok(Some(
                Wallet::from_str(&address)
                    .expect("--earning-wallet not properly constrained by clap"),
            )),
            (None, Some(wallet)) => Ok(Some(wallet)),
            (Some(address), Some(wallet)) => {
                if wallet.to_string().to_lowercase() == address.to_lowercase() {
                    Ok(Some(wallet))
                } else {
                    Err(ConfiguratorError::required(
                        "earning-wallet",
                        &format!("Cannot change to an address ({}) different from that previously set ({})", address.to_lowercase(), wallet.to_string().to_lowercase())
                    ))
                }
            }
        }
    }

    fn get_consuming_wallet_opt_from_derivation_path(
        persistent_config: &dyn PersistentConfiguration,
        db_password: &str,
    ) -> Result<Option<Wallet>, ConfiguratorError> {
        match persistent_config.consuming_wallet_derivation_path() {
            Ok(None) => Ok(None),
            Ok(Some(derivation_path)) => match persistent_config.mnemonic_seed(db_password) {
                Ok(None) => Ok(None),
                Ok(Some(mnemonic_seed)) => {
                    let keypair =
                        Bip32ECKeyPair::from_raw(mnemonic_seed.as_ref(), &derivation_path)
                            .unwrap_or_else(|_| {
                                panic!(
                            "Error making keypair from mnemonic seed and derivation path {}",
                            derivation_path
                        )
                            });
                    Ok(Some(Wallet::from(keypair)))
                }
                Err(e) => match e {
                    PersistentConfigError::PasswordError => Err(ConfiguratorError::required(
                        "db-password",
                        "Incorrect password for retrieving mnemonic seed",
                    )),
                    e => panic!("{:?}", e),
                },
            },
            Err(e) => Err(e.into_configurator_error("consuming-private-key")),
        }
    }

    fn get_consuming_wallet_from_private_key(
        multi_config: &MultiConfig,
    ) -> Result<Option<Wallet>, ConfiguratorError> {
        match value_m!(multi_config, "consuming-private-key", String) {
            Some(consuming_private_key_string) => {
                match consuming_private_key_string.from_hex::<Vec<u8>>() {
                    Ok(raw_secret) => match Bip32ECKeyPair::from_raw_secret(&raw_secret[..]) {
                        Ok(keypair) => Ok(Some(Wallet::from(keypair))),
                        Err(e) => panic!(
                            "Internal error: bad clap validation for consuming-private-key: {:?}",
                            e
                        ),
                    },
                    Err(e) => panic!(
                        "Internal error: bad clap validation for consuming-private-key: {:?}",
                        e
                    ),
                }
            }
            None => Ok(None),
        }
    }

    pub fn get_db_password(
        multi_config: &MultiConfig,
        config: &mut BootstrapperConfig,
        persistent_config: &mut dyn PersistentConfiguration,
    ) -> Result<Option<String>, ConfiguratorError> {
        if let Some(db_password) = &config.db_password_opt {
            return Ok(Some(db_password.clone()));
        }
        let db_password_opt = value_m!(multi_config, "db-password", String);
        if let Some(db_password) = &db_password_opt {
            set_db_password_at_first_mention(db_password, persistent_config)?;
            config.db_password_opt = Some(db_password.clone());
        };
        Ok(db_password_opt)
    }

    fn set_db_password_at_first_mention(
        db_password: &str,
        persistent_config: &mut dyn PersistentConfiguration,
    ) -> Result<bool, ConfiguratorError> {
        match persistent_config.check_password(None) {
            Ok(true) => match persistent_config.change_password(None, db_password) {
                Ok(_) => Ok(true),
                Err(e) => Err(e.into_configurator_error("db-password")),
            },
            Ok(false) => Ok(false),
            Err(e) => Err(e.into_configurator_error("db-password")),
        }
    }

    #[cfg(test)]
    mod tests {
        use super::*;
        use crate::db_config::persistent_configuration::PersistentConfigError;
        use crate::db_config::persistent_configuration::PersistentConfigError::NotPresent;
        use crate::sub_lib::utils::make_new_test_multi_config;
        use crate::test_utils::persistent_configuration_mock::PersistentConfigurationMock;
        use crate::test_utils::pure_test_utils::{
            make_default_persistent_configuration, make_simplified_multi_config,
        };
        use crate::test_utils::ArgsBuilder;
        use masq_lib::multi_config::VirtualCommandLine;
        use masq_lib::utils::running_test;
        use std::sync::{Arc, Mutex};

        #[test]
        fn get_wallets_handles_consuming_private_key_and_earning_wallet_address_when_database_contains_mnemonic_seed(
        ) {
            running_test();
            let args = ArgsBuilder::new()
                .param(
                    "--consuming-private-key",
                    "00112233445566778899AABBCCDDEEFF00112233445566778899AABBCCDDEEFF",
                )
                .param(
                    "--earning-wallet",
                    "0x0123456789012345678901234567890123456789",
                )
                .param("--db-password", "booga");
            let vcls: Vec<Box<dyn VirtualCommandLine>> =
                vec![Box::new(CommandLineVcl::new(args.into()))];
            let multi_config = make_new_test_multi_config(&app_node(), vcls).unwrap();
            let mut persistent_config = PersistentConfigurationMock::new()
                .earning_wallet_from_address_result(Ok(None))
                .mnemonic_seed_exists_result(Ok(true));
            let mut bootstrapper_config = BootstrapperConfig::new();

            let result = standard::get_wallets(
                &multi_config,
                &mut persistent_config,
                &mut bootstrapper_config,
            )
            .err()
            .unwrap();

            assert_eq! (result, ConfiguratorError::required("consuming-private-key, earning-wallet", "Cannot use --consuming-private-key or --earning-wallet when database contains wallet information"))
        }

        #[test]
        fn get_wallets_handles_consuming_private_key_with_mnemonic_seed() {
            running_test();
            let args = ArgsBuilder::new()
                .param(
                    "--consuming-private-key",
                    "00112233445566778899AABBCCDDEEFF00112233445566778899AABBCCDDEEFF",
                )
                .param("--db-password", "booga");
            let vcls: Vec<Box<dyn VirtualCommandLine>> =
                vec![Box::new(CommandLineVcl::new(args.into()))];
            let multi_config = make_new_test_multi_config(&app_node(), vcls).unwrap();
            let mut persistent_config = PersistentConfigurationMock::new()
                .earning_wallet_from_address_result(Ok(None))
                .check_password_result(Ok(false))
                .mnemonic_seed_exists_result(Ok(true));
            let mut bootstrapper_config = BootstrapperConfig::new();

            let result = standard::get_wallets(
                &multi_config,
                &mut persistent_config,
                &mut bootstrapper_config,
            )
            .err()
            .unwrap();

            assert_eq! (result, ConfiguratorError::required("consuming-private-key", "Cannot use --consuming-private-key or --earning-wallet when database contains wallet information"))
        }

        #[test]
        fn configure_database_handles_error_during_setting_clandestine_port() {
            let mut config = BootstrapperConfig::new();
            config.clandestine_port_opt = Some(1000);
            let mut persistent_config = PersistentConfigurationMock::new()
                .set_clandestine_port_result(Err(PersistentConfigError::TransactionError));

            let result = configure_database(&config, &mut persistent_config);

            assert_eq!(
                result,
                Err(PersistentConfigError::TransactionError
                    .into_configurator_error("clandestine-port"))
            )
        }

        #[test]
        fn configure_database_handles_error_during_setting_gas_price() {
            let mut config = BootstrapperConfig::new();
            config.clandestine_port_opt = None;
            let mut persistent_config = PersistentConfigurationMock::new()
                .earning_wallet_address_result(Ok(Some(
                    "0x0123456789012345678901234567890123456789".to_string(),
                )))
                .set_gas_price_result(Err(PersistentConfigError::TransactionError));

            let result = configure_database(&config, &mut persistent_config);

            assert_eq!(
                result,
                Err(PersistentConfigError::TransactionError.into_configurator_error("gas-price"))
            )
        }

        #[test]
        fn get_earning_wallet_from_address_handles_error_retrieving_earning_wallet_from_address() {
            let args = ArgsBuilder::new().param(
                "--earning-wallet",
                "0x0123456789012345678901234567890123456789",
            );
            let vcls: Vec<Box<dyn VirtualCommandLine>> =
                vec![Box::new(CommandLineVcl::new(args.into()))];
            let multi_config = make_new_test_multi_config(&app_node(), vcls).unwrap();
            let persistent_config = PersistentConfigurationMock::new()
                .earning_wallet_from_address_result(Err(PersistentConfigError::NotPresent));

            let result = get_earning_wallet_from_address(&multi_config, &persistent_config);

            assert_eq!(
                result,
                Err(PersistentConfigError::NotPresent.into_configurator_error("earning-wallet"))
            );
        }

        #[test]
        fn get_consuming_wallet_opt_from_derivation_path_handles_error_retrieving_consuming_wallet_derivation_path(
        ) {
            let persistent_config = PersistentConfigurationMock::new()
                .consuming_wallet_derivation_path_result(Err(PersistentConfigError::Collision(
                    "irrelevant".to_string(),
                )));

            let result =
                get_consuming_wallet_opt_from_derivation_path(&persistent_config, "irrelevant");

            assert_eq!(
                result,
                Err(ConfiguratorError::new(vec![ParamError::new(
                    "consuming-private-key",
                    &format!(
                        "{:?}",
                        PersistentConfigError::Collision("irrelevant".to_string())
                    )
                ),]))
            )
        }

        #[test]
        fn convert_ci_configs_handles_blockchain_mismatch() {
            let multi_config = make_simplified_multi_config([
                "MASQNode",
                "--neighbors",
                "masq://eth-ropsten:abJ5XvhVbmVyGejkYUkmftF09pmGZGKg_PzRNnWQxFw@12.23.34.45:5678",
                "--chain",
                DEFAULT_CHAIN.rec().literal_identifier,
            ]);

            let result = standard::convert_ci_configs(&multi_config).err().unwrap();

            assert_eq!(
                result,
                ConfiguratorError::required(
                    "neighbors",
                    "Mismatched chains. You are requiring access to 'eth-mainnet' (masq://eth-mainnet:<public key>@<node address>) with descriptor belonging to 'eth-ropsten'"
                )
            )
        }

        #[test]
        fn get_earning_wallet_from_address_handles_attempted_wallet_change() {
            running_test();
            let args = ArgsBuilder::new().param(
                "--earning-wallet",
                "0x0123456789012345678901234567890123456789",
            );
            let vcls: Vec<Box<dyn VirtualCommandLine>> =
                vec![Box::new(CommandLineVcl::new(args.into()))];
            let multi_config = make_new_test_multi_config(&app_node(), vcls).unwrap();
            let persistent_config = PersistentConfigurationMock::new()
                .earning_wallet_from_address_result(Ok(Some(Wallet::new(
                    "0x9876543210987654321098765432109876543210",
                ))));

            let result =
                standard::get_earning_wallet_from_address(&multi_config, &persistent_config)
                    .err()
                    .unwrap();

            assert_eq! (result, ConfiguratorError::required("earning-wallet", "Cannot change to an address (0x0123456789012345678901234567890123456789) different from that previously set (0x9876543210987654321098765432109876543210)"))
        }

        #[test]
        fn get_consuming_wallet_opt_from_derivation_path_handles_bad_password() {
            running_test();
            let persistent_config = PersistentConfigurationMock::new()
                .consuming_wallet_derivation_path_result(Ok(Some("m/44'/60'/1'/2/3".to_string())))
                .mnemonic_seed_result(Err(PersistentConfigError::PasswordError));

            let result = standard::get_consuming_wallet_opt_from_derivation_path(
                &persistent_config,
                "bad password",
            )
            .err()
            .unwrap();

            assert_eq!(
                result,
                ConfiguratorError::required(
                    "db-password",
                    "Incorrect password for retrieving mnemonic seed"
                )
            )
        }

        #[test]
        fn set_db_password_at_first_mention_handles_existing_password() {
            let check_password_params_arc = Arc::new(Mutex::new(vec![]));
            let mut persistent_config = make_default_persistent_configuration()
                .check_password_params(&check_password_params_arc)
                .check_password_result(Ok(false));

            let result =
                standard::set_db_password_at_first_mention("password", &mut persistent_config);

            assert_eq!(result, Ok(false));
            let check_password_params = check_password_params_arc.lock().unwrap();
            assert_eq!(*check_password_params, vec![None])
        }

        #[test]
        fn set_db_password_at_first_mention_sets_password_correctly() {
            let change_password_params_arc = Arc::new(Mutex::new(vec![]));
            let mut persistent_config = make_default_persistent_configuration()
                .check_password_result(Ok(true))
                .change_password_params(&change_password_params_arc)
                .change_password_result(Ok(()));

            let result =
                standard::set_db_password_at_first_mention("password", &mut persistent_config);

            assert_eq!(result, Ok(true));
            let change_password_params = change_password_params_arc.lock().unwrap();
            assert_eq!(
                *change_password_params,
                vec![(None, "password".to_string())]
            )
        }

        #[test]
        fn set_db_password_at_first_mention_handles_password_check_error() {
            let check_password_params_arc = Arc::new(Mutex::new(vec![]));
            let mut persistent_config = make_default_persistent_configuration()
                .check_password_params(&check_password_params_arc)
                .check_password_result(Err(NotPresent));

            let result =
                standard::set_db_password_at_first_mention("password", &mut persistent_config);

            assert_eq!(
                result,
                Err(NotPresent.into_configurator_error("db-password"))
            );
            let check_password_params = check_password_params_arc.lock().unwrap();
            assert_eq!(*check_password_params, vec![None])
        }

        #[test]
        fn set_db_password_at_first_mention_handles_password_set_error() {
            let change_password_params_arc = Arc::new(Mutex::new(vec![]));
            let mut persistent_config = make_default_persistent_configuration()
                .check_password_result(Ok(true))
                .change_password_params(&change_password_params_arc)
                .change_password_result(Err(NotPresent));

            let result =
                standard::set_db_password_at_first_mention("password", &mut persistent_config);

            assert_eq!(
                result,
                Err(NotPresent.into_configurator_error("db-password"))
            );
            let change_password_params = change_password_params_arc.lock().unwrap();
            assert_eq!(
                *change_password_params,
                vec![(None, "password".to_string())]
            )
        }
    }
}

#[cfg(test)]
mod tests {
    use super::*;
    use crate::apps::app_node;
    use crate::blockchain::bip32::Bip32ECKeyPair;
    use crate::bootstrapper::RealUser;
    use crate::database::db_initializer::{DbInitializer, DbInitializerReal};
    use crate::db_config::config_dao::{ConfigDao, ConfigDaoReal};
    use crate::db_config::persistent_configuration::PersistentConfigError::NotPresent;
    use crate::db_config::persistent_configuration::{
        PersistentConfigError, PersistentConfigurationReal,
    };
    use crate::node_configurator::node_configurator_standard::standard::server_initializer_collected_params;
    use crate::node_configurator::DirsWrapperReal;
    use crate::node_test_utils::DirsWrapperMock;
    use crate::sub_lib::accountant::DEFAULT_EARNING_WALLET;
    use crate::sub_lib::cryptde::{CryptDE, PlainData, PublicKey};
    use crate::sub_lib::cryptde_null::CryptDENull;
    use crate::sub_lib::cryptde_real::CryptDEReal;
    use crate::sub_lib::neighborhood::{
        NeighborhoodConfig, NeighborhoodMode, NodeDescriptor, DEFAULT_RATE_PACK,
    };
    use crate::sub_lib::node_addr::NodeAddr;
    use crate::sub_lib::utils::make_new_test_multi_config;
    use crate::sub_lib::wallet::Wallet;
    use crate::test_utils::persistent_configuration_mock::PersistentConfigurationMock;
    use crate::test_utils::pure_test_utils;
    use crate::test_utils::pure_test_utils::{
        make_default_persistent_configuration, make_pre_populated_mocked_directory_wrapper,
        make_simplified_multi_config,
    };
    use crate::test_utils::{assert_string_contains, main_cryptde, ArgsBuilder};
    use masq_lib::blockchains::chains::Chain;
    use masq_lib::constants::{DEFAULT_CHAIN, DEFAULT_GAS_PRICE, DEFAULT_UI_PORT};
    use masq_lib::multi_config::{
        CommandLineVcl, ConfigFileVcl, NameValueVclArg, VclArg, VirtualCommandLine,
    };
    use masq_lib::shared_schema::{ConfiguratorError, ParamError};
    use masq_lib::test_utils::environment_guard::{ClapGuard, EnvironmentGuard};
    use masq_lib::test_utils::fake_stream_holder::ByteArrayWriter;
    use masq_lib::test_utils::utils::{ensure_node_home_directory_exists, TEST_DEFAULT_CHAIN};
    use masq_lib::utils::{running_test, SliceToVec};
    use rustc_hex::FromHex;
    use std::fs::File;
    use std::io::Write;
    use std::net::IpAddr;
    use std::net::SocketAddr;
    use std::path::PathBuf;
    use std::str::FromStr;
    use std::sync::{Arc, Mutex};

    fn make_default_cli_params() -> ArgsBuilder {
        ArgsBuilder::new().param("--ip", "1.2.3.4")
    }

    #[test]
    fn make_neighborhood_config_standard_happy_path() {
        running_test();
        let multi_config = make_new_test_multi_config(
            &app_node(),
            vec![Box::new(CommandLineVcl::new(
                ArgsBuilder::new()
                    .param("--neighborhood-mode", "standard")
                    .param("--ip", "1.2.3.4")
                    .param(
                        "--neighbors",
                        "masq://eth-mainnet:mhtjjdMt7Gyoebtb1yiK0hdaUx6j84noHdaAHeDR1S4@1.2.3.4:1234/2345,masq://eth-mainnet:Si06R3ulkOjJOLw1r2R9GOsY87yuinHU_IHK2FJyGnk@2.3.4.5:3456/4567",
                    )
                    .into(),
            ))]
        ).unwrap();

        let result = standard::make_neighborhood_config(
            &multi_config,
            Some(&mut make_default_persistent_configuration()),
            &mut BootstrapperConfig::new(),
        );

        let dummy_cryptde = CryptDEReal::new(TEST_DEFAULT_CHAIN);
        assert_eq!(
            result,
            Ok(NeighborhoodConfig {
                mode: NeighborhoodMode::Standard(
                    NodeAddr::new(&IpAddr::from_str("1.2.3.4").unwrap(), &[]),
                    vec![
                        NodeDescriptor::from_str(
                            &dummy_cryptde,
                            "masq://eth-mainnet:mhtjjdMt7Gyoebtb1yiK0hdaUx6j84noHdaAHeDR1S4@1.2.3.4:1234/2345"
                        )
                        .unwrap(),
                        NodeDescriptor::from_str(
                            &dummy_cryptde,
                            "masq://eth-mainnet:Si06R3ulkOjJOLw1r2R9GOsY87yuinHU_IHK2FJyGnk@2.3.4.5:3456/4567"
                        )
                        .unwrap()
                    ],
                    DEFAULT_RATE_PACK
                )
            })
        );
    }

    #[test]
    fn make_neighborhood_config_standard_missing_ip() {
        running_test();
        let multi_config = make_new_test_multi_config(
            &app_node(),
            vec![Box::new(CommandLineVcl::new(
                ArgsBuilder::new()
                    .param("--neighborhood-mode", "standard")
                    .param(
                        "--neighbors",
                        "masq://eth-mainnet:QmlsbA@1.2.3.4:1234/2345,masq://eth-mainnet:VGVk@2.3.4.5:3456/4567",
                    )
                    .param("--fake-public-key", "booga")
                    .into(),
            ))],
        )
        .unwrap();

        let result = standard::make_neighborhood_config(
            &multi_config,
            Some(&mut make_default_persistent_configuration()),
            &mut BootstrapperConfig::new(),
        );

        assert_eq!(
            result,
            Err(ConfiguratorError::required(
                "neighborhood-mode",
                "Node cannot run as --neighborhood-mode standard without --ip specified"
            ))
        )
    }

    #[test]
    fn make_neighborhood_config_originate_only_doesnt_need_ip() {
        running_test();
        let multi_config = make_new_test_multi_config(
            &app_node(),
            vec![Box::new(CommandLineVcl::new(
                ArgsBuilder::new()
                    .param("--neighborhood-mode", "originate-only")
                    .param(
                        "--neighbors",
                        "masq://eth-mainnet:QmlsbA@1.2.3.4:1234/2345,masq://eth-mainnet:VGVk@2.3.4.5:3456/4567",
                    )
                    .param("--fake-public-key", "booga")
                    .into(),
            ))],
        )
        .unwrap();

        let result = standard::make_neighborhood_config(
            &multi_config,
            Some(&mut make_default_persistent_configuration()),
            &mut BootstrapperConfig::new(),
        );

        assert_eq!(
            result,
            Ok(NeighborhoodConfig {
                mode: NeighborhoodMode::OriginateOnly(
                    vec![
                        NodeDescriptor::from_str(
                            main_cryptde(),
                            "masq://eth-mainnet:QmlsbA@1.2.3.4:1234/2345"
                        )
                        .unwrap(),
                        NodeDescriptor::from_str(
                            main_cryptde(),
                            "masq://eth-mainnet:VGVk@2.3.4.5:3456/4567"
                        )
                        .unwrap()
                    ],
                    DEFAULT_RATE_PACK
                )
            })
        );
    }

    #[test]
    fn make_neighborhood_config_originate_only_does_need_at_least_one_neighbor() {
        running_test();
        let multi_config = make_new_test_multi_config(
            &app_node(),
            vec![Box::new(CommandLineVcl::new(
                ArgsBuilder::new()
                    .param("--neighborhood-mode", "originate-only")
                    .into(),
            ))],
        )
        .unwrap();

        let result = standard::make_neighborhood_config(
            &multi_config,
            Some(&mut make_default_persistent_configuration().check_password_result(Ok(false))),
            &mut BootstrapperConfig::new(),
        );

        assert_eq! (result, Err(ConfiguratorError::required("neighborhood-mode", "Node cannot run as --neighborhood-mode originate-only without --neighbors specified")))
    }

    #[test]
    fn make_neighborhood_config_consume_only_doesnt_need_ip() {
        running_test();
        let multi_config = make_new_test_multi_config(
            &app_node(),
            vec![Box::new(CommandLineVcl::new(
                ArgsBuilder::new()
                    .param("--neighborhood-mode", "consume-only")
                    .param(
                        "--neighbors",
                        "masq://eth-mainnet:QmlsbA@1.2.3.4:1234/2345,masq://eth-mainnet:VGVk@2.3.4.5:3456/4567",
                    )
                    .param("--fake-public-key", "booga")
                    .into(),
            ))],
        )
        .unwrap();

        let result = standard::make_neighborhood_config(
            &multi_config,
            Some(&mut make_default_persistent_configuration()),
            &mut BootstrapperConfig::new(),
        );

        assert_eq!(
            result,
            Ok(NeighborhoodConfig {
                mode: NeighborhoodMode::ConsumeOnly(vec![
                    NodeDescriptor::from_str(
                        main_cryptde(),
                        "masq://eth-mainnet:QmlsbA@1.2.3.4:1234/2345"
                    )
                    .unwrap(),
                    NodeDescriptor::from_str(
                        main_cryptde(),
                        "masq://eth-mainnet:VGVk@2.3.4.5:3456/4567"
                    )
                    .unwrap()
                ],)
            })
        );
    }

    #[test]
    fn make_neighborhood_config_consume_only_rejects_dns_servers_and_needs_at_least_one_neighbor() {
        running_test();
        let multi_config = make_new_test_multi_config(
            &app_node(),
            vec![Box::new(CommandLineVcl::new(
                ArgsBuilder::new()
                    .param("--neighborhood-mode", "consume-only")
                    .param("--dns-servers", "1.1.1.1")
                    .param("--fake-public-key", "booga")
                    .into(),
            ))],
        )
        .unwrap();

        let result = standard::make_neighborhood_config(
            &multi_config,
            Some(&mut make_default_persistent_configuration()),
            &mut BootstrapperConfig::new(),
        );

        assert_eq!(
            result,
            Err(ConfiguratorError::required(
                "neighborhood-mode",
                "Node cannot run as --neighborhood-mode consume-only without --neighbors specified"
            )
            .another_required(
                "neighborhood-mode",
                "Node cannot run as --neighborhood-mode consume-only if --dns-servers is specified"
            ))
        )
    }

    #[test]
    fn make_neighborhood_config_zero_hop_doesnt_need_ip_or_neighbors() {
        running_test();
        let multi_config = make_new_test_multi_config(
            &app_node(),
            vec![Box::new(CommandLineVcl::new(
                ArgsBuilder::new()
                    .param("--neighborhood-mode", "zero-hop")
                    .into(),
            ))],
        )
        .unwrap();

        let result = standard::make_neighborhood_config(
            &multi_config,
            Some(&mut make_default_persistent_configuration().check_password_result(Ok(false))),
            &mut BootstrapperConfig::new(),
        );

        assert_eq!(
            result,
            Ok(NeighborhoodConfig {
                mode: NeighborhoodMode::ZeroHop
            })
        );
    }

    #[test]
    fn make_neighborhood_config_zero_hop_cant_tolerate_ip() {
        running_test();
        let multi_config = make_new_test_multi_config(
            &app_node(),
            vec![Box::new(CommandLineVcl::new(
                ArgsBuilder::new()
                    .param("--neighborhood-mode", "zero-hop")
                    .param("--ip", "1.2.3.4")
                    .into(),
            ))],
        )
        .unwrap();

        let result = standard::make_neighborhood_config(
            &multi_config,
            Some(&mut make_default_persistent_configuration().check_password_result(Ok(false))),
            &mut BootstrapperConfig::new(),
        );

        assert_eq!(
            result,
            Err(ConfiguratorError::required(
                "neighborhood-mode",
                "Node cannot run as --neighborhood-mode zero-hop if --ip is specified"
            ))
        )
    }

    #[test]
    fn make_neighborhood_config_zero_hop_cant_tolerate_neighbors() {
        running_test();
        let multi_config = make_new_test_multi_config(
            &app_node(),
            vec![Box::new(CommandLineVcl::new(
                ArgsBuilder::new()
                    .param("--neighborhood-mode", "zero-hop")
                    .param(
                        "--neighbors",
                        "masq://eth-mainnet:QmlsbA@1.2.3.4:1234/2345,masq://eth-mainnet:VGVk@2.3.4.5:3456/4567",
                    )
                    .param("--fake-public-key", "booga")
                    .into(),
            ))],
        )
        .unwrap();

        let result = standard::make_neighborhood_config(
            &multi_config,
            Some(&mut make_default_persistent_configuration()),
            &mut BootstrapperConfig::new(),
        );

        assert_eq!(
            result,
            Err(ConfiguratorError::required(
                "neighborhood-mode",
                "Node cannot run as --neighborhood-mode zero-hop if --neighbors is specified"
            ))
        )
    }

    #[test]
    fn get_past_neighbors_handles_good_password_but_no_past_neighbors() {
        running_test();
        let multi_config = make_new_test_multi_config(&app_node(), vec![]).unwrap();
        let mut persistent_config =
            make_default_persistent_configuration().past_neighbors_result(Ok(None));
        let mut unprivileged_config = BootstrapperConfig::new();
        unprivileged_config.db_password_opt = Some("password".to_string());

        let result = standard::get_past_neighbors(
            &multi_config,
            &mut persistent_config,
            &mut unprivileged_config,
        )
        .unwrap();

        assert!(result.is_empty());
    }

    #[test]
    fn get_past_neighbors_handles_unavailable_password() {
        running_test();
        let multi_config = make_new_test_multi_config(&app_node(), vec![]).unwrap();
        let mut persistent_config =
            make_default_persistent_configuration().check_password_result(Ok(true));
        let mut unprivileged_config = BootstrapperConfig::new();
        unprivileged_config.db_password_opt = Some("password".to_string());

        let result = standard::get_past_neighbors(
            &multi_config,
            &mut persistent_config,
            &mut unprivileged_config,
        )
        .unwrap();

        assert!(result.is_empty());
    }

    #[test]
    fn get_past_neighbors_handles_non_password_error() {
        running_test();
        let multi_config = make_new_test_multi_config(&app_node(), vec![]).unwrap();
        let mut persistent_config = PersistentConfigurationMock::new()
            .check_password_result(Ok(false))
            .past_neighbors_result(Err(PersistentConfigError::NotPresent));
        let mut unprivileged_config = BootstrapperConfig::new();
        unprivileged_config.db_password_opt = Some("password".to_string());

        let result = standard::get_past_neighbors(
            &multi_config,
            &mut persistent_config,
            &mut unprivileged_config,
        );

        assert_eq!(
            result,
            Err(ConfiguratorError::new(vec![ParamError::new(
                "[past neighbors]",
                "NotPresent"
            )]))
        );
    }

    #[test]
    fn convert_ci_configs_does_not_like_neighbors_with_bad_syntax() {
        running_test();
        let multi_config = make_simplified_multi_config(["program", "--neighbors", "ooga,booga"]);

        let result = standard::convert_ci_configs(&multi_config).err();

        assert_eq!(
            result,
            Some(ConfiguratorError::new(vec![
                ParamError::new(
                    "neighbors",
                    "Prefix or more missing. Should be 'masq://<chain identifier>:<public key>@<node address>', not 'ooga'"
                ),
                ParamError::new(
                    "neighbors",
                    "Prefix or more missing. Should be 'masq://<chain identifier>:<public key>@<node address>', not 'booga'"
                ),
            ]))
        );
    }

    #[test]
    fn convert_ci_configs_complains_about_descriptor_without_node_address_when_mainnet_required() {
        let key = "abJ5XvhVbmVyGejkYUkmftF09pmGZGKg/PzRNnWQxFw@:";
        let multi_config = make_simplified_multi_config(["program", "--neighbors", key]);

        let result = standard::convert_ci_configs(&multi_config);

        assert_eq!(result,Err(ConfiguratorError::new(vec![ParamError::new("neighbors", "Neighbors supplied without ip addresses and ports aren't valid: 'abJ5XvhVbmVyGejkYUkmftF09pmGZGKg/PzRNnWQxFw@--NA--:--NA--")])));
    }

    #[test]
    fn convert_ci_configs_complains_about_descriptor_without_node_address_when_test_chain_required()
    {
        let multi_config = make_simplified_multi_config([
            "program",
            "--chain",
            "ropsten",
            "--neighbors",
            "abJ5XvhVbmVyGejkYUkmftF09pmGZGKg/PzRNnWQxFw::",
        ]);

        let result = standard::convert_ci_configs(&multi_config);

        assert_eq!(result,Err(ConfiguratorError::new(vec![ParamError::new("neighbors", "Neighbors supplied without ip addresses and ports aren't valid: 'abJ5XvhVbmVyGejkYUkmftF09pmGZGKg/PzRNnWQxFw:--NA--:--NA--")])))
    }

    #[test]
    fn server_initializer_collected_params_can_read_parameters_from_config_file() {
        running_test();
        let _guard = EnvironmentGuard::new();
        let home_dir = ensure_node_home_directory_exists(
            "node_configurator",
            "server_initializer_collected_params_can_read_parameters_from_config_file",
        );
        {
            let mut config_file = File::create(home_dir.join("config.toml")).unwrap();
            config_file
                .write_all(b"dns-servers = \"111.111.111.111,222.222.222.222\"\n")
                .unwrap();
        }
        let directory_wrapper = make_pre_populated_mocked_directory_wrapper();

        let gathered_params = server_initializer_collected_params(
            &directory_wrapper,
            &["", "--data-directory", home_dir.to_str().unwrap()].array_of_borrows_to_vec(),
        )
        .unwrap();

        let multi_config = gathered_params.multi_config;
        assert_eq!(
            value_m!(multi_config, "dns-servers", String).unwrap(),
            "111.111.111.111,222.222.222.222".to_string()
        );
    }

    #[test]
    fn can_read_dns_servers_and_consuming_private_key_from_config_file() {
        running_test();
        let home_dir = ensure_node_home_directory_exists(
            "node_configurator",
            "can_read_wallet_parameters_from_config_file",
        );
        let mut persistent_config = PersistentConfigurationReal::new(Box::new(ConfigDaoReal::new(
            DbInitializerReal::default()
                .initialize(&home_dir.clone(), TEST_DEFAULT_CHAIN, true)
                .unwrap(),
        )));
        let consuming_private_key =
            "89ABCDEF89ABCDEF89ABCDEF89ABCDEF89ABCDEF89ABCDEF89ABCDEF89ABCDEF";
        let config_file_path = home_dir.join("config.toml");
        {
            let mut config_file = File::create(&config_file_path).unwrap();
            short_writeln!(
                config_file,
                "consuming-private-key = \"{}\"",
                consuming_private_key
            );
        }
        let args = ArgsBuilder::new()
            .param("--data-directory", home_dir.to_str().unwrap())
            .param("--ip", "1.2.3.4");
        let mut bootstrapper_config = BootstrapperConfig::new();
        let multi_config = make_new_test_multi_config(
            &app_node(),
            vec![
                Box::new(CommandLineVcl::new(args.into())),
                Box::new(ConfigFileVcl::new(&config_file_path, false).unwrap()),
            ],
        )
        .unwrap();

        standard::privileged_parse_args(
            &DirsWrapperReal {},
            &multi_config,
            &mut bootstrapper_config,
        )
        .unwrap();
        standard::unprivileged_parse_args(
            &multi_config,
            &mut bootstrapper_config,
            Some(&mut persistent_config),
        )
        .unwrap();
        let consuming_private_key_bytes: Vec<u8> = consuming_private_key.from_hex().unwrap();
        let consuming_keypair =
            Bip32ECKeyPair::from_raw_secret(consuming_private_key_bytes.as_ref()).unwrap();
        assert_eq!(
            bootstrapper_config.consuming_wallet,
            Some(Wallet::from(consuming_keypair)),
        );

        let public_key = PublicKey::new(&[1, 2, 3]);
        let payer = bootstrapper_config
            .consuming_wallet
            .unwrap()
            .as_payer(&public_key, &TEST_DEFAULT_CHAIN.rec().contract);
        let cryptdenull = CryptDENull::from(&public_key, TEST_DEFAULT_CHAIN);
        assert!(
            payer.owns_secret_key(&cryptdenull.digest()),
            "Neighborhood config should have a WalletKind::KeyPair wallet"
        );
    }

    #[test]
    fn privileged_parse_args_creates_configurations() {
        running_test();
        let home_dir = ensure_node_home_directory_exists(
            "node_configurator",
            "privileged_parse_args_creates_configurations",
        );
        let args = ArgsBuilder::new()
            .param("--config-file", "specified_config.toml")
            .param("--dns-servers", "12.34.56.78,23.45.67.89")
            .param(
                "--neighbors",
                "QmlsbA:1.2.3.4:1234;2345,VGVk:2.3.4.5:3456;4567",
            )
            .param("--ip", "34.56.78.90")
            .param("--clandestine-port", "1234")
            .param("--ui-port", "5335")
            .param("--data-directory", home_dir.to_str().unwrap())
            .param("--blockchain-service-url", "http://127.0.0.1:8545")
            .param("--log-level", "trace")
            .param("--fake-public-key", "AQIDBA")
            .param("--db-password", "secret-db-password")
            .param(
                "--earning-wallet",
                "0x0123456789012345678901234567890123456789",
            )
            .param(
                "--consuming-private-key",
                "ABCDEF01ABCDEF01ABCDEF01ABCDEF01ABCDEF01ABCDEF01ABCDEF01ABCDEF01",
            )
            .param("--real-user", "999:999:/home/booga");
        let mut config = BootstrapperConfig::new();
        let vcls: Vec<Box<dyn VirtualCommandLine>> =
            vec![Box::new(CommandLineVcl::new(args.into()))];
        let multi_config = make_new_test_multi_config(&app_node(), vcls).unwrap();

        standard::privileged_parse_args(&DirsWrapperReal {}, &multi_config, &mut config).unwrap();

        assert_eq!(
            value_m!(multi_config, "config-file", PathBuf),
            Some(PathBuf::from("specified_config.toml")),
        );
        assert_eq!(
            config.dns_servers,
            vec!(
                SocketAddr::from_str("12.34.56.78:53").unwrap(),
                SocketAddr::from_str("23.45.67.89:53").unwrap()
            ),
        );
        assert_eq!(config.ui_gateway_config.ui_port, 5335);
        assert_eq!(
            config.neighborhood_config,
            NeighborhoodConfig {
                mode: NeighborhoodMode::ZeroHop // not populated on the privileged side
            }
        );
        assert_eq!(
            config.blockchain_bridge_config.blockchain_service_url_opt,
            Some("http://127.0.0.1:8545".to_string()),
        );
        assert_eq!(config.data_directory, home_dir);
        assert_eq!(
            config.main_cryptde_null_opt.unwrap().public_key(),
            &PublicKey::new(&[1, 2, 3, 4]),
        );
        assert_eq!(
            config.real_user,
            RealUser::new(Some(999), Some(999), Some(PathBuf::from("/home/booga")))
        );
    }

    #[test]
    fn unprivileged_parse_args_creates_configurations() {
        running_test();
        let home_dir = ensure_node_home_directory_exists(
            "node_configurator",
            "unprivileged_parse_args_creates_configurations",
        );
        let config_dao: Box<dyn ConfigDao> = Box::new(ConfigDaoReal::new(
            DbInitializerReal::default()
                .initialize(&home_dir.clone(), TEST_DEFAULT_CHAIN, true)
                .unwrap(),
        ));
        let consuming_private_key_text =
            "ABCDEF01ABCDEF01ABCDEF01ABCDEF01ABCDEF01ABCDEF01ABCDEF01ABCDEF01";
        let consuming_private_key = PlainData::from_str(consuming_private_key_text).unwrap();
        let mut persistent_config = PersistentConfigurationReal::new(config_dao);
        let password = "secret-db-password";
        let args = ArgsBuilder::new()
            .param("--config-file", "specified_config.toml")
            .param("--dns-servers", "12.34.56.78,23.45.67.89")
            .param(
                "--neighbors",
                "masq://eth-mainnet:QmlsbA@1.2.3.4:1234/2345,masq://eth-mainnet:VGVk@2.3.4.5:3456/4567",
            )
            .param("--ip", "34.56.78.90")
            .param("--clandestine-port", "1234")
            .param("--ui-port", "5335")
            .param("--data-directory", home_dir.to_str().unwrap())
            .param("--blockchain-service-url", "http://127.0.0.1:8545")
            .param("--log-level", "trace")
            .param("--fake-public-key", "AQIDBA")
            .param("--db-password", password)
            .param(
                "--earning-wallet",
                "0x0123456789012345678901234567890123456789",
            )
            .param("--consuming-private-key", consuming_private_key_text)
            .param("--real-user", "999:999:/home/booga");
        let mut config = BootstrapperConfig::new();
        let vcls: Vec<Box<dyn VirtualCommandLine>> =
            vec![Box::new(CommandLineVcl::new(args.into()))];
        let multi_config = make_new_test_multi_config(&app_node(), vcls).unwrap();

        standard::unprivileged_parse_args(&multi_config, &mut config, Some(&mut persistent_config))
            .unwrap();

        assert_eq!(
            value_m!(multi_config, "config-file", PathBuf),
            Some(PathBuf::from("specified_config.toml")),
        );
        assert_eq!(
            config.earning_wallet,
            Wallet::from_str("0x0123456789012345678901234567890123456789").unwrap()
        );
        assert_eq!(Some(1234u16), config.clandestine_port_opt);
        assert_eq!(
            config.earning_wallet,
            Wallet::from_str("0x0123456789012345678901234567890123456789").unwrap()
        );
        assert_eq!(
            config.consuming_wallet,
            Some(Wallet::from(
                Bip32ECKeyPair::from_raw_secret(consuming_private_key.as_slice()).unwrap()
            )),
        );
        assert_eq!(
            config.neighborhood_config,
            NeighborhoodConfig {
                mode: NeighborhoodMode::Standard(
                    NodeAddr::new(&IpAddr::from_str("34.56.78.90").unwrap(), &[]),
                    vec![
                        NodeDescriptor::from_str(
                            main_cryptde(),
                            "masq://eth-mainnet:QmlsbA@1.2.3.4:1234/2345"
                        )
                        .unwrap(),
                        NodeDescriptor::from_str(
                            main_cryptde(),
                            "masq://eth-mainnet:VGVk@2.3.4.5:3456/4567"
                        )
                        .unwrap(),
                    ],
                    DEFAULT_RATE_PACK.clone()
                )
            }
        );
    }

    #[test]
    fn unprivileged_parse_args_creates_configuration_with_defaults() {
        running_test();
        let args = ArgsBuilder::new().param("--ip", "1.2.3.4");
        let mut config = BootstrapperConfig::new();
        let vcls: Vec<Box<dyn VirtualCommandLine>> =
            vec![Box::new(CommandLineVcl::new(args.into()))];
        let multi_config = make_new_test_multi_config(&app_node(), vcls).unwrap();

        standard::unprivileged_parse_args(
            &multi_config,
            &mut config,
            Some(&mut make_default_persistent_configuration().check_password_result(Ok(false))),
        )
        .unwrap();

        assert_eq!(
            Some(PathBuf::from("config.toml")),
            value_m!(multi_config, "config-file", PathBuf)
        );
        assert_eq!(None, config.clandestine_port_opt);
        assert!(config
            .neighborhood_config
            .mode
            .neighbor_configs()
            .is_empty());
        assert_eq!(
            config
                .neighborhood_config
                .mode
                .node_addr_opt()
                .unwrap()
                .ip_addr(),
            IpAddr::from_str("1.2.3.4").unwrap(),
        );
        assert_eq!(config.earning_wallet, DEFAULT_EARNING_WALLET.clone(),);
        assert_eq!(config.consuming_wallet, None,);
    }

    #[test]
    fn unprivileged_parse_args_with_neighbor_in_database_but_not_command_line() {
        running_test();
        let args = ArgsBuilder::new()
            .param("--ip", "1.2.3.4")
            .param("--fake-public-key", "BORSCHT")
            .param("--db-password", "password");
        let mut config = BootstrapperConfig::new();
        config.db_password_opt = Some("password".to_string());
        let vcls: Vec<Box<dyn VirtualCommandLine>> =
            vec![Box::new(CommandLineVcl::new(args.into()))];
        let multi_config = make_new_test_multi_config(&app_node(), vcls).unwrap();
        let past_neighbors_params_arc = Arc::new(Mutex::new(vec![]));
        let mut persistent_configuration = make_persistent_config(
            None,
            Some("password"),
            None,
            None,
            None,
            Some("masq://eth-ropsten:AQIDBA@1.2.3.4:1234,masq://eth-ropsten:AgMEBQ@2.3.4.5:2345"),
        )
        .past_neighbors_params(&past_neighbors_params_arc);

        standard::unprivileged_parse_args(
            &multi_config,
            &mut config,
            Some(&mut persistent_configuration),
        )
        .unwrap();

        assert_eq!(
            config.neighborhood_config.mode.neighbor_configs(),
            &[
                NodeDescriptor::from_str(main_cryptde(), "masq://eth-ropsten:AQIDBA@1.2.3.4:1234")
                    .unwrap(),
                NodeDescriptor::from_str(main_cryptde(), "masq://eth-ropsten:AgMEBQ@2.3.4.5:2345")
                    .unwrap(),
            ]
        );
        let past_neighbors_params = past_neighbors_params_arc.lock().unwrap();
        assert_eq!(past_neighbors_params[0], "password".to_string());
    }

    #[test]
    fn privileged_parse_args_creates_configuration_with_defaults() {
        running_test();
        let args = ArgsBuilder::new().param("--ip", "1.2.3.4");
        let mut config = BootstrapperConfig::new();
        let vcls: Vec<Box<dyn VirtualCommandLine>> =
            vec![Box::new(CommandLineVcl::new(args.into()))];
        let multi_config = make_new_test_multi_config(&app_node(), vcls).unwrap();

        standard::privileged_parse_args(&DirsWrapperReal {}, &multi_config, &mut config).unwrap();

        assert_eq!(
            Some(PathBuf::from("config.toml")),
            value_m!(multi_config, "config-file", PathBuf)
        );
        assert_eq!(
            config.dns_servers,
            vec!(SocketAddr::from_str("1.1.1.1:53").unwrap())
        );
        assert_eq!(config.crash_point, CrashPoint::None);
        assert_eq!(config.ui_gateway_config.ui_port, DEFAULT_UI_PORT);
        assert!(config.main_cryptde_null_opt.is_none());
        assert_eq!(
            config.real_user,
            RealUser::new(None, None, None).populate(&DirsWrapperReal {})
        );
    }

    #[test]
    #[cfg(not(target_os = "windows"))]
    fn privileged_parse_args_with_real_user_defaults_data_directory_properly() {
        running_test();
        let args = ArgsBuilder::new()
            .param("--ip", "1.2.3.4")
            .param("--real-user", "::/home/booga");
        let mut config = BootstrapperConfig::new();
        let vcls: Vec<Box<dyn VirtualCommandLine>> =
            vec![Box::new(CommandLineVcl::new(args.into()))];
        let multi_config = make_new_test_multi_config(&app_node(), vcls).unwrap();

        standard::privileged_parse_args(&DirsWrapperReal {}, &multi_config, &mut config).unwrap();

        #[cfg(target_os = "linux")]
        assert_eq!(
            config.data_directory,
            PathBuf::from("/home/booga/.local/share/MASQ")
                .join(DEFAULT_CHAIN.rec().literal_identifier)
        );

        #[cfg(target_os = "macos")]
        assert_eq!(
            config.data_directory,
            PathBuf::from("/home/booga/Library/Application Support/MASQ")
                .join(DEFAULT_CHAIN.rec().literal_identifier)
        );
    }

    fn make_persistent_config(
        mnemonic_seed_prefix_opt: Option<&str>,
        db_password_opt: Option<&str>,
        consuming_wallet_derivation_path_opt: Option<&str>,
        earning_wallet_address_opt: Option<&str>,
        gas_price_opt: Option<&str>,
        past_neighbors_opt: Option<&str>,
    ) -> PersistentConfigurationMock {
        let (mnemonic_seed_result, mnemonic_seed_exists_result) =
            match (mnemonic_seed_prefix_opt, db_password_opt) {
                (None, None) => (Ok(None), Ok(false)),
                (None, Some(_)) => (Ok(None), Ok(false)),
                (Some(mnemonic_seed_prefix), _) => {
                    (Ok(Some(make_mnemonic_seed(mnemonic_seed_prefix))), Ok(true))
                }
            };
        let consuming_wallet_derivation_path_opt =
            consuming_wallet_derivation_path_opt.map(|x| x.to_string());
        let earning_wallet_from_address_opt = match earning_wallet_address_opt {
            None => None,
            Some(address) => Some(Wallet::from_str(address).unwrap()),
        };
        let gas_price = gas_price_opt
            .unwrap_or(DEFAULT_GAS_PRICE)
            .parse::<u64>()
            .unwrap();
        let past_neighbors_result = match (past_neighbors_opt, db_password_opt) {
            (Some(past_neighbors), Some(_)) => Ok(Some(
                past_neighbors
                    .split(",")
                    .map(|s| NodeDescriptor::from_str(main_cryptde(), s).unwrap())
                    .collect::<Vec<NodeDescriptor>>(),
            )),
            _ => Ok(None),
        };
        PersistentConfigurationMock::new()
            .mnemonic_seed_result(mnemonic_seed_result)
            .mnemonic_seed_exists_result(mnemonic_seed_exists_result)
            .consuming_wallet_derivation_path_result(Ok(consuming_wallet_derivation_path_opt))
            .earning_wallet_from_address_result(Ok(earning_wallet_from_address_opt))
            .gas_price_result(Ok(gas_price))
            .past_neighbors_result(past_neighbors_result)
    }

    fn make_mnemonic_seed(prefix: &str) -> PlainData {
        let mut bytes: Vec<u8> = vec![];
        while bytes.len() < 64 {
            bytes.extend(prefix.as_bytes())
        }
        bytes.truncate(64);
        let result = PlainData::from(bytes);
        result
    }

    #[test]
    fn get_wallets_with_brand_new_database_establishes_default_earning_wallet_without_requiring_password(
    ) {
        running_test();
        let args = ["program"];
        let multi_config = pure_test_utils::make_simplified_multi_config(args);
        let mut persistent_config = make_persistent_config(None, None, None, None, None, None);
        let mut config = BootstrapperConfig::new();

        standard::get_wallets(&multi_config, &mut persistent_config, &mut config).unwrap();

        assert_eq!(config.consuming_wallet, None);
        assert_eq!(config.earning_wallet, DEFAULT_EARNING_WALLET.clone());
    }

    #[test]
    fn get_wallets_handles_failure_of_mnemonic_seed_exists() {
        let args = ["program"];
        let multi_config = pure_test_utils::make_simplified_multi_config(args);
        let mut persistent_config = PersistentConfigurationMock::new()
            .earning_wallet_from_address_result(Ok(None))
            .mnemonic_seed_exists_result(Err(PersistentConfigError::NotPresent));

        let result = standard::get_wallets(
            &multi_config,
            &mut persistent_config,
            &mut BootstrapperConfig::new(),
        );

        assert_eq!(
            result,
            Err(PersistentConfigError::NotPresent.into_configurator_error("seed"))
        );
    }

    #[test]
    fn get_wallets_handles_failure_of_consuming_wallet_derivation_path() {
        let args = ["program"];
        let multi_config = pure_test_utils::make_simplified_multi_config(args);
        let mut persistent_config = PersistentConfigurationMock::new()
            .earning_wallet_from_address_result(Ok(None))
            .mnemonic_seed_exists_result(Ok(true))
            .consuming_wallet_derivation_path_result(Err(PersistentConfigError::NotPresent));
        let mut config = BootstrapperConfig::new();
        config.db_password_opt = Some("password".to_string());

        let result = standard::get_wallets(&multi_config, &mut persistent_config, &mut config);

        assert_eq!(
            result,
            Err(PersistentConfigError::NotPresent.into_configurator_error("consuming-private-key"))
        );
    }

    #[test]
    fn earning_wallet_address_different_from_database() {
        running_test();
        let args = [
            "program",
            "--earning-wallet",
            "0x0123456789012345678901234567890123456789",
        ];
        let multi_config = pure_test_utils::make_simplified_multi_config(args);
        let mut persistent_config = make_persistent_config(
            None,
            None,
            None,
            Some("0x9876543210987654321098765432109876543210"),
            None,
            None,
        );
        let mut config = BootstrapperConfig::new();

        let result =
            standard::get_wallets(&multi_config, &mut persistent_config, &mut config).err();

        assert_eq! (result, Some (ConfiguratorError::new (vec![
            ParamError::new ("earning-wallet", "Cannot change to an address (0x0123456789012345678901234567890123456789) different from that previously set (0x9876543210987654321098765432109876543210)")
        ])));
    }

    #[test]
    fn earning_wallet_address_matches_database() {
        running_test();
        let args = [
            "program",
            "--earning-wallet",
            "0xb00fa567890123456789012345678901234B00FA",
        ];
        let multi_config = pure_test_utils::make_simplified_multi_config(args);
        let mut persistent_config = make_persistent_config(
            None,
            None,
            None,
            Some("0xB00FA567890123456789012345678901234b00fa"),
            None,
            None,
        );
        let mut config = BootstrapperConfig::new();

        standard::get_wallets(&multi_config, &mut persistent_config, &mut config).unwrap();

        assert_eq!(
            config.earning_wallet,
            Wallet::new("0xb00fa567890123456789012345678901234b00fa")
        );
    }

    #[test]
    fn consuming_wallet_private_key_plus_mnemonic_seed() {
        running_test();
        let consuming_private_key_hex =
            "ABCDABCDABCDABCDABCDABCDABCDABCDABCDABCDABCDABCDABCDABCDABCDABCD";
        let args = [
            "program",
            "--db-password",
            "password",
            "--consuming-private-key",
            consuming_private_key_hex,
        ];
        let multi_config = pure_test_utils::make_simplified_multi_config(args);
        let mnemonic_seed_prefix = "mnemonic_seed";
        let mut persistent_config = make_persistent_config(
            Some(mnemonic_seed_prefix),
            Some("password"),
            None,
            None,
            None,
            None,
        );
        let mut config = BootstrapperConfig::new();

        let result =
            standard::get_wallets(&multi_config, &mut persistent_config, &mut config).err();

        assert_eq! (result, Some (ConfiguratorError::new (vec![
            ParamError::new ("consuming-private-key", "Cannot use --consuming-private-key or --earning-wallet when database contains wallet information")
        ])));
    }

    #[test]
    fn earning_wallet_address_plus_mnemonic_seed() {
        running_test();
        let args = [
            "program",
            "--db-password",
            "password",
            "--earning-wallet",
            "0xcafedeadbeefbabefacecafedeadbeefbabeface",
        ];
        let multi_config = pure_test_utils::make_simplified_multi_config(args);
        let mnemonic_seed_prefix = "mnemonic_seed";
        let mut persistent_config = make_persistent_config(
            Some(mnemonic_seed_prefix),
            Some("password"),
            None,
            None,
            None,
            None,
        );
        let mut config = BootstrapperConfig::new();

        let result =
            standard::get_wallets(&multi_config, &mut persistent_config, &mut config).err();

        assert_eq! (result, Some (ConfiguratorError::new (vec![
            ParamError::new ("earning-wallet", "Cannot use --consuming-private-key or --earning-wallet when database contains wallet information")
        ])));
    }

    #[test]
    fn consuming_wallet_derivation_path_plus_earning_wallet_address_plus_mnemonic_seed() {
        running_test();
        let args = ["program", "--db-password", "password"];
        let multi_config = pure_test_utils::make_simplified_multi_config(args);
        let mnemonic_seed_prefix = "mnemonic_seed";
        let mut persistent_config = make_persistent_config(
            Some(mnemonic_seed_prefix),
            Some("password"),
            Some("m/44'/60'/1'/2/3"),
            Some("0xcafedeadbeefbabefacecafedeadbeefbabeface"),
            None,
            None,
        )
        .check_password_result(Ok(false));
        let mut config = BootstrapperConfig::new();

        standard::get_wallets(&multi_config, &mut persistent_config, &mut config).unwrap();

        let mnemonic_seed = make_mnemonic_seed(mnemonic_seed_prefix);
        let expected_consuming_wallet = Wallet::from(
            Bip32ECKeyPair::from_raw(mnemonic_seed.as_ref(), "m/44'/60'/1'/2/3").unwrap(),
        );
        assert_eq!(config.consuming_wallet, Some(expected_consuming_wallet));
        assert_eq!(
            config.earning_wallet,
            Wallet::from_str("0xcafedeadbeefbabefacecafedeadbeefbabeface").unwrap()
        );
    }

    #[test]
    fn consuming_wallet_derivation_path_plus_mnemonic_seed_with_no_db_password_parameter() {
        running_test();
        let args = ["program"];
        let multi_config = pure_test_utils::make_simplified_multi_config(args);
        let mnemonic_seed_prefix = "mnemonic_seed";
        let mut persistent_config = make_persistent_config(
            Some(mnemonic_seed_prefix),
            None,
            Some("m/44'/60'/1'/2/3"),
            Some("0xcafedeadbeefbabefacecafedeadbeefbabeface"),
            None,
            None,
        )
        .check_password_result(Ok(false));
        let mut config = BootstrapperConfig::new();

        standard::get_wallets(&multi_config, &mut persistent_config, &mut config).unwrap();

        assert_eq!(config.consuming_wallet, None);
        assert_eq!(
            config.earning_wallet,
            Wallet::from_str("0xcafedeadbeefbabefacecafedeadbeefbabeface").unwrap()
        );
    }

    #[test]
    fn unprivileged_parse_args_with_invalid_consuming_wallet_private_key_reacts_correctly() {
        running_test();
        let home_directory = ensure_node_home_directory_exists(
            "node_configurator",
            "parse_args_with_invalid_consuming_wallet_private_key_panics_correctly",
        );

        let args = ArgsBuilder::new().param("--data-directory", home_directory.to_str().unwrap());
        let vcl_args: Vec<Box<dyn VclArg>> = vec![Box::new(NameValueVclArg::new(
            &"--consuming-private-key",
            &"not valid hex",
        ))];

        let faux_environment = CommandLineVcl::from(vcl_args);

        let vcls: Vec<Box<dyn VirtualCommandLine>> = vec![
            Box::new(faux_environment),
            Box::new(CommandLineVcl::new(args.into())),
        ];

        let result = make_new_test_multi_config(&app_node(), vcls).err().unwrap();

        assert_eq!(
            result,
            ConfiguratorError::required("consuming-private-key", "Invalid value: not valid hex")
        )
    }

    #[test]
    fn unprivileged_parse_args_consuming_private_key_happy_path() {
        running_test();
        let home_directory = ensure_node_home_directory_exists(
            "node_configurator",
            "parse_args_consuming_private_key_happy_path",
        );

        let args = ArgsBuilder::new()
            .param("--ip", "1.2.3.4")
            .param("--data-directory", home_directory.to_str().unwrap())
            .opt("--db-password");
        let vcl_args: Vec<Box<dyn VclArg>> = vec![Box::new(NameValueVclArg::new(
            &"--consuming-private-key",
            &"cc46befe8d169b89db447bd725fc2368b12542113555302598430cb5d5c74ea9",
        ))];

        let faux_environment = CommandLineVcl::from(vcl_args);

        let mut config = BootstrapperConfig::new();
        config.db_password_opt = Some("password".to_string());
        let vcls: Vec<Box<dyn VirtualCommandLine>> = vec![
            Box::new(faux_environment),
            Box::new(CommandLineVcl::new(args.into())),
        ];
        let multi_config = make_new_test_multi_config(&app_node(), vcls).unwrap();
        let stdout_writer = &mut ByteArrayWriter::new();

        standard::unprivileged_parse_args(
            &multi_config,
            &mut config,
            Some(&mut make_default_persistent_configuration()),
        )
        .unwrap();

        let captured_output = stdout_writer.get_string();
        let expected_output = "";
        assert!(config.consuming_wallet.is_some());
        assert_eq!(
            format!("{}", config.consuming_wallet.unwrap()),
            "0x8e4d2317e56c8fd1fc9f13ba2aa62df1c5a542a7".to_string()
        );
        assert_eq!(captured_output, expected_output);
    }

    #[test]
    fn get_db_password_shortcuts_if_its_already_gotten() {
        running_test();
        let args = ["program"];
        let multi_config = pure_test_utils::make_simplified_multi_config(args);
        let mut config = BootstrapperConfig::new();
        let mut persistent_config =
            make_default_persistent_configuration().check_password_result(Ok(false));
        config.db_password_opt = Some("password".to_string());

        let result = standard::get_db_password(&multi_config, &mut config, &mut persistent_config);

        assert_eq!(result, Ok(Some("password".to_string())));
    }

    #[test]
    fn get_db_password_doesnt_bother_if_database_has_no_password_yet() {
        running_test();
        let multi_config = make_new_test_multi_config(&app_node(), vec![]).unwrap();
        let mut config = BootstrapperConfig::new();
        let mut persistent_config =
            make_default_persistent_configuration().check_password_result(Ok(true));

        let result = standard::get_db_password(&multi_config, &mut config, &mut persistent_config);

        assert_eq!(result, Ok(None));
    }

    #[test]
    fn get_db_password_handles_database_write_error() {
        running_test();
        let args = ["command", "--db-password", "password"];
        let multi_config = pure_test_utils::make_simplified_multi_config(args);
        let mut config = BootstrapperConfig::new();
        let mut persistent_config = make_default_persistent_configuration()
            .check_password_result(Ok(true))
            .check_password_result(Ok(true))
            .check_password_result(Ok(true))
            .change_password_result(Err(NotPresent));

        let result = standard::get_db_password(&multi_config, &mut config, &mut persistent_config);

        assert_eq!(
            result,
            Err(PersistentConfigError::NotPresent.into_configurator_error("db-password"))
        );
    }

    #[test]
    fn no_parameters_produces_configuration_for_crash_point() {
        running_test();
        let args = make_default_cli_params();
        let mut config = BootstrapperConfig::new();
        let vcl = Box::new(CommandLineVcl::new(args.into()));
        let multi_config = make_new_test_multi_config(&app_node(), vec![vcl]).unwrap();

        standard::privileged_parse_args(&DirsWrapperReal {}, &multi_config, &mut config).unwrap();

        assert_eq!(config.crash_point, CrashPoint::None);
    }

    #[test]
    fn with_parameters_produces_configuration_for_crash_point() {
        running_test();
        let args = make_default_cli_params().param("--crash-point", "panic");
        let mut config = BootstrapperConfig::new();
        let vcl = Box::new(CommandLineVcl::new(args.into()));
        let multi_config = make_new_test_multi_config(&app_node(), vec![vcl]).unwrap();

        standard::privileged_parse_args(&DirsWrapperReal {}, &multi_config, &mut config).unwrap();

        assert_eq!(config.crash_point, CrashPoint::Panic);
    }

    #[test]
    fn server_initializer_collected_params_senses_when_user_specifies_config_file() {
        running_test();
        let data_dir = ensure_node_home_directory_exists(
            "node_configurator_standard",
            "server_initializer_collected_params_senses_when_user_specifies_config_file",
        );
        let args = ArgsBuilder::new().param("--config-file", "booga.toml"); // nonexistent config file: should stimulate panic because user-specified
        let args_vec: Vec<String> = args.into();
        let dir_wrapper = DirsWrapperMock::new()
            .home_dir_result(Some(PathBuf::from("/unexisting_home/unexisting_alice")))
            .data_dir_result(Some(data_dir));

        let result = server_initializer_collected_params(&dir_wrapper, args_vec.as_slice()).err();

        match result {
            None => panic!("Expected a value, got None"),
            Some(mut error) => {
                assert_eq!(error.param_errors.len(), 1);
                let param_error = error.param_errors.remove(0);
                assert_eq!(param_error.parameter, "config-file".to_string());
                assert_string_contains(&param_error.reason, "Couldn't open configuration file ");
                assert_string_contains(&param_error.reason, ". Are you sure it exists?");
            }
        }
    }

    #[test]
    fn privileged_configuration_accepts_network_chain_selection_for_multinode() {
        running_test();
        let _clap_guard = ClapGuard::new();
        let subject = NodeConfiguratorStandardPrivileged::new();
        let args = ["program", "--ip", "1.2.3.4", "--chain", "dev"];

        let config = subject
            .configure(&make_simplified_multi_config(args))
            .unwrap();

        assert_eq!(config.blockchain_bridge_config.chain, Chain::from("dev"));
    }

    #[test]
    fn privileged_configuration_accepts_network_chain_selection_for_ropsten() {
        running_test();
        let subject = NodeConfiguratorStandardPrivileged::new();
        let args = [
            "program",
            "--ip",
            "1.2.3.4",
            "--chain",
            TEST_DEFAULT_CHAIN.rec().literal_identifier,
        ];

        let config = subject
            .configure(&make_simplified_multi_config(args))
            .unwrap();

        assert_eq!(config.blockchain_bridge_config.chain, TEST_DEFAULT_CHAIN);
    }

    #[test]
    fn privileged_configuration_defaults_network_chain_selection_to_mainnet() {
        running_test();
        let _clap_guard = ClapGuard::new();
        let subject = NodeConfiguratorStandardPrivileged::new();
        let args = ["program", "--ip", "1.2.3.4"];

        let config = subject
            .configure(&make_simplified_multi_config(args))
            .unwrap();

        assert_eq!(
            config
                .blockchain_bridge_config
                .chain
                .rec()
                .literal_identifier,
            DEFAULT_CHAIN.rec().literal_identifier
        );
    }

    #[test]
    fn privileged_configuration_accepts_ropsten_network_chain_selection() {
        running_test();
        let subject = NodeConfiguratorStandardPrivileged::new();
        let args = [
            "program",
            "--ip",
            "1.2.3.4",
            "--chain",
            TEST_DEFAULT_CHAIN.rec().literal_identifier,
        ];

        let bootstrapper_config = subject
            .configure(&make_simplified_multi_config(args))
            .unwrap();
        assert_eq!(
            bootstrapper_config.blockchain_bridge_config.chain,
            TEST_DEFAULT_CHAIN
        );
    }

    #[test]
    fn unprivileged_configuration_gets_parameter_gas_price() {
        running_test();
        let _clap_guard = ClapGuard::new();
        let data_dir = ensure_node_home_directory_exists(
            "node_configurator_standard",
            "unprivileged_configuration_gets_parameter_gas_price",
        );
        let mut subject = NodeConfiguratorStandardUnprivileged::new(&BootstrapperConfig::new());
        subject.privileged_config = BootstrapperConfig::new();
        subject.privileged_config.data_directory = data_dir;
        let args = ["program", "--ip", "1.2.3.4", "--gas-price", "57"];

        let config = subject
            .configure(&make_simplified_multi_config(args))
            .unwrap();

        assert_eq!(config.blockchain_bridge_config.gas_price, 57);
    }

    #[test]
    fn unprivileged_configuration_sets_default_gas_price_when_not_provided() {
        running_test();
        let _clap_guard = ClapGuard::new();
        let data_dir = ensure_node_home_directory_exists(
            "node_configurator_standard",
            "unprivileged_configuration_sets_default_gas_price_when_not_provided",
        );
        let mut subject = NodeConfiguratorStandardUnprivileged::new(&BootstrapperConfig::new());
        subject.privileged_config = BootstrapperConfig::new();
        subject.privileged_config.data_directory = data_dir;
        let args = ["program", "--ip", "1.2.3.4"];

        let config = subject
            .configure(&make_simplified_multi_config(args))
            .unwrap();

        assert_eq!(config.blockchain_bridge_config.gas_price, 1);
    }

    #[test]
    fn server_initializer_collected_params_rejects_invalid_gas_price() {
        running_test();
        let _clap_guard = ClapGuard::new();
        let args = ArgsBuilder::new().param("--gas-price", "unleaded");
        let args_vec: Vec<String> = args.into();
        let dir_wrapper = make_pre_populated_mocked_directory_wrapper();

        let result = server_initializer_collected_params(&dir_wrapper, &args_vec.as_slice())
            .err()
            .unwrap();

        assert_eq!(
            result,
            ConfiguratorError::required("gas-price", "Invalid value: unleaded")
        )
    }

    #[test]
    fn configure_database_with_data_specified_on_command_line_but_not_in_database_without_seed() {
        running_test();
        let mut config = BootstrapperConfig::new();
        config.clandestine_port_opt = Some(1234);
        let earning_address = "0x0123456789012345678901234567890123456789";
        let consuming_private_key_text =
            "ABCD00EFABCD00EFABCD00EFABCD00EFABCD00EFABCD00EFABCD00EFABCD00EF";
        let consuming_private_key = PlainData::from_str(consuming_private_key_text).unwrap();
        let gas_price = 4u64;
        let keypair = Bip32ECKeyPair::from_raw_secret(consuming_private_key.as_slice()).unwrap();
        config.earning_wallet = Wallet::new(earning_address);
        config.consuming_wallet = Some(Wallet::from(keypair));
        config.blockchain_bridge_config.gas_price = gas_price;
        let set_clandestine_port_params_arc = Arc::new(Mutex::new(vec![]));
        let set_gas_price_params_arc = Arc::new(Mutex::new(vec![]));
        let mut persistent_config = PersistentConfigurationMock::new()
            .earning_wallet_address_result(Ok(None))
            .consuming_wallet_derivation_path_result(Ok(None))
            .set_clandestine_port_params(&set_clandestine_port_params_arc)
            .set_clandestine_port_result(Ok(()))
            .set_gas_price_params(&set_gas_price_params_arc)
            .set_gas_price_result(Ok(()));

        let result = standard::configure_database(&config, &mut persistent_config);

        assert_eq!(result, Ok(()));
        let set_clandestine_port_params = set_clandestine_port_params_arc.lock().unwrap();
        assert_eq!(*set_clandestine_port_params, vec![1234]);
        let set_gas_price_params = set_gas_price_params_arc.lock().unwrap();
        assert_eq!(*set_gas_price_params, vec![gas_price]);
    }

    #[test]
    fn configure_database_with_data_specified_on_command_line_and_in_database_without_seed() {
        running_test();
        let mut config = BootstrapperConfig::new();
        config.clandestine_port_opt = Some(1234);
        let earning_address = "0x0123456789012345678901234567890123456789";
        let consuming_private_key_text =
            "ABCD00EFABCD00EFABCD00EFABCD00EFABCD00EFABCD00EFABCD00EFABCD00EF";
        let consuming_private_key = PlainData::from_str(consuming_private_key_text).unwrap();
        let keypair = Bip32ECKeyPair::from_raw_secret(consuming_private_key.as_slice()).unwrap();
        config.consuming_wallet = Some(Wallet::from(keypair));
        let set_clandestine_port_params_arc = Arc::new(Mutex::new(vec![]));
        let mut persistent_config = PersistentConfigurationMock::new()
            .earning_wallet_address_result(Ok(Some(earning_address.to_string())))
            .consuming_wallet_derivation_path_result(Ok(None))
            .set_gas_price_result(Ok(()))
            .set_clandestine_port_params(&set_clandestine_port_params_arc)
            .set_clandestine_port_result(Ok(()));

        let result = standard::configure_database(&config, &mut persistent_config);

        assert_eq!(result, Ok(()));
        let set_clandestine_port_params = set_clandestine_port_params_arc.lock().unwrap();
        assert_eq!(*set_clandestine_port_params, vec![1234]);
    }

    #[test]
    fn configure_database_with_no_data_specified() {
        running_test();
        let mut config = BootstrapperConfig::new();
        config.clandestine_port_opt = None;
        config.consuming_wallet = None;
        config.earning_wallet = DEFAULT_EARNING_WALLET.clone();
        let set_clandestine_port_params_arc = Arc::new(Mutex::new(vec![]));
        let mut persistent_config = PersistentConfigurationMock::new()
            .earning_wallet_address_result(Ok(None))
            .consuming_wallet_derivation_path_result(Ok(None))
            .set_gas_price_result(Ok(()))
            .set_clandestine_port_params(&set_clandestine_port_params_arc)
            .set_clandestine_port_result(Ok(()));

        let result = standard::configure_database(&config, &mut persistent_config);

        assert_eq!(result, Ok(()));
        let set_clandestine_port_params = set_clandestine_port_params_arc.lock().unwrap();
        let no_ports: Vec<u16> = vec![];
        assert_eq!(*set_clandestine_port_params, no_ports);
    }
}<|MERGE_RESOLUTION|>--- conflicted
+++ resolved
@@ -59,10 +59,6 @@
         standard::unprivileged_parse_args(
             multi_config,
             &mut unprivileged_config,
-<<<<<<< HEAD
-            streams.expectv("StdStreams"),
-=======
->>>>>>> 0b918238
             Some(persistent_config.as_mut()),
         )?;
         standard::configure_database(&unprivileged_config, persistent_config.as_mut())?;
@@ -362,7 +358,6 @@
         }
     }
 
-<<<<<<< HEAD
     fn validate_mandatory_node_addr(
         supplied_version: &str,
         descriptor: NodeDescriptor,
@@ -378,8 +373,6 @@
         }
     }
 
-=======
->>>>>>> 0b918238
     pub fn convert_ci_configs(
         multi_config: &MultiConfig,
     ) -> Result<Option<Vec<NodeDescriptor>>, ConfiguratorError> {
@@ -392,58 +385,27 @@
                     .split(',')
                     .map(|s| s.to_string())
                     .collect_vec();
-<<<<<<< HEAD
                 let dummy_cryptde: Box<dyn CryptDE> = {
                     if value_m!(multi_config, "fake-public-key", String) == None {
-                        Box::new(CryptDEReal::new(DEFAULT_CHAIN_ID))
+                        Box::new(CryptDEReal::new(TEST_DEFAULT_CHAIN))
                     } else {
-                        Box::new(CryptDENull::new(DEFAULT_CHAIN_ID))
+                        Box::new(CryptDENull::new(TEST_DEFAULT_CHAIN))
                     }
                 };
-                let chain_name = value_m!(multi_config, "chain", String)
-                    .unwrap_or_else(|| DEFAULT_CHAIN_NAME.to_string());
-                let results = cli_configs
+                todo!("write the version for Chain::TryFrom<str>");
+                let chain: Chain = value_m!(multi_config, "chain", String)
+                    .unwrap_or_else(|| DEFAULT_CHAIN.rec().literal_identifier.to_string());
+                let results =
+                    cli_configs
                         .into_iter()
                         .map(
                             |string_record| match NodeDescriptor::from_str(dummy_cryptde.as_ref(), &string_record) {
-                                Ok(nd) => match (chain_name.as_str(), nd.mainnet) {
-                                    (DEFAULT_CHAIN_NAME, true) => validate_mandatory_node_addr(&string_record, nd),
+                                Ok(nd) => if chain.is_mainnet(){validate_mandatory_node_addr(&string_record, nd)} else {} {
+                                    (DEFAULT_CHAIN_NAME, true) => validate_mandatory_node_addr(&string_record, nd), //DEFAULT_CHAIN | TEST_DEFAULT_CHAIN
                                     (DEFAULT_CHAIN_NAME, false) => Err(ParamError::new("neighbors", "Mainnet node descriptors use '@', not ':', as the first delimiter")),
                                     (_, true) => Err(ParamError::new("neighbors", &format!("Mainnet node descriptor uses '@', but chain configured for '{}'", chain_name))),
                                     (_, false) => validate_mandatory_node_addr(&string_record, nd),
                                 },
-=======
-                if cli_configs.is_empty() {
-                    Ok(None)
-                } else {
-                    let dummy_cryptde: Box<dyn CryptDE> = {
-                        if value_m!(multi_config, "fake-public-key", String) == None {
-                            Box::new(CryptDEReal::new(TEST_DEFAULT_CHAIN))
-                        } else {
-                            Box::new(CryptDENull::new(TEST_DEFAULT_CHAIN))
-                        }
-                    };
-                    let chain_name = value_m!(multi_config, "chain", String)
-                        .unwrap_or_else(|| DEFAULT_CHAIN.rec().literal_identifier.to_string());
-                    let results =
-                    cli_configs
-                        .into_iter()
-                        .map(
-                            |s| match NodeDescriptor::from_str(dummy_cryptde.as_ref(), &s) {
-                                Ok(nd) =>
-                                    {
-                                        let desired_chain = Chain::from(chain_name.as_str());
-                                        let competence_from_descriptor = nd.blockchain;
-                                    if desired_chain == competence_from_descriptor {
-                                        Ok(nd)
-                                    } else{
-                                        Err(ParamError::new("neighbors", &format!("Mismatched chains. You are requiring access to '{}' ({}{}:<public key>@<node address>) with descriptor belonging to '{}'",
-                                                                                  chain_name, MASQ_URL_PREFIX,
-                                                                                  desired_chain.rec().literal_identifier,
-                                                                                  competence_from_descriptor.rec().literal_identifier)))
-                                    }
-                                }
->>>>>>> 0b918238
                                 Err(e) => Err(ParamError::new("neighbors", &e)),
                             },
                         )
