// Copyright (c) 2019, MASQ (https://masq.ai) and/or its affiliates. All rights reserved.

use crate::bootstrapper::BootstrapperConfig;
use crate::node_configurator::{initialize_database, DirsWrapper, FieldPair, NodeConfigurator};
use crate::node_configurator::{ConfigInitializationData, DirsWrapperReal};
use masq_lib::crash_point::CrashPoint;
use masq_lib::logger::Logger;
use masq_lib::multi_config::{MultiConfig, VirtualCommandLine};
use masq_lib::shared_schema::ConfiguratorError;
use masq_lib::utils::NeighborhoodModeLight;
use std::net::SocketAddr;
use std::net::{IpAddr, Ipv4Addr};

use clap::value_t;
use log::LevelFilter;

use crate::apps::app_node;
use crate::bootstrapper::PortConfiguration;
use crate::database::db_initializer::{DbInitializationConfig, ExternalData};
use crate::db_config::persistent_configuration::PersistentConfiguration;
use crate::http_request_start_finder::HttpRequestDiscriminatorFactory;
use crate::node_configurator::unprivileged_parse_args_configuration::{
    UnprivilegedParseArgsConfiguration, UnprivilegedParseArgsConfigurationDaoReal,
};
use crate::node_configurator::{
    data_directory_from_context, determine_user_specific_data,
    real_user_data_directory_path_and_chain,
};
use crate::sub_lib::cryptde::PublicKey;
use crate::sub_lib::cryptde_null::CryptDENull;
use crate::sub_lib::utils::make_new_multi_config;
use crate::tls_discriminator_factory::TlsDiscriminatorFactory;
use masq_lib::constants::{DEFAULT_UI_PORT, HTTP_PORT, TLS_PORT};
use masq_lib::multi_config::{CommandLineVcl, ConfigFileVcl, EnvironmentVcl};
use std::str::FromStr;

pub struct NodeConfiguratorStandardPrivileged {
    dirs_wrapper: Box<dyn DirsWrapper>,
}

impl NodeConfigurator<BootstrapperConfig> for NodeConfiguratorStandardPrivileged {
    fn configure(
        &self,
        multi_config: &MultiConfig,
    ) -> Result<BootstrapperConfig, ConfiguratorError> {
        let mut bootstrapper_config = BootstrapperConfig::new();
        establish_port_configurations(&mut bootstrapper_config);
        privileged_parse_args(
            self.dirs_wrapper.as_ref(),
            multi_config,
            &mut bootstrapper_config,
        )?;
        Ok(bootstrapper_config)
    }
}

impl Default for NodeConfiguratorStandardPrivileged {
    fn default() -> Self {
        Self::new()
    }
}

impl NodeConfiguratorStandardPrivileged {
    pub fn new() -> Self {
        Self {
            dirs_wrapper: Box::new(DirsWrapperReal::default()),
        }
    }
}

pub struct NodeConfiguratorStandardUnprivileged {
    privileged_config: BootstrapperConfig,
    logger: Logger,
}

impl NodeConfigurator<BootstrapperConfig> for NodeConfiguratorStandardUnprivileged {
    fn configure(
        &self,
        multi_config: &MultiConfig,
    ) -> Result<BootstrapperConfig, ConfiguratorError> {
        let mut persistent_config = initialize_database(
            &self.privileged_config.data_directory,
            DbInitializationConfig::create_or_migrate(ExternalData::from((self, multi_config))),
        );
        let mut unprivileged_config = BootstrapperConfig::new();
        let parse_args_configurator = UnprivilegedParseArgsConfigurationDaoReal {};
        parse_args_configurator.unprivileged_parse_args(
            multi_config,
            &mut unprivileged_config,
            persistent_config.as_mut(),
            &self.logger,
        )?;
        configure_database(&unprivileged_config, persistent_config.as_mut())?;
        Ok(unprivileged_config)
    }
}

impl<'a>
    From<(
        &'a NodeConfiguratorStandardUnprivileged,
        &'a MultiConfig<'a>,
    )> for ExternalData
{
    fn from(tuple: (&'a NodeConfiguratorStandardUnprivileged, &'a MultiConfig)) -> ExternalData {
        let (node_configurator_standard, multi_config) = tuple;
        let (neighborhood_mode, db_password_opt) =
            collect_externals_from_multi_config(multi_config);
        ExternalData::new(
            node_configurator_standard
                .privileged_config
                .blockchain_bridge_config
                .chain,
            neighborhood_mode,
            db_password_opt,
        )
    }
}

impl NodeConfiguratorStandardUnprivileged {
    pub fn new(privileged_config: &BootstrapperConfig) -> Self {
        Self {
            privileged_config: privileged_config.clone(),
            logger: Logger::new("NodeConfiguratorStandardUnprivileged"),
        }
    }
}

fn collect_externals_from_multi_config(
    multi_config: &MultiConfig,
) -> (NeighborhoodModeLight, Option<String>) {
    (
        value_m!(multi_config, "neighborhood-mode", NeighborhoodModeLight)
            .unwrap_or(NeighborhoodModeLight::Standard),
        value_m!(multi_config, "db-password", String),
    )
}

fn extract_values_vcl_fill_multiconfig_vec(
    full_multi_config: MultiConfig,
    initialization_data: ConfigInitializationData,
) -> Vec<String> {
    let config_file_path = initialization_data.config_file.item;
    let check_value_from_mc =
        |multi_config_value: Option<String>,
         initialization_data_val: &str,
         initialization_data_spec: bool| match multi_config_value {
            Some(arg) => FieldPair {
                item: arg,
                user_specified: true,
            },
            None => FieldPair {
                item: initialization_data_val.to_string(),
                user_specified: initialization_data_spec,
            },
        };
    let cf_real_user = check_value_from_mc(
        value_m!(full_multi_config, "real-user", String),
        initialization_data.real_user.item.to_string().as_str(),
        initialization_data.real_user.user_specified,
    );
    let mut specified_vec: Vec<String> = vec!["".to_string()];
    let fill_the_box =
        |key: &str, value: &str, vec: &mut Vec<String>| match vec.contains(&key.to_string()) {
            true => {
                let index = vec
                    .iter()
                    .position(|r| r == key)
                    .expect("expected index of vcl name")
                    + 1;
                vec[index] = value.to_string();
            }
            false => {
                vec.push(key.to_string());
                vec.push(value.to_string());
            }
        };
    fill_the_box(
        "--config-file",
        config_file_path.as_path().to_string_lossy().as_ref(),
        &mut specified_vec,
    );
    fill_the_box(
        "--data-directory",
        initialization_data
            .data_directory
            .item
            .to_string_lossy()
            .as_ref(),
        &mut specified_vec,
    );
    fill_the_box(
        "--real-user",
        cf_real_user.item.as_str(),
        &mut specified_vec,
    );

    specified_vec
}

pub fn server_initializer_collected_params<'a>(
    dirs_wrapper: &dyn DirsWrapper,
    args: &[String],
) -> Result<MultiConfig<'a>, ConfiguratorError> {
    let app = app_node();
    let initialization_data = determine_user_specific_data(dirs_wrapper, &app, args)?;
    let config_file_vcl = match ConfigFileVcl::new(
        &initialization_data.config_file.item,
        initialization_data.config_file.user_specified,
    ) {
        Ok(cfv) => cfv,
        Err(e) => return Err(ConfiguratorError::required("config-file", &e.to_string())),
    };

    let environment_vcl = EnvironmentVcl::new(&app);
    let commandline_vcl = CommandLineVcl::new(args.to_vec());
    let multiconfig_for_values_extraction = make_new_multi_config(
        &app,
        vec![
            Box::new(config_file_vcl.clone()),
            Box::new(EnvironmentVcl::new(&app)),
            Box::new(CommandLineVcl::new(commandline_vcl.args())),
        ],
    )
    .expect("expexted MultiConfig");
    let specified_vec = extract_values_vcl_fill_multiconfig_vec(
        multiconfig_for_values_extraction,
        initialization_data,
    );
    let mut multi_config_args_vec: Vec<Box<dyn VirtualCommandLine>> = vec![
        Box::new(config_file_vcl),
        Box::new(environment_vcl),
        Box::new(commandline_vcl),
    ];
    multi_config_args_vec.push(Box::new(CommandLineVcl::new(specified_vec)));

    let full_multi_config = make_new_multi_config(&app, multi_config_args_vec)?;

    Ok(full_multi_config)
}

pub fn establish_port_configurations(config: &mut BootstrapperConfig) {
    config.port_configurations.insert(
        HTTP_PORT,
        PortConfiguration::new(
            vec![Box::new(HttpRequestDiscriminatorFactory::new())],
            false,
        ),
    );
    config.port_configurations.insert(
        TLS_PORT,
        PortConfiguration::new(
            vec![
                Box::new(TlsDiscriminatorFactory::new()),
                Box::new(HttpRequestDiscriminatorFactory::new()),
            ],
            false,
        ),
    );
}

// All initialization that doesn't specifically require lack of privilege should be done here.
pub fn privileged_parse_args(
    dirs_wrapper: &dyn DirsWrapper,
    multi_config: &MultiConfig,
    privileged_config: &mut BootstrapperConfig,
) -> Result<(), ConfiguratorError> {
    let (real_user, data_directory_path, chain) =
        real_user_data_directory_path_and_chain(dirs_wrapper, multi_config);
    let directory = match data_directory_path {
        Some(data_directory_path) => data_directory_path,
        None => data_directory_from_context(dirs_wrapper, &real_user, chain),
    };
    privileged_config.real_user = real_user;
    privileged_config.data_directory = directory;
    privileged_config.blockchain_bridge_config.chain = chain;

    let joined_dns_servers_opt = value_m!(multi_config, "dns-servers", String);
    privileged_config.dns_servers = match joined_dns_servers_opt {
        Some(joined_dns_servers) => joined_dns_servers
            .split(',')
            .map(|ip_str| {
                SocketAddr::new(
                    IpAddr::from_str(ip_str).expect("Bad clap validation for dns-servers"),
                    53,
                )
            })
            .collect(),
        None => vec![SocketAddr::new(IpAddr::V4(Ipv4Addr::new(1, 1, 1, 1)), 53)],
    };

    privileged_config.log_level =
        value_m!(multi_config, "log-level", LevelFilter).unwrap_or(LevelFilter::Warn);

    privileged_config.ui_gateway_config.ui_port =
        value_m!(multi_config, "ui-port", u16).unwrap_or(DEFAULT_UI_PORT);

    privileged_config.crash_point =
        value_m!(multi_config, "crash-point", CrashPoint).unwrap_or(CrashPoint::None);

    if let Some(public_key_str) = value_m!(multi_config, "fake-public-key", String) {
        let (main_public_key, alias_public_key) = match base64::decode(&public_key_str) {
            Ok(mut key) => {
                let main_public_key = PublicKey::new(&key);
                key.reverse();
                let alias_public_key = PublicKey::new(&key);
                (main_public_key, alias_public_key)
            }
            Err(e) => panic!("Invalid fake public key: {} ({:?})", public_key_str, e),
        };
        let main_cryptde_null = CryptDENull::from(
            &main_public_key,
            privileged_config.blockchain_bridge_config.chain,
        );
        let alias_cryptde_null = CryptDENull::from(
            &alias_public_key,
            privileged_config.blockchain_bridge_config.chain,
        );
        privileged_config.main_cryptde_null_opt = Some(main_cryptde_null);
        privileged_config.alias_cryptde_null_opt = Some(alias_cryptde_null);
    }
    Ok(())
}

fn configure_database(
    config: &BootstrapperConfig,
    persistent_config: &mut dyn PersistentConfiguration,
) -> Result<(), ConfiguratorError> {
    // We don't want to panic in case clandestine_port or blockchain_service_url is not configured
    // inside the bootstrap config
    if let Some(port) = config.clandestine_port_opt {
        if let Err(pce) = persistent_config.set_clandestine_port(port) {
            return Err(pce.into_configurator_error("clandestine-port"));
        }
    }
    let neighborhood_mode_light: NeighborhoodModeLight = (&config.neighborhood_config.mode).into();
    if let Err(pce) = persistent_config.set_neighborhood_mode(neighborhood_mode_light) {
        return Err(pce.into_configurator_error("neighborhood-mode"));
    }
    if let Err(pce) = persistent_config.set_min_hops(config.neighborhood_config.min_hops) {
        return Err(pce.into_configurator_error("min-hops"));
    }
    if let Some(url) = config
        .blockchain_bridge_config
        .blockchain_service_url_opt
        .as_ref()
    {
        if let Err(pce) = persistent_config.set_blockchain_service_url(url) {
            return Err(pce.into_configurator_error("blockchain-service-url"));
        }
    }
    if let Err(pce) = persistent_config.set_gas_price(config.blockchain_bridge_config.gas_price) {
        return Err(pce.into_configurator_error("gas-price"));
    }
    Ok(())
}

#[cfg(test)]
mod tests {
    use super::*;
    use crate::blockchain::bip32::Bip32EncryptionKeyProvider;
    use crate::bootstrapper::{BootstrapperConfig, RealUser};
    use crate::database::db_initializer::{DbInitializer, DbInitializerReal};
    use crate::db_config::config_dao::ConfigDaoReal;
    use crate::db_config::persistent_configuration::PersistentConfigError;
    use crate::db_config::persistent_configuration::PersistentConfigurationReal;
    use crate::node_configurator::unprivileged_parse_args_configuration::UnprivilegedParseArgsConfigurationDaoNull;
    use crate::node_test_utils::DirsWrapperMock;
    use crate::sub_lib::cryptde::CryptDE;
    use crate::sub_lib::neighborhood::NeighborhoodMode::ZeroHop;
    use crate::sub_lib::neighborhood::{
        Hops, NeighborhoodConfig, NeighborhoodMode, NodeDescriptor,
    };
    use crate::sub_lib::wallet::Wallet;
    use crate::test_utils::persistent_configuration_mock::PersistentConfigurationMock;
    use crate::test_utils::unshared_test_utils::{
        make_pre_populated_mocked_directory_wrapper, make_simplified_multi_config,
    };
    use crate::test_utils::{assert_string_contains, main_cryptde, ArgsBuilder};
    use masq_lib::blockchains::chains::Chain;
    use masq_lib::constants::DEFAULT_CHAIN;
    use masq_lib::multi_config::VirtualCommandLine;
    use masq_lib::shared_schema::ParamError;
    use masq_lib::test_utils::environment_guard::{ClapGuard, EnvironmentGuard};
    use masq_lib::test_utils::utils::{ensure_node_home_directory_exists, TEST_DEFAULT_CHAIN};
    use masq_lib::utils::running_test;
    use rustc_hex::FromHex;
    use std::convert::TryFrom;
    use std::env::current_dir;
    use std::fs::{canonicalize, create_dir_all, File};
    use std::io::Write;
    use std::path::{Path, PathBuf};
    use std::sync::{Arc, Mutex};
    use std::vec;

    #[test]
    fn node_configurator_standard_unprivileged_uses_parse_args_configurator_dao_real() {
        let home_dir = ensure_node_home_directory_exists(
            "node_configurator_standard",
            "node_configurator_standard_unprivileged_uses_parse_args_configurator_dao_real",
        );
        let neighbor = vec![NodeDescriptor::try_from((
            main_cryptde(),
            "masq://eth-mainnet:MTEyMjMzNDQ1NTY2Nzc4ODExMjIzMzQ0NTU2Njc3ODg@1.2.3.4:1234",
        ))
        .unwrap()];
        {
            let conn = DbInitializerReal::default()
                .initialize(home_dir.as_path(), DbInitializationConfig::test_default())
                .unwrap();
            let mut persistent_config = PersistentConfigurationReal::from(conn);
            persistent_config.change_password(None, "password").unwrap();
            persistent_config
                .set_past_neighbors(Some(neighbor.clone()), "password")
                .unwrap();
        }
        let multi_config = make_simplified_multi_config([
            "--chain",
            "eth-mainnet",
            "--db-password",
            "password",
            "--neighborhood-mode",
            "originate-only",
        ]);
        let mut privileged_config = BootstrapperConfig::default();
        privileged_config.data_directory = home_dir;
        let subject = NodeConfiguratorStandardUnprivileged {
            privileged_config,
            logger: Logger::new("test"),
        };

        let result = subject.configure(&multi_config).unwrap();

        let set_neighbors = if let NeighborhoodMode::OriginateOnly(neighbors, _) =
            result.neighborhood_config.mode
        {
            neighbors
        } else {
            panic!(
                "we expected originate only mode but got: {:?}",
                result.neighborhood_config.mode
            )
        };
        assert_eq!(set_neighbors, neighbor)
    }

    #[test]
    fn configure_database_handles_error_during_setting_clandestine_port() {
        let mut config = BootstrapperConfig::new();
        config.clandestine_port_opt = Some(1000);
        let mut persistent_config = PersistentConfigurationMock::new()
            .set_clandestine_port_result(Err(PersistentConfigError::TransactionError));

        let result = configure_database(&config, &mut persistent_config);

        assert_eq!(
            result,
            Err(PersistentConfigError::TransactionError.into_configurator_error("clandestine-port"))
        )
    }

    #[test]
    fn configure_database_handles_error_during_setting_gas_price() {
        let mut config = BootstrapperConfig::new();
        config.clandestine_port_opt = None;
        let mut persistent_config = PersistentConfigurationMock::new()
            .set_neighborhood_mode_result(Ok(()))
            .set_min_hops_result(Ok(()))
            .set_gas_price_result(Err(PersistentConfigError::TransactionError));

        let result = configure_database(&config, &mut persistent_config);

        assert_eq!(
            result,
            Err(PersistentConfigError::TransactionError.into_configurator_error("gas-price"))
        )
    }

    #[test]
    fn configure_database_handles_error_during_setting_blockchain_service_url() {
        let mut config = BootstrapperConfig::new();
        config.blockchain_bridge_config.blockchain_service_url_opt =
            Some("https://infura.io/ID".to_string());
        let mut persistent_config = PersistentConfigurationMock::new()
            .set_neighborhood_mode_result(Ok(()))
            .set_min_hops_result(Ok(()))
            .set_blockchain_service_url_result(Err(PersistentConfigError::TransactionError));

        let result = configure_database(&config, &mut persistent_config);

        assert_eq!(
            result,
            Err(PersistentConfigError::TransactionError
                .into_configurator_error("blockchain-service-url"))
        )
    }

    #[test]
    fn configure_database_handles_error_during_setting_neighborhood_mode() {
        let mut config = BootstrapperConfig::new();
        config.neighborhood_config.mode = ZeroHop;
        let mut persistent_config = PersistentConfigurationMock::new()
            .set_neighborhood_mode_result(Err(PersistentConfigError::TransactionError));

        let result = configure_database(&config, &mut persistent_config);

        assert_eq!(
            result,
            Err(PersistentConfigError::TransactionError
                .into_configurator_error("neighborhood-mode"))
        )
    }

    #[test]
    fn configure_database_handles_error_during_setting_min_hops() {
        let mut config = BootstrapperConfig::new();
        config.neighborhood_config.min_hops = Hops::FourHops;
        let mut persistent_config = PersistentConfigurationMock::new()
            .set_neighborhood_mode_result(Ok(()))
            .set_min_hops_result(Err(PersistentConfigError::TransactionError));

        let result = configure_database(&config, &mut persistent_config);

        assert_eq!(
            result,
            Err(PersistentConfigError::TransactionError.into_configurator_error("min-hops"))
        )
    }

    fn make_default_cli_params() -> ArgsBuilder {
        ArgsBuilder::new().param("--ip", "1.2.3.4")
    }

    #[test]
    fn server_initializer_collected_params_can_read_parameters_from_config_file() {
        let _guard = EnvironmentGuard::new();
        let _clap_guard = ClapGuard::new();
        running_test();
        let home_dir = ensure_node_home_directory_exists(
            "node_configurator_standard",
            "server_initializer_collected_params_can_read_parameters_from_config_file",
        );
        {
            let mut config_file = File::create(home_dir.join("config.toml")).unwrap();
            config_file
                .write_all(b"dns-servers = \"111.111.111.111,222.222.222.222\"\n")
                .unwrap();
        }
        let directory_wrapper = make_pre_populated_mocked_directory_wrapper();
        let args = ArgsBuilder::new().param("--data-directory", home_dir.to_str().unwrap());
        let args_vec: Vec<String> = args.into();
        let multi_config =
            server_initializer_collected_params(&directory_wrapper, args_vec.as_slice()).unwrap();
        assert_eq!(
            value_m!(multi_config, "data-directory", String).unwrap(),
            home_dir.to_str().unwrap()
        );
        assert_eq!(
            value_m!(multi_config, "dns-servers", String).unwrap(),
            "111.111.111.111,222.222.222.222".to_string()
        );
    }

    #[test]
    fn can_read_dns_servers_and_consuming_private_key_from_config_file() {
        running_test();
        let home_dir = ensure_node_home_directory_exists(
            "node_configurator_standard",
            "can_read_wallet_parameters_from_config_file",
        );
        let mut persistent_config = PersistentConfigurationReal::new(Box::new(ConfigDaoReal::new(
            DbInitializerReal::default()
                .initialize(&home_dir.clone(), DbInitializationConfig::test_default())
                .unwrap(),
        )));
        let consuming_private_key =
            "89ABCDEF89ABCDEF89ABCDEF89ABCDEF89ABCDEF89ABCDEF89ABCDEF89ABCDEF";
        let config_file_path = home_dir.join("config.toml");
        {
            let mut config_file = File::create(&config_file_path).unwrap();
            short_writeln!(
                config_file,
                "consuming-private-key = \"{}\"",
                consuming_private_key
            );
        }
        let args = ArgsBuilder::new()
            .param("--data-directory", home_dir.to_str().unwrap())
            .param("--ip", "1.2.3.4");
        let mut bootstrapper_config = BootstrapperConfig::new();
        let multi_config = make_new_multi_config(
            &app_node(),
            vec![
                Box::new(ConfigFileVcl::new(&config_file_path, false).unwrap()),
                Box::new(CommandLineVcl::new(args.into())),
            ],
        )
        .unwrap();

        privileged_parse_args(
            &DirsWrapperReal::default(),
            &multi_config,
            &mut bootstrapper_config,
        )
        .unwrap();
        let node_parse_args_configurator = UnprivilegedParseArgsConfigurationDaoNull {};
        node_parse_args_configurator
            .unprivileged_parse_args(
                &multi_config,
                &mut bootstrapper_config,
                &mut persistent_config,
                &Logger::new("test logger"),
            )
            .unwrap();

        let consuming_private_key_bytes: Vec<u8> = consuming_private_key.from_hex().unwrap();
        let consuming_keypair =
            Bip32EncryptionKeyProvider::from_raw_secret(consuming_private_key_bytes.as_ref())
                .unwrap();
        assert_eq!(
            bootstrapper_config.consuming_wallet_opt,
            Some(Wallet::from(consuming_keypair)),
        );
        let public_key = PublicKey::new(&[1, 2, 3]);
        let payer = bootstrapper_config
            .consuming_wallet_opt
            .unwrap()
            .as_payer(&public_key, &TEST_DEFAULT_CHAIN.rec().contract);
        let cryptdenull = CryptDENull::from(&public_key, TEST_DEFAULT_CHAIN);
        assert!(
            payer.owns_secret_key(&cryptdenull.digest()),
            "Neighborhood config should have a WalletKind::KeyPair wallet"
        );
    }

    #[test]
    fn privileged_parse_args_creates_configurations() {
        running_test();
        let home_dir = ensure_node_home_directory_exists(
            "node_configurator_standard",
            "privileged_parse_args_creates_configurations",
        );
        let args = ArgsBuilder::new()
            .param("--config-file", "specified_config.toml")
            .param("--dns-servers", "12.34.56.78,23.45.67.89")
            .param(
                "--neighbors",
                "QmlsbA:1.2.3.4:1234;2345,VGVk:2.3.4.5:3456;4567",
            )
            .param("--ip", "34.56.78.90")
            .param("--clandestine-port", "1234")
            .param("--ui-port", "5335")
            .param("--data-directory", home_dir.to_str().unwrap())
            .param("--blockchain-service-url", "http://127.0.0.1:8545")
            .param("--log-level", "trace")
            .param("--fake-public-key", "AQIDBA")
            .param("--db-password", "secret-db-password")
            .param(
                "--earning-wallet",
                "0x0123456789012345678901234567890123456789",
            )
            .param(
                "--consuming-private-key",
                "ABCDEF01ABCDEF01ABCDEF01ABCDEF01ABCDEF01ABCDEF01ABCDEF01ABCDEF01",
            )
            .param("--real-user", "999:999:/home/booga")
            .param("--chain", "polygon-amoy");
        let mut config = BootstrapperConfig::new();
        let vcls: Vec<Box<dyn VirtualCommandLine>> =
            vec![Box::new(CommandLineVcl::new(args.into()))];
        let multi_config = make_new_multi_config(&app_node(), vcls).unwrap();

        privileged_parse_args(&DirsWrapperReal::default(), &multi_config, &mut config).unwrap();

        assert_eq!(
            value_m!(multi_config, "config-file", PathBuf),
            Some(PathBuf::from("specified_config.toml")),
        );
        assert_eq!(
            config.dns_servers,
            vec!(
                SocketAddr::from_str("12.34.56.78:53").unwrap(),
                SocketAddr::from_str("23.45.67.89:53").unwrap()
            ),
        );
        assert_eq!(config.ui_gateway_config.ui_port, 5335);
        assert_eq!(
            config.neighborhood_config,
            NeighborhoodConfig {
                mode: NeighborhoodMode::ZeroHop, // not populated on the privileged side
                min_hops: Hops::ThreeHops,
            }
        );
        assert_eq!(
            config.blockchain_bridge_config.blockchain_service_url_opt,
            None,
        );
        assert_eq!(config.data_directory, home_dir);
        assert_eq!(
            config.main_cryptde_null_opt.unwrap().public_key(),
            &PublicKey::new(&[1, 2, 3, 4]),
        );
        assert_eq!(
            config.real_user,
            RealUser::new(Some(999), Some(999), Some(PathBuf::from("/home/booga")))
        );
    }

    #[test]
    fn privileged_parse_args_creates_configuration_with_defaults() {
        running_test();
        let args = ArgsBuilder::new().param("--ip", "1.2.3.4");
        let mut config = BootstrapperConfig::new();
        let vcls: Vec<Box<dyn VirtualCommandLine>> =
            vec![Box::new(CommandLineVcl::new(args.into()))];
        let multi_config = make_new_multi_config(&app_node(), vcls).unwrap();

        privileged_parse_args(&DirsWrapperReal::default(), &multi_config, &mut config).unwrap();

        assert_eq!(None, value_m!(multi_config, "config-file", PathBuf));
        assert_eq!(
            config.dns_servers,
            vec!(SocketAddr::from_str("1.1.1.1:53").unwrap())
        );
        assert_eq!(config.crash_point, CrashPoint::None);
        assert_eq!(config.ui_gateway_config.ui_port, DEFAULT_UI_PORT);
        assert!(config.main_cryptde_null_opt.is_none());
        assert_eq!(
            config.real_user,
            RealUser::new(None, None, None).populate(&DirsWrapperReal::default())
        );
    }

    #[test]
    #[cfg(not(target_os = "windows"))]
    fn privileged_parse_args_with_real_user_defaults_data_directory_properly() {
        running_test();
        let args = ArgsBuilder::new()
            .param("--ip", "1.2.3.4")
            .param("--real-user", "::/home/booga");
        let mut config = BootstrapperConfig::new();
        let vcls: Vec<Box<dyn VirtualCommandLine>> =
            vec![Box::new(CommandLineVcl::new(args.into()))];
        let multi_config = make_new_multi_config(&app_node(), vcls).unwrap();

        privileged_parse_args(&DirsWrapperReal::default(), &multi_config, &mut config).unwrap();

        #[cfg(target_os = "linux")]
        assert_eq!(
            config.data_directory,
            PathBuf::from("/home/booga/.local/share/MASQ")
                .join(DEFAULT_CHAIN.rec().literal_identifier)
        );

        #[cfg(target_os = "macos")]
        assert_eq!(
            config.data_directory,
            PathBuf::from("/home/booga/Library/Application Support/MASQ")
                .join(DEFAULT_CHAIN.rec().literal_identifier)
        );
    }

    #[test]
    fn privileged_parse_args_with_no_command_line_params() {
        running_test();
        let args = ArgsBuilder::new();
        let mut config = BootstrapperConfig::new();
        let vcls: Vec<Box<dyn VirtualCommandLine>> =
            vec![Box::new(CommandLineVcl::new(args.into()))];
        let multi_config = make_new_multi_config(&app_node(), vcls).unwrap();

        privileged_parse_args(&DirsWrapperReal::default(), &multi_config, &mut config).unwrap();

        assert_eq!(None, value_m!(multi_config, "config-file", PathBuf));
        assert_eq!(
            config.dns_servers,
            vec!(SocketAddr::from_str("1.1.1.1:53").unwrap())
        );
        assert_eq!(config.crash_point, CrashPoint::None);
        assert_eq!(config.ui_gateway_config.ui_port, DEFAULT_UI_PORT);
        assert!(config.main_cryptde_null_opt.is_none());
        assert_eq!(
            config.real_user,
            RealUser::new(None, None, None).populate(&DirsWrapperReal::default())
        );
    }

    #[test]
    fn no_parameters_produces_configuration_for_crash_point() {
        running_test();
        let args = make_default_cli_params();
        let mut config = BootstrapperConfig::new();
        let vcl = Box::new(CommandLineVcl::new(args.into()));
        let multi_config = make_new_multi_config(&app_node(), vec![vcl]).unwrap();

        privileged_parse_args(&DirsWrapperReal::default(), &multi_config, &mut config).unwrap();

        assert_eq!(config.crash_point, CrashPoint::None);
    }

    #[test]
    fn with_parameters_produces_configuration_for_crash_point() {
        running_test();
        let args = make_default_cli_params().param("--crash-point", "panic");
        let mut config = BootstrapperConfig::new();
        let vcl = Box::new(CommandLineVcl::new(args.into()));
        let multi_config = make_new_multi_config(&app_node(), vec![vcl]).unwrap();

        privileged_parse_args(&DirsWrapperReal::default(), &multi_config, &mut config).unwrap();

        assert_eq!(config.crash_point, CrashPoint::Panic);
    }

    fn fill_up_config_file(mut config_file: File) {
        {
            config_file
                .write_all(b"blockchain-service-url = \"https://www.mainnet2.com\"\n")
                .unwrap();
            config_file
                .write_all(b"clandestine-port = \"7788\"\n")
                .unwrap();
            config_file.write_all(b"consuming-private-key = \"00112233445566778899AABBCCDDEEFF00112233445566778899AABBCCDDEEFF\"\n").unwrap();
            config_file.write_all(b"crash-point = \"None\"\n").unwrap();
            config_file
                .write_all(b"dns-servers = \"5.6.7.8\"\n")
                .unwrap();
            config_file
                .write_all(b"earning-wallet = \"0xaaaaaaaaaaaaaaaaaaaaaaaaaaaaaaaaaaaaaaaa\"\n")
                .unwrap();
            config_file.write_all(b"gas-price = \"77\"\n").unwrap();
            config_file.write_all(b"ip = \"6.6.6.6\"\n").unwrap();
            config_file.write_all(b"log-level = \"trace\"\n").unwrap();
            config_file
                .write_all(b"mapping-protocol = \"pcp\"\n")
                .unwrap();
            config_file.write_all(b"min-hops = \"6\"\n").unwrap();
            config_file
                .write_all(b"neighborhood-mode = \"zero-hop\"\n")
                .unwrap();
            config_file
                .write_all(b"payment-thresholds = \"3333|55|33|646|999|999\"\n")
                .unwrap();
            config_file.write_all(b"rate-pack = \"2|2|2|2\"\n").unwrap();
            config_file
                .write_all(b"real-user = \"1002:1002:/home/wooga\"\n")
                .unwrap();
            config_file
                .write_all(b"scan-intervals = \"111|100|99\"\n")
                .unwrap();
            config_file.write_all(b"scans = \"off\"\n").unwrap();
        }
    }

    #[test]
    fn server_initializer_collected_params_handle_dot_config_file_path_and_reads_arguments_from_cf()
    {
        let _guard = EnvironmentGuard::new();
        let _clap_guard = ClapGuard::new();
        running_test();
        let home_dir = ensure_node_home_directory_exists(
            "node_configurator_standard",
            "server_initializer_collected_params_handle_dot_config_file_path_and_reads_arguments_from_cf",
        );
        let data_dir = &home_dir.join("data_dir");
        let config_file_relative = File::create(PathBuf::from("./generated/test/node_configurator_standard/server_initializer_collected_params_handle_dot_config_file_path_and_reads_arguments_from_cf").join("config.toml")).unwrap();
        fill_up_config_file(config_file_relative);
        let env_vec_array = vec![
            ("MASQ_CONFIG_FILE", "./generated/test/node_configurator_standard/server_initializer_collected_params_handle_dot_config_file_path_and_reads_arguments_from_cf/config.toml"),
        ];
        env_vec_array
            .clone()
            .into_iter()
            .for_each(|(name, value)| std::env::set_var(name, value));
        let args = ArgsBuilder::new();
        let args_vec: Vec<String> = args.into();
        let dir_wrapper = DirsWrapperMock::new()
            .home_dir_result(Some(home_dir.clone()))
            .data_dir_result(Some(data_dir.to_path_buf()));

        let result = server_initializer_collected_params(&dir_wrapper, args_vec.as_slice());
        let env_multiconfig = result.unwrap();

        assert_eq!(
            value_m!(env_multiconfig, "dns-servers", String).unwrap(),
            "5.6.7.8".to_string()
        );
        #[cfg(not(target_os = "windows"))]
        {
            assert_eq!(
                value_m!(env_multiconfig, "real-user", String).unwrap(),
                "1002:1002:/home/wooga".to_string()
            );
            assert_eq!(
                value_m!(env_multiconfig, "config-file", String).unwrap(),
                current_dir().unwrap().join(PathBuf::from( "./generated/test/node_configurator_standard/server_initializer_collected_params_handle_dot_config_file_path_and_reads_arguments_from_cf/config.toml")).to_string_lossy().to_string()
            );
        }
        #[cfg(target_os = "windows")]
        assert_eq!(
            value_m!(env_multiconfig, "data-directory", String).unwrap(),
            "generated/test/node_configurator_standard/server_initializer_collected_params_handle_dot_config_file_path_and_reads_arguments_from_cf/home\\data_dir\\MASQ\\polygon-mainnet".to_string()
        );
    }

    #[test]
    fn server_initializer_collected_params_handles_only_path_in_config_file_param() {
        let _guard = EnvironmentGuard::new();
        let _clap_guard = ClapGuard::new();
        running_test();
        let home_dir = ensure_node_home_directory_exists(
            "node_configurator_standard",
            "server_initializer_collected_params_handles_only_path_in_config_file_param",
        );
        let home_dir = canonicalize(home_dir).unwrap();
        let data_dir = &home_dir.join("data_dir");

        let args = ArgsBuilder::new()
            .param(
                "--data-directory",
                home_dir.clone().display().to_string().as_str(),
            )
            .param(
                "--config-file",
                home_dir.clone().display().to_string().as_str(),
            );
        let args_vec: Vec<String> = args.into();
        let dir_wrapper = DirsWrapperMock::new()
            .home_dir_result(Some(home_dir.clone()))
            .data_dir_result(Some(data_dir.to_path_buf()));

        let result =
            server_initializer_collected_params(&dir_wrapper, args_vec.as_slice()).unwrap_err();

        #[cfg(target_os = "windows")]
        let result_path = format!(
            "Couldn't open configuration file \"{}\". Are you sure it exists?",
            current_dir()
                .expect("expected current dir")
                .as_path()
                .join(home_dir.as_path())
                .to_str()
                .unwrap()
        );
        #[cfg(not(target_os = "windows"))]
        let result_path = format!(
            "The permissions on configuration file \"{}\" make it unreadable.",
            current_dir()
                .expect("expected current dir")
                .as_path()
                .join(home_dir.as_path())
                .to_str()
                .unwrap()
        );
        let expected =
            ConfiguratorError::new(vec![ParamError::new("config-file", result_path.as_str())]);

        assert_eq!(result, expected);
    }

    #[test]
    fn server_initializer_collected_params_rewrite_config_files_parameters_from_command_line() {
        let _guard = EnvironmentGuard::new();
        let _clap_guard = ClapGuard::new();
        running_test();
        let home_dir = ensure_node_home_directory_exists(
            "node_configurator_standard",
            "server_initializer_collected_params_rewrite_config_files_parameters_from_command_line",
        );
        let home_dir = canonicalize(home_dir).unwrap();
        let data_dir = &home_dir.join("data_dir");
        let config_file_relative = File::create(home_dir.join("config.toml")).unwrap();
        fill_up_config_file(config_file_relative);
        let env_vec_array = vec![("MASQ_CONFIG_FILE", home_dir.join("config.toml"))];
        env_vec_array
            .clone()
            .into_iter()
            .for_each(|(name, value)| std::env::set_var(name, value));
        let args = ArgsBuilder::new()
            .param("--blockchain-service-url", "https://www.mainnet0.com")
            .param("--real-user", "9999:9999:/home/booga")
            .param("--ip", "8.5.7.6")
            .param("--neighborhood-mode", "standard")
            .param("--clandestine-port", "2345");
        let args_vec: Vec<String> = args.into();
        let dir_wrapper = DirsWrapperMock::new()
            .home_dir_result(Some(home_dir.clone()))
            .data_dir_result(Some(data_dir.to_path_buf()));

        let result = server_initializer_collected_params(&dir_wrapper, args_vec.as_slice());
        let env_multiconfig = result.unwrap();

        #[cfg(not(target_os = "windows"))]
        assert_eq!(
            value_m!(env_multiconfig, "real-user", String).unwrap(),
            "9999:9999:/home/booga".to_string()
        );
        assert_eq!(
            value_m!(env_multiconfig, "config-file", String).unwrap(),
            home_dir.join("config.toml").display().to_string()
        );
        assert_eq!(
            value_m!(env_multiconfig, "blockchain-service-url", String).unwrap(),
            "https://www.mainnet0.com".to_string()
        );
        assert_eq!(
            value_m!(env_multiconfig, "ip", String).unwrap(),
            "8.5.7.6".to_string()
        );
        #[cfg(target_os = "windows")]
        assert_eq!(
            value_m!(env_multiconfig, "data-directory", String).unwrap(),
            "/home/booga\\data_dir\\MASQ\\polygon-mainnet".to_string()
        );
    }

    #[test]
    fn server_initializer_collected_params_rewrite_config_files_parameters_from_environment() {
        running_test();
        let _guard = EnvironmentGuard::new();
        let _clap_guard = ClapGuard::new();
        let home_dir = ensure_node_home_directory_exists(
            "node_configurator_standard",
            "server_initializer_collected_params_rewrite_config_files_parameters_from_environment",
        );
        let home_dir = canonicalize(home_dir).unwrap();
        let data_dir = &home_dir.join("data_dir");
        let config_file = File::create(home_dir.join("config.toml")).unwrap();
        fill_up_config_file(config_file);
        let env_vec_array = vec![
            (
                "MASQ_CONFIG_FILE",
                home_dir.clone().join("config.toml").display().to_string(),
            ),
            (
                "MASQ_BLOCKCHAIN_SERVICE_URL",
                "https://www.mainnet0.com".to_string(),
            ),
            ("MASQ_REAL_USER", "9999:9999:/home/booga".to_string()),
            ("MASQ_IP", "8.5.7.6".to_string()),
        ];
        env_vec_array
            .into_iter()
            .for_each(|(name, value)| std::env::set_var(name, value));
        let args = ArgsBuilder::new();
        let args_vec: Vec<String> = args.into();
        let dir_wrapper = DirsWrapperMock::new()
            .home_dir_result(Some(home_dir.clone()))
            .data_dir_result(Some(data_dir.to_path_buf()));

        let result = server_initializer_collected_params(&dir_wrapper, args_vec.as_slice());
        let env_multiconfig = result.unwrap();

        #[cfg(not(target_os = "windows"))]
        assert_eq!(
            value_m!(env_multiconfig, "real-user", String).unwrap(),
            "9999:9999:/home/booga".to_string()
        );
        assert_eq!(
            value_m!(env_multiconfig, "config-file", String).unwrap(),
            home_dir.join("config.toml").display().to_string()
        );
        assert_eq!(
            value_m!(env_multiconfig, "blockchain-service-url", String).unwrap(),
            "https://www.mainnet0.com".to_string()
        );
        assert_eq!(
            value_m!(env_multiconfig, "ip", String).unwrap(),
            "8.5.7.6".to_string()
        );
        #[cfg(target_os = "windows")]
        assert_eq!(
            value_m!(env_multiconfig, "data-directory", String).unwrap(),
            "/home/booga\\data_dir\\MASQ\\polygon-mainnet".to_string()
        );
    }

    #[test]
    fn tilde_in_config_file_path_from_commandline_and_args_uploaded_from_config_file() {
        running_test();
        let _guard = EnvironmentGuard::new();
        let _clap_guard = ClapGuard::new();
        let home_dir = ensure_node_home_directory_exists(
            "node_configurator_standard",
            "tilde_in_config_file_path_from_commandline_and_args_uploaded_from_config_file",
        );
        let data_dir = home_dir.join("masqhome");
        let _dir = create_dir_all(&data_dir);
        let config_file_relative = File::create(data_dir.join("config.toml")).unwrap();
        fill_up_config_file(config_file_relative);
        let env_vec_array = vec![
            ("MASQ_BLOCKCHAIN_SERVICE_URL", "https://www.mainnet2.com"),
            #[cfg(not(target_os = "windows"))]
            ("MASQ_REAL_USER", "9999:9999:booga"),
        ];
        env_vec_array
            .clone()
            .into_iter()
            .for_each(|(name, value)| std::env::set_var(name, value));
        #[cfg(not(target_os = "windows"))]
        let args = ArgsBuilder::new()
            .param("--blockchain-service-url", "https://www.mainnet1.com")
            .param("--config-file", "~/masqhome/config.toml")
            .param("--data-directory", "~/masqhome");
        #[cfg(target_os = "windows")]
        let args = ArgsBuilder::new()
            .param("--blockchain-service-url", "https://www.mainnet1.com")
            .param("--config-file", "~\\masqhome\\config.toml")
            .param("--data-directory", "~\\masqhome");
        let args_vec: Vec<String> = args.into();
        let dir_wrapper = DirsWrapperMock {
            data_dir_result: Some(PathBuf::from(current_dir().unwrap().join(&data_dir))),
            home_dir_result: Some(PathBuf::from(current_dir().unwrap().join(&home_dir))),
        };

        let result = server_initializer_collected_params(&dir_wrapper, args_vec.as_slice());
        let multiconfig = result.unwrap();

        assert_eq!(
            value_m!(multiconfig, "data-directory", String).unwrap(),
            current_dir()
                .unwrap()
                .join(&data_dir)
                .to_string_lossy()
                .to_string()
        );
        assert_eq!(
            value_m!(multiconfig, "config-file", String).unwrap(),
            current_dir()
                .unwrap()
                .join(data_dir)
                .join(PathBuf::from("config.toml"))
                .to_string_lossy()
                .to_string()
        );
        #[cfg(not(target_os = "windows"))]
        {
            assert_eq!(
                value_m!(multiconfig, "real-user", String).unwrap(),
                "9999:9999:booga"
            );
        }
        assert_eq!(
            value_m!(multiconfig, "blockchain-service-url", String).unwrap(),
            "https://www.mainnet1.com"
        );
        // finally we assert some value from config-file to proof we are reading it
        assert_eq!(value_m!(multiconfig, "ip", String).unwrap(), "6.6.6.6");
    }

    #[test]
    fn config_file_from_env_and_real_user_from_config_file_with_data_directory_from_command_line() {
        running_test();
        let _guard = EnvironmentGuard::new();
        let _clap_guard = ClapGuard::new();
        let home_dir = ensure_node_home_directory_exists( "node_configurator_standard","config_file_from_env_and_real_user_from_config_file_with_data_directory_from_command_line");
        let data_dir = &home_dir.join("data_dir");
        create_dir_all(home_dir.join("config")).expect("expected directory for config");
        let config_file_relative = File::create(&home_dir.join("config/config.toml")).unwrap();
        fill_up_config_file(config_file_relative);
        vec![
            ("MASQ_CONFIG_FILE", "config/config.toml"),
            ("MASQ_DATA_DIRECTORY", "/unexistent/directory"),
            #[cfg(not(target_os = "windows"))]
            ("MASQ_REAL_USER", "999:999:/home/malooga"),
        ]
        .into_iter()
        .for_each(|(name, value)| std::env::set_var(name, value));
        let args = ArgsBuilder::new()
            .param("--real-user", "1001:1001:cooga")
            .param("--data-directory", &home_dir.to_string_lossy().to_string());
        let args_vec: Vec<String> = args.into();
        let dir_wrapper = DirsWrapperMock::new()
            .home_dir_result(Some(home_dir.clone()))
            .data_dir_result(Some(data_dir.to_path_buf()));

        let result = server_initializer_collected_params(&dir_wrapper, args_vec.as_slice());
        let multiconfig = result.unwrap();

        assert_eq!(
            &value_m!(multiconfig, "data-directory", String).unwrap(),
            &home_dir.to_string_lossy().to_string()
        );
        assert_eq!(value_m!(multiconfig, "ip", String).unwrap(), "6.6.6.6");
        #[cfg(not(target_os = "windows"))]
        assert_eq!(
            &value_m!(multiconfig, "real-user", String).unwrap(),
            "1001:1001:cooga"
        );
    }

    #[test]
    #[should_panic(
        expected = "If the config file is given with a naked relative path (config/config.toml), the data directory must be given to serve as the root for the config-file path."
    )]
    fn server_initializer_collected_params_fails_on_naked_dir_config_file_without_data_directory() {
        running_test();
        let _guard = EnvironmentGuard::new();
        let _clap_guard = ClapGuard::new();
        let home_dir = ensure_node_home_directory_exists( "node_configurator_standard","server_initializer_collected_params_fails_on_naked_dir_config_file_without_data_directory");
        let data_dir = &home_dir.join("data_dir");
        vec![("MASQ_CONFIG_FILE", "config/config.toml")]
            .into_iter()
            .for_each(|(name, value)| std::env::set_var(name, value));
        let args = ArgsBuilder::new();
        let args_vec: Vec<String> = args.into();
        let dir_wrapper = DirsWrapperMock::new()
            .home_dir_result(Some(home_dir.clone()))
            .data_dir_result(Some(data_dir.to_path_buf()));

        let _result = server_initializer_collected_params(&dir_wrapper, args_vec.as_slice());
    }

    #[test]
    fn server_initializer_collected_params_combine_vcls_properly() {
        running_test();
        let _guard = EnvironmentGuard::new();
        let _clap_guard = ClapGuard::new();
        let node_home_dir = ensure_node_home_directory_exists(
            "node_configurator_standard",
            "server_initializer_collected_params_combine_vcls_properly",
        );
<<<<<<< HEAD
        let data_dir = &node_home_dir.join("data_dir");
        let config_file = File::create(&node_home_dir.join("booga.toml")).unwrap();
=======
        let data_dir = &home_dir.join("data_dir");
        let config_file = File::create(&home_dir.join("booga.toml")).unwrap();
>>>>>>> 051c0cd9
        fill_up_config_file(config_file);
        let env_vec_array = vec![
            ("MASQ_CONFIG_FILE", "booga.toml"),
            ("MASQ_CLANDESTINE_PORT", "8888"),
            ("MASQ_DNS_SERVERS", "1.2.3.4"),
            ("MASQ_DATA_DIRECTORY", "/nonexistent/directory/home"),
            #[cfg(not(target_os = "windows"))]
            ("MASQ_REAL_USER", "9999:9999:booga"),
        ];
        env_vec_array
            .clone()
            .into_iter()
            .for_each(|(name, value)| std::env::set_var(name, value));
        let dir_wrapper = DirsWrapperMock::new()
            .home_dir_result(Some(node_home_dir.clone()))
            .data_dir_result(Some(data_dir.to_path_buf()));
        let args = ArgsBuilder::new()
            .param(
                "--data-directory",
<<<<<<< HEAD
                node_home_dir.to_string_lossy().to_string().as_str(),
=======
                home_dir.to_string_lossy().to_string().as_str(),
>>>>>>> 051c0cd9
            )
            .param("--clandestine-port", "1111")
            .param("--real-user", "1001:1001:cooga");
        let args_vec: Vec<String> = args.into();

        let params = server_initializer_collected_params(&dir_wrapper, args_vec.as_slice());
        let multiconfig = params.as_ref().unwrap();

        assert_eq!(
            value_m!(multiconfig, "clandestine-port", String).unwrap(),
            "1111".to_string()
        );
        assert_eq!(
            value_m!(multiconfig, "dns-servers", String).unwrap(),
            "1.2.3.4".to_string()
        );
        assert_eq!(
            value_m!(multiconfig, "ip", String).unwrap(),
            "6.6.6.6".to_string()
        );
        assert_eq!(
            value_m!(multiconfig, "config-file", String).unwrap(),
            home_dir.join("booga.toml").as_os_str().to_str().unwrap()
        );
        #[cfg(not(target_os = "windows"))]
        {
            assert_eq!(
<<<<<<< HEAD
                value_m!(multiconfig, "config-file", String).unwrap(),
                node_home_dir
                    .join("booga.toml")
                    .as_os_str()
                    .to_str()
                    .unwrap()
            );
            assert_eq!(
=======
>>>>>>> 051c0cd9
                value_m!(multiconfig, "real-user", String).unwrap(),
                "1001:1001:cooga".to_string()
            );
        }
<<<<<<< HEAD
        #[cfg(target_os = "windows")]
        assert_eq!(
            value_m!(multiconfig, "config-file", String).unwrap(),
            node_home_dir
                .join("booga.toml")
                .to_string_lossy()
                .to_string()
        );
=======
>>>>>>> 051c0cd9
    }

    #[test]
    fn server_initializer_collected_params_senses_when_user_specifies_config_file() {
        running_test();
        let home_dir = PathBuf::from("/unexisting_home/unexisting_alice");
        let data_dir = home_dir.join("data_dir");
        #[cfg(not(target_os = "windows"))]
        let args = ArgsBuilder::new()
            .param("--config-file", "/home/booga/booga.toml") // nonexistent config file: should return error because user-specified
            .param("--chain", "polygon-mainnet");
        #[cfg(target_os = "windows")]
        let args = ArgsBuilder::new()
            .param("--config-file", "C:\\home\\booga\\booga.toml") // nonexistent config file: should return error because user-specified
            .param("--chain", "polygon-mainnet");
        let args_vec: Vec<String> = args.into();
        let dir_wrapper = DirsWrapperMock::new()
            .home_dir_result(Some(home_dir))
            .data_dir_result(Some(data_dir));
        let result = server_initializer_collected_params(&dir_wrapper, args_vec.as_slice()).err();

        match result {
            None => panic!("Expected a value, got None"),
            Some(mut error) => {
                assert_eq!(error.param_errors.len(), 1);
                let param_error = error.param_errors.remove(0);
                assert_eq!(param_error.parameter, "config-file".to_string());
                assert_string_contains(&param_error.reason, "Couldn't open configuration file ");
                assert_string_contains(&param_error.reason, ". Are you sure it exists?");
            }
        }
    }

    #[test]
    fn privileged_configuration_accepts_network_chain_selection_for_multinode() {
        running_test();
        let _clap_guard = ClapGuard::new();
        let subject = NodeConfiguratorStandardPrivileged::new();
        let args = ["--ip", "1.2.3.4", "--chain", "dev"];

        let config = subject
            .configure(&make_simplified_multi_config(args))
            .unwrap();

        assert_eq!(config.blockchain_bridge_config.chain, Chain::from("dev"));
    }

    #[test]
    fn privileged_configuration_accepts_network_chain_selection_for_ropsten() {
        running_test();
        let subject = NodeConfiguratorStandardPrivileged::new();
        let args = [
            "--ip",
            "1.2.3.4",
            "--chain",
            TEST_DEFAULT_CHAIN.rec().literal_identifier,
        ];

        let config = subject
            .configure(&make_simplified_multi_config(args))
            .unwrap();

        assert_eq!(config.blockchain_bridge_config.chain, TEST_DEFAULT_CHAIN);
    }

    #[test]
    fn privileged_configuration_defaults_network_chain_selection_to_mainnet() {
        running_test();
        let _clap_guard = ClapGuard::new();
        let subject = NodeConfiguratorStandardPrivileged::new();
        let args = ["--ip", "1.2.3.4"];

        let config = subject
            .configure(&make_simplified_multi_config(args))
            .unwrap();

        assert_eq!(
            config
                .blockchain_bridge_config
                .chain
                .rec()
                .literal_identifier,
            DEFAULT_CHAIN.rec().literal_identifier
        );
    }

    #[test]
    fn privileged_configuration_accepts_ropsten_network_chain_selection() {
        running_test();
        let subject = NodeConfiguratorStandardPrivileged::new();
        let args = [
            "--ip",
            "1.2.3.4",
            "--chain",
            TEST_DEFAULT_CHAIN.rec().literal_identifier,
        ];

        let bootstrapper_config = subject
            .configure(&make_simplified_multi_config(args))
            .unwrap();
        assert_eq!(
            bootstrapper_config.blockchain_bridge_config.chain,
            TEST_DEFAULT_CHAIN
        );
    }

    #[test]
    fn unprivileged_configuration_gets_parameter_gas_price() {
        running_test();
        let _clap_guard = ClapGuard::new();
        let data_dir = ensure_node_home_directory_exists(
            "node_configurator_standard",
            "unprivileged_configuration_gets_parameter_gas_price",
        );
        let mut subject = NodeConfiguratorStandardUnprivileged::new(&BootstrapperConfig::new());
        subject.privileged_config = BootstrapperConfig::new();
        subject.privileged_config.data_directory = data_dir;
        let args = ["--ip", "1.2.3.4", "--gas-price", "57"];

        let config = subject
            .configure(&make_simplified_multi_config(args))
            .unwrap();

        assert_eq!(config.blockchain_bridge_config.gas_price, 57);
    }

    #[test]
    fn unprivileged_configuration_sets_default_gas_price_when_not_provided() {
        running_test();
        let _clap_guard = ClapGuard::new();
        let data_dir = ensure_node_home_directory_exists(
            "node_configurator_standard",
            "unprivileged_configuration_sets_default_gas_price_when_not_provided",
        );
        let mut subject = NodeConfiguratorStandardUnprivileged::new(&BootstrapperConfig::new());
        subject.privileged_config = BootstrapperConfig::new();
        subject.privileged_config.data_directory = data_dir;
        let args = ["--ip", "1.2.3.4"];

        let config = subject
            .configure(&make_simplified_multi_config(args))
            .unwrap();

        assert_eq!(config.blockchain_bridge_config.gas_price, 1);
    }

    #[should_panic(
        expected = "expected MultiConfig: ConfiguratorError { param_errors: [ParamError { parameter: \"gas-price\", reason: \"Invalid value: unleaded\" }] }"
    )]
    #[test]
    fn server_initializer_collected_params_rejects_invalid_gas_price() {
        running_test();
        let _guard = EnvironmentGuard::new();
        let _clap_guard = ClapGuard::new();
        let args = ArgsBuilder::new().param("--gas-price", "unleaded");
        let args_vec: Vec<String> = args.into();
        let dir_wrapper = make_pre_populated_mocked_directory_wrapper();

        let result = server_initializer_collected_params(&dir_wrapper, &args_vec.as_slice())
            .err()
            .unwrap();

        assert_eq!(
            result,
            ConfiguratorError::required("gas-price", "Invalid value: unleaded")
        )
    }

    #[test]
    fn configure_database_with_data_specified_on_command_line_and_in_database() {
        running_test();
        let mut config = BootstrapperConfig::new();
        let gas_price = 4u64;
        config.clandestine_port_opt = Some(1234);
        config.blockchain_bridge_config.gas_price = gas_price;
        config.neighborhood_config.mode =
            NeighborhoodMode::ConsumeOnly(vec![NodeDescriptor::try_from((
                main_cryptde(),
                format!(
                    "masq://{}:AQIDBA@1.2.3.4:1234/2345",
                    TEST_DEFAULT_CHAIN.rec().literal_identifier
                )
                .as_str(),
            ))
            .unwrap()]);
        config.neighborhood_config.min_hops = Hops::FourHops;
        config.blockchain_bridge_config.blockchain_service_url_opt =
            Some("https://infura.io/ID".to_string());
        let set_blockchain_service_params_arc = Arc::new(Mutex::new(vec![]));
        let set_clandestine_port_params_arc = Arc::new(Mutex::new(vec![]));
        let set_gas_price_params_arc = Arc::new(Mutex::new(vec![]));
        let set_neighborhood_mode_params_arc = Arc::new(Mutex::new(vec![]));
        let set_min_hops_params_arc = Arc::new(Mutex::new(vec![]));
        let mut persistent_config = PersistentConfigurationMock::new()
            .set_clandestine_port_params(&set_clandestine_port_params_arc)
            .set_clandestine_port_result(Ok(()))
            .set_blockchain_service_url_params(&set_blockchain_service_params_arc)
            .set_blockchain_service_url_result(Ok(()))
            .set_neighborhood_mode_params(&set_neighborhood_mode_params_arc)
            .set_neighborhood_mode_result(Ok(()))
            .set_gas_price_params(&set_gas_price_params_arc)
            .set_gas_price_result(Ok(()))
            .set_min_hops_params(&set_min_hops_params_arc)
            .set_min_hops_result(Ok(()));

        let result = configure_database(&config, &mut persistent_config);

        assert_eq!(result, Ok(()));
        let set_blockchain_service_url = set_blockchain_service_params_arc.lock().unwrap();
        assert_eq!(
            *set_blockchain_service_url,
            vec!["https://infura.io/ID".to_string()]
        );
        let set_neighborhood_mode_params = set_neighborhood_mode_params_arc.lock().unwrap();
        assert_eq!(
            *set_neighborhood_mode_params,
            vec![NeighborhoodModeLight::ConsumeOnly]
        );
        let set_gas_price_params = set_gas_price_params_arc.lock().unwrap();
        assert_eq!(*set_gas_price_params, vec![gas_price]);
        let set_clandestine_port_params = set_clandestine_port_params_arc.lock().unwrap();
        assert_eq!(*set_clandestine_port_params, vec![1234]);
        let set_min_hops_params = set_min_hops_params_arc.lock().unwrap();
        assert_eq!(*set_min_hops_params, vec![Hops::FourHops])
    }

    #[test]
    fn configure_database_with_no_data_specified() {
        running_test();
        let config = BootstrapperConfig::new();
        let set_blockchain_service_params_arc = Arc::new(Mutex::new(vec![]));
        let set_clandestine_port_params_arc = Arc::new(Mutex::new(vec![]));
        let set_neighborhood_mode_params_arc = Arc::new(Mutex::new(vec![]));
        let mut persistent_config = PersistentConfigurationMock::new()
            .set_clandestine_port_params(&set_clandestine_port_params_arc)
            .set_blockchain_service_url_params(&set_blockchain_service_params_arc)
            .set_neighborhood_mode_params(&set_neighborhood_mode_params_arc)
            .set_neighborhood_mode_result(Ok(()))
            .set_min_hops_result(Ok(()))
            .set_gas_price_result(Ok(()));

        let result = configure_database(&config, &mut persistent_config);

        assert_eq!(result, Ok(()));
        let set_blockchain_service_url = set_blockchain_service_params_arc.lock().unwrap();
        let no_url: Vec<String> = vec![];
        assert_eq!(*set_blockchain_service_url, no_url);
        let set_clandestine_port_params = set_clandestine_port_params_arc.lock().unwrap();
        let no_ports: Vec<u16> = vec![];
        assert_eq!(*set_clandestine_port_params, no_ports);
        let neighborhood_mode_params = set_neighborhood_mode_params_arc.lock().unwrap();
        assert_eq!(
            *neighborhood_mode_params,
            vec![NeighborhoodModeLight::ZeroHop]
        )
    }

    #[test]
    fn external_data_is_properly_created_when_password_is_provided() {
        let mut configurator_standard =
            NodeConfiguratorStandardUnprivileged::new(&BootstrapperConfig::new());
        configurator_standard
            .privileged_config
            .blockchain_bridge_config
            .chain = DEFAULT_CHAIN;
        let multi_config = make_simplified_multi_config([
            "--neighborhood-mode",
            "zero-hop",
            "--db-password",
            "password",
        ]);

        let result = ExternalData::from((&configurator_standard, &multi_config));

        let expected = ExternalData::new(
            DEFAULT_CHAIN,
            NeighborhoodModeLight::ZeroHop,
            Some("password".to_string()),
        );
        assert_eq!(result, expected)
    }

    #[test]
    fn external_data_is_properly_created_when_no_password_is_provided() {
        let mut configurator_standard =
            NodeConfiguratorStandardUnprivileged::new(&BootstrapperConfig::new());
        configurator_standard
            .privileged_config
            .blockchain_bridge_config
            .chain = DEFAULT_CHAIN;
        let multi_config = make_simplified_multi_config(["--neighborhood-mode", "zero-hop"]);

        let result = ExternalData::from((&configurator_standard, &multi_config));

        let expected = ExternalData::new(DEFAULT_CHAIN, NeighborhoodModeLight::ZeroHop, None);
        assert_eq!(result, expected)
    }

    fn check_data_directory_combinations_when_user_specifies_data_directory_without_chain_specific_directory(
        chain_opt: Option<&str>,
        data_directory_opt: Option<&str>,
        expected: Option<&str>,
    ) {
        let home_dir = PathBuf::from("/home/cooga");
        let standard_data_dir = PathBuf::from("/home/cooga/.local");

        let args = match (chain_opt, data_directory_opt) {
            (Some(chain_opt), Some(data_directory_opt)) => ArgsBuilder::new()
                .param("--chain", chain_opt)
                .param("--real-user", "999:999:/home/cooga")
                .param("--data-directory", data_directory_opt),
            (None, Some(data_directory_opt)) => ArgsBuilder::new()
                .param("--data-directory", data_directory_opt)
                .param("--real-user", "999:999:/home/cooga"),
            (Some(chain_opt), None) => ArgsBuilder::new()
                .param("--chain", chain_opt)
                .param("--real-user", "999:999:/home/cooga"),
            (None, None) => ArgsBuilder::new().param("--real-user", "999:999:/home/cooga"),
        };
        let args_vec: Vec<String> = args.into();
        let dir_wrapper = match data_directory_opt {
            Some(data_directory_opt) => DirsWrapperMock::new()
                .home_dir_result(Some(home_dir))
                .data_dir_result(Some(PathBuf::from(data_directory_opt))),
            None => DirsWrapperMock::new()
                .home_dir_result(Some(home_dir))
                .data_dir_result(Some(PathBuf::from(standard_data_dir))),
        };

        let result =
            server_initializer_collected_params(&dir_wrapper, args_vec.as_slice()).unwrap();

        assert_eq!(
            value_m!(result, "data-directory", String).unwrap(),
            expected.unwrap()
        );
    }

    #[test]
    fn server_initializer_collected_params_senses_when_user_specifies_data_directory_without_chain_specific_directory(
    ) {
        let _guard = EnvironmentGuard::new();
        let _clap_guard = ClapGuard::new();
        running_test();
        let home_dir = Path::new("/home/cooga");
        let home_dir_poly_main = home_dir.join(".local").join("MASQ").join("polygon-mainnet");
        let home_dir_poly_amoy = home_dir.join(".local").join("MASQ").join("polygon-amoy");
        vec![
            (None, None, Some(home_dir_poly_main.to_str().unwrap())),
            (
                Some("polygon-amoy"),
                None,
                Some(home_dir_poly_amoy.to_str().unwrap()),
            ),
            (None, Some("/cooga"), Some("/cooga")),
            (Some("polygon-amoy"), Some("/cooga"), Some("/cooga")),
            (
                None,
                Some("/cooga/polygon-amoy"),
                Some("/cooga/polygon-amoy"),
            ),
            (
                None,
                Some("/cooga/polygon-amoy/polygon-mainnet"),
                Some("/cooga/polygon-amoy/polygon-mainnet"),
            ),
            (
                Some("polygon-amoy"),
                Some("/cooga/polygon-amoy"),
                Some("/cooga/polygon-amoy"),
            ),
        ]
        .iter()
        .for_each(|(chain_opt, data_directory_opt, expected)| {
            check_data_directory_combinations_when_user_specifies_data_directory_without_chain_specific_directory(
                *chain_opt,
                *data_directory_opt,
                *expected
            );
        });
    }
}<|MERGE_RESOLUTION|>--- conflicted
+++ resolved
@@ -1214,17 +1214,12 @@
         running_test();
         let _guard = EnvironmentGuard::new();
         let _clap_guard = ClapGuard::new();
-        let node_home_dir = ensure_node_home_directory_exists(
+        let home_dir = ensure_node_home_directory_exists(
             "node_configurator_standard",
             "server_initializer_collected_params_combine_vcls_properly",
         );
-<<<<<<< HEAD
-        let data_dir = &node_home_dir.join("data_dir");
-        let config_file = File::create(&node_home_dir.join("booga.toml")).unwrap();
-=======
         let data_dir = &home_dir.join("data_dir");
         let config_file = File::create(&home_dir.join("booga.toml")).unwrap();
->>>>>>> 051c0cd9
         fill_up_config_file(config_file);
         let env_vec_array = vec![
             ("MASQ_CONFIG_FILE", "booga.toml"),
@@ -1239,16 +1234,12 @@
             .into_iter()
             .for_each(|(name, value)| std::env::set_var(name, value));
         let dir_wrapper = DirsWrapperMock::new()
-            .home_dir_result(Some(node_home_dir.clone()))
+            .home_dir_result(Some(home_dir.clone()))
             .data_dir_result(Some(data_dir.to_path_buf()));
         let args = ArgsBuilder::new()
             .param(
                 "--data-directory",
-<<<<<<< HEAD
-                node_home_dir.to_string_lossy().to_string().as_str(),
-=======
                 home_dir.to_string_lossy().to_string().as_str(),
->>>>>>> 051c0cd9
             )
             .param("--clandestine-port", "1111")
             .param("--real-user", "1001:1001:cooga");
@@ -1276,32 +1267,10 @@
         #[cfg(not(target_os = "windows"))]
         {
             assert_eq!(
-<<<<<<< HEAD
-                value_m!(multiconfig, "config-file", String).unwrap(),
-                node_home_dir
-                    .join("booga.toml")
-                    .as_os_str()
-                    .to_str()
-                    .unwrap()
-            );
-            assert_eq!(
-=======
->>>>>>> 051c0cd9
                 value_m!(multiconfig, "real-user", String).unwrap(),
                 "1001:1001:cooga".to_string()
             );
         }
-<<<<<<< HEAD
-        #[cfg(target_os = "windows")]
-        assert_eq!(
-            value_m!(multiconfig, "config-file", String).unwrap(),
-            node_home_dir
-                .join("booga.toml")
-                .to_string_lossy()
-                .to_string()
-        );
-=======
->>>>>>> 051c0cd9
     }
 
     #[test]
