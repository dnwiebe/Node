--- conflicted
+++ resolved
@@ -554,13 +554,6 @@
             "earningWalletAddressOpt",
         )?;
         let start_block = Self::value_required(persistent_config.start_block(), "startBlock")?;
-<<<<<<< HEAD
-        let max_block_count_opt =
-            match Self::value_required(persistent_config.max_block_count(), "maxBlockCount") {
-                Ok(value) => Some(value),
-                _ => None,
-            };
-=======
         let max_block_count_opt = match persistent_config.max_block_count() {
             Ok(value) => value,
             Err(e) => panic!(
@@ -568,7 +561,6 @@
                 e
             ),
         };
->>>>>>> d101ff5a
         let neighborhood_mode =
             Self::value_required(persistent_config.neighborhood_mode(), "neighborhoodMode")?
                 .to_string();
@@ -2433,11 +2425,7 @@
             .gas_price_result(Ok(2345))
             .consuming_wallet_private_key_result(Ok(Some(consuming_wallet_private_key)))
             .mapping_protocol_result(Ok(Some(AutomapProtocol::Igdp)))
-<<<<<<< HEAD
-            .max_block_count_result(Ok(100000))
-=======
             .max_block_count_result(Ok(Some(100000)))
->>>>>>> d101ff5a
             .neighborhood_mode_result(Ok(NeighborhoodModeLight::Standard))
             .past_neighbors_result(Ok(Some(vec![node_descriptor.clone()])))
             .earning_wallet_address_result(Ok(Some(earning_wallet_address.clone())))
@@ -2567,11 +2555,7 @@
             .consuming_wallet_private_key_params(&consuming_wallet_private_key_params_arc)
             .consuming_wallet_private_key_result(Ok(Some(consuming_wallet_private_key.clone())))
             .mapping_protocol_result(Ok(Some(AutomapProtocol::Igdp)))
-<<<<<<< HEAD
-            .max_block_count_result(Ok(100000))
-=======
             .max_block_count_result(Ok(Some(100000)))
->>>>>>> d101ff5a
             .neighborhood_mode_result(Ok(NeighborhoodModeLight::ConsumeOnly))
             .past_neighbors_params(&past_neighbors_params_arc)
             .past_neighbors_result(Ok(Some(vec![node_descriptor.clone()])))
@@ -2788,11 +2772,7 @@
                 "0x0123456789012345678901234567890123456789".to_string(),
             )))
             .start_block_result(Ok(3456))
-<<<<<<< HEAD
-            .max_block_count_result(Ok(100000))
-=======
             .max_block_count_result(Ok(Some(100000)))
->>>>>>> d101ff5a
             .neighborhood_mode_result(Ok(NeighborhoodModeLight::ConsumeOnly))
             .mapping_protocol_result(Ok(Some(AutomapProtocol::Igdp)))
             .consuming_wallet_private_key_result(cwpk);
