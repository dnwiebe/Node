--- conflicted
+++ resolved
@@ -1615,12 +1615,8 @@
 
         let result = subject.set_up_clandestine_port();
 
-<<<<<<< HEAD
         assert_eq! (result, Some (1234u16));
-        let conn = DbInitializerReal::new()
-=======
         let conn = DbInitializerReal::default()
->>>>>>> 75bdfd51
             .initialize(&data_dir, chain_id, true)
             .unwrap();
         let config_dao = ConfigDaoReal::new(conn);
