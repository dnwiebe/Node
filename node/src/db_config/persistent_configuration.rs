--- conflicted
+++ resolved
@@ -14,13 +14,9 @@
 use bip39::{Language, MnemonicType};
 use masq_lib::constants::{HIGHEST_USABLE_PORT, LOWEST_USABLE_INSECURE_PORT};
 use masq_lib::shared_schema::{ConfiguratorError, ParamError};
-<<<<<<< HEAD
-use masq_lib::utils::{NeighborhoodModeLight, WrapResult};
-use paste::paste;
-=======
 use masq_lib::utils::AutomapProtocol;
 use masq_lib::utils::NeighborhoodModeLight;
->>>>>>> ede55619
+use paste::paste;
 use std::net::{Ipv4Addr, SocketAddrV4, TcpListener};
 use std::str::FromStr;
 use websocket::url::Url;
@@ -104,27 +100,11 @@
     ) -> Result<(), PersistentConfigError>;
     fn clandestine_port(&self) -> Result<u16, PersistentConfigError>;
     fn set_clandestine_port(&mut self, port: u16) -> Result<(), PersistentConfigError>;
-<<<<<<< HEAD
-=======
-    fn gas_price(&self) -> Result<u64, PersistentConfigError>;
-    fn set_gas_price(&mut self, gas_price: u64) -> Result<(), PersistentConfigError>;
-    fn mapping_protocol(&self) -> Result<Option<AutomapProtocol>, PersistentConfigError>;
-    fn set_mapping_protocol(
-        &mut self,
-        value: Option<AutomapProtocol>,
-    ) -> Result<(), PersistentConfigError>;
-    fn mnemonic_seed(&self, db_password: &str) -> Result<Option<PlainData>, PersistentConfigError>;
-    fn mnemonic_seed_exists(&self) -> Result<bool, PersistentConfigError>;
-    // WARNING: Actors should get consuming-wallet information from their startup config, not from here
->>>>>>> ede55619
     fn consuming_wallet_derivation_path(&self) -> Result<Option<String>, PersistentConfigError>;
-
     // WARNING: Actors should get earning-wallet information from their startup config, not from here
     fn earning_wallet_from_address(&self) -> Result<Option<Wallet>, PersistentConfigError>;
-
     // WARNING: Actors should get earning-wallet information from their startup config, not from here
     fn earning_wallet_address(&self) -> Result<Option<String>, PersistentConfigError>;
-<<<<<<< HEAD
     fn exit_byte_rate(&self) -> Result<u64, PersistentConfigError>;
     fn set_exit_byte_rate(&mut self, rate: u64) -> Result<(), PersistentConfigError>;
     fn exit_service_rate(&self) -> Result<u64, PersistentConfigError>;
@@ -132,16 +112,15 @@
     fn gas_price(&self) -> Result<u64, PersistentConfigError>;
     fn set_gas_price(&mut self, gas_price: u64) -> Result<(), PersistentConfigError>;
     fn mapping_protocol(&self) -> Result<Option<AutomapProtocol>, PersistentConfigError>;
-    fn set_mapping_protocol(&mut self, value: AutomapProtocol)
-        -> Result<(), PersistentConfigError>;
+    fn set_mapping_protocol(
+        &mut self,
+        value: Option<AutomapProtocol>,
+    ) -> Result<(), PersistentConfigError>;
     fn mnemonic_seed(&self, db_password: &str) -> Result<Option<PlainData>, PersistentConfigError>;
     fn mnemonic_seed_exists(&self) -> Result<bool, PersistentConfigError>;
     // WARNING: Actors should get consuming-wallet information from their startup config, not from here
     fn neighborhood_mode(&self) -> Result<NeighborhoodModeLight, PersistentConfigError>;
     fn set_neighborhood_mode(
-=======
-    fn set_wallet_info(
->>>>>>> ede55619
         &mut self,
         value: NeighborhoodModeLight,
     ) -> Result<(), PersistentConfigError>;
@@ -186,13 +165,8 @@
     fn set_routing_service_rate(&mut self, rate: u64) -> Result<(), PersistentConfigError>;
     fn start_block(&self) -> Result<u64, PersistentConfigError>;
     fn set_start_block(&mut self, value: u64) -> Result<(), PersistentConfigError>;
-<<<<<<< HEAD
     fn unban_when_balance_below_gwei(&self) -> Result<u64, PersistentConfigError>;
     fn set_unban_when_balance_below_gwei(
-=======
-    fn neighborhood_mode(&self) -> Result<NeighborhoodModeLight, PersistentConfigError>;
-    fn set_neighborhood_mode(
->>>>>>> ede55619
         &mut self,
         level: u64,
     ) -> Result<(), PersistentConfigError>;
@@ -390,19 +364,24 @@
     }
 
     fn mapping_protocol(&self) -> Result<Option<AutomapProtocol>, PersistentConfigError> {
-        self.dao
+        let result = self
+            .dao
             .get("mapping_protocol")?
             .value_opt
-            .map(|val| val.into())
-            .wrap_to_ok()
+            .map(|val| AutomapProtocol::from_str(&val));
+        match result {
+            None => Ok(None),
+            Some(Ok(protocol)) => Ok(Some(protocol)),
+            Some(Err(msg)) => Err(PersistentConfigError::DatabaseError(msg)),
+        }
     }
 
     fn set_mapping_protocol(
         &mut self,
-        value: AutomapProtocol,
+        value: Option<AutomapProtocol>,
     ) -> Result<(), PersistentConfigError> {
         let mut writer = self.dao.start_transaction()?;
-        writer.set("mapping_protocol", Some(value.to_string()))?;
+        writer.set("mapping_protocol", value.map(|v| v.to_string()))?;
         Ok(writer.commit()?)
     }
 
@@ -682,105 +661,6 @@
         )?;
         Ok(writer.commit()?)
     }
-<<<<<<< HEAD
-=======
-
-    fn past_neighbors(
-        &self,
-        db_password: &str,
-    ) -> Result<Option<Vec<NodeDescriptor>>, PersistentConfigError> {
-        let bytes_opt = decode_bytes(self.scl.decrypt(
-            self.dao.get("past_neighbors")?,
-            Some(db_password.to_string()),
-            &self.dao,
-        )?)?;
-        match bytes_opt {
-            None => Ok (None),
-            Some (bytes) => Ok(Some(serde_cbor::de::from_slice::<Vec<NodeDescriptor>>(bytes.as_slice())
-                .expect ("Can't continue; past neighbors configuration is corrupt and cannot be deserialized."))),
-        }
-    }
-
-    fn set_past_neighbors(
-        &mut self,
-        node_descriptors_opt: Option<Vec<NodeDescriptor>>,
-        db_password: &str,
-    ) -> Result<(), PersistentConfigError> {
-        let plain_data_opt = node_descriptors_opt.map(|node_descriptors| {
-            PlainData::new(
-                &serde_cbor::ser::to_vec(&node_descriptors).expect("Serialization failed"),
-            )
-        });
-        let mut writer = self.dao.start_transaction()?;
-        writer.set(
-            "past_neighbors",
-            self.scl.encrypt(
-                "past_neighbors",
-                encode_bytes(plain_data_opt)?,
-                Some(db_password.to_string()),
-                &writer,
-            )?,
-        )?;
-        Ok(writer.commit()?)
-    }
-
-    fn start_block(&self) -> Result<u64, PersistentConfigError> {
-        match decode_u64(self.dao.get("start_block")?.value_opt) {
-            Ok(val) => {
-                Ok(val.expect("ever-supplied start_block value missing; database is corrupt!"))
-            }
-            Err(e) => Err(PersistentConfigError::from(e)),
-        }
-    }
-
-    fn set_start_block(&mut self, value: u64) -> Result<(), PersistentConfigError> {
-        let mut writer = self.dao.start_transaction()?;
-        writer.set("start_block", encode_u64(Some(value))?)?;
-        Ok(writer.commit()?)
-    }
-
-    fn mapping_protocol(&self) -> Result<Option<AutomapProtocol>, PersistentConfigError> {
-        let result = self
-            .dao
-            .get("mapping_protocol")?
-            .value_opt
-            .map(|val| AutomapProtocol::from_str(&val));
-        match result {
-            None => Ok(None),
-            Some(Ok(protocol)) => Ok(Some(protocol)),
-            Some(Err(msg)) => Err(PersistentConfigError::DatabaseError(msg)),
-        }
-    }
-
-    fn set_mapping_protocol(
-        &mut self,
-        value: Option<AutomapProtocol>,
-    ) -> Result<(), PersistentConfigError> {
-        let mut writer = self.dao.start_transaction()?;
-        writer.set("mapping_protocol", value.map(|v| v.to_string()))?;
-        Ok(writer.commit()?)
-    }
-
-    fn neighborhood_mode(&self) -> Result<NeighborhoodModeLight, PersistentConfigError> {
-        NeighborhoodModeLight::from_str(
-            self.dao
-                .get("neighborhood_mode")?
-                .value_opt
-                .expect("ever-supplied value neighborhood_mode is missing; database is corrupt!")
-                .as_str(),
-        )
-        .map_err(PersistentConfigError::UninterpretableValue)
-    }
-
-    fn set_neighborhood_mode(
-        &mut self,
-        value: NeighborhoodModeLight,
-    ) -> Result<(), PersistentConfigError> {
-        let mut writer = self.dao.start_transaction()?;
-        writer.set("neighborhood_mode", Some(value.to_string()))?;
-        Ok(writer.commit()?)
-    }
->>>>>>> ede55619
 }
 
 impl From<Box<dyn ConnectionWrapper>> for PersistentConfigurationReal {
