// Copyright (c) 2019, MASQ (https://masq.ai) and/or its affiliates. All rights reserved.
use crate::database::connection_wrapper::ConnectionWrapper;
use crate::database::dao_utils::DaoFactoryReal;
use rusqlite::types::ToSql;
use rusqlite::{Row, Rows, Statement, Transaction, NO_PARAMS};

#[derive(Debug, PartialEq, Clone)]
pub enum ConfigDaoError {
    NotPresent,
    TransactionError,
    DatabaseError(String),
}

#[derive(Debug, PartialEq, Clone)]
pub struct ConfigDaoRecord {
    pub name: String,
    pub value_opt: Option<String>,
    pub encrypted: bool,
}

impl ConfigDaoRecord {
    pub(crate) fn new(name: &str, value: Option<&str>, encrypted: bool) -> Self {
        Self {
            name: name.to_string(),
            value_opt: value.map(|x| x.to_string()),
            encrypted,
        }
    }
}

// Anything that can read from the database implements this trait
pub trait ConfigDaoRead {
    fn get_all(&self) -> Result<Vec<ConfigDaoRecord>, ConfigDaoError>;
    fn get(&self, name: &str) -> Result<ConfigDaoRecord, ConfigDaoError>;
}

// Anything that can write to the database implements this trait
pub trait ConfigDaoWrite {
    fn set(&self, name: &str, value: Option<String>) -> Result<(), ConfigDaoError>;
    fn commit(&mut self) -> Result<(), ConfigDaoError>;
    fn extract(&mut self) -> Result<Transaction, ConfigDaoError>;
}

pub trait ConfigDaoReadWrite: ConfigDaoRead + ConfigDaoWrite {}

// ConfigDao can read from the database but not write to it; however, it can produce a
// ConfigDaoReadWrite, which contains a Transaction and _can_ write to the database.
pub trait ConfigDao: ConfigDaoRead {
    fn start_transaction<'b, 'c: 'b>(
        &'c mut self,
    ) -> Result<Box<dyn ConfigDaoReadWrite + 'b>, ConfigDaoError>;
}

pub struct ConfigDaoReal {
    conn: Box<dyn ConnectionWrapper>,
}

impl ConfigDao for ConfigDaoReal {
    fn start_transaction<'b, 'c: 'b>(
        &'c mut self,
    ) -> Result<Box<dyn ConfigDaoReadWrite + 'b>, ConfigDaoError> {
        let transaction: Transaction<'b> = match self.conn.transaction() {
            Ok(t) => t,
            // This line is untested, because we don't know how to pop this error in a test
            Err(e) => return Err(ConfigDaoError::DatabaseError(format!("{:?}", e))),
        };
        Ok(Box::new(ConfigDaoWriteableReal::new(transaction)))
    }
}

impl ConfigDaoRead for ConfigDaoReal {
    fn get_all(&self) -> Result<Vec<ConfigDaoRecord>, ConfigDaoError> {
        let stmt = self
            .conn
            .prepare("select name, value, encrypted from config")
            .expect("Schema error: couldn't compose query for config table");
        get_all(stmt)
    }

    fn get(&self, name: &str) -> Result<ConfigDaoRecord, ConfigDaoError> {
        let stmt = self
            .conn
            .prepare("select name, value, encrypted from config where name = ?")
            .expect("Schema error: couldn't compose query for config table");
        get(stmt, name)
    }
}

impl ConfigDaoReal {
    pub fn new(conn: Box<dyn ConnectionWrapper>) -> ConfigDaoReal {
        ConfigDaoReal { conn }
    }
}

// This is the real object that contains a Transaction for writing
pub struct ConfigDaoWriteableReal<'a> {
    transaction_opt: Option<Transaction<'a>>,
}

// But the Transaction-bearing writer can also read
impl ConfigDaoRead for ConfigDaoWriteableReal<'_> {
    fn get_all(&self) -> Result<Vec<ConfigDaoRecord>, ConfigDaoError> {
        if let Some(transaction) = &self.transaction_opt {
            let stmt = transaction
                .prepare("select name, value, encrypted from config")
                .expect("Schema error: couldn't compose query for config table");
            get_all(stmt)
        } else {
            Err(ConfigDaoError::TransactionError)
        }
    }

    fn get(&self, name: &str) -> Result<ConfigDaoRecord, ConfigDaoError> {
        if let Some(transaction) = &self.transaction_opt {
            let stmt = transaction
                .prepare("select name, value, encrypted from config where name = ?")
                .expect("Schema error: couldn't compose query for config table");
            get(stmt, name)
        } else {
            Err(ConfigDaoError::TransactionError)
        }
    }
}

// ...and it can write too
impl<'a> ConfigDaoWrite for ConfigDaoWriteableReal<'a> {
    fn set(&self, name: &str, value: Option<String>) -> Result<(), ConfigDaoError> {
        let transaction = match &self.transaction_opt {
            Some(t) => t,
            None => return Err(ConfigDaoError::TransactionError),
        };
        let mut stmt = match transaction.prepare("update config set value = ? where name = ?") {
            Ok(stmt) => stmt,
            // The following line is untested, because we don't know how to trigger it.
            Err(e) => return Err(ConfigDaoError::DatabaseError(format!("{}", e))),
        };
        let params: &[&dyn ToSql] = &[&value, &name];
        handle_update_execution(stmt.execute(params))
    }

    fn commit(&mut self) -> Result<(), ConfigDaoError> {
        match self.transaction_opt.take() {
            Some(transaction) => match transaction.commit() {
                Ok(_) => Ok(()),
                // The following line is untested, because we don't know how to trigger it.
                Err(e) => Err(ConfigDaoError::DatabaseError(format!("{:?}", e))),
            },
            None => Err(ConfigDaoError::TransactionError),
        }
    }

    fn extract(&mut self) -> Result<Transaction, ConfigDaoError> {
        match self.transaction_opt.take() {
            Some(transaction) => Ok(transaction),
            None => Err(ConfigDaoError::TransactionError),
        }
    }
}

// Because we can't declare a parameter as "writer: Box<dyn ConfigDaoRead + dyn ConfigDaoWrite>"
impl<'a> ConfigDaoReadWrite for ConfigDaoWriteableReal<'a> {}

// This is the real version of ConfigDaoWriteable used in production
impl<'a> ConfigDaoWriteableReal<'a> {
    pub fn new(transaction: Transaction<'a>) -> Self {
        Self {
            transaction_opt: Some(transaction),
        }
    }
}

pub trait ConfigDaoFactory {
    fn make(&self) -> Box<dyn ConfigDao>;
}

impl ConfigDaoFactory for DaoFactoryReal {
    fn make(&self) -> Box<dyn ConfigDao> {
        Box::new(ConfigDaoReal::new(self.make_connection()))
    }
}

fn handle_update_execution(result: rusqlite::Result<usize>) -> Result<(), ConfigDaoError> {
    match result {
        Ok(0) => Err(ConfigDaoError::NotPresent),
        Ok(_) => Ok(()),
        // The following line is untested, because we don't know how to trigger it.
        Err(e) => Err(ConfigDaoError::DatabaseError(format!("{}", e))),
    }
}

fn get_all(mut stmt: Statement) -> Result<Vec<ConfigDaoRecord>, ConfigDaoError> {
    let mut rows: Rows = stmt
        .query(NO_PARAMS)
        .expect("Schema error: couldn't dump config table");
    let mut results = Vec::new();
    loop {
        match rows.next() {
            Err(e) => return Err(ConfigDaoError::DatabaseError(format!("{}", e))),
            Ok(Some(row)) => {
                let name: String = row.get(0).expect("Schema error: no name column");
                let value_opt: Option<String> = row.get(1).expect("Schema error: no value column");
                let encrypted: i32 = row.get(2).expect("Schema error: no encrypted column");
                match value_opt {
                    Some(s) => results.push(ConfigDaoRecord::new(
                        &name,
                        Some(s.as_str()),
                        encrypted != 0,
                    )),
                    None => results.push(ConfigDaoRecord::new(&name, None, encrypted != 0)),
                }
            }
            Ok(None) => break,
        }
    }
    Ok(results)
}

fn get(mut stmt: Statement, name: &str) -> Result<ConfigDaoRecord, ConfigDaoError> {
    match stmt.query_row(&[name], |row| Ok(row_to_config_dao_record(row))) {
        Ok(record) => Ok(record),
        Err(rusqlite::Error::QueryReturnedNoRows) => Err(ConfigDaoError::NotPresent),
        // The following line is untested, because we don't know how to trigger it.
        Err(e) => Err(ConfigDaoError::DatabaseError(format!("{}", e))),
    }
}

fn row_to_config_dao_record(row: &Row) -> ConfigDaoRecord {
    let name: String = row.get(0).expect("Schema error: no name column");
    let value_opt: Option<String> = row.get(1).expect("Schema error: no value column");
    let encrypted_int: i32 = row.get(2).expect("Schema error: no encrypted column");
    match value_opt {
        Some(value) => ConfigDaoRecord::new(&name, Some(&value), encrypted_int != 0),
        None => ConfigDaoRecord::new(&name, None, encrypted_int != 0),
    }
}

#[cfg(test)]
mod tests {
    use super::*;
    use crate::database::db_initializer::{
        DbInitializer, DbInitializerReal, CURRENT_SCHEMA_VERSION,
    };
    use crate::database::db_migrations::MigratorConfig;
    use crate::test_utils::assert_contains;
<<<<<<< HEAD
    use masq_lib::test_utils::utils::ensure_node_home_directory_exists;
=======
    use masq_lib::constants::ROPSTEN_TESTNET_CONTRACT_CREATION_BLOCK;
    use masq_lib::test_utils::utils::{ensure_node_home_directory_exists, TEST_DEFAULT_CHAIN};
>>>>>>> 46f76b69

    #[test]
    fn get_all_returns_multiple_results() {
        let home_dir =
            ensure_node_home_directory_exists("config_dao", "get_all_returns_multiple_results");
        let subject = ConfigDaoReal::new(
            DbInitializerReal::default()
<<<<<<< HEAD
                .initialize(&home_dir, true, MigratorConfig::test_default())
=======
                .initialize(&home_dir, TEST_DEFAULT_CHAIN, true)
>>>>>>> 46f76b69
                .unwrap(),
        );

        let result = subject.get_all().unwrap();

        assert_contains(
            &result,
            &ConfigDaoRecord::new(
                "schema_version",
                Some(&CURRENT_SCHEMA_VERSION.to_string()),
                false,
            ),
        );
        assert_contains(
            &result,
            &ConfigDaoRecord::new(
                "start_block",
                Some(&ROPSTEN_TESTNET_CONTRACT_CREATION_BLOCK.to_string()),
                false,
            ),
        );
        assert_contains(&result, &ConfigDaoRecord::new("seed", None, true));
    }

    #[test]
    fn get_returns_not_present_if_row_doesnt_exist() {
        let home_dir = ensure_node_home_directory_exists(
            "config_dao",
            "get_returns_not_present_if_row_doesnt_exist",
        );
        let subject = ConfigDaoReal::new(
            DbInitializerReal::default()
<<<<<<< HEAD
                .initialize(&home_dir, true, MigratorConfig::test_default())
=======
                .initialize(&home_dir, TEST_DEFAULT_CHAIN, true)
>>>>>>> 46f76b69
                .unwrap(),
        );

        let result = subject.get("booga");

        assert_eq!(result, Err(ConfigDaoError::NotPresent));
    }

    #[test]
    fn set_and_get_and_committed_transactions_work() {
        let home_dir = ensure_node_home_directory_exists(
            "config_dao",
            "set_and_get_and_committed_transactions_work",
        );
        let mut dao = ConfigDaoReal::new(
            DbInitializerReal::default()
<<<<<<< HEAD
                .initialize(&home_dir, true, MigratorConfig::test_default())
=======
                .initialize(&home_dir, TEST_DEFAULT_CHAIN, true)
>>>>>>> 46f76b69
                .unwrap(),
        );
        let confirmer = ConfigDaoReal::new(
            DbInitializerReal::default()
<<<<<<< HEAD
                .initialize(&home_dir, true, MigratorConfig::panic_on_migration())
=======
                .initialize(&home_dir, TEST_DEFAULT_CHAIN, true)
>>>>>>> 46f76b69
                .unwrap(),
        );
        let initial_value = dao.get("seed").unwrap();
        let modified_value = ConfigDaoRecord::new(
            "seed",
            Some("Two wrongs don't make a right, but two Wrights make an airplane"),
            true,
        );
        let mut subject = dao.start_transaction().unwrap();

        subject
            .set(
                "seed",
                Some("Two wrongs don't make a right, but two Wrights make an airplane".to_string()),
            )
            .unwrap();

        let subject_get_all = subject.get_all().unwrap();
        let subject_get = subject.get("seed").unwrap();
        let confirmer_get_all = confirmer.get_all().unwrap();
        let confirmer_get = confirmer.get("seed").unwrap();
        assert_contains(&subject_get_all, &modified_value);
        assert_eq!(subject_get, modified_value);
        assert_contains(&confirmer_get_all, &initial_value);
        assert_eq!(confirmer_get, initial_value);
        subject.commit().unwrap();

        // Can't use a committed ConfigDaoWriteableReal anymore
        assert_eq!(subject.get_all(), Err(ConfigDaoError::TransactionError));
        assert_eq!(subject.get("seed"), Err(ConfigDaoError::TransactionError));
        assert_eq!(
            subject.set("seed", Some("irrelevant".to_string())),
            Err(ConfigDaoError::TransactionError)
        );
        assert_eq!(subject.commit(), Err(ConfigDaoError::TransactionError));
        let confirmer_get_all = confirmer.get_all().unwrap();
        let confirmer_get = confirmer.get("seed").unwrap();
        assert_contains(&confirmer_get_all, &modified_value);
        assert_eq!(confirmer_get, modified_value);
    }

    #[test]
    fn extract_works() {
        let home_dir = ensure_node_home_directory_exists("config_dao", "extract_works");
        let mut dao = ConfigDaoReal::new(
            DbInitializerReal::default()
<<<<<<< HEAD
                .initialize(&home_dir, true, MigratorConfig::test_default())
=======
                .initialize(&home_dir, TEST_DEFAULT_CHAIN, true)
>>>>>>> 46f76b69
                .unwrap(),
        );
        {
            let mut first_writer = dao.start_transaction().unwrap();
            let transaction = first_writer.extract().unwrap();
            let mut subject = ConfigDaoWriteableReal::new(transaction);

            subject
                .set(
                    "seed",
                    Some(
                        "Two wrongs don't make a right, but two Wrights make an airplane"
                            .to_string(),
                    ),
                )
                .unwrap();

            subject.commit().unwrap();
            assert_eq!(
                subject.extract().err().unwrap(),
                ConfigDaoError::TransactionError
            );
        }
        let final_value = dao.get("seed").unwrap();
        assert_eq!(
            final_value,
            ConfigDaoRecord::new(
                "seed",
                Some("Two wrongs don't make a right, but two Wrights make an airplane"),
                true
            )
        );
    }

    #[test]
    fn set_and_get_and_rolled_back_transactions_work() {
        let home_dir = ensure_node_home_directory_exists(
            "config_dao",
            "set_and_get_and_rolled_back_transactions_work",
        );
        let mut dao = ConfigDaoReal::new(
            DbInitializerReal::default()
<<<<<<< HEAD
                .initialize(&home_dir, true, MigratorConfig::test_default())
=======
                .initialize(&home_dir, TEST_DEFAULT_CHAIN, true)
>>>>>>> 46f76b69
                .unwrap(),
        );
        let confirmer = ConfigDaoReal::new(
            DbInitializerReal::default()
<<<<<<< HEAD
                .initialize(&home_dir, false, MigratorConfig::panic_on_migration())
=======
                .initialize(&home_dir, TEST_DEFAULT_CHAIN, false)
>>>>>>> 46f76b69
                .unwrap(),
        );
        let initial_value = dao.get("seed").unwrap();
        let modified_value = ConfigDaoRecord::new(
            "seed",
            Some("Two wrongs don't make a right, but two Wrights make an airplane"),
            true,
        );
        {
            let subject = dao.start_transaction().unwrap();

            subject
                .set(
                    "seed",
                    Some(
                        "Two wrongs don't make a right, but two Wrights make an airplane"
                            .to_string(),
                    ),
                )
                .unwrap();

            let subject_get_all = subject.get_all().unwrap();
            let subject_get = subject.get("seed").unwrap();
            let confirmer_get_all = confirmer.get_all().unwrap();
            let confirmer_get = confirmer.get("seed").unwrap();
            assert_contains(&subject_get_all, &modified_value);
            assert_eq!(subject_get, modified_value);
            assert_contains(&confirmer_get_all, &initial_value);
            assert_eq!(confirmer_get, initial_value);
            // Subject should roll back when dropped
        }

        let confirmer_get_all = confirmer.get_all().unwrap();
        let confirmer_get = confirmer.get("seed").unwrap();
        assert_contains(&confirmer_get_all, &initial_value);
        assert_eq!(confirmer_get, initial_value);
    }

    #[test]
    fn setting_nonexistent_value_returns_not_present() {
        let home_dir = ensure_node_home_directory_exists(
            "config_dao",
            "setting_nonexistent_value_returns_not_present",
        );
        let mut dao = ConfigDaoReal::new(
            DbInitializerReal::default()
<<<<<<< HEAD
                .initialize(&home_dir, true, MigratorConfig::test_default())
=======
                .initialize(&home_dir, TEST_DEFAULT_CHAIN, true)
>>>>>>> 46f76b69
                .unwrap(),
        );
        let subject = dao.start_transaction().unwrap();

        let result = subject.set("booga", Some("bigglesworth".to_string()));

        assert_eq!(result, Err(ConfigDaoError::NotPresent));
    }

    #[test]
    fn setting_value_to_none_removes_value_but_not_row() {
        let home_dir = ensure_node_home_directory_exists(
            "config_dao",
            "setting_value_to_none_removes_value_but_not_row",
        );
        let mut dao = ConfigDaoReal::new(
            DbInitializerReal::default()
<<<<<<< HEAD
                .initialize(&home_dir, true, MigratorConfig::test_default())
=======
                .initialize(&home_dir, TEST_DEFAULT_CHAIN, true)
>>>>>>> 46f76b69
                .unwrap(),
        );
        {
            let mut subject = dao.start_transaction().unwrap();

            let _ = subject.set("schema_version", None).unwrap();
            subject.commit().unwrap();
        }
        let result = dao.get("schema_version").unwrap();
        assert_eq!(result, ConfigDaoRecord::new("schema_version", None, false));
    }
}<|MERGE_RESOLUTION|>--- conflicted
+++ resolved
@@ -242,12 +242,8 @@
     };
     use crate::database::db_migrations::MigratorConfig;
     use crate::test_utils::assert_contains;
-<<<<<<< HEAD
-    use masq_lib::test_utils::utils::ensure_node_home_directory_exists;
-=======
     use masq_lib::constants::ROPSTEN_TESTNET_CONTRACT_CREATION_BLOCK;
     use masq_lib::test_utils::utils::{ensure_node_home_directory_exists, TEST_DEFAULT_CHAIN};
->>>>>>> 46f76b69
 
     #[test]
     fn get_all_returns_multiple_results() {
@@ -255,11 +251,7 @@
             ensure_node_home_directory_exists("config_dao", "get_all_returns_multiple_results");
         let subject = ConfigDaoReal::new(
             DbInitializerReal::default()
-<<<<<<< HEAD
-                .initialize(&home_dir, true, MigratorConfig::test_default())
-=======
-                .initialize(&home_dir, TEST_DEFAULT_CHAIN, true)
->>>>>>> 46f76b69
+                .initialize(&home_dir, true, MigratorConfig::test_default())
                 .unwrap(),
         );
 
@@ -292,11 +284,7 @@
         );
         let subject = ConfigDaoReal::new(
             DbInitializerReal::default()
-<<<<<<< HEAD
-                .initialize(&home_dir, true, MigratorConfig::test_default())
-=======
-                .initialize(&home_dir, TEST_DEFAULT_CHAIN, true)
->>>>>>> 46f76b69
+                .initialize(&home_dir, true, MigratorConfig::test_default())
                 .unwrap(),
         );
 
@@ -313,20 +301,12 @@
         );
         let mut dao = ConfigDaoReal::new(
             DbInitializerReal::default()
-<<<<<<< HEAD
-                .initialize(&home_dir, true, MigratorConfig::test_default())
-=======
-                .initialize(&home_dir, TEST_DEFAULT_CHAIN, true)
->>>>>>> 46f76b69
+                .initialize(&home_dir, true, MigratorConfig::test_default())
                 .unwrap(),
         );
         let confirmer = ConfigDaoReal::new(
             DbInitializerReal::default()
-<<<<<<< HEAD
                 .initialize(&home_dir, true, MigratorConfig::panic_on_migration())
-=======
-                .initialize(&home_dir, TEST_DEFAULT_CHAIN, true)
->>>>>>> 46f76b69
                 .unwrap(),
         );
         let initial_value = dao.get("seed").unwrap();
@@ -373,11 +353,7 @@
         let home_dir = ensure_node_home_directory_exists("config_dao", "extract_works");
         let mut dao = ConfigDaoReal::new(
             DbInitializerReal::default()
-<<<<<<< HEAD
-                .initialize(&home_dir, true, MigratorConfig::test_default())
-=======
-                .initialize(&home_dir, TEST_DEFAULT_CHAIN, true)
->>>>>>> 46f76b69
+                .initialize(&home_dir, true, MigratorConfig::test_default())
                 .unwrap(),
         );
         {
@@ -420,20 +396,12 @@
         );
         let mut dao = ConfigDaoReal::new(
             DbInitializerReal::default()
-<<<<<<< HEAD
-                .initialize(&home_dir, true, MigratorConfig::test_default())
-=======
-                .initialize(&home_dir, TEST_DEFAULT_CHAIN, true)
->>>>>>> 46f76b69
+                .initialize(&home_dir, true, MigratorConfig::test_default())
                 .unwrap(),
         );
         let confirmer = ConfigDaoReal::new(
             DbInitializerReal::default()
-<<<<<<< HEAD
                 .initialize(&home_dir, false, MigratorConfig::panic_on_migration())
-=======
-                .initialize(&home_dir, TEST_DEFAULT_CHAIN, false)
->>>>>>> 46f76b69
                 .unwrap(),
         );
         let initial_value = dao.get("seed").unwrap();
@@ -480,11 +448,7 @@
         );
         let mut dao = ConfigDaoReal::new(
             DbInitializerReal::default()
-<<<<<<< HEAD
-                .initialize(&home_dir, true, MigratorConfig::test_default())
-=======
-                .initialize(&home_dir, TEST_DEFAULT_CHAIN, true)
->>>>>>> 46f76b69
+                .initialize(&home_dir, true, MigratorConfig::test_default())
                 .unwrap(),
         );
         let subject = dao.start_transaction().unwrap();
@@ -502,11 +466,7 @@
         );
         let mut dao = ConfigDaoReal::new(
             DbInitializerReal::default()
-<<<<<<< HEAD
-                .initialize(&home_dir, true, MigratorConfig::test_default())
-=======
-                .initialize(&home_dir, TEST_DEFAULT_CHAIN, true)
->>>>>>> 46f76b69
+                .initialize(&home_dir, true, MigratorConfig::test_default())
                 .unwrap(),
         );
         {
