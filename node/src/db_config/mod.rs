--- conflicted
+++ resolved
@@ -2,10 +2,7 @@
 
 pub mod config_dao;
 pub mod config_dao_null;
-<<<<<<< HEAD
-=======
 pub mod db_encryption_layer;
->>>>>>> e09c1e7c
 pub mod persistent_configuration;
 pub mod secure_config_layer;
 pub mod typed_config_layer;
