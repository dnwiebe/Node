// Copyright (c) 2019, MASQ (https://masq.ai) and/or its affiliates. All rights reserved.
use crate::database::connection_wrapper::ConnectionWrapper;
use crate::database::dao_utils::DaoFactoryReal;
use crate::sub_lib::wallet::Wallet;
use lazy_static::lazy_static;
use rusqlite::{Error, ErrorCode, ToSql, NO_PARAMS};
use std::collections::HashSet;
use std::sync::RwLock;

lazy_static! {
    pub static ref BAN_CACHE: BannedCache = BannedCache::default();
}

#[derive(Default)]
pub struct BannedCache {
    cache: RwLock<HashSet<Wallet>>,
}

impl BannedCache {
    pub fn insert(&self, wallet: Wallet) {
        self.cache
            .write()
            .expect("Failed to insert ban into cache")
            .insert(wallet.as_address_wallet());
    }

    pub fn remove(&self, wallet: &Wallet) {
        self.cache
            .write()
            .expect("Failed to remove ban from cache")
            .remove(&wallet.as_address_wallet());
    }

    pub fn is_banned(&self, wallet: &Wallet) -> bool {
        self.cache
            .read()
            .expect("Failed to read from ban cache")
            .contains(&wallet.as_address_wallet())
    }

    #[cfg(test)]
    pub fn clear(&self) {
        self.cache.write().expect("Failed to clear cache").clear()
    }
}

pub trait BannedCacheLoader {
    fn load(&self, conn: Box<dyn ConnectionWrapper>);
}

pub struct BannedCacheLoaderReal {}

impl BannedCacheLoader for BannedCacheLoaderReal {
    fn load(&self, conn: Box<dyn ConnectionWrapper>) {
        let mut stmt = conn
            .prepare("select wallet_address from banned")
            .expect("Failed to prepare statement");
        stmt.query_map(NO_PARAMS, |row| row.get::<usize, Wallet>(0))
            .expect("Failed to query banned table")
            .map(|p| p.expect("query_map magically returned an Err"))
            .for_each(|wallet| BAN_CACHE.insert(wallet));
    }
}

pub trait BannedDao: Send {
    fn ban_list(&self) -> Vec<Wallet>;
    fn ban(&self, wallet: &Wallet);
    fn unban(&self, wallet: &Wallet);
}

pub trait BannedDaoFactory {
    fn make(&self) -> Box<dyn BannedDao>;
}

impl BannedDaoFactory for DaoFactoryReal {
    fn make(&self) -> Box<dyn BannedDao> {
        Box::new(BannedDaoReal::new(self.make_connection()))
    }
}

pub struct BannedDaoReal {
    conn: Box<dyn ConnectionWrapper>,
}

impl BannedDaoReal {
    pub fn new(conn: Box<dyn ConnectionWrapper>) -> Self {
        Self { conn }
    }
}

impl BannedDao for BannedDaoReal {
    fn ban_list(&self) -> Vec<Wallet> {
        let mut stmt = self
            .conn
            .prepare("select wallet_address from banned")
            .expect("Failed to prepare a statement");
        stmt.query_map(NO_PARAMS, |row| row.get(0))
            .expect("Couldn't retrieve delinquency-ban list: database corrupt")
            .flatten()
            .collect()
    }

    fn ban(&self, wallet: &Wallet) {
        if BAN_CACHE.is_banned(wallet) {
            return;
        }

        let mut stmt = self
            .conn
            .prepare("insert into banned (wallet_address) values (?)")
            .expect("Failed to prepare a statement");
        let params: &[&dyn ToSql] = &[&wallet];
        match stmt.execute(params) {
            Ok(_) => BAN_CACHE.insert(wallet.clone()),
            Err(e) => match e {
                Error::SqliteFailure(e, _) if e.code == ErrorCode::ConstraintViolation => {
                    BAN_CACHE.insert(wallet.clone())
                }
                _ => panic!(
                    "Could not initiate delinquency ban for {} because of database corruption: {}",
                    wallet, e
                ),
            },
        }
    }

    fn unban(&self, wallet: &Wallet) {
        if !BAN_CACHE.is_banned(wallet) {
            return;
        }

        let mut stmt = self
            .conn
            .prepare("delete from banned where wallet_address = ?")
            .expect("Failed to prepare a statement");
        let params: &[&dyn ToSql] = &[&wallet];
        match stmt.execute(params) {
            Ok(_) => BAN_CACHE.remove(wallet),
            Err(e) => panic!(
                "Could not terminate delinquency ban for {} because of database corruption: {}",
                wallet, e
            ),
        }
    }
}

#[cfg(test)]
mod tests {
    use super::*;
    use crate::database::db_initializer::{DbInitializer, DbInitializerReal};
    use crate::database::db_migrations::MigratorConfig;
    use crate::test_utils::make_paying_wallet;
    use crate::test_utils::make_wallet;
    use masq_lib::test_utils::utils::{
        ensure_node_home_directory_does_not_exist, ensure_node_home_directory_exists,
<<<<<<< HEAD
=======
        TEST_DEFAULT_CHAIN,
>>>>>>> 46f76b69
    };
    use rusqlite::NO_PARAMS;

    #[test]
    fn banned_dao_can_ban_a_wallet_address() {
        let home_dir = ensure_node_home_directory_does_not_exist(
            "banned_dao",
            "banned_dao_can_ban_a_wallet_address",
        );
        let db_initializer = DbInitializerReal::default();
        let subject = {
            let conn = db_initializer
<<<<<<< HEAD
                .initialize(&home_dir, true, MigratorConfig::test_default())
=======
                .initialize(&home_dir, TEST_DEFAULT_CHAIN, true)
>>>>>>> 46f76b69
                .unwrap();
            BannedDaoReal::new(conn)
        };

        subject.ban(&make_wallet("donalddrumph"));

        let conn = db_initializer
<<<<<<< HEAD
            .initialize(&home_dir, true, MigratorConfig::test_default())
=======
            .initialize(&home_dir, TEST_DEFAULT_CHAIN, true)
>>>>>>> 46f76b69
            .unwrap();
        let mut stmt = conn.prepare("select wallet_address from banned").unwrap();
        let mut banned_addresses = stmt.query(NO_PARAMS).unwrap();
        assert_eq!(
            "0x0000000000000000646f6e616c646472756d7068",
            banned_addresses
                .next()
                .unwrap()
                .unwrap()
                .get_unwrap::<usize, String>(0)
        );
    }

    #[test]
    fn ban_is_idempotent() {
        let home_dir = ensure_node_home_directory_does_not_exist("banned_dao", "ban_is_idempotent");
        let db_initializer = DbInitializerReal::default();
        let subject = {
            let conn = db_initializer
<<<<<<< HEAD
                .initialize(&home_dir, true, MigratorConfig::test_default())
=======
                .initialize(&home_dir, TEST_DEFAULT_CHAIN, true)
>>>>>>> 46f76b69
                .unwrap();
            BannedDaoReal::new(conn)
        };

        subject.ban(&make_wallet("no_duplicate_wallets"));
        subject.ban(&make_wallet("no_duplicate_wallets"));

        let ban_list = subject.ban_list();
        assert_eq!(vec![make_wallet("no_duplicate_wallets")], ban_list);
    }

    #[test]
    fn ban_error_when_table_doesnt_exist() {
        let home_dir =
            ensure_node_home_directory_exists("banned_dao", "ban_error_when_table_doesnt_exist");
        let db_initializer = DbInitializerReal::default();
        let subject = {
            let conn = db_initializer
<<<<<<< HEAD
                .initialize(&home_dir, true, MigratorConfig::test_default())
=======
                .initialize(&home_dir, TEST_DEFAULT_CHAIN, true)
>>>>>>> 46f76b69
                .unwrap();
            BannedDaoReal::new(conn)
        };

        subject.ban(&make_wallet("forgot_to_init"));
    }

    #[test]
    fn banned_dao_can_unban_a_wallet_address() {
        let home_dir = ensure_node_home_directory_does_not_exist(
            "banned_dao",
            "banned_dao_can_unban_a_wallet_address",
        );
        let db_initializer = DbInitializerReal::default();

        let conn = db_initializer
<<<<<<< HEAD
            .initialize(&home_dir, true, MigratorConfig::test_default())
=======
            .initialize(&home_dir, TEST_DEFAULT_CHAIN, true)
>>>>>>> 46f76b69
            .unwrap();
        let wallet = &make_wallet("booga");
        conn.prepare("insert into banned (wallet_address) values (?)")
            .unwrap()
            .execute(&[&wallet])
            .unwrap();
        BAN_CACHE.insert(wallet.clone());
        let subject = BannedDaoReal::new(conn);

        subject.unban(wallet);

        let conn = db_initializer
<<<<<<< HEAD
            .initialize(&home_dir, true, MigratorConfig::test_default())
=======
            .initialize(&home_dir, TEST_DEFAULT_CHAIN, true)
>>>>>>> 46f76b69
            .unwrap();
        let mut stmt = conn
            .prepare("select wallet_address from banned where wallet_address = ?")
            .unwrap();
        let params: &[&dyn ToSql] = &[&"booga"];
        let mut results = stmt.query(params).unwrap();
        assert!(results.next().unwrap().is_none());
    }

    #[test]
    fn unban_is_okay_for_non_banned() {
        let home_dir =
            ensure_node_home_directory_does_not_exist("banned_dao", "unban_is_okay_for_non_banned");
        let db_initializer = DbInitializerReal::default();

        let conn = db_initializer
<<<<<<< HEAD
            .initialize(&home_dir, true, MigratorConfig::test_default())
=======
            .initialize(&home_dir, TEST_DEFAULT_CHAIN, true)
>>>>>>> 46f76b69
            .unwrap();
        let subject = BannedDaoReal::new(conn);

        subject.unban(&make_wallet("hey_im_not_banned"));

        // No panic: test passes
    }

    #[test]
    fn is_banned_returns_true_for_banned() {
        let home_dir = ensure_node_home_directory_does_not_exist(
            "banned_dao",
            "is_banned_returns_true_for_banned",
        );
        let db_initializer = DbInitializerReal::default();

        let conn = db_initializer
<<<<<<< HEAD
            .initialize(&home_dir, true, MigratorConfig::test_default())
=======
            .initialize(&home_dir, TEST_DEFAULT_CHAIN, true)
>>>>>>> 46f76b69
            .unwrap();
        conn.prepare("insert into banned (wallet_address) values ('0x000000000000000000495f414d5f42414e4e4544')")
            .unwrap()
            .execute(NO_PARAMS)
            .unwrap();
        BannedCacheLoaderReal {}.load(conn);

        let result = BAN_CACHE.is_banned(&make_wallet("I_AM_BANNED"));

        assert!(result);
    }

    #[test]
    fn is_banned_returns_false_for_nonbanned() {
        let result = BAN_CACHE.is_banned(&make_wallet("I_AM_BANNED"));

        assert_eq!(false, result);
    }

    #[test]
    fn ban_inserts_into_ban_cache() {
        let home_dir =
            ensure_node_home_directory_does_not_exist("banned_dao", "ban_inserts_into_ban_cache");
        let db_initializer = DbInitializerReal::default();

        let conn = db_initializer
<<<<<<< HEAD
            .initialize(&home_dir, true, MigratorConfig::test_default())
=======
            .initialize(&home_dir, TEST_DEFAULT_CHAIN, true)
>>>>>>> 46f76b69
            .unwrap();
        let subject = BannedDaoReal::new(conn);

        let ban_me_baby = make_wallet("BAN_ME_BABY");
        subject.ban(&ban_me_baby.clone());

        assert!(BAN_CACHE.is_banned(&ban_me_baby))
    }

    #[test]
    fn unban_removes_from_ban_cache() {
        let home_dir =
            ensure_node_home_directory_does_not_exist("banned_dao", "unban_removes_from_ban_cache");
        let db_initializer = DbInitializerReal::default();
        let conn = db_initializer
<<<<<<< HEAD
            .initialize(&home_dir, true, MigratorConfig::test_default())
=======
            .initialize(&home_dir, TEST_DEFAULT_CHAIN, true)
>>>>>>> 46f76b69
            .unwrap();
        let unban_me_baby = make_wallet("UNBAN_ME_BABY");
        conn.prepare("insert into banned (wallet_address) values ('UNBAN_ME_BABY')")
            .unwrap()
            .execute(NO_PARAMS)
            .unwrap();
        BAN_CACHE.insert(unban_me_baby.clone());

        let subject = BannedDaoReal::new(conn);
        subject.unban(&unban_me_baby);

        assert!(!BAN_CACHE.is_banned(&unban_me_baby));
    }

    #[test]
    fn insert_adds_a_wallet_to_the_cache() {
        let now_banned_wallet = make_paying_wallet(b"NOW_BANNED_WALLET");
        let now_banned_address_wallet = Wallet::from(now_banned_wallet.address());

        BAN_CACHE.insert(now_banned_wallet.clone());

        assert!(BAN_CACHE.is_banned(&now_banned_wallet));
        assert!(BAN_CACHE.is_banned(&now_banned_address_wallet));
    }

    #[test]
    fn remove_removes_a_wallet_from_the_cache() {
        let already_banned_wallet = make_paying_wallet(b"ALREADY_BANNED_YO");
        let already_banned_address_wallet = Wallet::from(already_banned_wallet.address());
        BAN_CACHE.insert(already_banned_wallet.clone());

        BAN_CACHE.remove(&already_banned_wallet);

        assert!(!BAN_CACHE.is_banned(&already_banned_wallet));
        assert!(!BAN_CACHE.is_banned(&already_banned_address_wallet));
    }
}<|MERGE_RESOLUTION|>--- conflicted
+++ resolved
@@ -153,10 +153,7 @@
     use crate::test_utils::make_wallet;
     use masq_lib::test_utils::utils::{
         ensure_node_home_directory_does_not_exist, ensure_node_home_directory_exists,
-<<<<<<< HEAD
-=======
         TEST_DEFAULT_CHAIN,
->>>>>>> 46f76b69
     };
     use rusqlite::NO_PARAMS;
 
@@ -169,11 +166,7 @@
         let db_initializer = DbInitializerReal::default();
         let subject = {
             let conn = db_initializer
-<<<<<<< HEAD
                 .initialize(&home_dir, true, MigratorConfig::test_default())
-=======
-                .initialize(&home_dir, TEST_DEFAULT_CHAIN, true)
->>>>>>> 46f76b69
                 .unwrap();
             BannedDaoReal::new(conn)
         };
@@ -181,11 +174,7 @@
         subject.ban(&make_wallet("donalddrumph"));
 
         let conn = db_initializer
-<<<<<<< HEAD
-            .initialize(&home_dir, true, MigratorConfig::test_default())
-=======
-            .initialize(&home_dir, TEST_DEFAULT_CHAIN, true)
->>>>>>> 46f76b69
+            .initialize(&home_dir, true, MigratorConfig::test_default())
             .unwrap();
         let mut stmt = conn.prepare("select wallet_address from banned").unwrap();
         let mut banned_addresses = stmt.query(NO_PARAMS).unwrap();
@@ -205,11 +194,7 @@
         let db_initializer = DbInitializerReal::default();
         let subject = {
             let conn = db_initializer
-<<<<<<< HEAD
                 .initialize(&home_dir, true, MigratorConfig::test_default())
-=======
-                .initialize(&home_dir, TEST_DEFAULT_CHAIN, true)
->>>>>>> 46f76b69
                 .unwrap();
             BannedDaoReal::new(conn)
         };
@@ -228,11 +213,7 @@
         let db_initializer = DbInitializerReal::default();
         let subject = {
             let conn = db_initializer
-<<<<<<< HEAD
                 .initialize(&home_dir, true, MigratorConfig::test_default())
-=======
-                .initialize(&home_dir, TEST_DEFAULT_CHAIN, true)
->>>>>>> 46f76b69
                 .unwrap();
             BannedDaoReal::new(conn)
         };
@@ -249,11 +230,7 @@
         let db_initializer = DbInitializerReal::default();
 
         let conn = db_initializer
-<<<<<<< HEAD
-            .initialize(&home_dir, true, MigratorConfig::test_default())
-=======
-            .initialize(&home_dir, TEST_DEFAULT_CHAIN, true)
->>>>>>> 46f76b69
+            .initialize(&home_dir, true, MigratorConfig::test_default())
             .unwrap();
         let wallet = &make_wallet("booga");
         conn.prepare("insert into banned (wallet_address) values (?)")
@@ -266,11 +243,7 @@
         subject.unban(wallet);
 
         let conn = db_initializer
-<<<<<<< HEAD
-            .initialize(&home_dir, true, MigratorConfig::test_default())
-=======
-            .initialize(&home_dir, TEST_DEFAULT_CHAIN, true)
->>>>>>> 46f76b69
+            .initialize(&home_dir, true, MigratorConfig::test_default())
             .unwrap();
         let mut stmt = conn
             .prepare("select wallet_address from banned where wallet_address = ?")
@@ -287,11 +260,7 @@
         let db_initializer = DbInitializerReal::default();
 
         let conn = db_initializer
-<<<<<<< HEAD
-            .initialize(&home_dir, true, MigratorConfig::test_default())
-=======
-            .initialize(&home_dir, TEST_DEFAULT_CHAIN, true)
->>>>>>> 46f76b69
+            .initialize(&home_dir, true, MigratorConfig::test_default())
             .unwrap();
         let subject = BannedDaoReal::new(conn);
 
@@ -309,11 +278,7 @@
         let db_initializer = DbInitializerReal::default();
 
         let conn = db_initializer
-<<<<<<< HEAD
-            .initialize(&home_dir, true, MigratorConfig::test_default())
-=======
-            .initialize(&home_dir, TEST_DEFAULT_CHAIN, true)
->>>>>>> 46f76b69
+            .initialize(&home_dir, true, MigratorConfig::test_default())
             .unwrap();
         conn.prepare("insert into banned (wallet_address) values ('0x000000000000000000495f414d5f42414e4e4544')")
             .unwrap()
@@ -340,11 +305,7 @@
         let db_initializer = DbInitializerReal::default();
 
         let conn = db_initializer
-<<<<<<< HEAD
-            .initialize(&home_dir, true, MigratorConfig::test_default())
-=======
-            .initialize(&home_dir, TEST_DEFAULT_CHAIN, true)
->>>>>>> 46f76b69
+            .initialize(&home_dir, true, MigratorConfig::test_default())
             .unwrap();
         let subject = BannedDaoReal::new(conn);
 
@@ -360,11 +321,7 @@
             ensure_node_home_directory_does_not_exist("banned_dao", "unban_removes_from_ban_cache");
         let db_initializer = DbInitializerReal::default();
         let conn = db_initializer
-<<<<<<< HEAD
-            .initialize(&home_dir, true, MigratorConfig::test_default())
-=======
-            .initialize(&home_dir, TEST_DEFAULT_CHAIN, true)
->>>>>>> 46f76b69
+            .initialize(&home_dir, true, MigratorConfig::test_default())
             .unwrap();
         let unban_me_baby = make_wallet("UNBAN_ME_BABY");
         conn.prepare("insert into banned (wallet_address) values ('UNBAN_ME_BABY')")
