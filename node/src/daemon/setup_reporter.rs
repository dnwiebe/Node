// Copyright (c) 2019, MASQ (https://masq.ai) and/or its affiliates. All rights reserved.

use crate::apps::app_head;
use crate::bootstrapper::{main_cryptde_ref, BootstrapperConfig};
use crate::daemon::dns_inspector::dns_inspector_factory::{
    DnsInspectorFactory, DnsInspectorFactoryReal,
};
use crate::database::db_initializer::DbInitializationConfig;
use crate::database::db_initializer::{DbInitializer, DbInitializerReal, InitializationError};
use crate::db_config::config_dao_null::ConfigDaoNull;
use crate::db_config::persistent_configuration::{
    PersistentConfiguration, PersistentConfigurationReal,
};
use crate::neighborhood::DEFAULT_MIN_HOPS;
use crate::node_configurator::node_configurator_standard::privileged_parse_args;
use crate::node_configurator::unprivileged_parse_args_configuration::{
    UnprivilegedParseArgsConfiguration, UnprivilegedParseArgsConfigurationDaoNull,
    UnprivilegedParseArgsConfigurationDaoReal,
};
use crate::node_configurator::{
    data_directory_from_context, determine_fundamentals, DirsWrapper, DirsWrapperReal,
};
use crate::sub_lib::accountant::PaymentThresholds as PaymentThresholdsFromAccountant;
use crate::sub_lib::accountant::DEFAULT_SCAN_INTERVALS;
use crate::sub_lib::neighborhood::NodeDescriptor;
use crate::sub_lib::neighborhood::{NeighborhoodMode as NeighborhoodModeEnum, DEFAULT_RATE_PACK};
use crate::sub_lib::utils::make_new_multi_config;
use clap::value_t;
use itertools::Itertools;
use masq_lib::blockchains::chains::Chain as BlockChain;
use masq_lib::constants::DEFAULT_CHAIN;
use masq_lib::logger::Logger;
use masq_lib::messages::UiSetupResponseValueStatus::{Blank, Configured, Default, Required, Set};
use masq_lib::messages::{UiSetupRequestValue, UiSetupResponseValue, UiSetupResponseValueStatus};
use masq_lib::multi_config::{
    CommandLineVcl, ConfigFileVcl, EnvironmentVcl, MultiConfig, VirtualCommandLine,
};
use masq_lib::shared_schema::{shared_app, ConfiguratorError};
use masq_lib::utils::{add_chain_specific_directory, ExpectValue};
use std::collections::HashMap;
use std::fmt::Display;
use std::net::{IpAddr, Ipv4Addr};
use std::path::{Path, PathBuf};
use std::str::FromStr;

const CONSOLE_DIAGNOSTICS: bool = false;

const ARG_PAIRS_SENSITIVE_TO_SETUP_ERRS: &[ErrorSensitiveArgPair] = &[ErrorSensitiveArgPair {
    blanked_arg: "chain",
    linked_arg: "data-directory",
}];

pub type SetupCluster = HashMap<String, UiSetupResponseValue>;

#[cfg(test)]
pub fn setup_cluster_from(input: Vec<(&str, &str, UiSetupResponseValueStatus)>) -> SetupCluster {
    input
        .into_iter()
        .map(|(k, v, s)| (k.to_string(), UiSetupResponseValue::new(k, v, s)))
        .collect::<SetupCluster>()
}

pub trait SetupReporter {
    fn get_modified_setup(
        &self,
        existing_setup: SetupCluster,
        incoming_setup: Vec<UiSetupRequestValue>,
    ) -> Result<SetupCluster, (SetupCluster, ConfiguratorError)>;
}

pub struct SetupReporterReal {
    dirs_wrapper: Box<dyn DirsWrapper>,
    logger: Logger,
}

impl SetupReporter for SetupReporterReal {
    fn get_modified_setup(
        &self,
        mut existing_setup: SetupCluster,
        incoming_setup: Vec<UiSetupRequestValue>,
    ) -> Result<SetupCluster, (SetupCluster, ConfiguratorError)> {
        let default_setup = Self::get_default_params();
        let mut blanked_out_former_values = HashMap::new();
        incoming_setup
            .iter()
            .filter(|v| v.value.is_none())
            .for_each(|v| {
                if let Some(former_value) = existing_setup.remove(&v.name) {
                    blanked_out_former_values.insert(v.name.clone(), former_value);
                };
            });
        let prevention_to_err_induced_setup_impairments =
            Self::prevent_err_induced_setup_impairments(
                &blanked_out_former_values,
                &existing_setup,
            );
        let mut incoming_setup = incoming_setup
            .into_iter()
            .filter(|v| v.value.is_some())
            .map(|v| {
                (
                    v.name.clone(),
                    UiSetupResponseValue::new(&v.name, &v.value.expect("Value disappeared!"), Set),
                )
            })
            .collect::<SetupCluster>();
        let all_but_configured =
            Self::combine_clusters(vec![&default_setup, &existing_setup, &incoming_setup]);
        eprintln_setup("DEFAULTS", &default_setup);
        eprintln_setup("EXISTING", &existing_setup);
        eprintln_setup("BLANKED-OUT FORMER VALUES", &blanked_out_former_values);
        eprintln_setup("INCOMING", &incoming_setup);
        eprintln_setup("ALL BUT CONFIGURED", &all_but_configured);
        let mut error_so_far = ConfiguratorError::new(vec![]);
        let (real_user_opt, data_directory_opt, chain) =
            match Self::calculate_fundamentals(self.dirs_wrapper.as_ref(), &all_but_configured) {
                Ok(triple) => triple,
                Err(error) => {
                    error_so_far.extend(error);
                    (None, None, DEFAULT_CHAIN)
                }
            };
        let real_user = real_user_opt.unwrap_or_else(|| {
            crate::bootstrapper::RealUser::new(None, None, None)
                .populate(self.dirs_wrapper.as_ref())
        });

        let (data_directory, data_dir_status) = self.get_data_directory_and_status(
            existing_setup.get("data-directory"),
            incoming_setup.get("data-directory"),
            &all_but_configured,
            chain,
            real_user,
            data_directory_opt,
        );
        let data_directory_setup =
            Self::construct_cluster_with_only_data_directory(&data_directory, data_dir_status);
        let (configured_setup, error_opt) =
            self.calculate_configured_setup(&all_but_configured, &data_directory);
        if let Some(error) = error_opt {
            error_so_far.extend(error);
        }
        error_so_far.param_errors.iter().for_each(|param_error| {
            let _ = incoming_setup.remove(&param_error.parameter);
        });
        let combined_setup = Self::combine_clusters(vec![
            &all_but_configured,
            &configured_setup,
            &data_directory_setup,
        ]);
        eprintln_setup("DATA DIRECTORY SETUP", &data_directory_setup);
        eprintln_setup("CONFIGURED", &configured_setup);
        eprintln_setup("COMBINED", &combined_setup);
        let final_setup = value_retrievers(self.dirs_wrapper.as_ref())
            .into_iter()
            .map(|retriever| {
                let make_blank_or_required = || {
                    let status = if retriever.is_required(&combined_setup) {
                        Required
                    } else {
                        Blank
                    };
                    (
                        retriever.value_name().to_string(),
                        UiSetupResponseValue::new(retriever.value_name(), "", status),
                    )
                };
                match combined_setup.get(retriever.value_name()) {
                    Some(uisrv) if [Blank, Required].contains(&uisrv.status) => {
                        make_blank_or_required()
                    }
                    Some(uisrv) => (retriever.value_name().to_string(), uisrv.clone()),
                    None => make_blank_or_required(),
                }
            })
            .collect::<SetupCluster>();
        eprintln_setup("FINAL", &final_setup);
        if error_so_far.param_errors.is_empty() {
            Ok(final_setup)
        } else {
            let setup = Self::combine_clusters(vec![
                &final_setup,
                &blanked_out_former_values,
                &prevention_to_err_induced_setup_impairments,
            ]);
            Err((setup, error_so_far))
        }
    }
}

#[allow(dead_code)]
fn eprintln_setup(label: &str, cluster: &SetupCluster) {
    if !CONSOLE_DIAGNOSTICS {
        return;
    }
    let message = cluster
        .iter()
        .map(|(_, v)| (v.name.to_string(), v.value.to_string(), v.status))
        .sorted_by_key(|(n, _, _)| n.clone())
        .map(|(n, v, s)| format!("{:26}{:65}{:?}", n, v, s))
        .join("\n");
    eprintln!("{}:\n{}\n", label, message);
}

impl SetupReporterReal {
    pub fn new(dirs_wrapper: Box<dyn DirsWrapper>) -> Self {
        Self {
            dirs_wrapper,
            logger: Logger::new("SetupReporter"),
        }
    }

    pub fn get_default_params() -> SetupCluster {
        let schema = shared_app(app_head());
        schema
            .p
            .opts
            .iter()
            .flat_map(|opt| {
                let name = opt.b.name;
                match opt.v.default_val {
                    Some(os_str) => {
                        let value = os_str.to_str().expect("expected valid UTF-8");
                        Some((
                            name.to_string(),
                            UiSetupResponseValue::new(
                                name,
                                value,
                                UiSetupResponseValueStatus::Default,
                            ),
                        ))
                    }
                    None => None,
                }
            })
            .collect()
    }

    fn real_user_from_str(s: &str) -> Option<crate::bootstrapper::RealUser> {
        match crate::bootstrapper::RealUser::from_str(s) {
            Ok(ru) => Some(ru),
            Err(_) => None,
        }
    }

    fn prevent_err_induced_setup_impairments(
        blanked_out_former_setup: &SetupCluster,
        existing_setup: &SetupCluster,
    ) -> SetupCluster {
        // this function arose as an unconvincing patch for a corner case where a blanked-out parameter registers
        // while it heads off to an (unrelated) error which will make another parameter get out of sync with
        // the restored value for the blanked-out parameter; this special SetupCluster should remember the initial
        // state and help to restore both params the way they used to be
        ARG_PAIRS_SENSITIVE_TO_SETUP_ERRS
            .iter()
            .fold(HashMap::new(), |mut acc, pair| {
                if blanked_out_former_setup.contains_key(&pair.blanked_arg.to_string()) {
                    if let Some(existing_linked_value) =
                        existing_setup.get(&pair.linked_arg.to_string())
                    {
                        acc.insert(pair.linked_arg.to_string(), existing_linked_value.clone());
                    }
                };
                acc
            })
    }

    fn get_data_directory_and_status(
        &self,
        existing_setup_dir: Option<&UiSetupResponseValue>,
        incoming_setup_dir: Option<&UiSetupResponseValue>,
        all_but_configured: &SetupCluster,
        chain: masq_lib::blockchains::chains::Chain,
        real_user: crate::bootstrapper::RealUser,
        data_directory_opt: Option<PathBuf>,
    ) -> (PathBuf, UiSetupResponseValueStatus) {
        let (data_directory, data_dir_status) = match all_but_configured.get("data-directory") {
            Some(uisrv) if uisrv.status == Set => {
                Self::determine_setup_value_of_set_data_directory(
                    uisrv,
                    match existing_setup_dir {
                        Some(..) => existing_setup_dir,
                        None => None,
                    },
                    match incoming_setup_dir {
                        Some(..) => incoming_setup_dir,
                        None => None,
                    },
                    chain,
                )
            }
            _ => match data_directory_opt {
                //this can mean only that environment variables had it
                Some(data_dir) => (data_dir, UiSetupResponseValueStatus::Configured),
                None => {
                    let data_dir =
                        data_directory_from_context(self.dirs_wrapper.as_ref(), &real_user, chain);
                    (data_dir, Default)
                }
            },
        };
        (data_directory, data_dir_status)
    }

    fn determine_setup_value_of_set_data_directory(
        semi_clusters_val: &UiSetupResponseValue,
        existing_setup_dir: Option<&UiSetupResponseValue>,
        incoming_setup_dir: Option<&UiSetupResponseValue>,
        chain: BlockChain,
    ) -> (PathBuf, UiSetupResponseValueStatus) {
        match (existing_setup_dir, incoming_setup_dir) {
            (_, Some(_)) => (add_chain_specific_directory(chain, Path::new(&semi_clusters_val.value)), semi_clusters_val.status),
            (Some(recent_value),None) =>(Self::reconstitute_data_dir_by_chain(&recent_value.value, chain), recent_value.status),
            (None, None) => panic!("broken code: data-directory value is neither in existing_setup or incoming_setup and yet this value \"{}\" was found in the merged cluster", semi_clusters_val.value)
        }
    }

    fn reconstitute_data_dir_by_chain(
        previously_processed_data_dir: &str,
        current_chain: BlockChain,
    ) -> PathBuf {
        let mut path = PathBuf::from(&previously_processed_data_dir);
        path.pop();
        add_chain_specific_directory(current_chain, &path)
    }

    fn construct_cluster_with_only_data_directory(
        data_directory: &Path,
        data_dir_status: UiSetupResponseValueStatus,
    ) -> SetupCluster {
        let mut setup = HashMap::new();
        setup.insert(
            "data-directory".to_string(),
            UiSetupResponseValue::new(
                "data-directory",
                data_directory.to_str().expect("data-directory expected"),
                data_dir_status,
            ),
        );
        setup
    }

    fn calculate_fundamentals(
        dirs_wrapper: &dyn DirsWrapper,
        combined_setup: &SetupCluster,
    ) -> Result<
        (
            Option<crate::bootstrapper::RealUser>,
            Option<PathBuf>,
            BlockChain,
        ),
        ConfiguratorError,
    > {
        let multi_config = Self::make_multi_config(dirs_wrapper, None, true, false)?;
        let real_user_opt = match (
            value_m!(multi_config, "real-user", String),
            combined_setup.get("real-user"),
        ) {
            (Some(real_user_str), None) => Self::real_user_from_str(&real_user_str),
            (Some(_), Some(uisrv)) if uisrv.status == Set => Self::real_user_from_str(&uisrv.value),
            (Some(real_user_str), Some(_)) => Self::real_user_from_str(&real_user_str),
            (None, Some(uisrv)) => Self::real_user_from_str(&uisrv.value),
            (None, None) => {
                Some(crate::bootstrapper::RealUser::new(None, None, None).populate(dirs_wrapper))
            }
        };
        let chain_name = match (
            value_m!(multi_config, "chain", String),
            combined_setup.get("chain"),
        ) {
            (Some(chain), None) => chain,
            (Some(_), Some(uisrv)) if uisrv.status == Set => uisrv.value.clone(),
            (Some(chain_str), Some(_)) => chain_str,
            (None, Some(uisrv)) => uisrv.value.clone(),
            (None, None) => DEFAULT_CHAIN.rec().literal_identifier.to_string(),
        };
        let data_directory_opt = match (
            value_m!(multi_config, "data-directory", String),
            combined_setup.get("data-directory"),
        ) {
            (Some(ddir_str), None) => Some(PathBuf::from(&ddir_str)),
            (Some(_), Some(uisrv)) if uisrv.status == Set => Some(PathBuf::from(&uisrv.value)),
            (Some(ddir_str), Some(_)) => Some(PathBuf::from(&ddir_str)),
            _ => None,
        };
        Ok((
            real_user_opt,
            data_directory_opt,
            BlockChain::from(chain_name.as_str()),
        ))
    }

    fn calculate_configured_setup(
        &self,
        combined_setup: &SetupCluster,
        data_directory: &Path,
    ) -> (SetupCluster, Option<ConfiguratorError>) {
        let mut error_so_far = ConfiguratorError::new(vec![]);
        let db_password_opt = combined_setup.get("db-password").map(|v| v.value.clone());
        let command_line = Self::make_command_line(combined_setup);
        let multi_config = match Self::make_multi_config(
            self.dirs_wrapper.as_ref(),
            Some(command_line),
            true,
            true,
        ) {
            Ok(mc) => mc,
            Err(ce) => return (HashMap::new(), Some(ce)),
        };
        let ((bootstrapper_config, persistent_config), error_opt) =
            self.run_configuration(&multi_config, data_directory);
        if let Some(error) = error_opt {
            error_so_far.extend(error);
        }
        let mut setup = value_retrievers(self.dirs_wrapper.as_ref())
            .into_iter()
            .map(|r| {
                let computed_default = r.computed_default_value(
                    &bootstrapper_config,
                    persistent_config.as_ref(),
                    &db_password_opt,
                );
                let configured = match value_m!(multi_config, r.value_name(), String) {
                    Some(value) => UiSetupResponseValue::new(r.value_name(), &value, Configured),
                    None => UiSetupResponseValue::new(r.value_name(), "", Blank),
                };
                let value = Self::choose_uisrv(&computed_default, &configured).clone();
                (r.value_name().to_string(), value)
            })
            .collect::<SetupCluster>();
        match setup.get_mut("config-file") {
            // special case because of early processing
            Some(uisrv) if &uisrv.value == "config.toml" => {
                uisrv.status = UiSetupResponseValueStatus::Default
            }
            _ => (),
        };
        if error_so_far.param_errors.is_empty() {
            (setup, None)
        } else {
            (setup, Some(error_so_far))
        }
    }

    fn combine_clusters(clusters: Vec<&SetupCluster>) -> SetupCluster {
        let mut result: SetupCluster = HashMap::new();
        clusters.into_iter().for_each(|cluster| {
            let mut step: SetupCluster = HashMap::new();
            cluster.iter().for_each(|(k, incoming)| {
                match result.get(k) {
                    Some(existing) => {
                        step.insert(k.clone(), Self::choose_uisrv(existing, incoming).clone())
                    }
                    None => step.insert(k.clone(), incoming.clone()),
                };
            });
            result.extend(step);
        });
        result
    }

    fn choose_uisrv<'a>(
        existing: &'a UiSetupResponseValue,
        incoming: &'a UiSetupResponseValue,
    ) -> &'a UiSetupResponseValue {
        if incoming.status.priority() >= existing.status.priority() {
            incoming
        } else {
            existing
        }
    }

    fn make_command_line(setup: &SetupCluster) -> Vec<String> {
        let accepted_statuses = vec![Set, Configured];
        let mut command_line = setup
            .iter()
            .filter(|(_, v)| accepted_statuses.contains(&v.status))
            .flat_map(|(_, v)| vec![format!("--{}", v.name), v.value.clone()])
            .collect::<Vec<String>>();
        command_line.insert(0, "program_name".to_string());
        command_line
    }

    fn make_multi_config<'a>(
        dirs_wrapper: &dyn DirsWrapper,
        command_line_opt: Option<Vec<String>>,
        environment: bool,
        config_file: bool,
    ) -> Result<MultiConfig<'a>, ConfiguratorError> {
        let app = shared_app(app_head());
        let mut vcls: Vec<Box<dyn VirtualCommandLine>> = vec![];
        if let Some(command_line) = command_line_opt.clone() {
            vcls.push(Box::new(CommandLineVcl::new(command_line)));
        }
        if environment {
            vcls.push(Box::new(EnvironmentVcl::new(&app)));
        }
        if config_file {
            let command_line = match command_line_opt {
                Some(command_line) => command_line,
                None => vec![],
            };
            let (config_file_path, user_specified, _data_directory, _real_user) =
                determine_fundamentals(dirs_wrapper, &app, &command_line)?;
            let config_file_vcl = match ConfigFileVcl::new(&config_file_path, user_specified) {
                Ok(cfv) => cfv,
                Err(e) => return Err(ConfiguratorError::required("config-file", &e.to_string())),
            };
            vcls.push(Box::new(config_file_vcl));
        }
        make_new_multi_config(&app, vcls)
    }

    #[allow(clippy::type_complexity)]
    fn run_configuration(
        &self,
        multi_config: &MultiConfig,
        data_directory: &Path,
    ) -> (
        (BootstrapperConfig, Box<dyn PersistentConfiguration>),
        Option<ConfiguratorError>,
    ) {
        let mut error_so_far = ConfiguratorError::new(vec![]);
        let mut bootstrapper_config = BootstrapperConfig::new();
        bootstrapper_config.data_directory = data_directory.to_path_buf();
        match privileged_parse_args(
            self.dirs_wrapper.as_ref(),
            multi_config,
            &mut bootstrapper_config,
        ) {
            Ok(_) => (),
            Err(ce) => {
                error_so_far.extend(ce);
            }
        };
        let initializer = DbInitializerReal::default();
        match initializer.initialize(
            data_directory,
            DbInitializationConfig::migration_suppressed_with_error(),
        ) {
            Ok(conn) => {
                let parse_args_configuration = UnprivilegedParseArgsConfigurationDaoReal {};
                let mut persistent_config = PersistentConfigurationReal::from(conn);
                match parse_args_configuration.unprivileged_parse_args(
                    multi_config,
                    &mut bootstrapper_config,
                    &mut persistent_config,
                    &self.logger,
                ) {
                    Ok(_) => ((bootstrapper_config, Box::new(persistent_config)), None),
                    Err(ce) => {
                        error_so_far.extend(ce);
                        (
                            (bootstrapper_config, Box::new(persistent_config)),
                            Some(error_so_far),
                        )
                    }
                }
            }
            Err(InitializationError::Nonexistent | InitializationError::SuppressedMigration) => {
                // When the Daemon runs for the first time, the database will not yet have been
                // created. If the database is old, it should not be used by the Daemon (see more
                // details at ConfigDaoNull).

                let parse_args_configuration = UnprivilegedParseArgsConfigurationDaoNull {};
                let mut persistent_config =
                    PersistentConfigurationReal::new(Box::new(ConfigDaoNull::default()));
                match parse_args_configuration.unprivileged_parse_args(
                    multi_config,
                    &mut bootstrapper_config,
                    &mut persistent_config,
                    &self.logger,
                ) {
                    Ok(_) => ((bootstrapper_config, Box::new(persistent_config)), None),
                    Err(ce) => {
                        error_so_far.extend(ce);

                        (
                            (bootstrapper_config, Box::new(persistent_config)),
                            Some(error_so_far),
                        )
                    }
                }
            }
            Err(e) => panic!("Couldn't initialize database: {:?}", e),
        }
    }
}

struct ErrorSensitiveArgPair<'arg_names> {
    blanked_arg: &'arg_names str,
    linked_arg: &'arg_names str,
}

trait ValueRetriever {
    fn value_name(&self) -> &'static str;

    fn computed_default(
        &self,
        _bootstrapper_config: &BootstrapperConfig,
        _persistent_config: &dyn PersistentConfiguration,
        _db_password_opt: &Option<String>,
    ) -> Option<(String, UiSetupResponseValueStatus)> {
        None
    }

    fn computed_default_value(
        &self,
        bootstrapper_config: &BootstrapperConfig,
        persistent_config: &dyn PersistentConfiguration,
        db_password_opt: &Option<String>,
    ) -> UiSetupResponseValue {
        match self.computed_default(bootstrapper_config, persistent_config, db_password_opt) {
            Some((value, status)) => UiSetupResponseValue::new(self.value_name(), &value, status),
            None => UiSetupResponseValue::new(self.value_name(), "", Blank),
        }
    }

    fn set_value(&self, multi_config: &MultiConfig) -> Option<String> {
        value_m!(multi_config, self.value_name(), String)
    }

    fn is_required(&self, _params: &SetupCluster) -> bool {
        false
    }
}

fn is_required_for_blockchain(params: &SetupCluster) -> bool {
    !matches! (params.get("neighborhood-mode"), Some(nhm) if &nhm.value == "zero-hop")
}

struct BlockchainServiceUrl {}
impl ValueRetriever for BlockchainServiceUrl {
    fn value_name(&self) -> &'static str {
        "blockchain-service-url"
    }

    fn is_required(&self, params: &SetupCluster) -> bool {
        is_required_for_blockchain(params)
    }
}

struct Chain {}
impl ValueRetriever for Chain {
    fn value_name(&self) -> &'static str {
        "chain"
    }

    fn computed_default(
        &self,
        _bootstrapper_config: &BootstrapperConfig,
        _persistent_config: &dyn PersistentConfiguration,
        _db_password_opt: &Option<String>,
    ) -> Option<(String, UiSetupResponseValueStatus)> {
        Some((
            DEFAULT_CHAIN.rec().literal_identifier.to_string(),
            UiSetupResponseValueStatus::Default,
        ))
    }

    fn is_required(&self, _params: &SetupCluster) -> bool {
        true
    }
}

struct ClandestinePort {}
impl ValueRetriever for ClandestinePort {
    fn value_name(&self) -> &'static str {
        "clandestine-port"
    }

    fn computed_default(
        &self,
        _bootstrapper_config: &BootstrapperConfig,
        persistent_config: &dyn PersistentConfiguration,
        _db_password_opt: &Option<String>,
    ) -> Option<(String, UiSetupResponseValueStatus)> {
        match persistent_config.clandestine_port() {
            Ok(clandestine_port) => Some((clandestine_port.to_string(), Configured)),
            Err(_) => None,
        }
    }

    fn is_required(&self, _params: &SetupCluster) -> bool {
        true
    }
}

struct ConfigFile {}
impl ValueRetriever for ConfigFile {
    fn value_name(&self) -> &'static str {
        "config-file"
    }
}

struct ConsumingPrivateKey {}
impl ValueRetriever for ConsumingPrivateKey {
    fn value_name(&self) -> &'static str {
        "consuming-private-key"
    }
}

struct CrashPoint {}
impl ValueRetriever for CrashPoint {
    fn value_name(&self) -> &'static str {
        "crash-point"
    }
}

struct DataDirectory {
    dirs_wrapper: Box<dyn DirsWrapper>,
}
impl ValueRetriever for DataDirectory {
    fn value_name(&self) -> &'static str {
        "data-directory"
    }

    fn computed_default(
        &self,
        bootstrapper_config: &BootstrapperConfig,
        _persistent_config: &dyn PersistentConfiguration,
        _db_password_opt: &Option<String>,
    ) -> Option<(String, UiSetupResponseValueStatus)> {
        let real_user = &bootstrapper_config.real_user;
        let chain = bootstrapper_config.blockchain_bridge_config.chain;
        Some((
<<<<<<< HEAD
            data_directory_from_context(
                self.dirs_wrapper.as_ref(),
                real_user,
                &data_directory_opt,
                chain,
            )
            .to_string_lossy()
            .to_string(),
            UiSetupResponseValueStatus::Default,
=======
            data_directory_from_context(self.dirs_wrapper.as_ref(), real_user, chain)
                .to_string_lossy()
                .to_string(),
            Default,
>>>>>>> 4bea69c1
        ))
    }

    fn is_required(&self, _params: &SetupCluster) -> bool {
        true
    }
}
impl std::default::Default for DataDirectory {
    fn default() -> Self {
        Self::new(&DirsWrapperReal)
    }
}
impl DataDirectory {
    pub fn new(dirs_wrapper: &dyn DirsWrapper) -> Self {
        Self {
            dirs_wrapper: dirs_wrapper.dup(),
        }
    }
}

struct DbPassword {}
impl ValueRetriever for DbPassword {
    fn value_name(&self) -> &'static str {
        "db-password"
    }

    fn is_required(&self, params: &SetupCluster) -> bool {
        is_required_for_blockchain(params)
    }
}

struct DnsServers {
    factory: Box<dyn DnsInspectorFactory>,
    logger: Logger,
}
impl DnsServers {
    pub fn new() -> Self {
        Self {
            factory: Box::new(DnsInspectorFactoryReal::new()),
            logger: Logger::new("DnsServers"),
        }
    }
}
impl ValueRetriever for DnsServers {
    fn value_name(&self) -> &'static str {
        "dns-servers"
    }

    fn computed_default(
        &self,
        _bootstrapper_config: &BootstrapperConfig,
        _persistent_config: &dyn PersistentConfiguration,
        _db_password_opt: &Option<String>,
    ) -> Option<(String, UiSetupResponseValueStatus)> {
        let inspector = self.factory.make()?;
        match inspector.inspect() {
            Ok(ip_addrs) => {
                if ip_addrs.is_empty() {
                    return None;
                }
                if ip_addrs.iter().any(|ip_addr| ip_addr.is_loopback()) {
                    return None;
                }
                let dns_servers = ip_addrs
                    .into_iter()
                    .map(|ip_addr| ip_addr.to_string())
                    .join(",");
                Some((dns_servers, UiSetupResponseValueStatus::Default))
            }
            Err(e) => {
                warning!(self.logger, "Error inspecting DNS settings: {:?}", e);
                None
            }
        }
    }

    fn is_required(&self, _params: &SetupCluster) -> bool {
        !matches!(_params.get("neighborhood-mode"), Some(nhm) if &nhm.value == "consume-only")
    }
}

struct EarningWallet {}
impl ValueRetriever for EarningWallet {
    fn value_name(&self) -> &'static str {
        "earning-wallet"
    }
}

struct GasPrice {}
impl ValueRetriever for GasPrice {
    fn value_name(&self) -> &'static str {
        "gas-price"
    }

    fn computed_default(
        &self,
        bootstrapper_config: &BootstrapperConfig,
        _persistent_config: &dyn PersistentConfiguration,
        _db_password_opt: &Option<String>,
    ) -> Option<(String, UiSetupResponseValueStatus)> {
        Some((
            bootstrapper_config
                .blockchain_bridge_config
                .gas_price
                .to_string(),
            UiSetupResponseValueStatus::Default,
        ))
    }

    fn is_required(&self, params: &SetupCluster) -> bool {
        is_required_for_blockchain(params)
    }
}

struct Ip {}
impl ValueRetriever for Ip {
    fn value_name(&self) -> &'static str {
        "ip"
    }

    fn computed_default(
        &self,
        bootstrapper_config: &BootstrapperConfig,
        _persistent_config: &dyn PersistentConfiguration,
        _db_password_opt: &Option<String>,
    ) -> Option<(String, UiSetupResponseValueStatus)> {
        let neighborhood_mode = &bootstrapper_config.neighborhood_config.mode;
        match neighborhood_mode {
            NeighborhoodModeEnum::Standard(node_addr, _, _)
                if node_addr.ip_addr() == IpAddr::V4(Ipv4Addr::new(0, 0, 0, 0)) =>
            {
                Some(("".to_string(), Blank))
            }
            NeighborhoodModeEnum::Standard(node_addr, _, _) => {
                Some((node_addr.ip_addr().to_string(), Set))
            }
            _ => Some(("".to_string(), Blank)),
        }
    }

    fn is_required(&self, _params: &SetupCluster) -> bool {
        false
    }
}

struct LogLevel {}
impl ValueRetriever for LogLevel {
    fn value_name(&self) -> &'static str {
        "log-level"
    }

    fn computed_default(
        &self,
        _bootstrapper_config: &BootstrapperConfig,
        _persistent_config: &dyn PersistentConfiguration,
        _db_password_opt: &Option<String>,
    ) -> Option<(String, UiSetupResponseValueStatus)> {
        Some(("warn".to_string(), UiSetupResponseValueStatus::Default))
    }

    fn is_required(&self, _params: &SetupCluster) -> bool {
        true
    }
}

struct MappingProtocol {}
impl ValueRetriever for MappingProtocol {
    fn value_name(&self) -> &'static str {
        "mapping-protocol"
    }

    fn computed_default(
        &self,
        bootstrapper_config: &BootstrapperConfig,
        persistent_config: &dyn PersistentConfiguration,
        _db_password_opt: &Option<String>,
    ) -> Option<(String, UiSetupResponseValueStatus)> {
        match (
            bootstrapper_config.automap_config.usual_protocol_opt,
            persistent_config.mapping_protocol(),
        ) {
            (_, Err(e)) => panic!("Error retrieving mapping protocol from database: {:?}", e),
            (Some(from_config), _) => Some((from_config.to_string().to_lowercase(), Configured)),
            (None, Ok(Some(from_database))) => {
                Some((from_database.to_string().to_lowercase(), Configured))
            }
            (None, Ok(None)) => None,
        }
    }
}

struct MinHops {
    logger: Logger,
}

impl MinHops {
    pub fn new() -> Self {
        Self {
            logger: Logger::new("MinHops"),
        }
    }
}

impl ValueRetriever for MinHops {
    fn value_name(&self) -> &'static str {
        "min-hops"
    }

    fn computed_default(
        &self,
        _bootstrapper_config: &BootstrapperConfig,
        persistent_config: &dyn PersistentConfiguration,
        _db_password_opt: &Option<String>,
    ) -> Option<(String, UiSetupResponseValueStatus)> {
        match persistent_config.min_hops() {
            Ok(min_hops) => Some(if min_hops == DEFAULT_MIN_HOPS {
                (DEFAULT_MIN_HOPS.to_string(), Default)
            } else {
                (min_hops.to_string(), Configured)
            }),
            Err(e) => {
                error!(
                    self.logger,
                    "No value for min hops found in database; database is corrupt: {:?}", e
                );
                None
            }
        }
    }
}

struct NeighborhoodMode {}
impl ValueRetriever for NeighborhoodMode {
    fn value_name(&self) -> &'static str {
        "neighborhood-mode"
    }

    fn computed_default(
        &self,
        _bootstrapper_config: &BootstrapperConfig,
        _persistent_config: &dyn PersistentConfiguration,
        _db_password_opt: &Option<String>,
    ) -> Option<(String, UiSetupResponseValueStatus)> {
        Some(("standard".to_string(), UiSetupResponseValueStatus::Default))
    }

    fn is_required(&self, _params: &SetupCluster) -> bool {
        true
    }
}

fn node_descriptors_to_neighbors(node_descriptors: Vec<NodeDescriptor>) -> String {
    node_descriptors
        .into_iter()
        .map(|nd| nd.to_string(main_cryptde_ref()))
        .collect_vec()
        .join(",")
}

struct Neighbors {}
impl ValueRetriever for Neighbors {
    fn value_name(&self) -> &'static str {
        "neighbors"
    }

    fn computed_default(
        &self,
        _bootstrapper_config: &BootstrapperConfig,
        persistent_config: &dyn PersistentConfiguration,
        db_password_opt: &Option<String>,
    ) -> Option<(String, UiSetupResponseValueStatus)> {
        match db_password_opt {
            Some(pw) => match persistent_config.past_neighbors(pw) {
                Ok(Some(pns)) => Some((node_descriptors_to_neighbors(pns), Configured)),
                _ => None,
            },
            None => None,
        }
    }

    fn is_required(&self, params: &SetupCluster) -> bool {
        match params.get("neighborhood-mode") {
            Some(nhm) if &nhm.value == "standard" => false,
            Some(nhm) if &nhm.value == "zero-hop" => false,
            _ => true,
        }
    }
}

struct PaymentThresholds {}
impl ValueRetriever for PaymentThresholds {
    fn value_name(&self) -> &'static str {
        "payment-thresholds"
    }

    fn computed_default(
        &self,
        _bootstrapper_config: &BootstrapperConfig,
        pc: &dyn PersistentConfiguration,
        _db_password_opt: &Option<String>,
    ) -> Option<(String, UiSetupResponseValueStatus)> {
        let pc_value = pc.payment_thresholds().expectv("payment-thresholds");
        payment_thresholds_rate_pack_and_scan_intervals(
            pc_value,
            PaymentThresholdsFromAccountant::default(),
        )
    }

    fn is_required(&self, _params: &SetupCluster) -> bool {
        true
    }
}

struct RatePack {}
impl ValueRetriever for RatePack {
    fn value_name(&self) -> &'static str {
        "rate-pack"
    }

    fn computed_default(
        &self,
        bootstrapper_config: &BootstrapperConfig,
        pc: &dyn PersistentConfiguration,
        _db_password_opt: &Option<String>,
    ) -> Option<(String, UiSetupResponseValueStatus)> {
        match &bootstrapper_config.neighborhood_config.mode {
            NeighborhoodModeEnum::Standard(_, _, _) | NeighborhoodModeEnum::OriginateOnly(_, _) => {
            }
            _ => return None,
        }
        let pc_value = pc.rate_pack().expectv("rate-pack");
        payment_thresholds_rate_pack_and_scan_intervals(pc_value, DEFAULT_RATE_PACK)
    }

    fn is_required(&self, params: &SetupCluster) -> bool {
        match params.get("neighborhood-mode") {
            Some(nhm) if &nhm.value == "standard" => true,
            Some(nhm) if &nhm.value == "originate-only" => true,
            _ => false,
        }
    }
}

struct ScanIntervals {}
impl ValueRetriever for ScanIntervals {
    fn value_name(&self) -> &'static str {
        "scan-intervals"
    }

    fn computed_default(
        &self,
        _bootstrapper_config: &BootstrapperConfig,
        pc: &dyn PersistentConfiguration,
        _db_password_opt: &Option<String>,
    ) -> Option<(String, UiSetupResponseValueStatus)> {
        let pc_value = pc.scan_intervals().expectv("scan-intervals");
        payment_thresholds_rate_pack_and_scan_intervals(pc_value, *DEFAULT_SCAN_INTERVALS)
    }

    fn is_required(&self, _params: &SetupCluster) -> bool {
        true
    }
}

fn payment_thresholds_rate_pack_and_scan_intervals<T>(
    persistent_config_value: T,
    default: T,
) -> Option<(String, UiSetupResponseValueStatus)>
where
    T: PartialEq + Display + Clone,
{
    if persistent_config_value == default {
        Some((default.to_string(), UiSetupResponseValueStatus::Default))
    } else {
        Some((persistent_config_value.to_string(), Configured))
    }
}

struct RealUser {
    #[allow(dead_code)]
    dirs_wrapper: Box<dyn DirsWrapper>,
}
impl ValueRetriever for RealUser {
    fn value_name(&self) -> &'static str {
        "real-user"
    }

    fn computed_default(
        &self,
        _bootstrapper_config: &BootstrapperConfig,
        _persistent_config: &dyn PersistentConfiguration,
        _db_password_opt: &Option<String>,
    ) -> Option<(String, UiSetupResponseValueStatus)> {
        #[cfg(target_os = "windows")]
        {
            None
        }
        #[cfg(not(target_os = "windows"))]
        {
            Some((
                crate::bootstrapper::RealUser::new(None, None, None)
                    .populate(self.dirs_wrapper.as_ref())
                    .to_string(),
                UiSetupResponseValueStatus::Default,
            ))
        }
    }
}
impl std::default::Default for RealUser {
    fn default() -> Self {
        Self::new(&DirsWrapperReal {})
    }
}
impl RealUser {
    pub fn new(dirs_wrapper: &dyn DirsWrapper) -> Self {
        Self {
            dirs_wrapper: dirs_wrapper.dup(),
        }
    }
}

struct Scans {}
impl ValueRetriever for Scans {
    fn value_name(&self) -> &'static str {
        "scans"
    }

    fn computed_default(
        &self,
        _bootstrapper_config: &BootstrapperConfig,
        _persistent_config: &dyn PersistentConfiguration,
        _db_password_opt: &Option<String>,
    ) -> Option<(String, UiSetupResponseValueStatus)> {
        Some(("on".to_string(), UiSetupResponseValueStatus::Default))
    }

    fn is_required(&self, _params: &SetupCluster) -> bool {
        false
    }
}

fn value_retrievers(dirs_wrapper: &dyn DirsWrapper) -> Vec<Box<dyn ValueRetriever>> {
    vec![
        Box::new(BlockchainServiceUrl {}),
        Box::new(Chain {}),
        Box::new(ClandestinePort {}),
        Box::new(ConfigFile {}),
        Box::new(ConsumingPrivateKey {}),
        Box::new(CrashPoint {}),
        Box::new(DataDirectory::new(dirs_wrapper)),
        Box::new(DbPassword {}),
        Box::new(DnsServers::new()),
        Box::new(EarningWallet {}),
        Box::new(GasPrice {}),
        Box::new(Ip {}),
        Box::new(LogLevel {}),
        Box::new(MappingProtocol {}),
        Box::new(MinHops::new()),
        Box::new(NeighborhoodMode {}),
        Box::new(Neighbors {}),
        Box::new(PaymentThresholds {}),
        Box::new(RatePack {}),
        Box::new(ScanIntervals {}),
        #[cfg(not(target_os = "windows"))]
        Box::new(RealUser::new(dirs_wrapper)),
        Box::new(Scans {}),
    ]
}

#[cfg(test)]
mod tests {
    use super::*;
    use crate::bootstrapper::{Bootstrapper, RealUser};
    use crate::daemon::dns_inspector::dns_inspector::DnsInspector;
    use crate::daemon::dns_inspector::DnsInspectionError;
    use crate::daemon::setup_reporter;
    use crate::database::connection_wrapper::ConnectionWrapperReal;
    use crate::database::db_initializer::{DbInitializer, DbInitializerReal, DATABASE_FILE};
    use crate::db_config::config_dao::{ConfigDao, ConfigDaoReal};
    use crate::db_config::persistent_configuration::{
        PersistentConfigError, PersistentConfiguration, PersistentConfigurationReal,
    };
    use crate::node_configurator::{DirsWrapper, DirsWrapperReal};
    use crate::node_test_utils::DirsWrapperMock;
    use crate::sub_lib::accountant::{
        PaymentThresholds as PaymentThresholdsFromAccountant, DEFAULT_PAYMENT_THRESHOLDS,
    };
    use crate::sub_lib::cryptde::PublicKey;
    use crate::sub_lib::neighborhood::Hops;
    use crate::sub_lib::neighborhood::DEFAULT_RATE_PACK;
    use crate::sub_lib::node_addr::NodeAddr;
    use crate::sub_lib::wallet::Wallet;
    use crate::sub_lib::{accountant, neighborhood};
    use crate::test_utils::database_utils::bring_db_0_back_to_life_and_return_connection;
    use crate::test_utils::persistent_configuration_mock::PersistentConfigurationMock;
    use crate::test_utils::unshared_test_utils::{
        make_persistent_config_real_with_config_dao_null,
        make_pre_populated_mocked_directory_wrapper, make_simplified_multi_config,
    };
<<<<<<< HEAD
    use crate::test_utils::{
        alias_cryptde_null, assert_string_contains, main_cryptde, main_cryptde_null, rate_pack,
    };
=======
    use crate::test_utils::{assert_string_contains, rate_pack};
    use core::option::Option;
>>>>>>> 4bea69c1
    use masq_lib::blockchains::chains::Chain as Blockchain;
    use masq_lib::blockchains::chains::Chain::PolyMumbai;
    use masq_lib::constants::{DEFAULT_CHAIN, DEFAULT_GAS_PRICE, TEST_DEFAULT_CHAIN};
    use masq_lib::messages::UiSetupResponseValueStatus::{Blank, Configured, Required, Set};
    use masq_lib::test_utils::environment_guard::{ClapGuard, EnvironmentGuard};
    use masq_lib::test_utils::logging::{init_test_logging, TestLogHandler};
<<<<<<< HEAD
    use masq_lib::test_utils::utils::ensure_node_home_directory_exists;
    use masq_lib::utils::AutomapProtocol;
=======
    use masq_lib::test_utils::utils::{ensure_node_home_directory_exists, TEST_DEFAULT_CHAIN};
    use masq_lib::utils::{add_chain_specific_directory, AutomapProtocol};
>>>>>>> 4bea69c1
    use std::cell::RefCell;
    use std::convert::TryFrom;
    #[cfg(not(target_os = "windows"))]
    use std::default::Default;
    use std::fs::{create_dir_all, File};
    use std::io::Write;
    use std::net::IpAddr;
    use std::ops::{Add, Sub};
    use std::str::FromStr;
    use std::sync::{Arc, Mutex};
    use std::time::Duration;

    #[test]
    fn constants_have_correct_values() {
        assert_eq!(CONSOLE_DIAGNOSTICS, false);
    }

    pub struct DnsInspectorMock {
        inspect_results: RefCell<Vec<Result<Vec<IpAddr>, DnsInspectionError>>>,
    }

    impl DnsInspector for DnsInspectorMock {
        fn inspect(&self) -> Result<Vec<IpAddr>, DnsInspectionError> {
            self.inspect_results.borrow_mut().remove(0)
        }
    }

    impl DnsInspectorMock {
        pub fn new() -> DnsInspectorMock {
            DnsInspectorMock {
                inspect_results: RefCell::new(vec![]),
            }
        }

        pub fn inspect_result(
            self,
            result: Result<Vec<IpAddr>, DnsInspectionError>,
        ) -> DnsInspectorMock {
            self.inspect_results.borrow_mut().push(result);
            self
        }
    }

    #[derive(Default)]
    pub struct DnsModifierFactoryMock {
        make_results: RefCell<Vec<Option<Box<dyn DnsInspector>>>>,
    }

    impl DnsInspectorFactory for DnsModifierFactoryMock {
        fn make(&self) -> Option<Box<dyn DnsInspector>> {
            self.make_results.borrow_mut().remove(0)
        }
    }

    impl DnsModifierFactoryMock {
        pub fn new() -> DnsModifierFactoryMock {
            DnsModifierFactoryMock {
                make_results: RefCell::new(vec![]),
            }
        }

        pub fn make_result(self, result: Option<Box<dyn DnsInspector>>) -> DnsModifierFactoryMock {
            self.make_results.borrow_mut().push(result);
            self
        }
    }

    #[test]
    fn everything_in_defaults_is_properly_constructed() {
        let result = SetupReporterReal::get_default_params();

        assert_eq!(result.is_empty(), false, "{:?}", result); // if we don't have any defaults, let's get rid of all this
        result.into_iter().for_each(|(name, value)| {
            assert_eq!(name, value.name);
            assert_eq!(value.status, UiSetupResponseValueStatus::Default);
        });
    }

    #[test]
    fn some_items_are_censored_from_defaults() {
        let result = SetupReporterReal::get_default_params();

        assert_eq!(result.get("ui-port"), None, "{:?}", result);
        #[cfg(target_os = "windows")]
        assert_eq!(result.get("real-user"), None, "{:?}", result);
    }

    #[test]
    fn get_modified_setup_database_populated_only_requireds_set() {
        let _guard = EnvironmentGuard::new();
        Bootstrapper::pub_initialize_cryptdes_for_testing(
            Some(main_cryptde_null()),
            Some(alias_cryptde_null()),
        );
        let home_dir = ensure_node_home_directory_exists(
            "setup_reporter",
            "get_modified_setup_database_populated_only_requireds_set",
        );
        let data_dir = home_dir.join("data_dir");
        let chain_specific_data_dir = data_dir.join(DEFAULT_CHAIN.rec().literal_identifier);
        std::fs::create_dir_all(&chain_specific_data_dir).unwrap();
        let db_initializer = DbInitializerReal::default();
        let conn = db_initializer
            .initialize(
                &chain_specific_data_dir,
                DbInitializationConfig::test_default(),
            )
            .unwrap();
        let mut config = PersistentConfigurationReal::from(conn);
        config.change_password(None, "password").unwrap();
        config.set_clandestine_port(1234).unwrap();
        config
            .set_wallet_info(
                "1111111111111111111111111111111111111111111111111111111111111111",
                "0x0000000000000000000000000000000000000000",
                "password",
            )
            .unwrap();
        config.set_gas_price(1234567890).unwrap();
        let neighbor1 = NodeDescriptor {
            encryption_public_key: PublicKey::new(b"ABCD0000111111112222222233333333"),
            blockchain: Blockchain::EthMainnet,
            node_addr_opt: Some(NodeAddr::new(
                &IpAddr::from_str("1.2.3.4").unwrap(),
                &[1234],
            )),
        };
        let neighbor2 = NodeDescriptor {
            encryption_public_key: PublicKey::new(b"EFGH0000111111112222222233333333"),
            blockchain: Blockchain::EthMainnet,
            node_addr_opt: Some(NodeAddr::new(
                &IpAddr::from_str("5.6.7.8").unwrap(),
                &[5678],
            )),
        };
        config
            .set_past_neighbors(Some(vec![neighbor1, neighbor2]), "password")
            .unwrap();
        let incoming_setup = vec![
            ("blockchain-service-url", "https://well-known-provider.com"),
            ("data-directory", data_dir.to_str().unwrap()),
            ("db-password", "password"),
            ("ip", "4.3.2.1"),
        ]
        .into_iter()
        .map(|(name, value)| UiSetupRequestValue::new(name, value))
        .collect_vec();
        let dirs_wrapper = Box::new(DirsWrapperReal);
        let subject = SetupReporterReal::new(dirs_wrapper);

        let result = subject
            .get_modified_setup(HashMap::new(), incoming_setup)
            .unwrap();

        let (dns_servers_str, dns_servers_status) = match DnsServers::new().computed_default(
            &BootstrapperConfig::new(),
            &make_persistent_config_real_with_config_dao_null(),
            &None,
        ) {
            Some((dss, _)) => (dss, UiSetupResponseValueStatus::Default),
            None => ("".to_string(), Required),
        };
        let expected_result = vec![
            (
                "blockchain-service-url",
                "https://well-known-provider.com",
                Set,
            ),
            ("chain", DEFAULT_CHAIN.rec().literal_identifier, UiSetupResponseValueStatus::Default),
            ("clandestine-port", "1234", Configured),
            ("config-file", "config.toml", UiSetupResponseValueStatus::Default),
            ("consuming-private-key", "", Blank),
            ("crash-point", "", Blank),
            (
                "data-directory",
                data_dir
                    .join(DEFAULT_CHAIN.rec().literal_identifier)
                    .to_str()
                    .unwrap(),
                Set,
            ),
            ("db-password", "password", Set),
            ("dns-servers", &dns_servers_str, dns_servers_status),
            ("earning-wallet", "", Blank),
            ("gas-price", "1234567890", UiSetupResponseValueStatus::Default),
            ("ip", "4.3.2.1", Set),
            ("log-level", "warn", UiSetupResponseValueStatus::Default),
            ("mapping-protocol", "", Blank),
            ("min-hops", &DEFAULT_MIN_HOPS.to_string(), Default),
            ("neighborhood-mode", "standard", UiSetupResponseValueStatus::Default),
            (
                "neighbors",
                "masq://eth-mainnet:QUJDRDAwMDAxMTExMTExMTIyMjIyMjIyMzMzMzMzMzM@1.2.3.4:1234,masq://eth-mainnet:RUZHSDAwMDAxMTExMTExMTIyMjIyMjIyMzMzMzMzMzM@5.6.7.8:5678",
                Configured,
            ),
            (
                "payment-thresholds",
                &DEFAULT_PAYMENT_THRESHOLDS.to_string(),
                UiSetupResponseValueStatus::Default,
            ),
            ("rate-pack", &DEFAULT_RATE_PACK.to_string(), UiSetupResponseValueStatus::Default),
            #[cfg(not(target_os = "windows"))]
            (
                "real-user",
                &RealUser::new(None, None, None)
                    .populate(&DirsWrapperReal {})
                    .to_string(),
            UiSetupResponseValueStatus::Default,
            ),
            (
                "scan-intervals",
                &DEFAULT_SCAN_INTERVALS.to_string(),
                UiSetupResponseValueStatus::Default,
            ),
            ("scans", "on", UiSetupResponseValueStatus::Default),
        ]
        .into_iter()
        .map(|(name, value, status)| {
            (
                name.to_string(),
                UiSetupResponseValue::new(name, value, status),
            )
        })
        .collect_vec();
        let presentable_result = result
            .into_iter()
            .sorted_by_key(|(k, _)| k.clone())
            .collect_vec();
        assert_eq!(presentable_result, expected_result);
    }

    #[test]
    fn get_modified_setup_database_nonexistent_everything_preexistent() {
        let _guard = EnvironmentGuard::new();
        let home_dir = ensure_node_home_directory_exists(
            "setup_reporter",
            "get_modified_setup_database_nonexistent_everything_preexistent",
        );
        let previously_processed_data_dir =
            home_dir.join(TEST_DEFAULT_CHAIN.rec().literal_identifier);
        let existing_setup = setup_cluster_from(vec![
            ("blockchain-service-url", "https://example1.com", Set),
            ("chain", TEST_DEFAULT_CHAIN.rec().literal_identifier, Set),
            ("clandestine-port", "1234", Set),
            ("config-file", "config.toml", UiSetupResponseValueStatus::Default),
            ("consuming-private-key", "0011223344556677001122334455667700112233445566770011223344556677", Set),
            ("crash-point", "Message", Set),
            ("data-directory", previously_processed_data_dir.to_str().unwrap(), Set),
            ("db-password", "password", Set),
            ("dns-servers", "8.8.8.8", Set),
            ("earning-wallet", "0x0123456789012345678901234567890123456789", Set),
            ("gas-price", "50", Set),
            ("ip", "4.3.2.1", Set),
            ("log-level", "error", Set),
            ("mapping-protocol", "pmp", Set),
            ("min-hops", "2", Set),
            ("neighborhood-mode", "originate-only", Set),
            ("neighbors", "masq://polygon-mumbai:MTIzNDU2Nzg5MTEyMzQ1Njc4OTIxMjM0NTY3ODkzMTI@1.2.3.4:1234,masq://polygon-mumbai:MTIzNDU2Nzg5MTEyMzQ1Njc4OTIxMjM0NTY3ODkzMTI@5.6.7.8:5678", Set),
            ("payment-thresholds","1234|50000|1000|1000|20000|20000",Set),
            ("rate-pack","1|3|3|8",Set),
            #[cfg(not(target_os = "windows"))]
            ("real-user", "9999:9999:booga", Set),
            ("scan-intervals","150|150|150",Set),
            ("scans", "off", Set),
        ]);
        let dirs_wrapper = Box::new(DirsWrapperReal);
        let subject = SetupReporterReal::new(dirs_wrapper);

        let result = subject.get_modified_setup(existing_setup, vec![]).unwrap();

        let expected_result = vec![
            ("blockchain-service-url", "https://example1.com", Set),
            ("chain", TEST_DEFAULT_CHAIN.rec().literal_identifier, Set),
            ("clandestine-port", "1234", Set),
            ("config-file", "config.toml", UiSetupResponseValueStatus::Default),
            ("consuming-private-key", "0011223344556677001122334455667700112233445566770011223344556677", Set),
            ("crash-point", "Message", Set),
            ("data-directory", previously_processed_data_dir.to_str().unwrap(), Set),
            ("db-password", "password", Set),
            ("dns-servers", "8.8.8.8", Set),
            ("earning-wallet", "0x0123456789012345678901234567890123456789", Set),
            ("gas-price", "50", Set),
            ("ip", "4.3.2.1", Set),
            ("log-level", "error", Set),
            ("mapping-protocol", "pmp", Set),
            ("min-hops", "2", Set),
            ("neighborhood-mode", "originate-only", Set),
            ("neighbors", "masq://polygon-mumbai:MTIzNDU2Nzg5MTEyMzQ1Njc4OTIxMjM0NTY3ODkzMTI@1.2.3.4:1234,masq://polygon-mumbai:MTIzNDU2Nzg5MTEyMzQ1Njc4OTIxMjM0NTY3ODkzMTI@5.6.7.8:5678", Set),
            ("payment-thresholds","1234|50000|1000|1000|20000|20000",Set),
            ("rate-pack","1|3|3|8",Set),
            #[cfg(not(target_os = "windows"))]
            ("real-user", "9999:9999:booga", Set),
            ("scan-intervals","150|150|150",Set),
            ("scans", "off", Set),
        ].into_iter()
            .map (|(name, value, status)| (name.to_string(), UiSetupResponseValue::new(name, value, status)))
            .collect_vec();
        let presentable_result = result
            .into_iter()
            .sorted_by_key(|(k, _)| k.clone())
            .collect_vec();
        assert_eq!(presentable_result, expected_result);
    }

    #[test]
    fn get_modified_setup_database_nonexistent_everything_set() {
        let _guard = EnvironmentGuard::new();
        let home_dir = ensure_node_home_directory_exists(
            "setup_reporter",
            "get_modified_setup_database_nonexistent_everything_set",
        );
        let incoming_setup = vec![
            ("blockchain-service-url", "https://example2.com"),
            ("chain", TEST_DEFAULT_CHAIN.rec().literal_identifier),
            ("clandestine-port", "1234"),
            ("consuming-private-key", "0011223344556677001122334455667700112233445566770011223344556677"),
            ("crash-point", "Message"),
            ("data-directory", home_dir.to_str().unwrap()),
            ("db-password", "password"),
            ("dns-servers", "8.8.8.8"),
            ("earning-wallet", "0x0123456789012345678901234567890123456789"),
            ("gas-price", "50"),
            ("ip", "4.3.2.1"),
            ("log-level", "error"),
            ("mapping-protocol", "igdp"),
            ("min-hops", "2"),
            ("neighborhood-mode", "originate-only"),
            ("neighbors", "masq://polygon-mumbai:MTIzNDU2Nzg5MTEyMzQ1Njc4OTIxMjM0NTY3ODkzMTI@1.2.3.4:1234,masq://polygon-mumbai:MTIzNDU2Nzg5MTEyMzQ1Njc4OTIxMjM0NTY3ODkzMTI@5.6.7.8:5678"),
            ("payment-thresholds","1234|50000|1000|1000|15000|15000"),
            ("rate-pack","1|3|3|8"),
            #[cfg(not(target_os = "windows"))]
            ("real-user", "9999:9999:booga"),
            ("scan-intervals","140|130|150"),
            ("scans", "off"),
        ].into_iter()
            .map (|(name, value)| UiSetupRequestValue::new(name, value))
            .collect_vec();
        let dirs_wrapper = Box::new(DirsWrapperReal);
        let subject = SetupReporterReal::new(dirs_wrapper);

        let result = subject
            .get_modified_setup(HashMap::new(), incoming_setup)
            .unwrap();

        let chain_specific_data_dir = add_chain_specific_directory(TEST_DEFAULT_CHAIN, &home_dir);
        let expected_result = vec![
            ("blockchain-service-url", "https://example2.com", Set),
            ("chain", TEST_DEFAULT_CHAIN.rec().literal_identifier, Set),
            ("clandestine-port", "1234", Set),
            ("config-file", "config.toml", UiSetupResponseValueStatus::Default),
            ("consuming-private-key", "0011223344556677001122334455667700112233445566770011223344556677", Set),
            ("crash-point", "Message", Set),
            ("data-directory", chain_specific_data_dir.to_str().unwrap(), Set),
            ("db-password", "password", Set),
            ("dns-servers", "8.8.8.8", Set),
            ("earning-wallet", "0x0123456789012345678901234567890123456789", Set),
            ("gas-price", "50", Set),
            ("ip", "4.3.2.1", Set),
            ("log-level", "error", Set),
            ("mapping-protocol", "igdp", Set),
            ("min-hops", "2", Set),
            ("neighborhood-mode", "originate-only", Set),
            ("neighbors", "masq://polygon-mumbai:MTIzNDU2Nzg5MTEyMzQ1Njc4OTIxMjM0NTY3ODkzMTI@1.2.3.4:1234,masq://polygon-mumbai:MTIzNDU2Nzg5MTEyMzQ1Njc4OTIxMjM0NTY3ODkzMTI@5.6.7.8:5678", Set),
            ("payment-thresholds","1234|50000|1000|1000|15000|15000",Set),
            ("rate-pack","1|3|3|8",Set),
            #[cfg(not(target_os = "windows"))]
            ("real-user", "9999:9999:booga", Set),
            ("scan-intervals","140|130|150",Set),
            ("scans", "off", Set),
        ].into_iter()
            .map (|(name, value, status)| (name.to_string(), UiSetupResponseValue::new(name, value, status)))
            .collect_vec();
        let presentable_result = result
            .into_iter()
            .sorted_by_key(|(k, _)| k.clone())
            .collect_vec();
        assert_eq!(presentable_result, expected_result);
    }

    #[test]
    fn get_modified_setup_database_nonexistent_nothing_set_everything_in_environment() {
        let _guard = EnvironmentGuard::new();
        let _clap_guard = ClapGuard::new();
        let home_dir = ensure_node_home_directory_exists(
            "setup_reporter",
            "get_modified_setup_database_nonexistent_nothing_set_everything_in_environment",
        );
        vec![
            ("MASQ_BLOCKCHAIN_SERVICE_URL", "https://example3.com"),
            ("MASQ_CHAIN", TEST_DEFAULT_CHAIN.rec().literal_identifier),
            ("MASQ_CLANDESTINE_PORT", "1234"),
            ("MASQ_CONSUMING_PRIVATE_KEY", "0011223344556677001122334455667700112233445566770011223344556677"),
            ("MASQ_CRASH_POINT", "Error"),
            ("MASQ_DATA_DIRECTORY", home_dir.to_str().unwrap()),
            ("MASQ_DB_PASSWORD", "password"),
            ("MASQ_DNS_SERVERS", "8.8.8.8"),
            ("MASQ_EARNING_WALLET", "0x0123456789012345678901234567890123456789"),
            ("MASQ_GAS_PRICE", "50"),
            ("MASQ_IP", "4.3.2.1"),
            ("MASQ_LOG_LEVEL", "error"),
            ("MASQ_MAPPING_PROTOCOL", "pmp"),
            ("MASQ_MIN_HOPS", "2"),
            ("MASQ_NEIGHBORHOOD_MODE", "originate-only"),
            ("MASQ_NEIGHBORS", "masq://polygon-mumbai:MTIzNDU2Nzg5MTEyMzQ1Njc4OTIxMjM0NTY3ODkzMTI@1.2.3.4:1234,masq://polygon-mumbai:MTIzNDU2Nzg5MTEyMzQ1Njc4OTIxMjM0NTY3ODkzMTI@5.6.7.8:5678"),
            ("MASQ_PAYMENT_THRESHOLDS","12345|50000|1000|1234|19000|20000"),
            ("MASQ_RATE_PACK","1|3|3|8"),
            #[cfg(not(target_os = "windows"))]
            ("MASQ_REAL_USER", "9999:9999:booga"),
            ("MASQ_SCANS", "off"),
            ("MASQ_SCAN_INTERVALS","133|133|111")
        ].into_iter()
            .for_each (|(name, value)| std::env::set_var (name, value));
        let dirs_wrapper = Box::new(DirsWrapperReal);
        let params = vec![];
        let subject = SetupReporterReal::new(dirs_wrapper);

        let result = subject.get_modified_setup(HashMap::new(), params).unwrap();

        let expected_result = vec![
            ("blockchain-service-url", "https://example3.com", Configured),
            ("chain", TEST_DEFAULT_CHAIN.rec().literal_identifier, Configured),
            ("clandestine-port", "1234", Configured),
            ("config-file", "config.toml", UiSetupResponseValueStatus::Default),
            ("consuming-private-key", "0011223344556677001122334455667700112233445566770011223344556677", Configured),
            ("crash-point", "Error", Configured),
            ("data-directory", home_dir.to_str().unwrap(), Configured),
            ("db-password", "password", Configured),
            ("dns-servers", "8.8.8.8", Configured),
            ("earning-wallet", "0x0123456789012345678901234567890123456789", Configured),
            ("gas-price", "50", Configured),
            ("ip", "4.3.2.1", Configured),
            ("log-level", "error", Configured),
            ("mapping-protocol", "pmp", Configured),
            ("min-hops", "2", Configured),
            ("neighborhood-mode", "originate-only", Configured),
            ("neighbors", "masq://polygon-mumbai:MTIzNDU2Nzg5MTEyMzQ1Njc4OTIxMjM0NTY3ODkzMTI@1.2.3.4:1234,masq://polygon-mumbai:MTIzNDU2Nzg5MTEyMzQ1Njc4OTIxMjM0NTY3ODkzMTI@5.6.7.8:5678", Configured),
            ("payment-thresholds","12345|50000|1000|1234|19000|20000",Configured),
            ("rate-pack","1|3|3|8",Configured),
            #[cfg(not(target_os = "windows"))]
            ("real-user", "9999:9999:booga", Configured),
            ("scan-intervals","133|133|111",Configured),
            ("scans", "off", Configured),
        ].into_iter()
            .map (|(name, value, status)| (name.to_string(), UiSetupResponseValue::new(name, value, status)))
            .collect_vec();
        let presentable_result = result
            .into_iter()
            .sorted_by_key(|(k, _)| k.clone())
            .collect_vec();
        assert_eq!(presentable_result, expected_result);
    }

    #[test]
    // NOTE: This test achieves what it's designed for--to demonstrate that loading a different
    // config file changes the setup in the database properly--but the scenario it's built on is
    // misleading. You can't change a database from one chain to another, because in so doing all
    // its wallet addresses, balance amounts, and transaction numbers would be invalidated.
    fn switching_config_files_changes_setup() {
        let _ = EnvironmentGuard::new();
        let home_dir = ensure_node_home_directory_exists(
            "setup_reporter",
            "switching_config_files_changes_setup",
        );
        let data_root = home_dir.join("data_root");
        let mainnet_dir = data_root
            .join("MASQ")
            .join(DEFAULT_CHAIN.rec().literal_identifier);
        {
            std::fs::create_dir_all(mainnet_dir.clone()).unwrap();
            let mut config_file = File::create(mainnet_dir.join("config.toml")).unwrap();
            config_file
                .write_all(b"blockchain-service-url = \"https://www.mainnet.com\"\n")
                .unwrap();
            config_file
                .write_all(b"clandestine-port = \"7788\"\n")
                .unwrap();
            config_file.write_all(b"consuming-private-key = \"00112233445566778899AABBCCDDEEFF00112233445566778899AABBCCDDEEFF\"\n").unwrap();
            config_file.write_all(b"crash-point = \"None\"\n").unwrap();
            config_file
                .write_all(b"dns-servers = \"5.6.7.8\"\n")
                .unwrap();
            config_file
                .write_all(b"earning-wallet = \"0xaaaaaaaaaaaaaaaaaaaaaaaaaaaaaaaaaaaaaaaa\"\n")
                .unwrap();
            config_file.write_all(b"gas-price = \"77\"\n").unwrap();
            config_file.write_all(b"log-level = \"trace\"\n").unwrap();
            config_file
                .write_all(b"mapping-protocol = \"pcp\"\n")
                .unwrap();
            config_file.write_all(b"min-hops = \"6\"\n").unwrap();
            config_file
                .write_all(b"neighborhood-mode = \"zero-hop\"\n")
                .unwrap();
            config_file.write_all(b"scans = \"off\"\n").unwrap();
            config_file.write_all(b"rate-pack = \"2|2|2|2\"\n").unwrap();
            config_file
                .write_all(b"payment-thresholds = \"3333|55|33|646|999|999\"\n")
                .unwrap();
            config_file
                .write_all(b"scan-intervals = \"111|100|99\"\n")
                .unwrap()
        }
        let testnet_dir = data_root
            .join("MASQ")
            .join(TEST_DEFAULT_CHAIN.rec().literal_identifier);
        {
            std::fs::create_dir_all(testnet_dir.clone()).unwrap();
            let mut config_file = File::create(testnet_dir.join("config.toml")).unwrap();
            config_file
                .write_all(b"blockchain-service-url = \"https://www.mumbai.com\"\n")
                .unwrap();
            config_file
                .write_all(b"clandestine-port = \"8877\"\n")
                .unwrap();
            // NOTE: You can't really change consuming-private-key without starting a new database
            config_file.write_all(b"consuming-private-key = \"FFEEDDCCBBAA99887766554433221100FFEEDDCCBBAA99887766554433221100\"\n").unwrap();
            config_file.write_all(b"crash-point = \"None\"\n").unwrap();
            config_file
                .write_all(b"db-password = \"mumbaiPassword\"\n")
                .unwrap();
            config_file
                .write_all(b"dns-servers = \"8.7.6.5\"\n")
                .unwrap();
            // NOTE: You can't really change consuming-private-key without starting a new database
            config_file
                .write_all(b"earning-wallet = \"0xbbbbbbbbbbbbbbbbbbbbbbbbbbbbbbbbbbbbbbbb\"\n")
                .unwrap();
            config_file.write_all(b"gas-price = \"88\"\n").unwrap();
            config_file.write_all(b"log-level = \"debug\"\n").unwrap();
            config_file
                .write_all(b"mapping-protocol = \"pmp\"\n")
                .unwrap();
            config_file.write_all(b"min-hops = \"2\"\n").unwrap();
            config_file
                .write_all(b"neighborhood-mode = \"zero-hop\"\n")
                .unwrap();
            config_file.write_all(b"scans = \"off\"\n").unwrap();
            config_file
                .write_all(b"rate-pack = \"55|50|60|61\"\n")
                .unwrap();
            config_file
                .write_all(b"payment-thresholds = \"4000|1000|3000|3333|10000|20000\"\n")
                .unwrap();
            config_file
                .write_all(b"scan-intervals = \"555|555|555\"\n")
                .unwrap()
        }
        let subject = SetupReporterReal::new(Box::new(
            DirsWrapperMock::new()
                .home_dir_result(Some(home_dir.clone()))
                .data_dir_result(Some(data_root.clone())),
        ));
        let params = vec![UiSetupRequestValue::new(
            "chain",
            DEFAULT_CHAIN.rec().literal_identifier,
        )];
        let existing_setup = subject.get_modified_setup(HashMap::new(), params).unwrap();
        let params = vec![UiSetupRequestValue::new(
            "chain",
            TEST_DEFAULT_CHAIN.rec().literal_identifier,
        )];

        let result = subject.get_modified_setup(existing_setup, params).unwrap();

        let expected_result = vec![
            (
                "blockchain-service-url",
                "https://www.mumbai.com",
                Configured,
            ),
            ("chain", TEST_DEFAULT_CHAIN.rec().literal_identifier, Set),
            ("clandestine-port", "8877", Configured),
            (
                "config-file",
                "config.toml",
                UiSetupResponseValueStatus::Default,
            ),
            (
                "consuming-private-key",
                "FFEEDDCCBBAA99887766554433221100FFEEDDCCBBAA99887766554433221100",
                Configured,
            ),
            ("crash-point", "None", Configured),
            (
                "data-directory",
                &testnet_dir.to_string_lossy().to_string(),
                UiSetupResponseValueStatus::Default,
            ),
            ("db-password", "mumbaiPassword", Configured),
            ("dns-servers", "8.7.6.5", Configured),
            (
                "earning-wallet",
                "0xbbbbbbbbbbbbbbbbbbbbbbbbbbbbbbbbbbbbbbbb",
                Configured,
            ),
            ("gas-price", "88", Configured),
            ("ip", "", Blank),
            ("log-level", "debug", Configured),
            ("mapping-protocol", "pmp", Configured),
            ("min-hops", "2", Configured),
            ("neighborhood-mode", "zero-hop", Configured),
            ("neighbors", "", Blank),
            (
                "payment-thresholds",
                "4000|1000|3000|3333|10000|20000",
                Configured,
            ),
            ("rate-pack", "55|50|60|61", Configured),
            #[cfg(not(target_os = "windows"))]
            (
                "real-user",
                &RealUser::new(None, None, None)
                    .populate(subject.dirs_wrapper.as_ref())
                    .to_string(),
                UiSetupResponseValueStatus::Default,
            ),
            ("scan-intervals", "555|555|555", Configured),
            ("scans", "off", Configured),
        ]
        .into_iter()
        .map(|(name, value, status)| {
            (
                name.to_string(),
                UiSetupResponseValue::new(name, value, status),
            )
        })
        .collect_vec();
        let presentable_result = result
            .into_iter()
            .sorted_by_key(|(k, _)| k.clone())
            .collect_vec();
        assert_eq!(presentable_result, expected_result);
    }

    #[test]
    fn get_modified_setup_database_nonexistent_all_but_requireds_cleared() {
        let _guard = EnvironmentGuard::new();
        let home_dir = ensure_node_home_directory_exists(
            "setup_reporter",
            "get_modified_setup_database_nonexistent_all_but_requireds_cleared",
        );
        vec![
            ("MASQ_CHAIN", TEST_DEFAULT_CHAIN.rec().literal_identifier),
            ("MASQ_CLANDESTINE_PORT", "1234"),
            ("MASQ_CONSUMING_PRIVATE_KEY", "0011223344556677001122334455667700112233445566770011223344556677"),
            ("MASQ_CRASH_POINT", "Panic"),
            ("MASQ_DATA_DIRECTORY", home_dir.to_str().unwrap()),
            ("MASQ_DNS_SERVERS", "8.8.8.8"),
            ("MASQ_EARNING_WALLET", "0x0123456789012345678901234567890123456789"),
            ("MASQ_GAS_PRICE", "50"),
            ("MASQ_LOG_LEVEL", "error"),
            ("MASQ_MAPPING_PROTOCOL", "pcp"),
            ("MASQ_MIN_HOPS", "2"),
            ("MASQ_NEIGHBORHOOD_MODE", "originate-only"),
            ("MASQ_NEIGHBORS", "masq://polygon-mumbai:MTIzNDU2Nzg5MTEyMzQ1Njc4OTIxMjM0NTY3ODkzMTI@1.2.3.4:1234,masq://polygon-mumbai:MTIzNDU2Nzg5MTEyMzQ1Njc4OTIxMjM0NTY3ODkzMTI@5.6.7.8:5678"),
            ("MASQ_PAYMENT_THRESHOLDS","1234|50000|1000|1000|20000|20000"),
            ("MASQ_RATE_PACK","1|3|3|8"),
            #[cfg(not(target_os = "windows"))]
            ("MASQ_REAL_USER", "9999:9999:booga"),
            ("MASQ_SCANS", "off"),
            ("MASQ_SCAN_INTERVALS","150|150|155"),
        ].into_iter()
            .for_each (|(name, value)| std::env::set_var (name, value));
        let params = vec![
            "blockchain-service-url",
            "clandestine-port",
            "config-file",
            "consuming-private-key",
            "crash-point",
            "data-directory",
            "db-password",
            "dns-servers",
            "earning-wallet",
            "gas-price",
            "ip",
            "log-level",
            "mapping-protocol",
            "min-hops",
            "neighborhood-mode",
            "neighbors",
            "payment-thresholds",
            "rate-pack",
            #[cfg(not(target_os = "windows"))]
            "real-user",
            "scan-intervals",
            "scans",
        ]
        .into_iter()
        .map(|name| UiSetupRequestValue::clear(name))
        .collect_vec();
        let existing_setup =
            setup_cluster_from(vec![
            ("blockchain-service-url", "https://booga.com", Set),
            ("clandestine-port", "4321", Set),
            (
                "consuming-private-key",
                "7766554433221100776655443322110077665544332211007766554433221100",
                Set,
            ),
            ("crash-point", "Message", Set),
            ("data-directory", "booga", Set),
            ("db-password", "drowssap", Set),
            ("dns-servers", "4.4.4.4", Set),
            (
                "earning-wallet",
                "0x9876543210987654321098765432109876543210",
                Set,
            ),
            ("gas-price", "5", Set),
            ("ip", "1.2.3.4", Set),
            ("log-level", "error", Set),
            ("mapping-protocol", "pcp", Set),
            ("min-hops", "4", Set),
            ("neighborhood-mode", "consume-only", Set),
            (
                "neighbors",
                "masq://polygon-mumbai:MTIzNDU2Nzg5MTEyMzQ1Njc4OTIxMjM0NTY3ODkzMTI@9.10.11.12:9101",
                Set,
            ),
            ("payment-thresholds", "4321|66666|777|987|123456|124444", Set),
            ("rate-pack", "10|30|13|28", Set),
            #[cfg(not(target_os = "windows"))]
            ("real-user", "6666:6666:agoob", Set),
            ("scan-intervals", "111|111|111", Set),
            ("scans", "off", Set),
            ]);
        let dirs_wrapper = Box::new(DirsWrapperReal);
        let subject = SetupReporterReal::new(dirs_wrapper);

        let result = subject.get_modified_setup(existing_setup, params).unwrap();

        let expected_result = vec![
            ("blockchain-service-url", "", Required),
            ("chain", TEST_DEFAULT_CHAIN.rec().literal_identifier, Configured),
            ("clandestine-port", "1234", Configured),
            ("config-file", "config.toml", UiSetupResponseValueStatus::Default),
            ("consuming-private-key", "0011223344556677001122334455667700112233445566770011223344556677", Configured),
            ("crash-point", "Panic", Configured),
            ("data-directory", home_dir.to_str().unwrap(), Configured),
            ("db-password", "",Required),
            ("dns-servers", "8.8.8.8", Configured),
            (
                "earning-wallet",
                "0x0123456789012345678901234567890123456789",
                Configured,
            ),
            ("gas-price", "50", Configured),
            ("ip","", Blank),
            ("log-level", "error", Configured),
            ("mapping-protocol", "pcp", Configured),
            ("min-hops", "2", Configured),
            ("neighborhood-mode", "originate-only", Configured),
            ("neighbors", "masq://polygon-mumbai:MTIzNDU2Nzg5MTEyMzQ1Njc4OTIxMjM0NTY3ODkzMTI@1.2.3.4:1234,masq://polygon-mumbai:MTIzNDU2Nzg5MTEyMzQ1Njc4OTIxMjM0NTY3ODkzMTI@5.6.7.8:5678", Configured),
            ("payment-thresholds","1234|50000|1000|1000|20000|20000",Configured),
            ("rate-pack","1|3|3|8",Configured),
            #[cfg(not(target_os = "windows"))]
            ("real-user", "9999:9999:booga", Configured),
            ("scan-intervals","150|150|155",Configured),
            ("scans", "off", Configured),
        ]
        .into_iter()
        .map(|(name, value, status)| {
            (
                name.to_string(),
                UiSetupResponseValue::new(name, value, status),
            )
        })
        .collect_vec();
        let presentable_result = result
            .into_iter()
            .sorted_by_key(|(k, _)| k.clone())
            .collect_vec();
        assert_eq!(presentable_result, expected_result);
    }

    #[test]
    fn get_modified_setup_default_data_directory_depends_on_new_chain_on_success() {
        let _guard = EnvironmentGuard::new();
        let base_dir = ensure_node_home_directory_exists(
            "setup_reporter",
            "get_modified_setup_default_data_directory_depends_on_new_chain_on_success",
        );
        let data_dir = base_dir.join("data_dir");
        let existing_setup = setup_cluster_from(vec![
            ("neighborhood-mode", "zero-hop", Set),
            (
                "chain",
                DEFAULT_CHAIN.rec().literal_identifier,
                UiSetupResponseValueStatus::Default,
            ),
            (
                "data-directory",
<<<<<<< HEAD
                &current_data_dir.to_string_lossy().to_string(),
                UiSetupResponseValueStatus::Default,
            ),
            (
                "real-user",
                &RealUser::new(None, None, None)
                    .populate(&DirsWrapperReal {})
                    .to_string(),
                UiSetupResponseValueStatus::Default,
=======
                &data_dir.to_string_lossy().to_string(),
                Default,
>>>>>>> 4bea69c1
            ),
        ]);
        let incoming_setup = vec![("chain", TEST_DEFAULT_CHAIN.rec().literal_identifier)]
            .into_iter()
            .map(|(name, value)| UiSetupRequestValue::new(name, value))
            .collect_vec();

        let expected_data_directory = data_dir
            .join("MASQ")
            .join(TEST_DEFAULT_CHAIN.rec().literal_identifier);
        let dirs_wrapper = Box::new(
            DirsWrapperMock::new()
                .data_dir_result(Some(data_dir))
                .home_dir_result(Some(base_dir)),
        );
        let subject = SetupReporterReal::new(dirs_wrapper);

        let result = subject
            .get_modified_setup(existing_setup, incoming_setup)
            .unwrap();

        let actual_data_directory = PathBuf::from(&result.get("data-directory").unwrap().value);
        assert_eq!(actual_data_directory, expected_data_directory);
    }

    #[test]
    fn get_modified_setup_user_specified_data_directory_depends_on_new_chain_on_success() {
        let _guard = EnvironmentGuard::new();
        let base_dir = ensure_node_home_directory_exists(
            "setup_reporter",
            "get_modified_setup_user_specified_data_directory_depends_on_new_chain_on_success",
        );
        let data_dir = base_dir.join("data_dir");
        let previously_processed_data_dir = data_dir.join(DEFAULT_CHAIN.rec().literal_identifier);
        let existing_setup = setup_cluster_from(vec![
            ("neighborhood-mode", "zero-hop", Set),
            ("chain", DEFAULT_CHAIN.rec().literal_identifier, Default),
            (
                "data-directory",
                &previously_processed_data_dir.to_string_lossy().to_string(),
                Set,
            ),
            ("real-user", &format!("1000:1000:{:?}", base_dir), Default),
        ]);
        let incoming_setup = vec![("chain", TEST_DEFAULT_CHAIN.rec().literal_identifier)]
            .into_iter()
            .map(|(name, value)| UiSetupRequestValue::new(name, value))
            .collect_vec();
        let dirs_wrapper = Box::new(
            DirsWrapperMock::new()
                .data_dir_result(Some(data_dir.clone()))
                .home_dir_result(Some(base_dir)),
        );
        let subject = SetupReporterReal::new(dirs_wrapper);

        let result = subject
            .get_modified_setup(existing_setup, incoming_setup)
            .unwrap();
        let actual_data_directory = PathBuf::from(&result.get("data-directory").unwrap().value);
        let expected_data_directory = data_dir.join(TEST_DEFAULT_CHAIN.rec().literal_identifier);

        assert_eq!(actual_data_directory, expected_data_directory);
    }

    #[test]
    fn get_modified_setup_data_directory_set_previously_and_now_too() {
        let _guard = EnvironmentGuard::new();
        let base_dir = ensure_node_home_directory_exists(
            "setup_reporter",
            "get_modified_setup_data_directory_set_previously_and_now_too",
        );
        let default_data_dir = base_dir.join("data_dir");
        let previously_processed_data_dir = default_data_dir
            .join("my_special_folder")
            .join(DEFAULT_CHAIN.rec().literal_identifier);
        let new_data_dir = base_dir.join("new_data_dir");
        let existing_setup = setup_cluster_from(vec![
            ("neighborhood-mode", "zero-hop", Set),
            ("chain", DEFAULT_CHAIN.rec().literal_identifier, Default),
            (
                "data-directory",
                &previously_processed_data_dir.to_string_lossy().to_string(),
                Set,
            ),
            ("real-user", &format!("1000:1000:{:?}", base_dir), Default),
        ]);
        let incoming_setup = vec![(
            "data-directory",
            &new_data_dir.to_string_lossy().to_string(),
        )]
        .into_iter()
        .map(|(name, value)| UiSetupRequestValue::new(name, value))
        .collect_vec();
        let expected_data_directory = new_data_dir.join(DEFAULT_CHAIN.rec().literal_identifier);
        let dirs_wrapper = Box::new(
            DirsWrapperMock::new()
                .data_dir_result(Some(default_data_dir))
                .home_dir_result(Some(base_dir)),
        );
        let subject = SetupReporterReal::new(dirs_wrapper);

        let result = subject
            .get_modified_setup(existing_setup, incoming_setup)
            .unwrap();

        let actual_data_directory = PathBuf::from(&result.get("data-directory").unwrap().value);
        assert_eq!(actual_data_directory, expected_data_directory);
    }

    #[test]
    #[should_panic(
        expected = "broken code: data-directory value is neither in existing_setup or incoming_setup and yet this value \"blah/booga\" was found in the merged cluster"
    )]
    fn unreachable_variant_for_determine_tuple_for_data_directory_when_set() {
        let data_dir_value = UiSetupResponseValue::new("data-directory", "blah/booga", Set);

        let _ = SetupReporterReal::determine_setup_value_of_set_data_directory(
            &data_dir_value,
            None,
            None,
            DEFAULT_CHAIN,
        );
    }

    #[test]
    fn get_modified_setup_data_directory_depends_on_new_chain_on_error() {
        let _guard = EnvironmentGuard::new();
        let base_dir = ensure_node_home_directory_exists(
            "setup_reporter",
            "get_modified_setup_data_directory_depends_on_new_chain_on_error",
        );
        let current_data_dir = base_dir
            .join("MASQ")
            .join(DEFAULT_CHAIN.rec().literal_identifier);
        let existing_setup = setup_cluster_from(vec![
            ("blockchain-service-url", "", Required),
            (
                "chain",
                DEFAULT_CHAIN.rec().literal_identifier,
                UiSetupResponseValueStatus::Default,
            ),
            (
                "clandestine-port",
                "7788",
                UiSetupResponseValueStatus::Default,
            ),
            (
                "config-file",
                "config.toml",
                UiSetupResponseValueStatus::Default,
            ),
            ("consuming-private-key", "", Blank),
            (
                "data-directory",
                &current_data_dir.to_string_lossy().to_string(),
                UiSetupResponseValueStatus::Default,
            ),
            ("db-password", "", Required),
            (
                "dns-servers",
                "1.1.1.1",
                UiSetupResponseValueStatus::Default,
            ),
            (
                "earning-wallet",
                "0x47fb8671db83008d382c2e6ea67fa377378c0cea",
                UiSetupResponseValueStatus::Default,
            ),
            ("gas-price", "1", UiSetupResponseValueStatus::Default),
            ("ip", "1.2.3.4", Set),
<<<<<<< HEAD
            ("log-level", "warn", UiSetupResponseValueStatus::Default),
            ("neighborhood-mode", "originate-only", Set),
            ("neighbors", "", Blank),
            (
                "real-user",
                &RealUser::new(None, None, None)
                    .populate(&DirsWrapperReal {})
                    .to_string(),
                UiSetupResponseValueStatus::Default,
            ),
=======
            ("log-level", "warn", Default),
            ("neighborhood-mode", "zero-hop", Set),
>>>>>>> 4bea69c1
            ("scans", "", Blank),
        ]);
        let incoming_setup = vec![("chain", TEST_DEFAULT_CHAIN.rec().literal_identifier)]
            .into_iter()
            .map(|(name, value)| UiSetupRequestValue::new(name, value))
            .collect_vec();
        let expected_data_directory = base_dir
            .join("MASQ")
            .join(TEST_DEFAULT_CHAIN.rec().literal_identifier);
        let dirs_wrapper = Box::new(
            DirsWrapperMock::new()
                .data_dir_result(Some(base_dir.clone()))
                .home_dir_result(Some(base_dir)),
        );
        let subject = SetupReporterReal::new(dirs_wrapper);

        let result = subject
            .get_modified_setup(existing_setup, incoming_setup)
            .err()
            .unwrap()
            .0;

        let actual_data_directory = PathBuf::from(&result.get("data-directory").unwrap().value);
        assert_eq!(actual_data_directory, expected_data_directory);
    }

    #[test]
    fn get_modified_setup_blanking_chain_out_on_error_checking_chain_and_data_dir() {
        let _guard = EnvironmentGuard::new();
        let base_dir = ensure_node_home_directory_exists(
            "setup_reporter",
            "get_modified_setup_blanking_chain_out_on_error_checking_chain_and_data_dir",
        );
        let current_data_dir = base_dir
            .join("data_dir")
            .join("MASQ")
            .join(BlockChain::PolyMumbai.rec().literal_identifier); //not a default
        let existing_setup = setup_cluster_from(vec![
            ("blockchain-service-url", "", Required),
            (
                "chain",
                BlockChain::PolyMumbai.rec().literal_identifier,
                Set,
            ),
            (
                "clandestine-port",
                "7788",
                UiSetupResponseValueStatus::Default,
            ),
            (
                "config-file",
                "config.toml",
                UiSetupResponseValueStatus::Default,
            ),
            ("consuming-private-key", "", Blank),
            (
                "data-directory",
                &current_data_dir.to_string_lossy().to_string(),
                UiSetupResponseValueStatus::Default,
            ),
            ("db-password", "", Required),
            (
                "dns-servers",
                "1.1.1.1",
                UiSetupResponseValueStatus::Default,
            ),
            (
                "earning-wallet",
                "0x47fb8671db83008d382c2e6ea67fa377378c0cea",
                UiSetupResponseValueStatus::Default,
            ),
            ("gas-price", "1", UiSetupResponseValueStatus::Default),
            ("ip", "1.2.3.4", Set),
            ("log-level", "warn", UiSetupResponseValueStatus::Default),
            ("neighborhood-mode", "originate-only", Set),
            //this causes the error: cannot run in this mode without any supplied descriptors
            ("neighbors", "", Blank),
<<<<<<< HEAD
            (
                "real-user",
                &RealUser::new(None, None, None)
                    .populate(&DirsWrapperReal {})
                    .to_string(),
                UiSetupResponseValueStatus::Default,
            ),
            ("scans", "on", UiSetupResponseValueStatus::Default),
=======
            ("real-user", &format!("1000:1000:{:?}", base_dir), Default),
            ("scans", "on", Default),
>>>>>>> 4bea69c1
        ]);
        //blanking out the chain parameter
        let incoming_setup = vec![UiSetupRequestValue::clear("chain")];
        let base_data_dir = base_dir.join("data_dir");
        let dirs_wrapper = Box::new(
            DirsWrapperMock::new()
                .data_dir_result(Some(base_data_dir))
                .home_dir_result(Some(base_dir)),
        );
        let subject = SetupReporterReal::new(dirs_wrapper);

        let (resulting_setup_cluster, _) = subject
            .get_modified_setup(existing_setup, incoming_setup)
            .unwrap_err();

        let expected_chain = PolyMumbai.rec().literal_identifier;
        let actual_chain = &resulting_setup_cluster.get("chain").unwrap().value;
        assert_eq!(actual_chain, expected_chain);
        let actual_data_directory =
            PathBuf::from(&resulting_setup_cluster.get("data-directory").unwrap().value);
        assert_eq!(actual_data_directory, current_data_dir);
    }

    #[test]
    fn get_modified_setup_does_not_support_database_migration() {
        let data_dir = ensure_node_home_directory_exists(
            "setup_reporter",
            "get_modified_setup_does_not_support_database_migration",
        );
        let conn = bring_db_0_back_to_life_and_return_connection(&data_dir.join(DATABASE_FILE));
        let dao = ConfigDaoReal::new(Box::new(ConnectionWrapperReal::new(conn)));
        let schema_version_before = dao.get("schema_version").unwrap().value_opt.unwrap();
        assert_eq!(schema_version_before, "0");
        let existing_setup = setup_cluster_from(vec![
            (
                "chain",
                DEFAULT_CHAIN.rec().literal_identifier,
                UiSetupResponseValueStatus::Default,
            ),
            (
                "data-directory",
                &data_dir.to_string_lossy().to_string(),
                Set,
            ),
            (
                "real-user",
                &RealUser::new(None, None, None)
                    .populate(&DirsWrapperReal {})
                    .to_string(),
                UiSetupResponseValueStatus::Default,
            ),
        ]);
        let incoming_setup = vec![("ip", "1.2.3.4")]
            .into_iter()
            .map(|(name, value)| UiSetupRequestValue::new(name, value))
            .collect_vec();
        let dirs_wrapper = Box::new(DirsWrapperReal);
        let subject = SetupReporterReal::new(dirs_wrapper);

        let _ = subject
            .get_modified_setup(existing_setup, incoming_setup)
            .unwrap();

        let schema_version_after = dao.get("schema_version").unwrap().value_opt.unwrap();
        assert_eq!(schema_version_before, schema_version_after)
    }

    #[test]
    fn get_modified_blanking_something_that_should_not_be_blanked_fails_properly() {
        let _guard = EnvironmentGuard::new();
        let home_dir = ensure_node_home_directory_exists(
            "setup_reporter",
            "get_modified_blanking_something_that_shouldnt_be_blanked_fails_properly",
        );
        let existing_setup = setup_cluster_from(vec![
            ("data-directory", home_dir.to_str().unwrap(), Set),
            ("neighborhood-mode", "originate-only", Set),
            (
                "neighbors",
                "masq://eth-mainnet:gBviQbjOS3e5ReFQCvIhUM3i02d1zPleo1iXg_EN6zQ@86.75.30.9:5542",
                Set,
            ),
        ]);
        let incoming_setup = vec![UiSetupRequestValue::clear("neighbors")];
        let dirs_wrapper = Box::new(DirsWrapperReal);
        let subject = SetupReporterReal::new(dirs_wrapper);

        let result = subject
            .get_modified_setup(existing_setup, incoming_setup)
            .err()
            .unwrap();

        assert_eq!(
            result.0.get("neighbors").unwrap().clone(),
            UiSetupResponseValue::new(
                "neighbors",
                "masq://eth-mainnet:gBviQbjOS3e5ReFQCvIhUM3i02d1zPleo1iXg_EN6zQ@86.75.30.9:5542",
                Set
            )
        );
    }

    #[test]
    fn run_configuration_without_existing_database_implies_config_dao_null_to_be_used() {
        let _guard = EnvironmentGuard::new();
        let home_dir = ensure_node_home_directory_exists(
            "setup_reporter",
            "run_configuration_without_existing_database_implies_config_dao_null_to_be_used",
        );
        let current_default_gas_price = DEFAULT_GAS_PRICE;
        let gas_price_for_set_attempt = current_default_gas_price + 78;
        let multi_config =
            make_simplified_multi_config(["--data-directory", home_dir.to_str().unwrap()]);
        let dirs_wrapper = make_pre_populated_mocked_directory_wrapper();
        let subject = SetupReporterReal::new(Box::new(dirs_wrapper));

        let ((bootstrapper_config, mut persistent_config), _) =
            subject.run_configuration(&multi_config, &home_dir);

        let error = DbInitializerReal::default()
            .initialize(&home_dir, DbInitializationConfig::panic_on_migration())
            .unwrap_err();
        assert_eq!(error, InitializationError::Nonexistent);
        assert_eq!(
            bootstrapper_config.blockchain_bridge_config.gas_price,
            current_default_gas_price
        );
        persistent_config
            .set_gas_price(gas_price_for_set_attempt)
            .unwrap();
        //if this had contained ConfigDaoReal the setting would've worked
        let gas_price = persistent_config.gas_price().unwrap();
        //asserting negation
        assert_ne!(gas_price, gas_price_for_set_attempt);
    }

    #[test]
    fn run_configuration_suppresses_db_migration_which_implies_just_use_of_config_dao_null() {
        let data_dir = ensure_node_home_directory_exists(
            "setup_reporter",
            "run_configuration_suppresses_db_migration_which_implies_just_use_of_config_dao_null",
        );
        let current_default_gas_price = DEFAULT_GAS_PRICE;
        let gas_price_to_be_in_the_real_db = current_default_gas_price + 55;
        let gas_price_for_set_attempt = current_default_gas_price + 66;
        let conn = bring_db_0_back_to_life_and_return_connection(&data_dir.join(DATABASE_FILE));
        conn.execute(
            "update config set value = ? where name = 'gas_price'",
            [&gas_price_to_be_in_the_real_db],
        )
        .unwrap();
        let dao = ConfigDaoReal::new(Box::new(ConnectionWrapperReal::new(conn)));
        let updated_gas_price = dao.get("gas_price").unwrap().value_opt.unwrap();
        assert_eq!(
            updated_gas_price,
            gas_price_to_be_in_the_real_db.to_string()
        );
        let schema_version_before = dao.get("schema_version").unwrap().value_opt.unwrap();
        assert_eq!(schema_version_before, "0");
        let multi_config =
            make_simplified_multi_config(["--data-directory", data_dir.to_str().unwrap()]);
        let dirs_wrapper = make_pre_populated_mocked_directory_wrapper();
        let subject = SetupReporterReal::new(Box::new(dirs_wrapper));

        let ((bootstrapper_config, mut persistent_config), _) =
            subject.run_configuration(&multi_config, &data_dir);

        let schema_version_after = dao.get("schema_version").unwrap().value_opt.unwrap();
        assert_eq!(schema_version_before, schema_version_after);
        //asserting negation
        assert_ne!(
            bootstrapper_config.blockchain_bridge_config.gas_price,
            gas_price_to_be_in_the_real_db
        );
        persistent_config
            .set_gas_price(gas_price_for_set_attempt)
            .unwrap();
        //if this had contained ConfigDaoReal the setting would've worked
        let gas_price = persistent_config.gas_price().unwrap();
        //asserting negation
        assert_ne!(gas_price, gas_price_for_set_attempt);
    }

    #[test]
    fn calculate_fundamentals_with_only_environment() {
        let _guard = EnvironmentGuard::new();
        vec![
            ("MASQ_CHAIN", TEST_DEFAULT_CHAIN.rec().literal_identifier),
            ("MASQ_DATA_DIRECTORY", "env_dir"),
            ("MASQ_REAL_USER", "9999:9999:booga"),
        ]
        .into_iter()
        .for_each(|(name, value)| std::env::set_var(name, value));
        let setup = setup_cluster_from(vec![]);

        let (real_user_opt, data_directory_opt, chain) =
            SetupReporterReal::calculate_fundamentals(&DirsWrapperReal {}, &setup).unwrap();

        assert_eq!(
            real_user_opt,
            Some(RealUser::new(
                Some(9999),
                Some(9999),
                Some(PathBuf::from("booga"))
            ))
        );
        assert_eq!(data_directory_opt, Some(PathBuf::from("env_dir")));
        assert_eq!(chain, TEST_DEFAULT_CHAIN);
    }

    #[test]
    fn calculate_fundamentals_with_environment_and_obsolete_setup() {
        let _guard = EnvironmentGuard::new();
        vec![
            ("MASQ_CHAIN", TEST_DEFAULT_CHAIN.rec().literal_identifier),
            ("MASQ_DATA_DIRECTORY", "env_dir"),
            ("MASQ_REAL_USER", "9999:9999:booga"),
        ]
        .into_iter()
        .for_each(|(name, value)| std::env::set_var(name, value));
        let setup = setup_cluster_from(vec![
            ("chain", "dev", Configured),
            (
                "data-directory",
                "setup_dir",
                UiSetupResponseValueStatus::Default,
            ),
            ("real-user", "1111:1111:agoob", Configured),
        ]);

        let (real_user_opt, data_directory_opt, chain) =
            SetupReporterReal::calculate_fundamentals(&DirsWrapperReal {}, &setup).unwrap();

        assert_eq!(
            real_user_opt,
            Some(RealUser::new(
                Some(9999),
                Some(9999),
                Some(PathBuf::from("booga"))
            ))
        );
        assert_eq!(data_directory_opt, Some(PathBuf::from("env_dir")));
        assert_eq!(chain, TEST_DEFAULT_CHAIN);
    }

    #[test]
    fn calculate_fundamentals_with_environment_and_overriding_setup() {
        let _guard = EnvironmentGuard::new();
        vec![
            ("MASQ_CHAIN", TEST_DEFAULT_CHAIN.rec().literal_identifier),
            ("MASQ_DATA_DIRECTORY", "env_dir"),
            ("MASQ_REAL_USER", "9999:9999:booga"),
        ]
        .into_iter()
        .for_each(|(name, value)| std::env::set_var(name, value));
        let setup = setup_cluster_from(vec![
            ("chain", "dev", Set),
            ("data-directory", "setup_dir", Set),
            ("real-user", "1111:1111:agoob", Set),
        ]);

        let (real_user_opt, data_directory_opt, chain) =
            SetupReporterReal::calculate_fundamentals(&DirsWrapperReal {}, &setup).unwrap();

        assert_eq!(
            real_user_opt,
            Some(RealUser::new(
                Some(1111),
                Some(1111),
                Some(PathBuf::from("agoob"))
            ))
        );
        assert_eq!(data_directory_opt, Some(PathBuf::from("setup_dir")));
        assert_eq!(chain, Blockchain::from("dev"));
    }

    #[test]
    fn calculate_fundamentals_with_setup_and_no_environment() {
        let _guard = EnvironmentGuard::new();
        vec![]
            .into_iter()
            .for_each(|(name, value): (&str, &str)| std::env::set_var(name, value));
        let setup = setup_cluster_from(vec![
            ("chain", "dev", Configured),
            (
                "data-directory",
                "setup_dir",
                UiSetupResponseValueStatus::Default,
            ),
            ("real-user", "1111:1111:agoob", Configured),
        ]);

        let (real_user_opt, data_directory_opt, chain) =
            SetupReporterReal::calculate_fundamentals(&DirsWrapperReal {}, &setup).unwrap();

        assert_eq!(
            real_user_opt,
            Some(RealUser::new(
                Some(1111),
                Some(1111),
                Some(PathBuf::from("agoob"))
            ))
        );
        assert_eq!(data_directory_opt, None);
        assert_eq!(chain, Blockchain::from("dev"));
    }

    #[test]
    fn calculate_fundamentals_with_neither_setup_nor_environment() {
        let _guard = EnvironmentGuard::new();
        vec![]
            .into_iter()
            .for_each(|(name, value): (&str, &str)| std::env::set_var(name, value));
        let setup = setup_cluster_from(vec![]);

        let (real_user_opt, data_directory_opt, chain) =
            SetupReporterReal::calculate_fundamentals(&DirsWrapperReal {}, &setup).unwrap();

        assert_eq!(
            real_user_opt,
            Some(RealUser::new(None, None, None).populate(&DirsWrapperReal {}))
        );
        assert_eq!(data_directory_opt, None);
        assert_eq!(chain, DEFAULT_CHAIN);
    }

    #[test]
    fn blanking_a_parameter_with_a_default_produces_that_default() {
        let _guard = EnvironmentGuard::new();
        let home_dir = ensure_node_home_directory_exists(
            "setup_reporter",
            "blanking_a_parameter_with_a_default_produces_that_default",
        );
        let dirs_wrapper = Box::new(DirsWrapperReal);
        let subject = SetupReporterReal::new(dirs_wrapper);

        let result = subject
            .get_modified_setup(
                HashMap::new(),
                vec![
                    UiSetupRequestValue::new(
                        "data-directory",
                        &home_dir.to_string_lossy().to_string(),
                    ),
                    UiSetupRequestValue::new("ip", "1.2.3.4"),
                    UiSetupRequestValue::clear("chain"),
                ],
            )
            .unwrap();

        let actual_chain = result.get("chain").unwrap();
        assert_eq!(
            actual_chain,
            &UiSetupResponseValue::new(
                "chain",
                DEFAULT_CHAIN.rec().literal_identifier,
                UiSetupResponseValueStatus::Default
            )
        );
    }

    #[test]
    fn choose_uisrv_chooses_higher_priority_incoming_over_lower_priority_existing() {
        let existing = UiSetupResponseValue::new("name", "existing", Configured);
        let incoming = UiSetupResponseValue::new("name", "incoming", Set);

        let result = SetupReporterReal::choose_uisrv(&existing, &incoming);

        assert_eq!(result, &incoming);
    }

    #[test]
    fn choose_uisrv_chooses_higher_priority_existing_over_lower_priority_incoming() {
        let existing = UiSetupResponseValue::new("name", "existing", Set);
        let incoming = UiSetupResponseValue::new("name", "incoming", Configured);

        let result = SetupReporterReal::choose_uisrv(&existing, &incoming);

        assert_eq!(result, &existing);
    }

    #[test]
    fn choose_uisrv_chooses_incoming_over_existing_for_equal_priority() {
        let existing = UiSetupResponseValue::new("name", "existing", Set);
        let incoming = UiSetupResponseValue::new("name", "incoming", Set);

        let result = SetupReporterReal::choose_uisrv(&existing, &incoming);

        assert_eq!(result, &incoming);
    }

    #[test]
    fn config_file_not_specified_and_nonexistent() {
        let data_directory = ensure_node_home_directory_exists(
            "setup_reporter",
            "config_file_not_specified_and_nonexistent",
        );
        let setup = vec![
            // no config-file setting
            UiSetupResponseValue::new("neighborhood-mode", "zero-hop", Set),
            UiSetupResponseValue::new(
                "data-directory",
                &data_directory.to_string_lossy().to_string(),
                Set,
            ),
        ]
        .into_iter()
        .map(|uisrv| (uisrv.name.clone(), uisrv))
        .collect();
        let subject = SetupReporterReal::new(Box::new(DirsWrapperReal {}));

        let result = subject
            .calculate_configured_setup(&setup, &data_directory)
            .0;

        assert_eq!(
            result.get("config-file").unwrap().value,
            "config.toml".to_string()
        );
        assert_eq!(
            result.get("gas-price").unwrap().value,
            GasPrice {}
                .computed_default(
                    &BootstrapperConfig::new(),
                    &make_persistent_config_real_with_config_dao_null(),
                    &None
                )
                .unwrap()
                .0
        );
    }

    #[test]
    fn config_file_not_specified_but_exists() {
        let data_directory = ensure_node_home_directory_exists(
            "setup_reporter",
            "config_file_not_specified_but_exists",
        );
        {
            let config_file_path = data_directory.join("config.toml");
            create_dir_all(&data_directory)
                .expect("Could not create chain directory inside config_file_not_specified_but_exists home/MASQ directory");
            let mut config_file = File::create(config_file_path).unwrap();
            config_file.write_all(b"gas-price = \"10\"\n").unwrap();
        }
        let setup = vec![
            // no config-file setting
            UiSetupResponseValue::new("neighborhood-mode", "zero-hop", Set),
            UiSetupResponseValue::new(
                "data-directory",
                &data_directory.to_string_lossy().to_string(),
                Set,
            ),
        ]
        .into_iter()
        .map(|uisrv| (uisrv.name.clone(), uisrv))
        .collect();

        let (result, _) = SetupReporterReal::new(Box::new(DirsWrapperReal {}))
            .calculate_configured_setup(&setup, &*data_directory);

        assert_eq!(result.get("gas-price").unwrap().value, "10".to_string());
    }

    #[test]
    fn mapping_protocol_is_blanked_out() {
        let _guard = EnvironmentGuard::new();
        let data_directory =
            ensure_node_home_directory_exists("setup_reporter", "mapping_protocol_is_blanked_out");
        let conn = DbInitializerReal::default()
            .initialize(&data_directory, DbInitializationConfig::test_default())
            .unwrap();
        let mut persist_config = PersistentConfigurationReal::from(conn);
        persist_config
            .set_mapping_protocol(Some(AutomapProtocol::Pcp))
            .unwrap();

        let setup = vec![
            UiSetupResponseValue::new("neighborhood-mode", "zero-hop", Set),
            UiSetupResponseValue::new(
                "data-directory",
                &data_directory.to_string_lossy().to_string(),
                Set,
            ),
            UiSetupResponseValue::new("mapping-protocol", "", Set),
        ]
        .into_iter()
        .map(|uisrv| (uisrv.name.clone(), uisrv))
        .collect();

        let result = SetupReporterReal::new(Box::new(DirsWrapperReal {}))
            .calculate_configured_setup(&setup, &data_directory)
            .0;

        assert_eq!(result.get("mapping-protocol"), None);
    }

    #[test]
    fn config_file_has_relative_directory_that_exists_in_data_directory() {
        let data_directory = ensure_node_home_directory_exists(
            "setup_reporter",
            "config_file_has_relative_directory_that_exists_in_data_directory",
        );
        {
            let config_file_dir = data_directory.join("booga");
            std::fs::create_dir_all(&config_file_dir).unwrap();
            let config_file_path = config_file_dir.join("special.toml");
            let mut config_file = File::create(config_file_path).unwrap();
            config_file.write_all(b"gas-price = \"10\"\n").unwrap();
        }
        let setup = vec![
            //no config-file setting
            UiSetupResponseValue::new("chain", "polygon-mumbai", Set),
            UiSetupResponseValue::new("neighborhood-mode", "zero-hop", Set),
            UiSetupResponseValue::new("config-file", "booga/special.toml", Set),
            UiSetupResponseValue::new(
                "data-directory",
                &data_directory.to_string_lossy().to_string(),
                Set,
            ),
        ]
        .into_iter()
        .map(|uisrv| (uisrv.name.clone(), uisrv))
        .collect();
        let subject = SetupReporterReal::new(Box::new(DirsWrapperReal {}));
        let result = subject
            .calculate_configured_setup(&setup, &data_directory)
            .0;
        assert_eq!(result.get("gas-price").unwrap().value, "10".to_string());
    }

    #[test]
    fn config_file_has_relative_directory_that_does_not_exist_in_data_directory() {
        let data_directory = ensure_node_home_directory_exists(
            "setup_reporter",
            "config_file_has_relative_directory_that_does_not_exist_in_data_directory",
        );
        let setup = vec![
            // no config-file setting
            UiSetupResponseValue::new("neighborhood-mode", "zero-hop", Set),
            UiSetupResponseValue::new("config-file", "booga/special.toml", Set),
            UiSetupResponseValue::new(
                "data-directory",
                &data_directory.to_string_lossy().to_string(),
                Set,
            ),
        ]
        .into_iter()
        .map(|uisrv| (uisrv.name.clone(), uisrv))
        .collect();
        let subject = SetupReporterReal::new(Box::new(DirsWrapperReal {}));

        let result = subject
            .calculate_configured_setup(&setup, &data_directory)
            .1
            .unwrap();

        assert_eq!(result.param_errors[0].parameter, "config-file");
        assert_string_contains(&result.param_errors[0].reason, "Are you sure it exists?");
    }

    #[test]
    fn config_file_has_absolute_path_to_file_that_exists() {
        let data_dir = ensure_node_home_directory_exists(
            "setup_reporter",
            "config_file_has_absolute_path_to_file_that_exists",
        )
        .canonicalize()
        .unwrap();
        let config_file_dir = data_dir.join("data_dir").join("my_config_file");
        std::fs::create_dir_all(&config_file_dir).unwrap();
        let config_file_path = config_file_dir.join("special.toml");
        {
            let mut config_file = File::create(config_file_path.clone()).unwrap();
            config_file.write_all(b"gas-price = \"10\"\n").unwrap();
        }
        let setup = vec![
            // no config-file setting
            UiSetupResponseValue::new("neighborhood-mode", "zero-hop", Set),
            UiSetupResponseValue::new(
                "config-file",
                &config_file_path.to_string_lossy().to_string(),
                Set,
            ),
        ]
        .into_iter()
        .map(|uisrv| (uisrv.name.clone(), uisrv))
        .collect();
        let subject = SetupReporterReal::new(Box::new(DirsWrapperReal {}));

        let result = subject.calculate_configured_setup(&setup, &data_dir).0;

        assert_eq!(result.get("gas-price").unwrap().value, "10".to_string());
    }

    #[test]
    fn config_file_has_absolute_path_to_file_that_does_not_exist() {
        let config_file_dir = ensure_node_home_directory_exists(
            "setup_reporter",
            "config_file_has_absolute_path_to_file_that_does_not_exist",
        );
        let config_file_dir = config_file_dir.canonicalize().unwrap();
        let config_file_path = config_file_dir.join("nonexistent.toml");
        let wrapper = DirsWrapperReal {};
        let data_directory = wrapper
            .data_dir()
            .unwrap()
            .join("MASQ")
            .join(DEFAULT_CHAIN.rec().literal_identifier);
        let setup = vec![
            // no config-file setting
            UiSetupResponseValue::new("neighborhood-mode", "zero-hop", Set),
            UiSetupResponseValue::new(
                "config-file",
                &config_file_path.to_string_lossy().to_string(),
                Set,
            ),
        ]
        .into_iter()
        .map(|uisrv| (uisrv.name.clone(), uisrv))
        .collect();
        let subject = SetupReporterReal::new(Box::new(DirsWrapperReal {}));

        let result = subject
            .calculate_configured_setup(&setup, &data_directory)
            .1
            .unwrap();

        assert_eq!(result.param_errors[0].parameter, "config-file");
        assert_string_contains(&result.param_errors[0].reason, "Are you sure it exists?");
    }

    #[test]
    fn chain_computed_default() {
        let subject = Chain {};

        let result = subject.computed_default(
            &BootstrapperConfig::new(),
            &make_persistent_config_real_with_config_dao_null(),
            &None,
        );

        assert_eq!(
            result,
            Some((
                DEFAULT_CHAIN.rec().literal_identifier.to_string(),
                UiSetupResponseValueStatus::Default
            ))
        );
    }

    #[test]
    fn clandestine_port_computed_default_present() {
        let persistent_config =
            PersistentConfigurationMock::new().clandestine_port_result(Ok(1234));
        let subject = ClandestinePort {};

        let result =
            subject.computed_default(&BootstrapperConfig::new(), &persistent_config, &None);

        assert_eq!(result, Some(("1234".to_string(), Configured)))
    }

    #[test]
    fn clandestine_port_database_field_error() {
        let subject = ClandestinePort {};
        let persistent_config = PersistentConfigurationMock::new()
            .clandestine_port_result(Err(PersistentConfigError::NotPresent));

        let result =
            subject.computed_default(&BootstrapperConfig::new(), &persistent_config, &None);

        assert_eq!(result, None)
    }

    #[test]
    fn data_directory_computed_default() {
        let real_user = RealUser::new(None, None, None).populate(&DirsWrapperReal {});
        let expected =
            data_directory_from_context(&DirsWrapperReal {}, &real_user, Blockchain::EthMainnet)
                .to_string_lossy()
                .to_string();
        let mut config = BootstrapperConfig::new();
        config.real_user = real_user;
        config.blockchain_bridge_config.chain = Blockchain::from("eth-mainnet");

        let subject = DataDirectory::default();

        let result = subject.computed_default(
            &config,
            &make_persistent_config_real_with_config_dao_null(),
            &None,
        );

        assert_eq!(
            result,
            Some((expected, UiSetupResponseValueStatus::Default))
        )
    }

    #[test]
    fn dns_servers_computed_default_does_not_exist_when_platform_is_not_recognized() {
        let factory = DnsModifierFactoryMock::new().make_result(None);
        let mut subject = DnsServers::new();
        subject.factory = Box::new(factory);

        let result = subject.computed_default(
            &BootstrapperConfig::new(),
            &make_persistent_config_real_with_config_dao_null(),
            &None,
        );

        assert_eq!(result, None)
    }

    #[test]
    fn dns_servers_computed_default_does_not_exist_when_dns_is_subverted() {
        let modifier = DnsInspectorMock::new()
            .inspect_result(Ok(vec![IpAddr::from_str("127.0.0.1").unwrap()]));
        let factory = DnsModifierFactoryMock::new().make_result(Some(Box::new(modifier)));
        let mut subject = DnsServers::new();
        subject.factory = Box::new(factory);

        let result = subject.computed_default(
            &BootstrapperConfig::new(),
            &make_persistent_config_real_with_config_dao_null(),
            &None,
        );

        assert_eq!(result, None)
    }

    #[test]
    fn dns_servers_computed_default_does_not_exist_when_dns_inspection_fails() {
        init_test_logging();
        let modifier =
            DnsInspectorMock::new().inspect_result(Err(DnsInspectionError::NotConnected));
        let factory = DnsModifierFactoryMock::new().make_result(Some(Box::new(modifier)));
        let mut subject = DnsServers::new();
        subject.factory = Box::new(factory);

        let result = subject.computed_default(
            &BootstrapperConfig::new(),
            &make_persistent_config_real_with_config_dao_null(),
            &None,
        );

        assert_eq!(result, None);
        TestLogHandler::new().exists_log_containing("WARN: DnsServers: Error inspecting DNS settings: This system does not appear to be connected to a network");
    }

    #[test]
    fn dns_servers_computed_default_does_not_exist_when_dns_inspection_returns_no_addresses() {
        let modifier = DnsInspectorMock::new().inspect_result(Ok(vec![]));
        let factory = DnsModifierFactoryMock::new().make_result(Some(Box::new(modifier)));
        let mut subject = DnsServers::new();
        subject.factory = Box::new(factory);

        let result = subject.computed_default(
            &BootstrapperConfig::new(),
            &make_persistent_config_real_with_config_dao_null(),
            &None,
        );

        assert_eq!(result, None)
    }

    #[test]
    fn dns_servers_computed_default_exists_when_dns_inspection_succeeds() {
        let modifier = DnsInspectorMock::new().inspect_result(Ok(vec![
            IpAddr::from_str("192.168.0.1").unwrap(),
            IpAddr::from_str("8.8.8.8").unwrap(),
        ]));
        let factory = DnsModifierFactoryMock::new().make_result(Some(Box::new(modifier)));
        let mut subject = DnsServers::new();
        subject.factory = Box::new(factory);

        let result = subject.computed_default(
            &BootstrapperConfig::new(),
            &make_persistent_config_real_with_config_dao_null(),
            &None,
        );

        assert_eq!(
            result,
            Some((
                "192.168.0.1,8.8.8.8".to_string(),
                UiSetupResponseValueStatus::Default
            ))
        )
    }

    #[test]
    fn earning_wallet_computed_default_with_everything_configured_is_still_none() {
        let mut config = BootstrapperConfig::new();
        config.earning_wallet = Wallet::new("command-line address");
        let persistent_config = PersistentConfigurationMock::new()
            .earning_wallet_address_result(Ok(Some("persistent address".to_string())));
        let subject = EarningWallet {};

        let result = subject.computed_default(&config, &persistent_config, &None);

        assert_eq!(result, None)
    }

    #[test]
    fn earning_wallet_computed_default_with_nothing_configured_is_still_none() {
        let config = BootstrapperConfig::new();
        let subject = EarningWallet {};

        let result = subject.computed_default(
            &config,
            &make_persistent_config_real_with_config_dao_null(),
            &None,
        );

        assert_eq!(result, None)
    }

    #[test]
    fn gas_price_computed_default_present() {
        let mut bootstrapper_config = BootstrapperConfig::new();
        bootstrapper_config.blockchain_bridge_config.gas_price = 57;
        let subject = GasPrice {};

        let result = subject.computed_default(
            &bootstrapper_config,
            &make_persistent_config_real_with_config_dao_null(),
            &None,
        );

        assert_eq!(
            result,
            Some(("57".to_string(), UiSetupResponseValueStatus::Default))
        )
    }

    #[test]
    fn gas_price_computed_default_absent() {
        let subject = GasPrice {};

        let result = subject.computed_default(
            &BootstrapperConfig::new(),
            &make_persistent_config_real_with_config_dao_null(),
            &None,
        );

        assert_eq!(
            result,
            Some(("1".to_string(), UiSetupResponseValueStatus::Default))
        )
    }

    #[test]
    fn ip_computed_default_when_automap_works_and_neighborhood_mode_is_not_standard() {
        let subject = Ip {};
        let mut config = BootstrapperConfig::new();
        config.neighborhood_config.mode = neighborhood::NeighborhoodMode::ZeroHop;

        let result = subject.computed_default(
            &config,
            &make_persistent_config_real_with_config_dao_null(),
            &None,
        );

        assert_eq!(result, Some(("".to_string(), Blank)));
    }

    #[test]
    fn ip_computed_default_when_neighborhood_mode_is_standard() {
        let subject = Ip {};
        let mut config = BootstrapperConfig::new();
        config.neighborhood_config.mode = neighborhood::NeighborhoodMode::Standard(
            NodeAddr::new(&IpAddr::from_str("5.6.7.8").unwrap(), &[1234]),
            vec![],
            DEFAULT_RATE_PACK,
        );

        let result = subject.computed_default(
            &config,
            &make_persistent_config_real_with_config_dao_null(),
            &None,
        );

        assert_eq!(result, Some(("5.6.7.8".to_string(), Set)));
    }

    #[test]
    fn ip_computed_default_when_automap_does_not_work_and_neighborhood_mode_is_not_standard() {
        let subject = Ip {};
        let mut config = BootstrapperConfig::new();
        config.neighborhood_config.mode = neighborhood::NeighborhoodMode::ZeroHop;

        let result = subject.computed_default(
            &config,
            &make_persistent_config_real_with_config_dao_null(),
            &None,
        );

        assert_eq!(result, Some(("".to_string(), Blank)));
    }

    #[test]
    fn log_level_computed_default() {
        let subject = LogLevel {};

        let result = subject.computed_default(
            &BootstrapperConfig::new(),
            &make_persistent_config_real_with_config_dao_null(),
            &None,
        );

        assert_eq!(
            result,
            Some(("warn".to_string(), UiSetupResponseValueStatus::Default))
        )
    }

    #[test]
    fn mapping_protocol_is_just_blank_if_no_data_in_database() {
        let subject = MappingProtocol {};
        let persistent_config =
            PersistentConfigurationMock::default().mapping_protocol_result(Ok(None));

        let result =
            subject.computed_default(&BootstrapperConfig::new(), &persistent_config, &None);

        assert_eq!(result, None)
    }

    #[test]
    fn mapping_protocol_is_configured_if_data_in_database() {
        let subject = MappingProtocol {};
        let persistent_config = PersistentConfigurationMock::default()
            .mapping_protocol_result(Ok(Some(AutomapProtocol::Pmp)));
        let bootstrapper_config = BootstrapperConfig::new();

        let result = subject.computed_default(&bootstrapper_config, &persistent_config, &None);

        assert_eq!(result, Some(("pmp".to_string(), Configured)))
    }

    #[test]
    fn mapping_protocol_is_configured_if_no_database_but_bootstrapper_config_contains_some_value() {
        let subject = MappingProtocol {};
        let persistent_config =
            PersistentConfigurationMock::default().mapping_protocol_result(Ok(None));
        let mut bootstrapper_config = BootstrapperConfig::new();
        bootstrapper_config.automap_config.usual_protocol_opt = Some(AutomapProtocol::Pcp);

        let result = subject.computed_default(&bootstrapper_config, &persistent_config, &None);

        assert_eq!(result, Some(("pcp".to_string(), Configured)))
    }

    #[test]
    fn min_hops_computes_default_from_value_in_database() {
        let subject = MinHops::new();
        let value_in_db = Hops::TwoHops;
        let persistent_config =
            PersistentConfigurationMock::default().min_hops_result(Ok(value_in_db));
        let bootstrapper_config = BootstrapperConfig::new();

        let result = subject.computed_default(&bootstrapper_config, &persistent_config, &None);

        assert_eq!(result, Some((value_in_db.to_string(), Configured)))
    }

    #[test]
    fn min_hops_will_log_an_error_if_no_value_is_found_in_db() {
        init_test_logging();
        let subject = MinHops::new();
        let persistent_config = PersistentConfigurationMock::default()
            .min_hops_result(Err(PersistentConfigError::NotPresent));
        let bootstrapper_config = BootstrapperConfig::new();

        let result = subject.computed_default(&bootstrapper_config, &persistent_config, &None);

        assert_eq!(result, None);
        TestLogHandler::new().exists_log_containing(
            "ERROR: MinHops: No value for min hops found in database; \
            database is corrupt: NotPresent",
        );
    }

    #[test]
    fn neighborhood_mode_computed_default() {
        let subject = NeighborhoodMode {};

        let result = subject.computed_default(
            &BootstrapperConfig::new(),
            &make_persistent_config_real_with_config_dao_null(),
            &None,
        );

        assert_eq!(
            result,
            Some(("standard".to_string(), UiSetupResponseValueStatus::Default))
        )
    }

    #[test]
    fn neighbors_computed_default_persistent_config_present_password_present_values_present() {
        Bootstrapper::pub_initialize_cryptdes_for_testing(None, None);
        let past_neighbors_params_arc = Arc::new(Mutex::new(vec![]));
        let persistent_config = PersistentConfigurationMock::new()
            .past_neighbors_params(&past_neighbors_params_arc)
            .past_neighbors_result(Ok(Some(vec![
                NodeDescriptor::try_from((
                    main_cryptde(),
                    "masq://eth-mainnet:MTEyMjMzNDQ1NTY2Nzc4ODExMjIzMzQ0NTU2Njc3ODg@1.2.3.4:1234",
                ))
                .unwrap(),
                NodeDescriptor::try_from((
                    main_cryptde(),
                    "masq://eth-mainnet:ODg3NzY2NTU0NDMzMjIxMTg4Nzc2NjU1NDQzMzIyMTE@4.3.2.1:4321",
                ))
                .unwrap(),
            ])));
        let subject = Neighbors {};

        let result = subject.computed_default(
            &BootstrapperConfig::new(),
            &persistent_config,
            &Some("password".to_string()),
        );

        assert_eq! (result, Some (("masq://eth-mainnet:MTEyMjMzNDQ1NTY2Nzc4ODExMjIzMzQ0NTU2Njc3ODg@1.2.3.4:1234,masq://eth-mainnet:ODg3NzY2NTU0NDMzMjIxMTg4Nzc2NjU1NDQzMzIyMTE@4.3.2.1:4321".to_string(), Configured)));
        let past_neighbors_params = past_neighbors_params_arc.lock().unwrap();
        assert_eq!(*past_neighbors_params, vec!["password".to_string()])
    }

    #[test]
    fn neighbors_computed_default_persistent_config_present_password_present_values_absent() {
        let past_neighbors_params_arc = Arc::new(Mutex::new(vec![]));
        let persistent_config = PersistentConfigurationMock::new()
            .past_neighbors_params(&past_neighbors_params_arc)
            .past_neighbors_result(Ok(None));
        let subject = Neighbors {};

        let result = subject.computed_default(
            &BootstrapperConfig::new(),
            &persistent_config,
            &Some("password".to_string()),
        );

        assert_eq!(result, None);
        let past_neighbors_params = past_neighbors_params_arc.lock().unwrap();
        assert_eq!(*past_neighbors_params, vec!["password".to_string()])
    }

    #[test]
    fn neighbors_computed_default_persistent_config_present_password_present_but_with_err() {
        let past_neighbors_params_arc = Arc::new(Mutex::new(vec![]));
        let persistent_config = PersistentConfigurationMock::new()
            .past_neighbors_params(&past_neighbors_params_arc)
            .past_neighbors_result(Err(PersistentConfigError::PasswordError));
        let subject = Neighbors {};

        let result = subject.computed_default(
            &BootstrapperConfig::new(),
            &persistent_config,
            &Some("password".to_string()),
        );

        assert_eq!(result, None);
        let past_neighbors_params = past_neighbors_params_arc.lock().unwrap();
        assert_eq!(*past_neighbors_params, vec!["password".to_string()])
    }

    #[test]
    fn neighbors_computed_default_persistent_config_present_password_absent() {
        // absence of configured result will cause panic if past_neighbors is called
        let persistent_config = PersistentConfigurationMock::new();
        let subject = Neighbors {};

        let result =
            subject.computed_default(&BootstrapperConfig::new(), &persistent_config, &None);

        assert_eq!(result, None);
    }

    #[test]
    fn neighbors_computed_default_absent() {
        let subject = Neighbors {};

        let result = subject.computed_default(
            &BootstrapperConfig::new(),
            &make_persistent_config_real_with_config_dao_null(),
            &None,
        );

        assert_eq!(result, None);
    }

    #[cfg(not(target_os = "windows"))]
    #[test]
    fn real_user_computed_default() {
        let subject = setup_reporter::RealUser::default();

        let result = subject.computed_default(
            &BootstrapperConfig::new(),
            &make_persistent_config_real_with_config_dao_null(),
            &None,
        );

        assert_eq!(
            result,
            Some((
                RealUser::new(None, None, None)
                    .populate(&DirsWrapperReal {})
                    .to_string(),
                UiSetupResponseValueStatus::Default
            ))
        );
    }

    #[cfg(target_os = "windows")]
    #[test]
    fn real_user_computed_default() {
        let subject = setup_reporter::RealUser::default();

        let result = subject.computed_default(
            &BootstrapperConfig::new(),
            &make_persistent_config_real_with_config_dao_null(),
            &None,
        );

        assert_eq!(result, None);
    }

    fn assert_rate_pack_computed_default_advanced_evaluation_regarding_specific_neighborhood(
        neighborhood_mode: fn(rate_pack: neighborhood::RatePack) -> NeighborhoodModeEnum,
    ) {
        let subject = RatePack {};
        let mut bootstrapper_config = BootstrapperConfig::new();
        bootstrapper_config.neighborhood_config.mode = neighborhood_mode(DEFAULT_RATE_PACK);
        let persistent_config =
            PersistentConfigurationReal::new(Box::new(ConfigDaoNull::default()));

        let result = subject.computed_default(&bootstrapper_config, &persistent_config, &None);

        assert_eq!(
            result,
            Some((
                DEFAULT_RATE_PACK.to_string(),
                UiSetupResponseValueStatus::Default
            ))
        )
    }

    #[test]
    fn rate_pack_computed_default_when_persistent_config_like_default() {
        assert_computed_default_when_persistent_config_like_default(
            &RatePack {},
            DEFAULT_RATE_PACK.to_string(),
        )
    }

    #[test]
    fn rate_pack_computed_default_persistent_config_unequal_to_default() {
        let mut rate_pack = DEFAULT_RATE_PACK;
        rate_pack.routing_byte_rate += 5;
        rate_pack.exit_service_rate += 6;

        assert_computed_default_when_persistent_config_unequal_to_default(
            &RatePack {},
            rate_pack,
            &|p_c: PersistentConfigurationMock, value: neighborhood::RatePack| {
                p_c.rate_pack_result(Ok(value))
            },
        )
    }

    #[test]
    fn rate_pack_computed_default_neighborhood_mode_diff_from_standard_or_originate_only_returns_none(
    ) {
        let subject = &RatePack {};
        let mut bootstrapper_config = BootstrapperConfig::new();
        let consume_only = NeighborhoodModeEnum::ConsumeOnly(vec![]);
        bootstrapper_config.neighborhood_config.mode = consume_only;
        let persistent_config =
            PersistentConfigurationReal::new(Box::new(ConfigDaoNull::default()));

        let result = subject.computed_default(&bootstrapper_config, &persistent_config, &None);

        assert_eq!(result, None);
        let zero_hop = NeighborhoodModeEnum::ZeroHop;
        bootstrapper_config.neighborhood_config.mode = zero_hop;
        let persistent_config =
            PersistentConfigurationReal::new(Box::new(ConfigDaoNull::default()));

        let result = subject.computed_default(&bootstrapper_config, &persistent_config, &None);

        assert_eq!(result, None);
    }

    #[test]
    fn scans_computed_default() {
        let subject = Scans {};

        let result = subject.computed_default(
            &BootstrapperConfig::new(),
            &PersistentConfigurationMock::new(),
            &None,
        );

        assert_eq!(
            result,
            Some(("on".to_string(), UiSetupResponseValueStatus::Default))
        );
    }

    #[test]
    fn rate_pack_standard_mode_goes_on_with_further_evaluation() {
        assert_rate_pack_computed_default_advanced_evaluation_regarding_specific_neighborhood(
            |rate_pack: neighborhood::RatePack| {
                NeighborhoodModeEnum::Standard(
                    NodeAddr::new(&IpAddr::from_str("4.5.6.7").unwrap(), &[44444]),
                    vec![],
                    rate_pack,
                )
            },
        );
    }

    #[test]
    fn rate_pack_originate_only_mode_goes_on_with_further_evaluation() {
        assert_rate_pack_computed_default_advanced_evaluation_regarding_specific_neighborhood(
            |rate_pack: neighborhood::RatePack| {
                NeighborhoodModeEnum::OriginateOnly(vec![], rate_pack)
            },
        );
    }

    #[test]
    fn scan_intervals_computed_default_when_persistent_config_like_default() {
        assert_computed_default_when_persistent_config_like_default(
            &ScanIntervals {},
            *DEFAULT_SCAN_INTERVALS,
        )
    }

    #[test]
    fn scan_intervals_computed_default_persistent_config_unequal_to_default() {
        let mut scan_intervals = *DEFAULT_SCAN_INTERVALS;
        scan_intervals.pending_payable_scan_interval = scan_intervals
            .pending_payable_scan_interval
            .add(Duration::from_secs(15));
        scan_intervals.pending_payable_scan_interval = scan_intervals
            .receivable_scan_interval
            .sub(Duration::from_secs(33));

        assert_computed_default_when_persistent_config_unequal_to_default(
            &ScanIntervals {},
            scan_intervals,
            &|p_c: PersistentConfigurationMock, value: accountant::ScanIntervals| {
                p_c.scan_intervals_result(Ok(value))
            },
        )
    }

    #[test]
    fn payment_thresholds_computed_default_when_persistent_config_like_default() {
        assert_computed_default_when_persistent_config_like_default(
            &PaymentThresholds {},
            DEFAULT_PAYMENT_THRESHOLDS.to_string(),
        )
    }

    #[test]
    fn payment_thresholds_computed_default_persistent_config_unequal_to_default() {
        let mut payment_thresholds = PaymentThresholdsFromAccountant::default();
        payment_thresholds.maturity_threshold_sec += 12;
        payment_thresholds.unban_below_gwei -= 12;
        payment_thresholds.debt_threshold_gwei += 1111;

        assert_computed_default_when_persistent_config_unequal_to_default(
            &PaymentThresholds {},
            payment_thresholds,
            &|p_c: PersistentConfigurationMock, value: accountant::PaymentThresholds| {
                p_c.payment_thresholds_result(Ok(value))
            },
        )
    }

    fn assert_computed_default_when_persistent_config_like_default<T>(
        subject: &dyn ValueRetriever,
        default: T,
    ) where
        T: Display + PartialEq,
    {
        let mut bootstrapper_config = BootstrapperConfig::new();
        //the rate_pack within the mode setting does not determine the result, so I just set a nonsense
        bootstrapper_config.neighborhood_config.mode =
            NeighborhoodModeEnum::OriginateOnly(vec![], rate_pack(0));
        let persistent_config =
            PersistentConfigurationReal::new(Box::new(ConfigDaoNull::default()));

        let result = subject.computed_default(&bootstrapper_config, &persistent_config, &None);

        assert_eq!(
            result,
            Some((default.to_string(), UiSetupResponseValueStatus::Default))
        )
    }

    fn assert_computed_default_when_persistent_config_unequal_to_default<T, C>(
        subject: &dyn ValueRetriever,
        persistent_config_value: T,
        pc_method_result_setter: &C,
    ) where
        C: Fn(PersistentConfigurationMock, T) -> PersistentConfigurationMock,
        T: Display + PartialEq + Clone,
    {
        let mut bootstrapper_config = BootstrapperConfig::new();
        //the rate_pack within the mode setting does not determine the result, so I just set a nonsense
        bootstrapper_config.neighborhood_config.mode =
            NeighborhoodModeEnum::OriginateOnly(vec![], rate_pack(0));
        let persistent_config = pc_method_result_setter(
            PersistentConfigurationMock::new(),
            persistent_config_value.clone(),
        );

        let result = subject.computed_default(&bootstrapper_config, &persistent_config, &None);

        assert_eq!(
            result,
            Some((persistent_config_value.to_string(), Configured))
        )
    }

    fn verify_requirements(
        subject: &dyn ValueRetriever,
        param_name: &str,
        value_predictions: Vec<(&str, bool)>,
    ) {
        value_predictions
            .into_iter()
            .for_each(|(param_value, prediction)| {
                let params = vec![(
                    param_name.to_string(),
                    UiSetupResponseValue::new(param_name, param_value, Set),
                )]
                .into_iter()
                .collect::<SetupCluster>();

                let result = subject.is_required(&params);

                assert_eq!(result, prediction, "{:?}", params);
            })
    }

    fn verify_needed_for_blockchain(subject: &dyn ValueRetriever) {
        verify_requirements(
            subject,
            "neighborhood-mode",
            vec![
                ("standard", true),
                ("zero-hop", false),
                ("originate-only", true),
                ("consume-only", true),
            ],
        );
    }

    #[test]
    fn ip_requirements() {
        verify_requirements(
            &Ip {},
            "neighborhood-mode",
            vec![
                ("standard", false),
                ("zero-hop", false),
                ("originate-only", false),
                ("consume-only", false),
            ],
        );
    }

    #[test]
    fn dnsservers_requirements() {
        verify_requirements(
            &DnsServers::new(),
            "neighborhood-mode",
            vec![
                ("standard", true),
                ("zero-hop", true),
                ("originate-only", true),
                ("consume-only", false),
            ],
        );
    }

    #[test]
    fn neighbors_requirements() {
        verify_requirements(
            &Neighbors {},
            "neighborhood-mode",
            vec![
                ("standard", false),
                ("zero-hop", false),
                ("originate-only", true),
                ("consume-only", true),
            ],
        );
    }

    #[test]
    fn blockchain_requirements() {
        verify_needed_for_blockchain(&BlockchainServiceUrl {});
        verify_needed_for_blockchain(&DbPassword {});
        verify_needed_for_blockchain(&GasPrice {});
    }

    #[test]
    fn routing_byte_rate_requirements() {
        verify_requirements(
            &RatePack {},
            "neighborhood-mode",
            vec![
                ("standard", true),
                ("zero-hop", false),
                ("originate-only", true),
                ("consume-only", false),
            ],
        );
    }

    #[test]
    fn dumb_requirements() {
        let params = HashMap::new();
        assert_eq!(BlockchainServiceUrl {}.is_required(&params), true);
        assert_eq!(Chain {}.is_required(&params), true);
        assert_eq!(ClandestinePort {}.is_required(&params), true);
        assert_eq!(ConfigFile {}.is_required(&params), false);
        assert_eq!(ConsumingPrivateKey {}.is_required(&params), false);
        assert_eq!(DataDirectory::default().is_required(&params), true);
        assert_eq!(DbPassword {}.is_required(&params), true);
        assert_eq!(DnsServers::new().is_required(&params), true);
        assert_eq!(EarningWallet {}.is_required(&params), false);
        assert_eq!(GasPrice {}.is_required(&params), true);
        assert_eq!(Ip {}.is_required(&params), false);
        assert_eq!(LogLevel {}.is_required(&params), true);
        assert_eq!(MappingProtocol {}.is_required(&params), false);
        assert_eq!(MinHops::new().is_required(&params), false);
        assert_eq!(NeighborhoodMode {}.is_required(&params), true);
        assert_eq!(Neighbors {}.is_required(&params), true);
        assert_eq!(PaymentThresholds {}.is_required(&params), true);
        assert_eq!(ScanIntervals {}.is_required(&params), true);
        assert_eq!(
            setup_reporter::RealUser::default().is_required(&params),
            false
        );
        assert_eq!(Scans {}.is_required(&params), false);
    }

    #[test]
    fn value_retrievers_know_their_names() {
        assert_eq!(
            BlockchainServiceUrl {}.value_name(),
            "blockchain-service-url"
        );
        assert_eq!(Chain {}.value_name(), "chain");
        assert_eq!(ClandestinePort {}.value_name(), "clandestine-port");
        assert_eq!(ConfigFile {}.value_name(), "config-file");
        assert_eq!(ConsumingPrivateKey {}.value_name(), "consuming-private-key");
        assert_eq!(DataDirectory::default().value_name(), "data-directory");
        assert_eq!(DbPassword {}.value_name(), "db-password");
        assert_eq!(DnsServers::new().value_name(), "dns-servers");
        assert_eq!(EarningWallet {}.value_name(), "earning-wallet");
        assert_eq!(GasPrice {}.value_name(), "gas-price");
        assert_eq!(Ip {}.value_name(), "ip");
        assert_eq!(LogLevel {}.value_name(), "log-level");
        assert_eq!(MappingProtocol {}.value_name(), "mapping-protocol");
        assert_eq!(MinHops::new().value_name(), "min-hops");
        assert_eq!(NeighborhoodMode {}.value_name(), "neighborhood-mode");
        assert_eq!(Neighbors {}.value_name(), "neighbors");
        assert_eq!(PaymentThresholds {}.value_name(), "payment-thresholds");
        assert_eq!(RatePack {}.value_name(), "rate-pack");
        assert_eq!(ScanIntervals {}.value_name(), "scan-intervals");
        assert_eq!(
            setup_reporter::RealUser::default().value_name(),
            "real-user"
        );
        assert_eq!(Scans {}.value_name(), "scans");
    }

    #[test]
    fn calculate_setup_with_chain_specific_dir_on_user_specified_directory() {
        let _guard = EnvironmentGuard::new();
        let existing_setup =
            setup_cluster_from(vec![("real-user", "1111:1111:/home/booga", Default)]);
        let masqhome = Path::new("/home/booga/masqhome");
        let incoming_setup = vec![UiSetupRequestValue::new(
            "data-directory",
            &masqhome.to_str().unwrap(),
        )];
        let dirs_wrapper = Box::new(DirsWrapperReal);
        let subject = SetupReporterReal::new(dirs_wrapper);

        let result = subject.get_modified_setup(existing_setup, incoming_setup);

        let expected = masqhome.join("polygon-mainnet");
        assert_eq!(
            result.unwrap().get("data-directory").unwrap().value,
            expected.to_str().unwrap()
        );
    }

    #[test]
    fn calculate_setup_with_chain_specific_dir_on_default_directory() {
        let _guard = EnvironmentGuard::new();
        let existing_setup =
            setup_cluster_from(vec![("real-user", "1111:1111:/home/booga", Default)]);
        let incoming_setup = vec![UiSetupRequestValue::new("chain", "polygon-mumbai")];
        let home_directory = Path::new("/home/booga");
        let data_directory = home_directory.join("data");
        let expected = data_directory.join("MASQ").join("polygon-mumbai");
        let dirs_wrapper = Box::new(
            DirsWrapperMock::new()
                .data_dir_result(Some(data_directory))
                .home_dir_result(Some(home_directory.to_path_buf())),
        );
        let subject = SetupReporterReal::new(dirs_wrapper);

        let result = subject.get_modified_setup(existing_setup, incoming_setup);

        assert_eq!(
            result.unwrap().get("data-directory").unwrap().value,
            expected.to_str().unwrap()
        );
    }
}<|MERGE_RESOLUTION|>--- conflicted
+++ resolved
@@ -724,22 +724,10 @@
         let real_user = &bootstrapper_config.real_user;
         let chain = bootstrapper_config.blockchain_bridge_config.chain;
         Some((
-<<<<<<< HEAD
-            data_directory_from_context(
-                self.dirs_wrapper.as_ref(),
-                real_user,
-                &data_directory_opt,
-                chain,
-            )
-            .to_string_lossy()
-            .to_string(),
-            UiSetupResponseValueStatus::Default,
-=======
             data_directory_from_context(self.dirs_wrapper.as_ref(), real_user, chain)
                 .to_string_lossy()
                 .to_string(),
-            Default,
->>>>>>> 4bea69c1
+            UiSetupResponseValueStatus::Default,
         ))
     }
 
@@ -1239,27 +1227,18 @@
         make_persistent_config_real_with_config_dao_null,
         make_pre_populated_mocked_directory_wrapper, make_simplified_multi_config,
     };
-<<<<<<< HEAD
     use crate::test_utils::{
         alias_cryptde_null, assert_string_contains, main_cryptde, main_cryptde_null, rate_pack,
     };
-=======
-    use crate::test_utils::{assert_string_contains, rate_pack};
     use core::option::Option;
->>>>>>> 4bea69c1
     use masq_lib::blockchains::chains::Chain as Blockchain;
     use masq_lib::blockchains::chains::Chain::PolyMumbai;
     use masq_lib::constants::{DEFAULT_CHAIN, DEFAULT_GAS_PRICE, TEST_DEFAULT_CHAIN};
     use masq_lib::messages::UiSetupResponseValueStatus::{Blank, Configured, Required, Set};
     use masq_lib::test_utils::environment_guard::{ClapGuard, EnvironmentGuard};
     use masq_lib::test_utils::logging::{init_test_logging, TestLogHandler};
-<<<<<<< HEAD
     use masq_lib::test_utils::utils::ensure_node_home_directory_exists;
-    use masq_lib::utils::AutomapProtocol;
-=======
-    use masq_lib::test_utils::utils::{ensure_node_home_directory_exists, TEST_DEFAULT_CHAIN};
     use masq_lib::utils::{add_chain_specific_directory, AutomapProtocol};
->>>>>>> 4bea69c1
     use std::cell::RefCell;
     use std::convert::TryFrom;
     #[cfg(not(target_os = "windows"))]
@@ -2052,20 +2031,8 @@
             ),
             (
                 "data-directory",
-<<<<<<< HEAD
-                &current_data_dir.to_string_lossy().to_string(),
-                UiSetupResponseValueStatus::Default,
-            ),
-            (
-                "real-user",
-                &RealUser::new(None, None, None)
-                    .populate(&DirsWrapperReal {})
-                    .to_string(),
-                UiSetupResponseValueStatus::Default,
-=======
                 &data_dir.to_string_lossy().to_string(),
                 Default,
->>>>>>> 4bea69c1
             ),
         ]);
         let incoming_setup = vec![("chain", TEST_DEFAULT_CHAIN.rec().literal_identifier)]
@@ -2236,21 +2203,8 @@
             ),
             ("gas-price", "1", UiSetupResponseValueStatus::Default),
             ("ip", "1.2.3.4", Set),
-<<<<<<< HEAD
-            ("log-level", "warn", UiSetupResponseValueStatus::Default),
-            ("neighborhood-mode", "originate-only", Set),
-            ("neighbors", "", Blank),
-            (
-                "real-user",
-                &RealUser::new(None, None, None)
-                    .populate(&DirsWrapperReal {})
-                    .to_string(),
-                UiSetupResponseValueStatus::Default,
-            ),
-=======
             ("log-level", "warn", Default),
             ("neighborhood-mode", "zero-hop", Set),
->>>>>>> 4bea69c1
             ("scans", "", Blank),
         ]);
         let incoming_setup = vec![("chain", TEST_DEFAULT_CHAIN.rec().literal_identifier)]
@@ -2328,19 +2282,8 @@
             ("neighborhood-mode", "originate-only", Set),
             //this causes the error: cannot run in this mode without any supplied descriptors
             ("neighbors", "", Blank),
-<<<<<<< HEAD
-            (
-                "real-user",
-                &RealUser::new(None, None, None)
-                    .populate(&DirsWrapperReal {})
-                    .to_string(),
-                UiSetupResponseValueStatus::Default,
-            ),
-            ("scans", "on", UiSetupResponseValueStatus::Default),
-=======
             ("real-user", &format!("1000:1000:{:?}", base_dir), Default),
             ("scans", "on", Default),
->>>>>>> 4bea69c1
         ]);
         //blanking out the chain parameter
         let incoming_setup = vec![UiSetupRequestValue::clear("chain")];
