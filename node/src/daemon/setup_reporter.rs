// Copyright (c) 2019, MASQ (https://masq.ai) and/or its affiliates. All rights reserved.

use crate::apps::app_head;
use crate::bootstrapper::BootstrapperConfig;
use crate::daemon::dns_inspector::dns_inspector_factory::{
    DnsInspectorFactory, DnsInspectorFactoryReal,
};
use crate::database::db_initializer::DbInitializationConfig;
use crate::database::db_initializer::{DbInitializer, DbInitializerReal, InitializationError};
use crate::db_config::config_dao_null::ConfigDaoNull;
use crate::db_config::persistent_configuration::{
    PersistentConfiguration, PersistentConfigurationReal,
};
use crate::neighborhood::DEFAULT_MIN_HOPS;
use crate::node_configurator::node_configurator_standard::privileged_parse_args;
use crate::node_configurator::unprivileged_parse_args_configuration::{
    UnprivilegedParseArgsConfiguration, UnprivilegedParseArgsConfigurationDaoNull,
    UnprivilegedParseArgsConfigurationDaoReal,
};
use crate::node_configurator::{
    data_directory_from_context, determine_fundamentals, DirsWrapper, DirsWrapperReal,
};
use crate::sub_lib::accountant::PaymentThresholds as PaymentThresholdsFromAccountant;
use crate::sub_lib::accountant::DEFAULT_SCAN_INTERVALS;
use crate::sub_lib::neighborhood::NodeDescriptor;
use crate::sub_lib::neighborhood::{NeighborhoodMode as NeighborhoodModeEnum, DEFAULT_RATE_PACK};
use crate::sub_lib::utils::make_new_multi_config;
use crate::test_utils::main_cryptde;
use clap::value_t;
use itertools::Itertools;
use masq_lib::blockchains::chains::Chain as BlockChain;
use masq_lib::constants::DEFAULT_CHAIN;
use masq_lib::logger::Logger;
use masq_lib::messages::UiSetupResponseValueStatus::{Blank, Configured, Default, Required, Set};
use masq_lib::messages::{UiSetupRequestValue, UiSetupResponseValue, UiSetupResponseValueStatus};
use masq_lib::multi_config::{
    CommandLineVcl, ConfigFileVcl, EnvironmentVcl, MultiConfig, VirtualCommandLine,
};
use masq_lib::shared_schema::{shared_app, ConfiguratorError};
use masq_lib::utils::{add_chain_specific_directory, ExpectValue};
use std::collections::HashMap;
use std::fmt::Display;
use std::net::{IpAddr, Ipv4Addr};
use std::path::{Path, PathBuf};
use std::str::FromStr;

const CONSOLE_DIAGNOSTICS: bool = false;

const ARG_PAIRS_SENSITIVE_TO_SETUP_ERRS: &[ErrorSensitiveArgPair] = &[ErrorSensitiveArgPair {
    blanked_arg: "chain",
    linked_arg: "data-directory",
}];

pub type SetupCluster = HashMap<String, UiSetupResponseValue>;

#[cfg(test)]
pub fn setup_cluster_from(input: Vec<(&str, &str, UiSetupResponseValueStatus)>) -> SetupCluster {
    input
        .into_iter()
        .map(|(k, v, s)| (k.to_string(), UiSetupResponseValue::new(k, v, s)))
        .collect::<SetupCluster>()
}

pub trait SetupReporter {
    fn get_modified_setup(
        &self,
        existing_setup: SetupCluster,
        incoming_setup: Vec<UiSetupRequestValue>,
    ) -> Result<SetupCluster, (SetupCluster, ConfiguratorError)>;
}

pub struct SetupReporterReal {
    dirs_wrapper: Box<dyn DirsWrapper>,
    logger: Logger,
}

impl SetupReporter for SetupReporterReal {
    fn get_modified_setup(
        &self,
        mut existing_setup: SetupCluster,
        incoming_setup: Vec<UiSetupRequestValue>,
    ) -> Result<SetupCluster, (SetupCluster, ConfiguratorError)> {
        let default_setup = Self::get_default_params();
        let mut blanked_out_former_values = HashMap::new();
        incoming_setup
            .iter()
            .filter(|v| v.value.is_none())
            .for_each(|v| {
                if let Some(former_value) = existing_setup.remove(&v.name) {
                    blanked_out_former_values.insert(v.name.clone(), former_value);
                };
            });
<<<<<<< HEAD
        let restoration_mismatch_prevention = Self::restoration_mismatch_prevention_with_blanks(
            &blanked_out_former_values,
            &existing_setup,
        );
=======
        let prevention_to_err_induced_setup_impairments =
            Self::prevent_err_induced_setup_impairments(
                &blanked_out_former_values,
                &existing_setup,
            );
>>>>>>> 00d001b7
        let mut incoming_setup = incoming_setup
            .into_iter()
            .filter(|v| v.value.is_some())
            .map(|v| {
                (
                    v.name.clone(),
                    UiSetupResponseValue::new(&v.name, &v.value.expect("Value disappeared!"), Set),
                )
            })
            .collect::<SetupCluster>();
        let all_but_configured =
            Self::combine_clusters(vec![&default_setup, &existing_setup, &incoming_setup]);
        eprintln_setup("DEFAULTS", &default_setup);
        eprintln_setup("EXISTING", &existing_setup);
        eprintln_setup("BLANKED-OUT FORMER VALUES", &blanked_out_former_values);
        eprintln_setup("INCOMING", &incoming_setup);
        eprintln_setup("ALL BUT CONFIGURED", &all_but_configured);
        let mut error_so_far = ConfiguratorError::new(vec![]);
        let (real_user_opt, data_directory_opt, chain) =
            match Self::calculate_fundamentals(self.dirs_wrapper.as_ref(), &all_but_configured) {
                Ok(triple) => triple,
                Err(error) => {
                    error_so_far.extend(error);
                    (None, None, DEFAULT_CHAIN)
                }
            };
        let real_user = real_user_opt.unwrap_or_else(|| {
            crate::bootstrapper::RealUser::new(None, None, None)
                .populate(self.dirs_wrapper.as_ref())
        });

        let (data_directory, data_dir_status) = self.get_data_directory_and_status(
            existing_setup.get("data-directory"),
            incoming_setup.get("data-directory"),
            &all_but_configured,
            chain,
            real_user,
            data_directory_opt
        );
        let data_directory_setup =
            Self::construct_cluster_with_only_data_directory(&data_directory, data_dir_status);
        let (configured_setup, error_opt) =
            self.calculate_configured_setup(&all_but_configured, &data_directory);
        if let Some(error) = error_opt {
            error_so_far.extend(error);
        }
        error_so_far.param_errors.iter().for_each(|param_error| {
            let _ = incoming_setup.remove(&param_error.parameter);
        });
        let combined_setup = Self::combine_clusters(vec![
            &all_but_configured,
            &configured_setup,
            &data_directory_setup,
        ]);
        eprintln_setup("DATA DIRECTORY SETUP", &data_directory_setup);
        eprintln_setup("CONFIGURED", &configured_setup);
        eprintln_setup("COMBINED", &combined_setup);
        let final_setup = value_retrievers(self.dirs_wrapper.as_ref())
            .into_iter()
            .map(|retriever| {
                let make_blank_or_required = || {
                    let status = if retriever.is_required(&combined_setup) {
                        Required
                    } else {
                        Blank
                    };
                    (
                        retriever.value_name().to_string(),
                        UiSetupResponseValue::new(retriever.value_name(), "", status),
                    )
                };
                match combined_setup.get(retriever.value_name()) {
                    Some(uisrv) if [Blank, Required].contains(&uisrv.status) => {
                        make_blank_or_required()
                    }
                    Some(uisrv) => (retriever.value_name().to_string(), uisrv.clone()),
                    None => make_blank_or_required(),
                }
            })
            .collect::<SetupCluster>();
        eprintln_setup("FINAL", &final_setup);
        if error_so_far.param_errors.is_empty() {
            Ok(final_setup)
        } else {
            let setup = Self::combine_clusters(vec![
                &final_setup,
                &blanked_out_former_values,
<<<<<<< HEAD
                &restoration_mismatch_prevention,
=======
                &prevention_to_err_induced_setup_impairments,
>>>>>>> 00d001b7
            ]);
            Err((setup, error_so_far))
        }
    }
}

#[allow(dead_code)]
fn eprintln_setup(label: &str, cluster: &SetupCluster) {
    if !CONSOLE_DIAGNOSTICS {
        return;
    }
    let message = cluster
        .iter()
        .map(|(_, v)| (v.name.to_string(), v.value.to_string(), v.status))
        .sorted_by_key(|(n, _, _)| n.clone())
        .map(|(n, v, s)| format!("{:26}{:65}{:?}", n, v, s))
        .join("\n");
    eprintln!("{}:\n{}\n", label, message);
}

impl SetupReporterReal {
    pub fn new(dirs_wrapper: Box<dyn DirsWrapper>) -> Self {
        Self {
            dirs_wrapper,
            logger: Logger::new("SetupReporter"),
        }
    }

    pub fn get_default_params() -> SetupCluster {
        let schema = shared_app(app_head());
        schema
            .p
            .opts
            .iter()
            .flat_map(|opt| {
                let name = opt.b.name;
                match opt.v.default_val {
                    Some(os_str) => {
                        let value = os_str.to_str().expect("expected valid UTF-8");
                        Some((
                            name.to_string(),
                            UiSetupResponseValue::new(name, value, Default),
                        ))
                    }
                    None => None,
                }
            })
            .collect()
    }

    fn real_user_from_str(s: &str) -> Option<crate::bootstrapper::RealUser> {
        match crate::bootstrapper::RealUser::from_str(s) {
            Ok(ru) => Some(ru),
            Err(_) => None,
        }
    }

<<<<<<< HEAD
    fn restoration_mismatch_prevention_with_blanks(
        blanked_out_former_values: &SetupCluster,
=======
    fn prevent_err_induced_setup_impairments(
        blanked_out_former_setup: &SetupCluster,
>>>>>>> 00d001b7
        existing_setup: &SetupCluster,
    ) -> SetupCluster {
        // this function arose as an unconvincing patch for a corner case where a blanked-out parameter registers
        // while it heads off to an (unrelated) error which will make another parameter get out of sync with
        // the restored value for the blanked-out parameter; this special SetupCluster should remember the initial
        // state and help to restore both params the way they used to be
        ARG_PAIRS_SENSITIVE_TO_SETUP_ERRS
            .iter()
            .fold(HashMap::new(), |mut acc, pair| {
                if blanked_out_former_setup.contains_key(&pair.blanked_arg.to_string()) {
                    if let Some(existing_linked_value) =
                        existing_setup.get(&pair.linked_arg.to_string())
                    {
                        acc.insert(pair.linked_arg.to_string(), existing_linked_value.clone());
                    }
                };
                acc
            })
    }

    fn get_data_directory_and_status(
        &self,
        existing_setup_dir: Option<&UiSetupResponseValue>,
        incoming_setup_dir: Option<&UiSetupResponseValue>,
        all_but_configured: &SetupCluster,
        chain: masq_lib::blockchains::chains::Chain,
        real_user: crate::bootstrapper::RealUser,
        data_directory_opt: Option<PathBuf>
    ) -> (PathBuf, UiSetupResponseValueStatus) {
        let (data_directory, data_dir_status) = match all_but_configured.get("data-directory") {
            Some(uisrv) if uisrv.status == Set => {
                Self::determine_setup_value_of_set_data_directory(
                    uisrv,
                    match existing_setup_dir { Some(..) => existing_setup_dir, None => None },
                    match incoming_setup_dir { Some(..) => incoming_setup_dir, None => None },
                    chain,
                )
            }
            _ => match data_directory_opt {
                //this can mean only that environment variables had it
                Some(data_dir) => (data_dir, UiSetupResponseValueStatus::Configured),
                None => {
                    let data_dir =
                        data_directory_from_context(self.dirs_wrapper.as_ref(), &real_user, chain);
                    (data_dir, Default)
                }
            },
        };
        (data_directory, data_dir_status)
    }

    fn determine_setup_value_of_set_data_directory(
        semi_clusters_val: &UiSetupResponseValue,
        existing_setup_dir: Option<&UiSetupResponseValue>,
        incoming_setup_dir: Option<&UiSetupResponseValue>,
        chain: BlockChain,
    ) -> (PathBuf, UiSetupResponseValueStatus) {
        match (existing_setup_dir, incoming_setup_dir) {
            (_, Some(_)) => (add_chain_specific_directory(chain, Path::new(&semi_clusters_val.value)), semi_clusters_val.status),
            (Some(recent_value),None) =>(Self::reconstitute_data_dir_by_chain(&recent_value.value, chain), recent_value.status),
            (None, None) => panic!("broken code: data-directory value is neither in existing_setup or incoming_setup and yet this value \"{}\" was found in the merged cluster", semi_clusters_val.value)
        }
    }

    fn reconstitute_data_dir_by_chain(
        previously_processed_data_dir: &str,
        current_chain: BlockChain,
    ) -> PathBuf {
        let mut path = PathBuf::from(&previously_processed_data_dir);
        path.pop();
        add_chain_specific_directory(current_chain, &path)
    }

    fn construct_cluster_with_only_data_directory(
        data_directory: &Path,
        data_dir_status: UiSetupResponseValueStatus,
    ) -> SetupCluster {
        let mut setup = HashMap::new();
        setup.insert(
            "data-directory".to_string(),
            UiSetupResponseValue::new(
                "data-directory",
                data_directory.to_str().expect("data-directory expected"),
                data_dir_status,
            ),
        );
        setup
    }

    fn calculate_fundamentals(
        dirs_wrapper: &dyn DirsWrapper,
        combined_setup: &SetupCluster,
    ) -> Result<
        (
            Option<crate::bootstrapper::RealUser>,
            Option<PathBuf>,
            BlockChain,
        ),
        ConfiguratorError,
    > {
        let multi_config = Self::make_multi_config(dirs_wrapper, None, true, false)?;
        let real_user_opt = match (
            value_m!(multi_config, "real-user", String),
            combined_setup.get("real-user"),
        ) {
            (Some(real_user_str), None) => Self::real_user_from_str(&real_user_str),
            (Some(_), Some(uisrv)) if uisrv.status == Set => Self::real_user_from_str(&uisrv.value),
            (Some(real_user_str), Some(_)) => Self::real_user_from_str(&real_user_str),
            (None, Some(uisrv)) => Self::real_user_from_str(&uisrv.value),
            (None, None) => {
                Some(crate::bootstrapper::RealUser::new(None, None, None).populate(dirs_wrapper))
            }
        };
        let chain_name = match (
            value_m!(multi_config, "chain", String),
            combined_setup.get("chain"),
        ) {
            (Some(chain), None) => chain,
            (Some(_), Some(uisrv)) if uisrv.status == Set => uisrv.value.clone(),
            (Some(chain_str), Some(_)) => chain_str,
            (None, Some(uisrv)) => uisrv.value.clone(),
            (None, None) => DEFAULT_CHAIN.rec().literal_identifier.to_string(),
        };
        let data_directory_opt = match (
            value_m!(multi_config, "data-directory", String),
            combined_setup.get("data-directory"),
        ) {
            (Some(ddir_str), None) => Some(PathBuf::from(&ddir_str)),
            (Some(_), Some(uisrv)) if uisrv.status == Set => Some(PathBuf::from(&uisrv.value)),
            (Some(ddir_str), Some(_)) => Some(PathBuf::from(&ddir_str)),
            _ => None,
        };
        Ok((
            real_user_opt,
            data_directory_opt,
            BlockChain::from(chain_name.as_str()),
        ))
    }

    fn calculate_configured_setup(
        &self,
        combined_setup: &SetupCluster,
        data_directory: &Path,
    ) -> (SetupCluster, Option<ConfiguratorError>) {
        let mut error_so_far = ConfiguratorError::new(vec![]);
        let db_password_opt = combined_setup.get("db-password").map(|v| v.value.clone());
        let command_line = Self::make_command_line(combined_setup);
        let multi_config = match Self::make_multi_config(
            self.dirs_wrapper.as_ref(),
            Some(command_line),
            true,
            true,
        ) {
            Ok(mc) => mc,
            Err(ce) => return (HashMap::new(), Some(ce)),
        };
        let ((bootstrapper_config, persistent_config), error_opt) =
            self.run_configuration(&multi_config, data_directory);
        if let Some(error) = error_opt {
            error_so_far.extend(error);
        }
        let mut setup = value_retrievers(self.dirs_wrapper.as_ref())
            .into_iter()
            .map(|r| {
                let computed_default = r.computed_default_value(
                    &bootstrapper_config,
                    persistent_config.as_ref(),
                    &db_password_opt,
                );
                let configured = match value_m!(multi_config, r.value_name(), String) {
                    Some(value) => UiSetupResponseValue::new(r.value_name(), &value, Configured),
                    None => UiSetupResponseValue::new(r.value_name(), "", Blank),
                };
                let value = Self::choose_uisrv(&computed_default, &configured).clone();
                (r.value_name().to_string(), value)
            })
            .collect::<SetupCluster>();
        match setup.get_mut("config-file") {
            // special case because of early processing
            Some(uisrv) if &uisrv.value == "config.toml" => uisrv.status = Default,
            _ => (),
        };
        if error_so_far.param_errors.is_empty() {
            (setup, None)
        } else {
            (setup, Some(error_so_far))
        }
    }

    fn combine_clusters(clusters: Vec<&SetupCluster>) -> SetupCluster {
        let mut result: SetupCluster = HashMap::new();
        clusters.into_iter().for_each(|cluster| {
            let mut step: SetupCluster = HashMap::new();
            cluster.iter().for_each(|(k, incoming)| {
                match result.get(k) {
                    Some(existing) => {
                        step.insert(k.clone(), Self::choose_uisrv(existing, incoming).clone())
                    }
                    None => step.insert(k.clone(), incoming.clone()),
                };
            });
            result.extend(step);
        });
        result
    }

    fn choose_uisrv<'a>(
        existing: &'a UiSetupResponseValue,
        incoming: &'a UiSetupResponseValue,
    ) -> &'a UiSetupResponseValue {
        if incoming.status.priority() >= existing.status.priority() {
            incoming
        } else {
            existing
        }
    }

    fn make_command_line(setup: &SetupCluster) -> Vec<String> {
        let accepted_statuses = vec![Set, Configured];
        let mut command_line = setup
            .iter()
            .filter(|(_, v)| accepted_statuses.contains(&v.status))
            .flat_map(|(_, v)| vec![format!("--{}", v.name), v.value.clone()])
            .collect::<Vec<String>>();
        command_line.insert(0, "program_name".to_string());
        command_line
    }

    fn make_multi_config<'a>(
        dirs_wrapper: &dyn DirsWrapper,
        command_line_opt: Option<Vec<String>>,
        environment: bool,
        config_file: bool,
    ) -> Result<MultiConfig<'a>, ConfiguratorError> {
        let app = shared_app(app_head());
        let mut vcls: Vec<Box<dyn VirtualCommandLine>> = vec![];
        if let Some(command_line) = command_line_opt.clone() {
            vcls.push(Box::new(CommandLineVcl::new(command_line)));
        }
        if environment {
            vcls.push(Box::new(EnvironmentVcl::new(&app)));
        }
        if config_file {
            let command_line = match command_line_opt {
                Some(command_line) => command_line,
                None => vec![],
            };
            let (config_file_path, user_specified, _data_directory, _real_user) =
                determine_fundamentals(dirs_wrapper, &app, &command_line)?;
            let config_file_vcl = match ConfigFileVcl::new(&config_file_path, user_specified) {
                Ok(cfv) => cfv,
                Err(e) => return Err(ConfiguratorError::required("config-file", &e.to_string())),
            };
            vcls.push(Box::new(config_file_vcl));
        }
        make_new_multi_config(&app, vcls)
    }

    #[allow(clippy::type_complexity)]
    fn run_configuration(
        &self,
        multi_config: &MultiConfig,
        data_directory: &Path,
    ) -> (
        (BootstrapperConfig, Box<dyn PersistentConfiguration>),
        Option<ConfiguratorError>,
    ) {
        let mut error_so_far = ConfiguratorError::new(vec![]);
        let mut bootstrapper_config = BootstrapperConfig::new();
        bootstrapper_config.data_directory = data_directory.to_path_buf();
        match privileged_parse_args(
            self.dirs_wrapper.as_ref(),
            multi_config,
            &mut bootstrapper_config,
        ) {
            Ok(_) => (),
            Err(ce) => {
                error_so_far.extend(ce);
            }
        };
        let initializer = DbInitializerReal::default();
        match initializer.initialize(
            data_directory,
            DbInitializationConfig::migration_suppressed_with_error(),
        ) {
            Ok(conn) => {
                let parse_args_configuration = UnprivilegedParseArgsConfigurationDaoReal {};
                let mut persistent_config = PersistentConfigurationReal::from(conn);
                match parse_args_configuration.unprivileged_parse_args(
                    multi_config,
                    &mut bootstrapper_config,
                    &mut persistent_config,
                    &self.logger,
                ) {
                    Ok(_) => ((bootstrapper_config, Box::new(persistent_config)), None),
                    Err(ce) => {
                        error_so_far.extend(ce);
                        (
                            (bootstrapper_config, Box::new(persistent_config)),
                            Some(error_so_far),
                        )
                    }
                }
            }
            Err(InitializationError::Nonexistent | InitializationError::SuppressedMigration) => {
                // When the Daemon runs for the first time, the database will not yet have been
                // created. If the database is old, it should not be used by the Daemon (see more
                // details at ConfigDaoNull).

                let parse_args_configuration = UnprivilegedParseArgsConfigurationDaoNull {};
                let mut persistent_config =
                    PersistentConfigurationReal::new(Box::new(ConfigDaoNull::default()));
                match parse_args_configuration.unprivileged_parse_args(
                    multi_config,
                    &mut bootstrapper_config,
                    &mut persistent_config,
                    &self.logger,
                ) {
                    Ok(_) => ((bootstrapper_config, Box::new(persistent_config)), None),
                    Err(ce) => {
                        error_so_far.extend(ce);

                        (
                            (bootstrapper_config, Box::new(persistent_config)),
                            Some(error_so_far),
                        )
                    }
                }
            }
            Err(e) => panic!("Couldn't initialize database: {:?}", e),
        }
    }
}

struct ErrorSensitiveArgPair<'arg_names> {
    blanked_arg: &'arg_names str,
    linked_arg: &'arg_names str,
}

trait ValueRetriever {
    fn value_name(&self) -> &'static str;

    fn computed_default(
        &self,
        _bootstrapper_config: &BootstrapperConfig,
        _persistent_config: &dyn PersistentConfiguration,
        _db_password_opt: &Option<String>,
    ) -> Option<(String, UiSetupResponseValueStatus)> {
        None
    }

    fn computed_default_value(
        &self,
        bootstrapper_config: &BootstrapperConfig,
        persistent_config: &dyn PersistentConfiguration,
        db_password_opt: &Option<String>,
    ) -> UiSetupResponseValue {
        match self.computed_default(bootstrapper_config, persistent_config, db_password_opt) {
            Some((value, status)) => UiSetupResponseValue::new(self.value_name(), &value, status),
            None => UiSetupResponseValue::new(self.value_name(), "", Blank),
        }
    }

    fn set_value(&self, multi_config: &MultiConfig) -> Option<String> {
        value_m!(multi_config, self.value_name(), String)
    }

    fn is_required(&self, _params: &SetupCluster) -> bool {
        false
    }
}

fn is_required_for_blockchain(params: &SetupCluster) -> bool {
    !matches! (params.get("neighborhood-mode"), Some(nhm) if &nhm.value == "zero-hop")
}

struct BlockchainServiceUrl {}
impl ValueRetriever for BlockchainServiceUrl {
    fn value_name(&self) -> &'static str {
        "blockchain-service-url"
    }

    fn is_required(&self, params: &SetupCluster) -> bool {
        is_required_for_blockchain(params)
    }
}

struct Chain {}
impl ValueRetriever for Chain {
    fn value_name(&self) -> &'static str {
        "chain"
    }

    fn computed_default(
        &self,
        _bootstrapper_config: &BootstrapperConfig,
        _persistent_config: &dyn PersistentConfiguration,
        _db_password_opt: &Option<String>,
    ) -> Option<(String, UiSetupResponseValueStatus)> {
        Some((DEFAULT_CHAIN.rec().literal_identifier.to_string(), Default))
    }

    fn is_required(&self, _params: &SetupCluster) -> bool {
        true
    }
}

struct ClandestinePort {}
impl ValueRetriever for ClandestinePort {
    fn value_name(&self) -> &'static str {
        "clandestine-port"
    }

    fn computed_default(
        &self,
        _bootstrapper_config: &BootstrapperConfig,
        persistent_config: &dyn PersistentConfiguration,
        _db_password_opt: &Option<String>,
    ) -> Option<(String, UiSetupResponseValueStatus)> {
        match persistent_config.clandestine_port() {
            Ok(clandestine_port) => Some((clandestine_port.to_string(), Configured)),
            Err(_) => None,
        }
    }

    fn is_required(&self, _params: &SetupCluster) -> bool {
        true
    }
}

struct ConfigFile {}
impl ValueRetriever for ConfigFile {
    fn value_name(&self) -> &'static str {
        "config-file"
    }
}

struct ConsumingPrivateKey {}
impl ValueRetriever for ConsumingPrivateKey {
    fn value_name(&self) -> &'static str {
        "consuming-private-key"
    }
}

struct CrashPoint {}
impl ValueRetriever for CrashPoint {
    fn value_name(&self) -> &'static str {
        "crash-point"
    }
}

struct DataDirectory {
    dirs_wrapper: Box<dyn DirsWrapper>,
}
impl ValueRetriever for DataDirectory {
    fn value_name(&self) -> &'static str {
        "data-directory"
    }

    fn computed_default(
        &self,
        bootstrapper_config: &BootstrapperConfig,
        _persistent_config: &dyn PersistentConfiguration,
        _db_password_opt: &Option<String>,
    ) -> Option<(String, UiSetupResponseValueStatus)> {
        let real_user = &bootstrapper_config.real_user;
        let chain = bootstrapper_config.blockchain_bridge_config.chain;
        Some((
            data_directory_from_context(self.dirs_wrapper.as_ref(), real_user, chain)
                .to_string_lossy()
                .to_string(),
            Default,
        ))
    }

    fn is_required(&self, _params: &SetupCluster) -> bool {
        true
    }
}
impl std::default::Default for DataDirectory {
    fn default() -> Self {
        Self::new(&DirsWrapperReal)
    }
}
impl DataDirectory {
    pub fn new(dirs_wrapper: &dyn DirsWrapper) -> Self {
        Self {
            dirs_wrapper: dirs_wrapper.dup(),
        }
    }
}

struct DbPassword {}
impl ValueRetriever for DbPassword {
    fn value_name(&self) -> &'static str {
        "db-password"
    }

    fn is_required(&self, params: &SetupCluster) -> bool {
        is_required_for_blockchain(params)
    }
}

struct DnsServers {
    factory: Box<dyn DnsInspectorFactory>,
    logger: Logger,
}
impl DnsServers {
    pub fn new() -> Self {
        Self {
            factory: Box::new(DnsInspectorFactoryReal::new()),
            logger: Logger::new("DnsServers"),
        }
    }
}
impl ValueRetriever for DnsServers {
    fn value_name(&self) -> &'static str {
        "dns-servers"
    }

    fn computed_default(
        &self,
        _bootstrapper_config: &BootstrapperConfig,
        _persistent_config: &dyn PersistentConfiguration,
        _db_password_opt: &Option<String>,
    ) -> Option<(String, UiSetupResponseValueStatus)> {
        let inspector = self.factory.make()?;
        match inspector.inspect() {
            Ok(ip_addrs) => {
                if ip_addrs.is_empty() {
                    return None;
                }
                if ip_addrs.iter().any(|ip_addr| ip_addr.is_loopback()) {
                    return None;
                }
                let dns_servers = ip_addrs
                    .into_iter()
                    .map(|ip_addr| ip_addr.to_string())
                    .join(",");
                Some((dns_servers, Default))
            }
            Err(e) => {
                warning!(self.logger, "Error inspecting DNS settings: {:?}", e);
                None
            }
        }
    }

    fn is_required(&self, _params: &SetupCluster) -> bool {
        !matches!(_params.get("neighborhood-mode"), Some(nhm) if &nhm.value == "consume-only")
    }
}

struct EarningWallet {}
impl ValueRetriever for EarningWallet {
    fn value_name(&self) -> &'static str {
        "earning-wallet"
    }
}

struct GasPrice {}
impl ValueRetriever for GasPrice {
    fn value_name(&self) -> &'static str {
        "gas-price"
    }

    fn computed_default(
        &self,
        bootstrapper_config: &BootstrapperConfig,
        _persistent_config: &dyn PersistentConfiguration,
        _db_password_opt: &Option<String>,
    ) -> Option<(String, UiSetupResponseValueStatus)> {
        Some((
            bootstrapper_config
                .blockchain_bridge_config
                .gas_price
                .to_string(),
            Default,
        ))
    }

    fn is_required(&self, params: &SetupCluster) -> bool {
        is_required_for_blockchain(params)
    }
}

struct Ip {}
impl ValueRetriever for Ip {
    fn value_name(&self) -> &'static str {
        "ip"
    }

    fn computed_default(
        &self,
        bootstrapper_config: &BootstrapperConfig,
        _persistent_config: &dyn PersistentConfiguration,
        _db_password_opt: &Option<String>,
    ) -> Option<(String, UiSetupResponseValueStatus)> {
        let neighborhood_mode = &bootstrapper_config.neighborhood_config.mode;
        match neighborhood_mode {
            NeighborhoodModeEnum::Standard(node_addr, _, _)
                if node_addr.ip_addr() == IpAddr::V4(Ipv4Addr::new(0, 0, 0, 0)) =>
            {
                Some(("".to_string(), UiSetupResponseValueStatus::Blank))
            }
            NeighborhoodModeEnum::Standard(node_addr, _, _) => Some((
                node_addr.ip_addr().to_string(),
                UiSetupResponseValueStatus::Set,
            )),
            _ => Some(("".to_string(), UiSetupResponseValueStatus::Blank)),
        }
    }

    fn is_required(&self, _params: &SetupCluster) -> bool {
        false
    }
}

struct LogLevel {}
impl ValueRetriever for LogLevel {
    fn value_name(&self) -> &'static str {
        "log-level"
    }

    fn computed_default(
        &self,
        _bootstrapper_config: &BootstrapperConfig,
        _persistent_config: &dyn PersistentConfiguration,
        _db_password_opt: &Option<String>,
    ) -> Option<(String, UiSetupResponseValueStatus)> {
        Some(("warn".to_string(), Default))
    }

    fn is_required(&self, _params: &SetupCluster) -> bool {
        true
    }
}

struct MappingProtocol {}
impl ValueRetriever for MappingProtocol {
    fn value_name(&self) -> &'static str {
        "mapping-protocol"
    }

    fn computed_default(
        &self,
        _bootstrapper_config: &BootstrapperConfig,
        persistent_config: &dyn PersistentConfiguration,
        _db_password_opt: &Option<String>,
    ) -> Option<(String, UiSetupResponseValueStatus)> {
        let persistent_config_value_opt = match persistent_config.mapping_protocol() {
            Ok(protocol_opt) => protocol_opt,
            Err(_) => None,
        };
        persistent_config_value_opt
            .map(|protocol| (protocol.to_string().to_lowercase(), Configured))
    }
}

struct MinHops {
    logger: Logger,
}

impl MinHops {
    pub fn new() -> Self {
        Self {
            logger: Logger::new("MinHops"),
        }
    }
}

impl ValueRetriever for MinHops {
    fn value_name(&self) -> &'static str {
        "min-hops"
    }

    fn computed_default(
        &self,
        _bootstrapper_config: &BootstrapperConfig,
        persistent_config: &dyn PersistentConfiguration,
        _db_password_opt: &Option<String>,
    ) -> Option<(String, UiSetupResponseValueStatus)> {
        match persistent_config.min_hops() {
            Ok(min_hops) => Some(if min_hops == DEFAULT_MIN_HOPS {
                (DEFAULT_MIN_HOPS.to_string(), Default)
            } else {
                (min_hops.to_string(), Configured)
            }),
            Err(e) => {
                error!(
                    self.logger,
                    "No value for min hops found in database; database is corrupt: {:?}", e
                );
                None
            }
        }
    }
}

struct NeighborhoodMode {}
impl ValueRetriever for NeighborhoodMode {
    fn value_name(&self) -> &'static str {
        "neighborhood-mode"
    }

    fn computed_default(
        &self,
        _bootstrapper_config: &BootstrapperConfig,
        _persistent_config: &dyn PersistentConfiguration,
        _db_password_opt: &Option<String>,
    ) -> Option<(String, UiSetupResponseValueStatus)> {
        Some(("standard".to_string(), Default))
    }

    fn is_required(&self, _params: &SetupCluster) -> bool {
        true
    }
}

fn node_descriptors_to_neighbors(node_descriptors: Vec<NodeDescriptor>) -> String {
    node_descriptors
        .into_iter()
        .map(|nd| nd.to_string(main_cryptde()))
        .collect_vec()
        .join(",")
}

struct Neighbors {}
impl ValueRetriever for Neighbors {
    fn value_name(&self) -> &'static str {
        "neighbors"
    }

    fn computed_default(
        &self,
        _bootstrapper_config: &BootstrapperConfig,
        persistent_config: &dyn PersistentConfiguration,
        db_password_opt: &Option<String>,
    ) -> Option<(String, UiSetupResponseValueStatus)> {
        match db_password_opt {
            Some(pw) => match persistent_config.past_neighbors(pw) {
                Ok(Some(pns)) => Some((node_descriptors_to_neighbors(pns), Configured)),
                _ => None,
            },
            None => None,
        }
    }

    fn is_required(&self, params: &SetupCluster) -> bool {
        match params.get("neighborhood-mode") {
            Some(nhm) if &nhm.value == "standard" => false,
            Some(nhm) if &nhm.value == "zero-hop" => false,
            _ => true,
        }
    }
}

struct PaymentThresholds {}
impl ValueRetriever for PaymentThresholds {
    fn value_name(&self) -> &'static str {
        "payment-thresholds"
    }

    fn computed_default(
        &self,
        _bootstrapper_config: &BootstrapperConfig,
        pc: &dyn PersistentConfiguration,
        _db_password_opt: &Option<String>,
    ) -> Option<(String, UiSetupResponseValueStatus)> {
        let pc_value = pc.payment_thresholds().expectv("payment-thresholds");
        payment_thresholds_rate_pack_and_scan_intervals(
            pc_value,
            PaymentThresholdsFromAccountant::default(),
        )
    }

    fn is_required(&self, _params: &SetupCluster) -> bool {
        true
    }
}

struct RatePack {}
impl ValueRetriever for RatePack {
    fn value_name(&self) -> &'static str {
        "rate-pack"
    }

    fn computed_default(
        &self,
        bootstrapper_config: &BootstrapperConfig,
        pc: &dyn PersistentConfiguration,
        _db_password_opt: &Option<String>,
    ) -> Option<(String, UiSetupResponseValueStatus)> {
        match &bootstrapper_config.neighborhood_config.mode {
            NeighborhoodModeEnum::Standard(_, _, _) | NeighborhoodModeEnum::OriginateOnly(_, _) => {
            }
            _ => return None,
        }
        let pc_value = pc.rate_pack().expectv("rate-pack");
        payment_thresholds_rate_pack_and_scan_intervals(pc_value, DEFAULT_RATE_PACK)
    }

    fn is_required(&self, params: &SetupCluster) -> bool {
        match params.get("neighborhood-mode") {
            Some(nhm) if &nhm.value == "standard" => true,
            Some(nhm) if &nhm.value == "originate-only" => true,
            _ => false,
        }
    }
}

struct ScanIntervals {}
impl ValueRetriever for ScanIntervals {
    fn value_name(&self) -> &'static str {
        "scan-intervals"
    }

    fn computed_default(
        &self,
        _bootstrapper_config: &BootstrapperConfig,
        pc: &dyn PersistentConfiguration,
        _db_password_opt: &Option<String>,
    ) -> Option<(String, UiSetupResponseValueStatus)> {
        let pc_value = pc.scan_intervals().expectv("scan-intervals");
        payment_thresholds_rate_pack_and_scan_intervals(pc_value, *DEFAULT_SCAN_INTERVALS)
    }

    fn is_required(&self, _params: &SetupCluster) -> bool {
        true
    }
}

fn payment_thresholds_rate_pack_and_scan_intervals<T>(
    persistent_config_value: T,
    default: T,
) -> Option<(String, UiSetupResponseValueStatus)>
where
    T: PartialEq + Display + Clone,
{
    if persistent_config_value == default {
        Some((default.to_string(), Default))
    } else {
        Some((persistent_config_value.to_string(), Configured))
    }
}

struct RealUser {
    #[allow(dead_code)]
    dirs_wrapper: Box<dyn DirsWrapper>,
}
impl ValueRetriever for RealUser {
    fn value_name(&self) -> &'static str {
        "real-user"
    }

    fn computed_default(
        &self,
        _bootstrapper_config: &BootstrapperConfig,
        _persistent_config: &dyn PersistentConfiguration,
        _db_password_opt: &Option<String>,
    ) -> Option<(String, UiSetupResponseValueStatus)> {
        #[cfg(target_os = "windows")]
        {
            None
        }
        #[cfg(not(target_os = "windows"))]
        {
            Some((
                crate::bootstrapper::RealUser::new(None, None, None)
                    .populate(self.dirs_wrapper.as_ref())
                    .to_string(),
                Default,
            ))
        }
    }
}
impl std::default::Default for RealUser {
    fn default() -> Self {
        Self::new(&DirsWrapperReal {})
    }
}
impl RealUser {
    pub fn new(dirs_wrapper: &dyn DirsWrapper) -> Self {
        Self {
            dirs_wrapper: dirs_wrapper.dup(),
        }
    }
}

struct Scans {}
impl ValueRetriever for Scans {
    fn value_name(&self) -> &'static str {
        "scans"
    }

    fn computed_default(
        &self,
        _bootstrapper_config: &BootstrapperConfig,
        _persistent_config: &dyn PersistentConfiguration,
        _db_password_opt: &Option<String>,
    ) -> Option<(String, UiSetupResponseValueStatus)> {
        Some(("on".to_string(), Default))
    }

    fn is_required(&self, _params: &SetupCluster) -> bool {
        false
    }
}

fn value_retrievers(dirs_wrapper: &dyn DirsWrapper) -> Vec<Box<dyn ValueRetriever>> {
    vec![
        Box::new(BlockchainServiceUrl {}),
        Box::new(Chain {}),
        Box::new(ClandestinePort {}),
        Box::new(ConfigFile {}),
        Box::new(ConsumingPrivateKey {}),
        Box::new(CrashPoint {}),
        Box::new(DataDirectory::new(dirs_wrapper)),
        Box::new(DbPassword {}),
        Box::new(DnsServers::new()),
        Box::new(EarningWallet {}),
        Box::new(GasPrice {}),
        Box::new(Ip {}),
        Box::new(LogLevel {}),
        Box::new(MappingProtocol {}),
        Box::new(MinHops::new()),
        Box::new(NeighborhoodMode {}),
        Box::new(Neighbors {}),
        Box::new(PaymentThresholds {}),
        Box::new(RatePack {}),
        Box::new(ScanIntervals {}),
        #[cfg(not(target_os = "windows"))]
        Box::new(RealUser::new(dirs_wrapper)),
        Box::new(Scans {}),
    ]
}

#[cfg(test)]
mod tests {
    use super::*;
    use crate::bootstrapper::RealUser;
    use crate::daemon::dns_inspector::dns_inspector::DnsInspector;
    use crate::daemon::dns_inspector::DnsInspectionError;
    use crate::daemon::setup_reporter;
    use crate::database::connection_wrapper::ConnectionWrapperReal;
    use crate::database::db_initializer::{DbInitializer, DbInitializerReal, DATABASE_FILE};
    use crate::db_config::config_dao::{ConfigDao, ConfigDaoReal};
    use crate::db_config::persistent_configuration::{
        PersistentConfigError, PersistentConfiguration, PersistentConfigurationReal,
    };
    use crate::node_configurator::{DirsWrapper, DirsWrapperReal};
    use crate::node_test_utils::DirsWrapperMock;
    use crate::sub_lib::accountant::{
        PaymentThresholds as PaymentThresholdsFromAccountant, DEFAULT_PAYMENT_THRESHOLDS,
    };
    use crate::sub_lib::cryptde::PublicKey;
    use crate::sub_lib::neighborhood::Hops;
    use crate::sub_lib::node_addr::NodeAddr;
    use crate::sub_lib::wallet::Wallet;
    use crate::sub_lib::{accountant, neighborhood};
    use crate::test_utils::database_utils::bring_db_0_back_to_life_and_return_connection;
    use crate::test_utils::persistent_configuration_mock::PersistentConfigurationMock;
    use crate::test_utils::unshared_test_utils::{
        make_persistent_config_real_with_config_dao_null,
        make_pre_populated_mocked_directory_wrapper, make_simplified_multi_config,
    };
    use crate::test_utils::{assert_string_contains, rate_pack};
    use masq_lib::blockchains::chains::Chain as Blockchain;
    use masq_lib::blockchains::chains::Chain::PolyMumbai;
    use masq_lib::constants::{DEFAULT_CHAIN, DEFAULT_GAS_PRICE};
    use masq_lib::messages::UiSetupResponseValueStatus::{Blank, Configured, Required, Set};
    use masq_lib::test_utils::environment_guard::{ClapGuard, EnvironmentGuard};
    use masq_lib::test_utils::logging::{init_test_logging, TestLogHandler};
    use masq_lib::test_utils::utils::{ensure_node_home_directory_exists, TEST_DEFAULT_CHAIN};
    use masq_lib::utils::{add_chain_specific_directory, AutomapProtocol};
    use std::cell::RefCell;
    use std::convert::TryFrom;
    #[cfg(not(target_os = "windows"))]
    use std::default::Default;
    use std::fs::{create_dir_all, File};
    use std::io::Write;
    use std::net::IpAddr;
    use std::ops::{Add, Sub};
    use std::str::FromStr;
    use std::sync::{Arc, Mutex};
    use std::time::Duration;
    use core::option::Option;

    #[test]
    fn constants_have_correct_values() {
        assert_eq!(CONSOLE_DIAGNOSTICS, false);
    }

    pub struct DnsInspectorMock {
        inspect_results: RefCell<Vec<Result<Vec<IpAddr>, DnsInspectionError>>>,
    }

    impl DnsInspector for DnsInspectorMock {
        fn inspect(&self) -> Result<Vec<IpAddr>, DnsInspectionError> {
            self.inspect_results.borrow_mut().remove(0)
        }
    }

    impl DnsInspectorMock {
        pub fn new() -> DnsInspectorMock {
            DnsInspectorMock {
                inspect_results: RefCell::new(vec![]),
            }
        }

        pub fn inspect_result(
            self,
            result: Result<Vec<IpAddr>, DnsInspectionError>,
        ) -> DnsInspectorMock {
            self.inspect_results.borrow_mut().push(result);
            self
        }
    }

    #[derive(Default)]
    pub struct DnsModifierFactoryMock {
        make_results: RefCell<Vec<Option<Box<dyn DnsInspector>>>>,
    }

    impl DnsInspectorFactory for DnsModifierFactoryMock {
        fn make(&self) -> Option<Box<dyn DnsInspector>> {
            self.make_results.borrow_mut().remove(0)
        }
    }

    impl DnsModifierFactoryMock {
        pub fn new() -> DnsModifierFactoryMock {
            DnsModifierFactoryMock {
                make_results: RefCell::new(vec![]),
            }
        }

        pub fn make_result(self, result: Option<Box<dyn DnsInspector>>) -> DnsModifierFactoryMock {
            self.make_results.borrow_mut().push(result);
            self
        }
    }

    #[test]
    fn everything_in_defaults_is_properly_constructed() {
        let result = SetupReporterReal::get_default_params();

        assert_eq!(result.is_empty(), false, "{:?}", result); // if we don't have any defaults, let's get rid of all this
        result.into_iter().for_each(|(name, value)| {
            assert_eq!(name, value.name);
            assert_eq!(value.status, Default);
        });
    }

    #[test]
    fn some_items_are_censored_from_defaults() {
        let result = SetupReporterReal::get_default_params();

        assert_eq!(result.get("ui-port"), None, "{:?}", result);
        #[cfg(target_os = "windows")]
        assert_eq!(result.get("real-user"), None, "{:?}", result);
    }

    #[test]
    fn get_modified_setup_database_populated_only_requireds_set() {
        let _guard = EnvironmentGuard::new();
        let home_dir = ensure_node_home_directory_exists(
            "setup_reporter",
            "get_modified_setup_database_populated_only_requireds_set",
        );
        let data_dir = home_dir.join("data_dir");
        let chain_specific_data_dir = data_dir.join(DEFAULT_CHAIN.rec().literal_identifier);
        std::fs::create_dir_all(&chain_specific_data_dir).unwrap();
        let db_initializer = DbInitializerReal::default();
        let conn = db_initializer
            .initialize(
                &chain_specific_data_dir,
                DbInitializationConfig::test_default(),
            )
            .unwrap();
        let mut config = PersistentConfigurationReal::from(conn);
        config.change_password(None, "password").unwrap();
        config.set_clandestine_port(1234).unwrap();
        config
            .set_wallet_info(
                "1111111111111111111111111111111111111111111111111111111111111111",
                "0x0000000000000000000000000000000000000000",
                "password",
            )
            .unwrap();
        config.set_gas_price(1234567890).unwrap();
        let neighbor1 = NodeDescriptor {
            encryption_public_key: PublicKey::new(b"ABCD"),
            blockchain: Blockchain::EthMainnet,
            node_addr_opt: Some(NodeAddr::new(
                &IpAddr::from_str("1.2.3.4").unwrap(),
                &[1234],
            )),
        };
        let neighbor2 = NodeDescriptor {
            encryption_public_key: PublicKey::new(b"EFGH"),
            blockchain: Blockchain::EthMainnet,
            node_addr_opt: Some(NodeAddr::new(
                &IpAddr::from_str("5.6.7.8").unwrap(),
                &[5678],
            )),
        };
        config
            .set_past_neighbors(Some(vec![neighbor1, neighbor2]), "password")
            .unwrap();
        let incoming_setup = vec![
            ("blockchain-service-url", "https://well-known-provider.com"),
            ("data-directory", data_dir.to_str().unwrap()),
            ("db-password", "password"),
            ("ip", "4.3.2.1"),
        ]
        .into_iter()
        .map(|(name, value)| UiSetupRequestValue::new(name, value))
        .collect_vec();
        let dirs_wrapper = Box::new(DirsWrapperReal);
        let subject = SetupReporterReal::new(dirs_wrapper);

        let result = subject
            .get_modified_setup(HashMap::new(), incoming_setup)
            .unwrap();

        let (dns_servers_str, dns_servers_status) = match DnsServers::new().computed_default(
            &BootstrapperConfig::new(),
            &make_persistent_config_real_with_config_dao_null(),
            &None,
        ) {
            Some((dss, _)) => (dss, Default),
            None => ("".to_string(), Required),
        };
        let expected_result = vec![
            (
                "blockchain-service-url",
                "https://well-known-provider.com",
                Set,
            ),
            ("chain", DEFAULT_CHAIN.rec().literal_identifier, Default),
            ("clandestine-port", "1234", Configured),
            ("config-file", "config.toml", Default),
            ("consuming-private-key", "", Blank),
            ("crash-point", "", Blank),
            (
                "data-directory",
                data_dir
                    .join(DEFAULT_CHAIN.rec().literal_identifier)
                    .to_str()
                    .unwrap(),
                Set,
            ),
            ("db-password", "password", Set),
            ("dns-servers", &dns_servers_str, dns_servers_status),
            ("earning-wallet", "", Blank),
            ("gas-price", "1234567890", Default),
            ("ip", "4.3.2.1", Set),
            ("log-level", "warn", Default),
            ("mapping-protocol", "", Blank),
            ("min-hops", &DEFAULT_MIN_HOPS.to_string(), Default),
            ("neighborhood-mode", "standard", Default),
            (
                "neighbors",
                "masq://eth-mainnet:QUJDRA@1.2.3.4:1234,masq://eth-mainnet:RUZHSA@5.6.7.8:5678",
                Configured,
            ),
            (
                "payment-thresholds",
                &DEFAULT_PAYMENT_THRESHOLDS.to_string(),
                Default,
            ),
            ("rate-pack", &DEFAULT_RATE_PACK.to_string(), Default),
            #[cfg(not(target_os = "windows"))]
            (
                "real-user",
                &RealUser::new(None, None, None)
                    .populate(&DirsWrapperReal {})
                    .to_string(),
                Default,
            ),
            (
                "scan-intervals",
                &DEFAULT_SCAN_INTERVALS.to_string(),
                Default,
            ),
            ("scans", "on", Default),
        ]
        .into_iter()
        .map(|(name, value, status)| {
            (
                name.to_string(),
                UiSetupResponseValue::new(name, value, status),
            )
        })
        .collect_vec();
        let presentable_result = result
            .into_iter()
            .sorted_by_key(|(k, _)| k.clone())
            .collect_vec();
        assert_eq!(presentable_result, expected_result);
    }

    #[test]
    fn get_modified_setup_database_nonexistent_everything_preexistent() {
        let _guard = EnvironmentGuard::new();
        let home_dir = ensure_node_home_directory_exists(
            "setup_reporter",
            "get_modified_setup_database_nonexistent_everything_preexistent",
        );
        let previously_processed_data_dir =
            home_dir.join(TEST_DEFAULT_CHAIN.rec().literal_identifier);
        let existing_setup = setup_cluster_from(vec![
            ("blockchain-service-url", "https://example1.com", Set),
            ("chain", TEST_DEFAULT_CHAIN.rec().literal_identifier, Set),
            ("clandestine-port", "1234", Set),
            ("config-file", "config.toml", Default),
            ("consuming-private-key", "0011223344556677001122334455667700112233445566770011223344556677", Set),
            ("crash-point", "Message", Set),
            ("data-directory", previously_processed_data_dir.to_str().unwrap(), Set),
            ("db-password", "password", Set),
            ("dns-servers", "8.8.8.8", Set),
            ("earning-wallet", "0x0123456789012345678901234567890123456789", Set),
            ("gas-price", "50", Set),
            ("ip", "4.3.2.1", Set),
            ("log-level", "error", Set),
            ("mapping-protocol", "pmp", Set),
            ("min-hops", "2", Set),
            ("neighborhood-mode", "originate-only", Set),
            ("neighbors", "masq://eth-ropsten:MTIzNDU2Nzg5MTEyMzQ1Njc4OTIxMjM0NTY3ODkzMTI@1.2.3.4:1234,masq://eth-ropsten:MTIzNDU2Nzg5MTEyMzQ1Njc4OTIxMjM0NTY3ODkzMTI@5.6.7.8:5678", Set),
            ("payment-thresholds","1234|50000|1000|1000|20000|20000",Set),
            ("rate-pack","1|3|3|8",Set),
            #[cfg(not(target_os = "windows"))]
            ("real-user", "9999:9999:booga", Set),
            ("scan-intervals","150|150|150",Set),
            ("scans", "off", Set),
        ]);
        let dirs_wrapper = Box::new(DirsWrapperReal);
        let subject = SetupReporterReal::new(dirs_wrapper);

        let result = subject.get_modified_setup(existing_setup, vec![]).unwrap();

        let expected_result = vec![
            ("blockchain-service-url", "https://example1.com", Set),
            ("chain", TEST_DEFAULT_CHAIN.rec().literal_identifier, Set),
            ("clandestine-port", "1234", Set),
            ("config-file", "config.toml", Default),
            ("consuming-private-key", "0011223344556677001122334455667700112233445566770011223344556677", Set),
            ("crash-point", "Message", Set),
            ("data-directory", previously_processed_data_dir.to_str().unwrap(), Set),
            ("db-password", "password", Set),
            ("dns-servers", "8.8.8.8", Set),
            ("earning-wallet", "0x0123456789012345678901234567890123456789", Set),
            ("gas-price", "50", Set),
            ("ip", "4.3.2.1", Set),
            ("log-level", "error", Set),
            ("mapping-protocol", "pmp", Set),
            ("min-hops", "2", Set),
            ("neighborhood-mode", "originate-only", Set),
            ("neighbors", "masq://eth-ropsten:MTIzNDU2Nzg5MTEyMzQ1Njc4OTIxMjM0NTY3ODkzMTI@1.2.3.4:1234,masq://eth-ropsten:MTIzNDU2Nzg5MTEyMzQ1Njc4OTIxMjM0NTY3ODkzMTI@5.6.7.8:5678", Set),
            ("payment-thresholds","1234|50000|1000|1000|20000|20000",Set),
            ("rate-pack","1|3|3|8",Set),
            #[cfg(not(target_os = "windows"))]
            ("real-user", "9999:9999:booga", Set),
            ("scan-intervals","150|150|150",Set),
            ("scans", "off", Set),
        ].into_iter()
            .map (|(name, value, status)| (name.to_string(), UiSetupResponseValue::new(name, value, status)))
            .collect_vec();
        let presentable_result = result
            .into_iter()
            .sorted_by_key(|(k, _)| k.clone())
            .collect_vec();
        assert_eq!(presentable_result, expected_result);
    }

    #[test]
    fn get_modified_setup_database_nonexistent_everything_set() {
        let _guard = EnvironmentGuard::new();
        let home_dir = ensure_node_home_directory_exists(
            "setup_reporter",
            "get_modified_setup_database_nonexistent_everything_set",
        );
        let incoming_setup = vec![
            ("blockchain-service-url", "https://example2.com"),
            ("chain", TEST_DEFAULT_CHAIN.rec().literal_identifier),
            ("clandestine-port", "1234"),
            ("consuming-private-key", "0011223344556677001122334455667700112233445566770011223344556677"),
            ("crash-point", "Message"),
            ("data-directory", home_dir.to_str().unwrap()),
            ("db-password", "password"),
            ("dns-servers", "8.8.8.8"),
            ("earning-wallet", "0x0123456789012345678901234567890123456789"),
            ("gas-price", "50"),
            ("ip", "4.3.2.1"),
            ("log-level", "error"),
            ("mapping-protocol", "igdp"),
            ("min-hops", "2"),
            ("neighborhood-mode", "originate-only"),
            ("neighbors", "masq://eth-ropsten:MTIzNDU2Nzg5MTEyMzQ1Njc4OTIxMjM0NTY3ODkzMTI@1.2.3.4:1234,masq://eth-ropsten:MTIzNDU2Nzg5MTEyMzQ1Njc4OTIxMjM0NTY3ODkzMTI@5.6.7.8:5678"),
            ("payment-thresholds","1234|50000|1000|1000|15000|15000"),
            ("rate-pack","1|3|3|8"),
            #[cfg(not(target_os = "windows"))]
            ("real-user", "9999:9999:booga"),
            ("scan-intervals","140|130|150"),
            ("scans", "off"),
        ].into_iter()
            .map (|(name, value)| UiSetupRequestValue::new(name, value))
            .collect_vec();
        let dirs_wrapper = Box::new(DirsWrapperReal);
        let subject = SetupReporterReal::new(dirs_wrapper);

        let result = subject
            .get_modified_setup(HashMap::new(), incoming_setup)
            .unwrap();

        let chain_specific_data_dir = add_chain_specific_directory(TEST_DEFAULT_CHAIN, &home_dir);
        let expected_result = vec![
            ("blockchain-service-url", "https://example2.com", Set),
            ("chain", TEST_DEFAULT_CHAIN.rec().literal_identifier, Set),
            ("clandestine-port", "1234", Set),
            ("config-file", "config.toml", Default),
            ("consuming-private-key", "0011223344556677001122334455667700112233445566770011223344556677", Set),
            ("crash-point", "Message", Set),
            ("data-directory", chain_specific_data_dir.to_str().unwrap(), Set),
            ("db-password", "password", Set),
            ("dns-servers", "8.8.8.8", Set),
            ("earning-wallet", "0x0123456789012345678901234567890123456789", Set),
            ("gas-price", "50", Set),
            ("ip", "4.3.2.1", Set),
            ("log-level", "error", Set),
            ("mapping-protocol", "igdp", Set),
            ("min-hops", "2", Set),
            ("neighborhood-mode", "originate-only", Set),
            ("neighbors", "masq://eth-ropsten:MTIzNDU2Nzg5MTEyMzQ1Njc4OTIxMjM0NTY3ODkzMTI@1.2.3.4:1234,masq://eth-ropsten:MTIzNDU2Nzg5MTEyMzQ1Njc4OTIxMjM0NTY3ODkzMTI@5.6.7.8:5678", Set),
            ("payment-thresholds","1234|50000|1000|1000|15000|15000",Set),
            ("rate-pack","1|3|3|8",Set),
            #[cfg(not(target_os = "windows"))]
            ("real-user", "9999:9999:booga", Set),
            ("scan-intervals","140|130|150",Set),
            ("scans", "off", Set),
        ].into_iter()
            .map (|(name, value, status)| (name.to_string(), UiSetupResponseValue::new(name, value, status)))
            .collect_vec();
        let presentable_result = result
            .into_iter()
            .sorted_by_key(|(k, _)| k.clone())
            .collect_vec();
        assert_eq!(presentable_result, expected_result);
    }

    #[test]
    fn get_modified_setup_database_nonexistent_nothing_set_everything_in_environment() {
        let _guard = EnvironmentGuard::new();
        let _clap_guard = ClapGuard::new();
        let home_dir = ensure_node_home_directory_exists(
            "setup_reporter",
            "get_modified_setup_database_nonexistent_nothing_set_everything_in_environment",
        );
        vec![
            ("MASQ_BLOCKCHAIN_SERVICE_URL", "https://example3.com"),
            ("MASQ_CHAIN", TEST_DEFAULT_CHAIN.rec().literal_identifier),
            ("MASQ_CLANDESTINE_PORT", "1234"),
            ("MASQ_CONSUMING_PRIVATE_KEY", "0011223344556677001122334455667700112233445566770011223344556677"),
            ("MASQ_CRASH_POINT", "Error"),
            ("MASQ_DATA_DIRECTORY", home_dir.to_str().unwrap()),
            ("MASQ_DB_PASSWORD", "password"),
            ("MASQ_DNS_SERVERS", "8.8.8.8"),
            ("MASQ_EARNING_WALLET", "0x0123456789012345678901234567890123456789"),
            ("MASQ_GAS_PRICE", "50"),
            ("MASQ_IP", "4.3.2.1"),
            ("MASQ_LOG_LEVEL", "error"),
            ("MASQ_MAPPING_PROTOCOL", "pmp"),
            ("MASQ_MIN_HOPS", "2"),
            ("MASQ_NEIGHBORHOOD_MODE", "originate-only"),
            ("MASQ_NEIGHBORS", "masq://eth-ropsten:MTIzNDU2Nzg5MTEyMzQ1Njc4OTIxMjM0NTY3ODkzMTI@1.2.3.4:1234,masq://eth-ropsten:MTIzNDU2Nzg5MTEyMzQ1Njc4OTIxMjM0NTY3ODkzMTI@5.6.7.8:5678"),
            ("MASQ_PAYMENT_THRESHOLDS","12345|50000|1000|1234|19000|20000"),
            ("MASQ_RATE_PACK","1|3|3|8"),
            #[cfg(not(target_os = "windows"))]
            ("MASQ_REAL_USER", "9999:9999:booga"),
            ("MASQ_SCANS", "off"),
            ("MASQ_SCAN_INTERVALS","133|133|111")
        ].into_iter()
            .for_each (|(name, value)| std::env::set_var (name, value));
        let dirs_wrapper = Box::new(DirsWrapperReal);
        let params = vec![];
        let subject = SetupReporterReal::new(dirs_wrapper);

        let result = subject.get_modified_setup(HashMap::new(), params).unwrap();

        let expected_result = vec![
            ("blockchain-service-url", "https://example3.com", Configured),
            ("chain", TEST_DEFAULT_CHAIN.rec().literal_identifier, Configured),
            ("clandestine-port", "1234", Configured),
            ("config-file", "config.toml", Default),
            ("consuming-private-key", "0011223344556677001122334455667700112233445566770011223344556677", Configured),
            ("crash-point", "Error", Configured),
            ("data-directory", home_dir.to_str().unwrap(), Configured),
            ("db-password", "password", Configured),
            ("dns-servers", "8.8.8.8", Configured),
            ("earning-wallet", "0x0123456789012345678901234567890123456789", Configured),
            ("gas-price", "50", Configured),
            ("ip", "4.3.2.1", Configured),
            ("log-level", "error", Configured),
            ("mapping-protocol", "pmp", Configured),
            ("min-hops", "2", Configured),
            ("neighborhood-mode", "originate-only", Configured),
            ("neighbors", "masq://eth-ropsten:MTIzNDU2Nzg5MTEyMzQ1Njc4OTIxMjM0NTY3ODkzMTI@1.2.3.4:1234,masq://eth-ropsten:MTIzNDU2Nzg5MTEyMzQ1Njc4OTIxMjM0NTY3ODkzMTI@5.6.7.8:5678", Configured),
            ("payment-thresholds","12345|50000|1000|1234|19000|20000",Configured),
            ("rate-pack","1|3|3|8",Configured),
            #[cfg(not(target_os = "windows"))]
            ("real-user", "9999:9999:booga", Configured),
            ("scan-intervals","133|133|111",Configured),
            ("scans", "off", Configured),
        ].into_iter()
            .map (|(name, value, status)| (name.to_string(), UiSetupResponseValue::new(name, value, status)))
            .collect_vec();
        let presentable_result = result
            .into_iter()
            .sorted_by_key(|(k, _)| k.clone())
            .collect_vec();
        assert_eq!(presentable_result, expected_result);
    }

    #[test]
    // NOTE: This test achieves what it's designed for--to demonstrate that loading a different
    // config file changes the setup in the database properly--but the scenario it's built on is
    // misleading. You can't change a database from one chain to another, because in so doing all
    // its wallet addresses, balance amounts, and transaction numbers would be invalidated.
    fn switching_config_files_changes_setup() {
        let _ = EnvironmentGuard::new();
        let home_dir = ensure_node_home_directory_exists(
            "setup_reporter",
            "switching_config_files_changes_setup",
        );
        let data_root = home_dir.join("data_root");
        let mainnet_dir = data_root
            .join("MASQ")
            .join(DEFAULT_CHAIN.rec().literal_identifier);
        {
            std::fs::create_dir_all(mainnet_dir.clone()).unwrap();
            let mut config_file = File::create(mainnet_dir.join("config.toml")).unwrap();
            config_file
                .write_all(b"blockchain-service-url = \"https://www.mainnet.com\"\n")
                .unwrap();
            config_file
                .write_all(b"clandestine-port = \"7788\"\n")
                .unwrap();
            config_file.write_all(b"consuming-private-key = \"00112233445566778899AABBCCDDEEFF00112233445566778899AABBCCDDEEFF\"\n").unwrap();
            config_file.write_all(b"crash-point = \"None\"\n").unwrap();
            config_file
                .write_all(b"dns-servers = \"5.6.7.8\"\n")
                .unwrap();
            config_file
                .write_all(b"earning-wallet = \"0xaaaaaaaaaaaaaaaaaaaaaaaaaaaaaaaaaaaaaaaa\"\n")
                .unwrap();
            config_file.write_all(b"gas-price = \"77\"\n").unwrap();
            config_file.write_all(b"log-level = \"trace\"\n").unwrap();
            config_file
                .write_all(b"mapping-protocol = \"pcp\"\n")
                .unwrap();
            config_file.write_all(b"min-hops = \"6\"\n").unwrap();
            config_file
                .write_all(b"neighborhood-mode = \"zero-hop\"\n")
                .unwrap();
            config_file.write_all(b"scans = \"off\"\n").unwrap();
            config_file.write_all(b"rate-pack = \"2|2|2|2\"\n").unwrap();
            config_file
                .write_all(b"payment-thresholds = \"3333|55|33|646|999|999\"\n")
                .unwrap();
            config_file
                .write_all(b"scan-intervals = \"111|100|99\"\n")
                .unwrap()
        }
        let ropsten_dir = data_root
            .join("MASQ")
            .join(TEST_DEFAULT_CHAIN.rec().literal_identifier);
        {
            std::fs::create_dir_all(ropsten_dir.clone()).unwrap();
            let mut config_file = File::create(ropsten_dir.join("config.toml")).unwrap();
            config_file
                .write_all(b"blockchain-service-url = \"https://www.ropsten.com\"\n")
                .unwrap();
            config_file
                .write_all(b"clandestine-port = \"8877\"\n")
                .unwrap();
            // NOTE: You can't really change consuming-private-key without starting a new database
            config_file.write_all(b"consuming-private-key = \"FFEEDDCCBBAA99887766554433221100FFEEDDCCBBAA99887766554433221100\"\n").unwrap();
            config_file.write_all(b"crash-point = \"None\"\n").unwrap();
            config_file
                .write_all(b"db-password = \"ropstenPassword\"\n")
                .unwrap();
            config_file
                .write_all(b"dns-servers = \"8.7.6.5\"\n")
                .unwrap();
            // NOTE: You can't really change consuming-private-key without starting a new database
            config_file
                .write_all(b"earning-wallet = \"0xbbbbbbbbbbbbbbbbbbbbbbbbbbbbbbbbbbbbbbbb\"\n")
                .unwrap();
            config_file.write_all(b"gas-price = \"88\"\n").unwrap();
            config_file.write_all(b"log-level = \"debug\"\n").unwrap();
            config_file
                .write_all(b"mapping-protocol = \"pmp\"\n")
                .unwrap();
            config_file.write_all(b"min-hops = \"2\"\n").unwrap();
            config_file
                .write_all(b"neighborhood-mode = \"zero-hop\"\n")
                .unwrap();
            config_file.write_all(b"scans = \"off\"\n").unwrap();
            config_file
                .write_all(b"rate-pack = \"55|50|60|61\"\n")
                .unwrap();
            config_file
                .write_all(b"payment-thresholds = \"4000|1000|3000|3333|10000|20000\"\n")
                .unwrap();
            config_file
                .write_all(b"scan-intervals = \"555|555|555\"\n")
                .unwrap()
        }
        let subject = SetupReporterReal::new(Box::new(
            DirsWrapperMock::new()
                .home_dir_result(Some(home_dir.clone()))
                .data_dir_result(Some(data_root.clone())),
        ));
        let params = vec![UiSetupRequestValue::new(
            "chain",
            DEFAULT_CHAIN.rec().literal_identifier,
        )];
        let existing_setup = subject.get_modified_setup(HashMap::new(), params).unwrap();
        let params = vec![UiSetupRequestValue::new(
            "chain",
            TEST_DEFAULT_CHAIN.rec().literal_identifier,
        )];

        let result = subject.get_modified_setup(existing_setup, params).unwrap();

        let expected_result = vec![
            (
                "blockchain-service-url",
                "https://www.ropsten.com",
                Configured,
            ),
            ("chain", TEST_DEFAULT_CHAIN.rec().literal_identifier, Set),
            ("clandestine-port", "8877", Configured),
            ("config-file", "config.toml", Default),
            (
                "consuming-private-key",
                "FFEEDDCCBBAA99887766554433221100FFEEDDCCBBAA99887766554433221100",
                Configured,
            ),
            ("crash-point", "None", Configured),
            (
                "data-directory",
                &ropsten_dir.to_string_lossy().to_string(),
                Default,
            ),
            ("db-password", "ropstenPassword", Configured),
            ("dns-servers", "8.7.6.5", Configured),
            (
                "earning-wallet",
                "0xbbbbbbbbbbbbbbbbbbbbbbbbbbbbbbbbbbbbbbbb",
                Configured,
            ),
            ("gas-price", "88", Configured),
            ("ip", "", Blank),
            ("log-level", "debug", Configured),
            ("mapping-protocol", "pmp", Configured),
            ("min-hops", "2", Configured),
            ("neighborhood-mode", "zero-hop", Configured),
            ("neighbors", "", Blank),
            (
                "payment-thresholds",
                "4000|1000|3000|3333|10000|20000",
                Configured,
            ),
            ("rate-pack", "55|50|60|61", Configured),
            #[cfg(not(target_os = "windows"))]
            (
                "real-user",
                &crate::bootstrapper::RealUser::new(None, None, None)
                    .populate(subject.dirs_wrapper.as_ref())
                    .to_string(),
                Default,
            ),
            ("scan-intervals", "555|555|555", Configured),
            ("scans", "off", Configured),
        ]
        .into_iter()
        .map(|(name, value, status)| {
            (
                name.to_string(),
                UiSetupResponseValue::new(name, value, status),
            )
        })
        .collect_vec();
        let presentable_result = result
            .into_iter()
            .sorted_by_key(|(k, _)| k.clone())
            .collect_vec();
        assert_eq!(presentable_result, expected_result);
    }

    #[test]
    fn get_modified_setup_database_nonexistent_all_but_requireds_cleared() {
        let _guard = EnvironmentGuard::new();
        let home_dir = ensure_node_home_directory_exists(
            "setup_reporter",
            "get_modified_setup_database_nonexistent_all_but_requireds_cleared",
        );
        vec![
            ("MASQ_CHAIN", TEST_DEFAULT_CHAIN.rec().literal_identifier),
            ("MASQ_CLANDESTINE_PORT", "1234"),
            ("MASQ_CONSUMING_PRIVATE_KEY", "0011223344556677001122334455667700112233445566770011223344556677"),
            ("MASQ_CRASH_POINT", "Panic"),
            ("MASQ_DATA_DIRECTORY", home_dir.to_str().unwrap()),
            ("MASQ_DNS_SERVERS", "8.8.8.8"),
            ("MASQ_EARNING_WALLET", "0x0123456789012345678901234567890123456789"),
            ("MASQ_GAS_PRICE", "50"),
            ("MASQ_LOG_LEVEL", "error"),
            ("MASQ_MAPPING_PROTOCOL", "pcp"),
            ("MASQ_MIN_HOPS", "2"),
            ("MASQ_NEIGHBORHOOD_MODE", "originate-only"),
            ("MASQ_NEIGHBORS", "masq://eth-ropsten:MTIzNDU2Nzg5MTEyMzQ1Njc4OTIxMjM0NTY3ODkzMTI@1.2.3.4:1234,masq://eth-ropsten:MTIzNDU2Nzg5MTEyMzQ1Njc4OTIxMjM0NTY3ODkzMTI@5.6.7.8:5678"),
            ("MASQ_PAYMENT_THRESHOLDS","1234|50000|1000|1000|20000|20000"),
            ("MASQ_RATE_PACK","1|3|3|8"),
            #[cfg(not(target_os = "windows"))]
            ("MASQ_REAL_USER", "9999:9999:booga"),
            ("MASQ_SCANS", "off"),
            ("MASQ_SCAN_INTERVALS","150|150|155"),
        ].into_iter()
            .for_each (|(name, value)| std::env::set_var (name, value));
        let params = vec![
            "blockchain-service-url",
            "clandestine-port",
            "config-file",
            "consuming-private-key",
            "crash-point",
            "data-directory",
            "db-password",
            "dns-servers",
            "earning-wallet",
            "gas-price",
            "ip",
            "log-level",
            "mapping-protocol",
            "min-hops",
            "neighborhood-mode",
            "neighbors",
            "payment-thresholds",
            "rate-pack",
            #[cfg(not(target_os = "windows"))]
            "real-user",
            "scan-intervals",
            "scans",
        ]
        .into_iter()
        .map(|name| UiSetupRequestValue::clear(name))
        .collect_vec();
        let existing_setup =
            setup_cluster_from(vec![
            ("blockchain-service-url", "https://booga.com", Set),
            ("clandestine-port", "4321", Set),
            (
                "consuming-private-key",
                "7766554433221100776655443322110077665544332211007766554433221100",
                Set,
            ),
            ("crash-point", "Message", Set),
            ("data-directory", "booga", Set),
            ("db-password", "drowssap", Set),
            ("dns-servers", "4.4.4.4", Set),
            (
                "earning-wallet",
                "0x9876543210987654321098765432109876543210",
                Set,
            ),
            ("gas-price", "5", Set),
            ("ip", "1.2.3.4", Set),
            ("log-level", "error", Set),
            ("mapping-protocol", "pcp", Set),
            ("min-hops", "4", Set),
            ("neighborhood-mode", "consume-only", Set),
            (
                "neighbors",
                "masq://eth-ropsten:MTIzNDU2Nzg5MTEyMzQ1Njc4OTIxMjM0NTY3ODkzMTI@9.10.11.12:9101",
                Set,
            ),
            ("payment-thresholds", "4321|66666|777|987|123456|124444", Set),
            ("rate-pack", "10|30|13|28", Set),
            #[cfg(not(target_os = "windows"))]
            ("real-user", "6666:6666:agoob", Set),
            ("scan-intervals", "111|111|111", Set),
            ("scans", "off", Set),
            ]);
        let dirs_wrapper = Box::new(DirsWrapperReal);
        let subject = SetupReporterReal::new(dirs_wrapper);

        let result = subject.get_modified_setup(existing_setup, params).unwrap();

        let expected_result = vec![
            ("blockchain-service-url", "", Required),
            ("chain", TEST_DEFAULT_CHAIN.rec().literal_identifier, Configured),
            ("clandestine-port", "1234", Configured),
            ("config-file", "config.toml", Default),
            ("consuming-private-key", "0011223344556677001122334455667700112233445566770011223344556677", Configured),
            ("crash-point", "Panic", Configured),
            ("data-directory", home_dir.to_str().unwrap(), Configured),
            ("db-password", "",Required),
            ("dns-servers", "8.8.8.8", Configured),
            (
                "earning-wallet",
                "0x0123456789012345678901234567890123456789",
                Configured,
            ),
            ("gas-price", "50", Configured),
            ("ip","", Blank),
            ("log-level", "error", Configured),
            ("mapping-protocol", "pcp", Configured),
            ("min-hops", "2", Configured),
            ("neighborhood-mode", "originate-only", Configured),
            ("neighbors", "masq://eth-ropsten:MTIzNDU2Nzg5MTEyMzQ1Njc4OTIxMjM0NTY3ODkzMTI@1.2.3.4:1234,masq://eth-ropsten:MTIzNDU2Nzg5MTEyMzQ1Njc4OTIxMjM0NTY3ODkzMTI@5.6.7.8:5678", Configured),
            ("payment-thresholds","1234|50000|1000|1000|20000|20000",Configured),
            ("rate-pack","1|3|3|8",Configured),
            #[cfg(not(target_os = "windows"))]
            ("real-user", "9999:9999:booga", Configured),
            ("scan-intervals","150|150|155",Configured),
            ("scans", "off", Configured),
        ]
        .into_iter()
        .map(|(name, value, status)| {
            (
                name.to_string(),
                UiSetupResponseValue::new(name, value, status),
            )
        })
        .collect_vec();
        let presentable_result = result
            .into_iter()
            .sorted_by_key(|(k, _)| k.clone())
            .collect_vec();
        assert_eq!(presentable_result, expected_result);
    }

    #[test]
    fn get_modified_setup_default_data_directory_depends_on_new_chain_on_success() {
        let _guard = EnvironmentGuard::new();
        let base_dir = ensure_node_home_directory_exists(
            "setup_reporter",
            "get_modified_setup_default_data_directory_depends_on_new_chain_on_success",
        );
        let data_dir = base_dir.join("data_dir");
        let existing_setup = setup_cluster_from(vec![
            ("neighborhood-mode", "zero-hop", Set),
            ("chain", DEFAULT_CHAIN.rec().literal_identifier, Default),
            (
                "data-directory",
                &data_dir.to_string_lossy().to_string(),
                Default,
            ),
        ]);
        let incoming_setup = vec![("chain", TEST_DEFAULT_CHAIN.rec().literal_identifier)]
            .into_iter()
            .map(|(name, value)| UiSetupRequestValue::new(name, value))
            .collect_vec();

        let expected_data_directory = data_dir
            .join("MASQ")
            .join(TEST_DEFAULT_CHAIN.rec().literal_identifier);
        let dirs_wrapper = Box::new(
            DirsWrapperMock::new()
                .data_dir_result(Some(data_dir))
                .home_dir_result(Some(base_dir)),
        );
        let subject = SetupReporterReal::new(dirs_wrapper);

        let result = subject
            .get_modified_setup(existing_setup, incoming_setup)
            .unwrap();

        let actual_data_directory = PathBuf::from(&result.get("data-directory").unwrap().value);
        assert_eq!(actual_data_directory, expected_data_directory);
    }

    #[test]
    fn get_modified_setup_user_specified_data_directory_depends_on_new_chain_on_success() {
        let _guard = EnvironmentGuard::new();
        let base_dir = ensure_node_home_directory_exists(
            "setup_reporter",
            "get_modified_setup_user_specified_data_directory_depends_on_new_chain_on_success",
        );
        let data_dir = base_dir.join("data_dir");
        let previously_processed_data_dir = data_dir.join(DEFAULT_CHAIN.rec().literal_identifier);
        let existing_setup = setup_cluster_from(vec![
            ("neighborhood-mode", "zero-hop", Set),
            ("chain", DEFAULT_CHAIN.rec().literal_identifier, Default),
            (
                "data-directory",
                &previously_processed_data_dir.to_string_lossy().to_string(),
                Set,
            ),
            ("real-user", &format!("1000:1000:{:?}", base_dir), Default),
        ]);
        let incoming_setup = vec![("chain", TEST_DEFAULT_CHAIN.rec().literal_identifier)]
            .into_iter()
            .map(|(name, value)| UiSetupRequestValue::new(name, value))
            .collect_vec();
        let dirs_wrapper = Box::new(
            DirsWrapperMock::new()
                .data_dir_result(Some(data_dir.clone()))
                .home_dir_result(Some(base_dir)),
        );
        let subject = SetupReporterReal::new(dirs_wrapper);

        let result = subject
            .get_modified_setup(existing_setup, incoming_setup)
            .unwrap();
        let actual_data_directory = PathBuf::from(&result.get("data-directory").unwrap().value);
        let expected_data_directory = data_dir.join(TEST_DEFAULT_CHAIN.rec().literal_identifier);

        assert_eq!(actual_data_directory, expected_data_directory);
    }

    #[test]
    fn get_modified_setup_data_directory_set_previously_and_now_too() {
        let _guard = EnvironmentGuard::new();
        let base_dir = ensure_node_home_directory_exists(
            "setup_reporter",
            "get_modified_setup_data_directory_set_previously_and_now_too",
        );
        let default_data_dir = base_dir.join("data_dir");
        let previously_processed_data_dir = default_data_dir
            .join("my_special_folder")
            .join(DEFAULT_CHAIN.rec().literal_identifier);
        let new_data_dir = base_dir.join("new_data_dir");
        let existing_setup = setup_cluster_from(vec![
            ("neighborhood-mode", "zero-hop", Set),
            ("chain", DEFAULT_CHAIN.rec().literal_identifier, Default),
            (
                "data-directory",
                &previously_processed_data_dir.to_string_lossy().to_string(),
                Set,
            ),
            ("real-user", &format!("1000:1000:{:?}", base_dir), Default),
        ]);
        let incoming_setup = vec![(
            "data-directory",
            &new_data_dir.to_string_lossy().to_string(),
        )]
        .into_iter()
        .map(|(name, value)| UiSetupRequestValue::new(name, value))
        .collect_vec();
        let expected_data_directory = new_data_dir.join(DEFAULT_CHAIN.rec().literal_identifier);
        let dirs_wrapper = Box::new(
            DirsWrapperMock::new()
                .data_dir_result(Some(default_data_dir))
                .home_dir_result(Some(base_dir)),
        );
        let subject = SetupReporterReal::new(dirs_wrapper);

        let result = subject
            .get_modified_setup(existing_setup, incoming_setup)
            .unwrap();

        let actual_data_directory = PathBuf::from(&result.get("data-directory").unwrap().value);
        assert_eq!(actual_data_directory, expected_data_directory);
    }

    #[test]
    #[should_panic(
        expected = "broken code: data-directory value is neither in existing_setup or incoming_setup and yet this value \"blah/booga\" was found in the merged cluster"
    )]
    fn unreachable_variant_for_determine_tuple_for_data_directory_when_set() {
        let data_dir_value = UiSetupResponseValue::new("data-directory", "blah/booga", Set);

        let _ = SetupReporterReal::determine_setup_value_of_set_data_directory(
            &data_dir_value,
            None,
            None,
            DEFAULT_CHAIN,
        );
    }

    #[test]
    fn get_modified_setup_data_directory_depends_on_new_chain_on_error() {
        let _guard = EnvironmentGuard::new();
        let base_dir = ensure_node_home_directory_exists(
            "setup_reporter",
            "get_modified_setup_data_directory_depends_on_new_chain_on_error",
        );
        let current_data_dir = base_dir
            .join("MASQ")
            .join(DEFAULT_CHAIN.rec().literal_identifier);
        let existing_setup = setup_cluster_from(vec![
            ("blockchain-service-url", "", Required),
            ("chain", DEFAULT_CHAIN.rec().literal_identifier, Default),
            ("clandestine-port", "7788", Default),
            ("config-file", "config.toml", Default),
            ("consuming-private-key", "", Blank),
            (
                "data-directory",
                &current_data_dir.to_string_lossy().to_string(),
                Default,
            ),
            ("db-password", "", Required),
            ("dns-servers", "1.1.1.1", Default),
            (
                "earning-wallet",
                "0x47fb8671db83008d382c2e6ea67fa377378c0cea",
                Default,
            ),
            ("gas-price", "1", Default),
            ("ip", "1.2.3.4", Set),
            ("log-level", "warn", Default),
            ("neighborhood-mode", "zero-hop", Set),
            ("scans", "", Blank),
        ]);
        let incoming_setup = vec![("chain", TEST_DEFAULT_CHAIN.rec().literal_identifier)]
            .into_iter()
            .map(|(name, value)| UiSetupRequestValue::new(name, value))
            .collect_vec();
        let expected_data_directory = base_dir
            .join("MASQ")
            .join(TEST_DEFAULT_CHAIN.rec().literal_identifier);
        let dirs_wrapper = Box::new(
            DirsWrapperMock::new()
                .data_dir_result(Some(base_dir.clone()))
                .home_dir_result(Some(base_dir)),
        );
        let subject = SetupReporterReal::new(dirs_wrapper);

        let result = subject
            .get_modified_setup(existing_setup, incoming_setup)
            .err()
            .unwrap()
            .0;

        let actual_data_directory = PathBuf::from(&result.get("data-directory").unwrap().value);
        assert_eq!(actual_data_directory, expected_data_directory);
    }

    #[test]
    fn get_modified_setup_blanking_chain_out_on_error_checking_chain_and_data_dir() {
        let _guard = EnvironmentGuard::new();
        let base_dir = ensure_node_home_directory_exists(
            "setup_reporter",
            "get_modified_setup_blanking_chain_out_on_error_checking_chain_and_data_dir",
        );
        let current_data_dir = base_dir
            .join("data_dir")
            .join("MASQ")
            .join(BlockChain::PolyMumbai.rec().literal_identifier); //not a default
        let existing_setup = setup_cluster_from(vec![
            ("blockchain-service-url", "", Required),
            (
                "chain",
                BlockChain::PolyMumbai.rec().literal_identifier,
                Set,
            ),
            ("clandestine-port", "7788", Default),
            ("config-file", "config.toml", Default),
            ("consuming-private-key", "", Blank),
            (
                "data-directory",
                &current_data_dir.to_string_lossy().to_string(),
                Default,
            ),
            ("db-password", "", Required),
            ("dns-servers", "1.1.1.1", Default),
            (
                "earning-wallet",
                "0x47fb8671db83008d382c2e6ea67fa377378c0cea",
                Default,
            ),
            ("gas-price", "1", Default),
            ("ip", "1.2.3.4", Set),
            ("log-level", "warn", Default),
            ("neighborhood-mode", "originate-only", Set),
            //this causes the error: cannot run in this mode without any supplied descriptors
            ("neighbors", "", Blank),
            ("real-user", &format!("1000:1000:{:?}", base_dir), Default),
            ("scans", "on", Default),
        ]);
        //blanking out the chain parameter
        let incoming_setup = vec![UiSetupRequestValue::clear("chain")];
        let base_data_dir = base_dir.join("data_dir");
        let dirs_wrapper = Box::new(
            DirsWrapperMock::new()
                .data_dir_result(Some(base_data_dir))
                .home_dir_result(Some(base_dir)),
        );
        let subject = SetupReporterReal::new(dirs_wrapper);

        let (resulting_setup_cluster, _) = subject
            .get_modified_setup(existing_setup, incoming_setup)
            .unwrap_err();

        let expected_chain = PolyMumbai.rec().literal_identifier;
        let actual_chain = &resulting_setup_cluster.get("chain").unwrap().value;
        assert_eq!(actual_chain, expected_chain);
        let actual_data_directory =
            PathBuf::from(&resulting_setup_cluster.get("data-directory").unwrap().value);
        assert_eq!(actual_data_directory, current_data_dir);
    }

    #[test]
    fn get_modified_setup_does_not_support_database_migration() {
        let data_dir = ensure_node_home_directory_exists(
            "setup_reporter",
            "get_modified_setup_does_not_support_database_migration",
        );
        let conn = bring_db_0_back_to_life_and_return_connection(&data_dir.join(DATABASE_FILE));
        let dao = ConfigDaoReal::new(Box::new(ConnectionWrapperReal::new(conn)));
        let schema_version_before = dao.get("schema_version").unwrap().value_opt.unwrap();
        assert_eq!(schema_version_before, "0");
        let existing_setup = setup_cluster_from(vec![
            ("chain", DEFAULT_CHAIN.rec().literal_identifier, Default),
            (
                "data-directory",
                &data_dir.to_string_lossy().to_string(),
                Set,
            ),
            (
                "real-user",
                &crate::bootstrapper::RealUser::new(None, None, None)
                    .populate(&DirsWrapperReal {})
                    .to_string(),
                Default,
            ),
        ]);
        let incoming_setup = vec![("ip", "1.2.3.4")]
            .into_iter()
            .map(|(name, value)| UiSetupRequestValue::new(name, value))
            .collect_vec();
        let dirs_wrapper = Box::new(DirsWrapperReal);
        let subject = SetupReporterReal::new(dirs_wrapper);

        let _ = subject
            .get_modified_setup(existing_setup, incoming_setup)
            .unwrap();

        let schema_version_after = dao.get("schema_version").unwrap().value_opt.unwrap();
        assert_eq!(schema_version_before, schema_version_after)
    }

    #[test]
    fn get_modified_blanking_something_that_should_not_be_blanked_fails_properly() {
        let _guard = EnvironmentGuard::new();
        let home_dir = ensure_node_home_directory_exists(
            "setup_reporter",
            "get_modified_blanking_something_that_shouldnt_be_blanked_fails_properly",
        );
        let existing_setup = setup_cluster_from(vec![
            ("data-directory", home_dir.to_str().unwrap(), Set),
            ("neighborhood-mode", "originate-only", Set),
            (
                "neighbors",
                "masq://eth-mainnet:gBviQbjOS3e5ReFQCvIhUM3i02d1zPleo1iXg_EN6zQ@86.75.30.9:5542",
                Set,
            ),
        ]);
        let incoming_setup = vec![UiSetupRequestValue::clear("neighbors")];
        let dirs_wrapper = Box::new(DirsWrapperReal);
        let subject = SetupReporterReal::new(dirs_wrapper);

        let result = subject
            .get_modified_setup(existing_setup, incoming_setup)
            .err()
            .unwrap();

        assert_eq!(
            result.0.get("neighbors").unwrap().clone(),
            UiSetupResponseValue::new(
                "neighbors",
                "masq://eth-mainnet:gBviQbjOS3e5ReFQCvIhUM3i02d1zPleo1iXg_EN6zQ@86.75.30.9:5542",
                Set
            )
        );
    }

    #[test]
    fn run_configuration_without_existing_database_implies_config_dao_null_to_be_used() {
        let _guard = EnvironmentGuard::new();
        let home_dir = ensure_node_home_directory_exists(
            "setup_reporter",
            "run_configuration_without_existing_database_implies_config_dao_null_to_be_used",
        );
        let current_default_gas_price = DEFAULT_GAS_PRICE;
        let gas_price_for_set_attempt = current_default_gas_price + 78;
        let multi_config =
            make_simplified_multi_config(["--data-directory", home_dir.to_str().unwrap()]);
        let dirs_wrapper = make_pre_populated_mocked_directory_wrapper();
        let subject = SetupReporterReal::new(Box::new(dirs_wrapper));

        let ((bootstrapper_config, mut persistent_config), _) =
            subject.run_configuration(&multi_config, &home_dir);

        let error = DbInitializerReal::default()
            .initialize(&home_dir, DbInitializationConfig::panic_on_migration())
            .unwrap_err();
        assert_eq!(error, InitializationError::Nonexistent);
        assert_eq!(
            bootstrapper_config.blockchain_bridge_config.gas_price,
            current_default_gas_price
        );
        persistent_config
            .set_gas_price(gas_price_for_set_attempt)
            .unwrap();
        //if this had contained ConfigDaoReal the setting would've worked
        let gas_price = persistent_config.gas_price().unwrap();
        //asserting negation
        assert_ne!(gas_price, gas_price_for_set_attempt);
    }

    #[test]
    fn run_configuration_suppresses_db_migration_which_implies_just_use_of_config_dao_null() {
        let data_dir = ensure_node_home_directory_exists(
            "setup_reporter",
            "run_configuration_suppresses_db_migration_which_implies_just_use_of_config_dao_null",
        );
        let current_default_gas_price = DEFAULT_GAS_PRICE;
        let gas_price_to_be_in_the_real_db = current_default_gas_price + 55;
        let gas_price_for_set_attempt = current_default_gas_price + 66;
        let conn = bring_db_0_back_to_life_and_return_connection(&data_dir.join(DATABASE_FILE));
        conn.execute(
            "update config set value = ? where name = 'gas_price'",
            [&gas_price_to_be_in_the_real_db],
        )
        .unwrap();
        let dao = ConfigDaoReal::new(Box::new(ConnectionWrapperReal::new(conn)));
        let updated_gas_price = dao.get("gas_price").unwrap().value_opt.unwrap();
        assert_eq!(
            updated_gas_price,
            gas_price_to_be_in_the_real_db.to_string()
        );
        let schema_version_before = dao.get("schema_version").unwrap().value_opt.unwrap();
        assert_eq!(schema_version_before, "0");
        let multi_config =
            make_simplified_multi_config(["--data-directory", data_dir.to_str().unwrap()]);
        let dirs_wrapper = make_pre_populated_mocked_directory_wrapper();
        let subject = SetupReporterReal::new(Box::new(dirs_wrapper));

        let ((bootstrapper_config, mut persistent_config), _) =
            subject.run_configuration(&multi_config, &data_dir);

        let schema_version_after = dao.get("schema_version").unwrap().value_opt.unwrap();
        assert_eq!(schema_version_before, schema_version_after);
        //asserting negation
        assert_ne!(
            bootstrapper_config.blockchain_bridge_config.gas_price,
            gas_price_to_be_in_the_real_db
        );
        persistent_config
            .set_gas_price(gas_price_for_set_attempt)
            .unwrap();
        //if this had contained ConfigDaoReal the setting would've worked
        let gas_price = persistent_config.gas_price().unwrap();
        //asserting negation
        assert_ne!(gas_price, gas_price_for_set_attempt);
    }

    #[test]
    fn calculate_fundamentals_with_only_environment() {
        let _guard = EnvironmentGuard::new();
        vec![
            ("MASQ_CHAIN", TEST_DEFAULT_CHAIN.rec().literal_identifier),
            ("MASQ_DATA_DIRECTORY", "env_dir"),
            ("MASQ_REAL_USER", "9999:9999:booga"),
        ]
        .into_iter()
        .for_each(|(name, value)| std::env::set_var(name, value));
        let setup = setup_cluster_from(vec![]);

        let (real_user_opt, data_directory_opt, chain) =
            SetupReporterReal::calculate_fundamentals(&DirsWrapperReal {}, &setup).unwrap();

        assert_eq!(
            real_user_opt,
            Some(crate::bootstrapper::RealUser::new(
                Some(9999),
                Some(9999),
                Some(PathBuf::from("booga"))
            ))
        );
        assert_eq!(data_directory_opt, Some(PathBuf::from("env_dir")));
        assert_eq!(chain, TEST_DEFAULT_CHAIN);
    }

    #[test]
    fn calculate_fundamentals_with_environment_and_obsolete_setup() {
        let _guard = EnvironmentGuard::new();
        vec![
            ("MASQ_CHAIN", TEST_DEFAULT_CHAIN.rec().literal_identifier),
            ("MASQ_DATA_DIRECTORY", "env_dir"),
            ("MASQ_REAL_USER", "9999:9999:booga"),
        ]
        .into_iter()
        .for_each(|(name, value)| std::env::set_var(name, value));
        let setup = setup_cluster_from(vec![
            ("chain", "dev", Configured),
            ("data-directory", "setup_dir", Default),
            ("real-user", "1111:1111:agoob", Configured),
        ]);

        let (real_user_opt, data_directory_opt, chain) =
            SetupReporterReal::calculate_fundamentals(&DirsWrapperReal {}, &setup).unwrap();

        assert_eq!(
            real_user_opt,
            Some(crate::bootstrapper::RealUser::new(
                Some(9999),
                Some(9999),
                Some(PathBuf::from("booga"))
            ))
        );
        assert_eq!(data_directory_opt, Some(PathBuf::from("env_dir")));
        assert_eq!(chain, TEST_DEFAULT_CHAIN);
    }

    #[test]
    fn calculate_fundamentals_with_environment_and_overriding_setup() {
        let _guard = EnvironmentGuard::new();
        vec![
            ("MASQ_CHAIN", TEST_DEFAULT_CHAIN.rec().literal_identifier),
            ("MASQ_DATA_DIRECTORY", "env_dir"),
            ("MASQ_REAL_USER", "9999:9999:booga"),
        ]
        .into_iter()
        .for_each(|(name, value)| std::env::set_var(name, value));
        let setup = setup_cluster_from(vec![
            ("chain", "dev", Set),
            ("data-directory", "setup_dir", Set),
            ("real-user", "1111:1111:agoob", Set),
        ]);

        let (real_user_opt, data_directory_opt, chain) =
            SetupReporterReal::calculate_fundamentals(&DirsWrapperReal {}, &setup).unwrap();

        assert_eq!(
            real_user_opt,
            Some(crate::bootstrapper::RealUser::new(
                Some(1111),
                Some(1111),
                Some(PathBuf::from("agoob"))
            ))
        );
        assert_eq!(data_directory_opt, Some(PathBuf::from("setup_dir")));
        assert_eq!(chain, Blockchain::from("dev"));
    }

    #[test]
    fn calculate_fundamentals_with_setup_and_no_environment() {
        let _guard = EnvironmentGuard::new();
        vec![]
            .into_iter()
            .for_each(|(name, value): (&str, &str)| std::env::set_var(name, value));
        let setup = setup_cluster_from(vec![
            ("chain", "dev", Configured),
            ("data-directory", "setup_dir", Default),
            ("real-user", "1111:1111:agoob", Configured),
        ]);

        let (real_user_opt, data_directory_opt, chain) =
            SetupReporterReal::calculate_fundamentals(&DirsWrapperReal {}, &setup).unwrap();

        assert_eq!(
            real_user_opt,
            Some(crate::bootstrapper::RealUser::new(
                Some(1111),
                Some(1111),
                Some(PathBuf::from("agoob"))
            ))
        );
        assert_eq!(data_directory_opt, None);
        assert_eq!(chain, Blockchain::from("dev"));
    }

    #[test]
    fn calculate_fundamentals_with_neither_setup_nor_environment() {
        let _guard = EnvironmentGuard::new();
        vec![]
            .into_iter()
            .for_each(|(name, value): (&str, &str)| std::env::set_var(name, value));
        let setup = setup_cluster_from(vec![]);

        let (real_user_opt, data_directory_opt, chain) =
            SetupReporterReal::calculate_fundamentals(&DirsWrapperReal {}, &setup).unwrap();

        assert_eq!(
            real_user_opt,
            Some(
                crate::bootstrapper::RealUser::new(None, None, None).populate(&DirsWrapperReal {})
            )
        );
        assert_eq!(data_directory_opt, None);
        assert_eq!(chain, DEFAULT_CHAIN);
    }

    #[test]
    fn blanking_a_parameter_with_a_default_produces_that_default() {
        let _guard = EnvironmentGuard::new();
        let home_dir = ensure_node_home_directory_exists(
            "setup_reporter",
            "blanking_a_parameter_with_a_default_produces_that_default",
        );
        let dirs_wrapper = Box::new(DirsWrapperReal);
        let subject = SetupReporterReal::new(dirs_wrapper);

        let result = subject
            .get_modified_setup(
                HashMap::new(),
                vec![
                    UiSetupRequestValue::new(
                        "data-directory",
                        &home_dir.to_string_lossy().to_string(),
                    ),
                    UiSetupRequestValue::new("ip", "1.2.3.4"),
                    UiSetupRequestValue::clear("chain"),
                ],
            )
            .unwrap();

        let actual_chain = result.get("chain").unwrap();
        assert_eq!(
            actual_chain,
            &UiSetupResponseValue::new("chain", DEFAULT_CHAIN.rec().literal_identifier, Default)
        );
    }

    #[test]
    fn choose_uisrv_chooses_higher_priority_incoming_over_lower_priority_existing() {
        let existing = UiSetupResponseValue::new("name", "existing", Configured);
        let incoming = UiSetupResponseValue::new("name", "incoming", Set);

        let result = SetupReporterReal::choose_uisrv(&existing, &incoming);

        assert_eq!(result, &incoming);
    }

    #[test]
    fn choose_uisrv_chooses_higher_priority_existing_over_lower_priority_incoming() {
        let existing = UiSetupResponseValue::new("name", "existing", Set);
        let incoming = UiSetupResponseValue::new("name", "incoming", Configured);

        let result = SetupReporterReal::choose_uisrv(&existing, &incoming);

        assert_eq!(result, &existing);
    }

    #[test]
    fn choose_uisrv_chooses_incoming_over_existing_for_equal_priority() {
        let existing = UiSetupResponseValue::new("name", "existing", Set);
        let incoming = UiSetupResponseValue::new("name", "incoming", Set);

        let result = SetupReporterReal::choose_uisrv(&existing, &incoming);

        assert_eq!(result, &incoming);
    }

    #[test]
    fn config_file_not_specified_and_nonexistent() {
        let data_directory = ensure_node_home_directory_exists(
            "setup_reporter",
            "config_file_not_specified_and_nonexistent",
        );
        let setup = vec![
            // no config-file setting
            UiSetupResponseValue::new("neighborhood-mode", "zero-hop", Set),
            UiSetupResponseValue::new(
                "data-directory",
                &data_directory.to_string_lossy().to_string(),
                Set,
            ),
        ]
        .into_iter()
        .map(|uisrv| (uisrv.name.clone(), uisrv))
        .collect();
        let subject = SetupReporterReal::new(Box::new(DirsWrapperReal {}));

        let result = subject
            .calculate_configured_setup(&setup, &data_directory)
            .0;

        assert_eq!(
            result.get("config-file").unwrap().value,
            "config.toml".to_string()
        );
        assert_eq!(
            result.get("gas-price").unwrap().value,
            GasPrice {}
                .computed_default(
                    &BootstrapperConfig::new(),
                    &make_persistent_config_real_with_config_dao_null(),
                    &None
                )
                .unwrap()
                .0
        );
    }

    #[test]
    fn config_file_not_specified_but_exists() {
        let data_directory = ensure_node_home_directory_exists(
            "setup_reporter",
            "config_file_not_specified_but_exists",
        );
        {
            let config_file_path = data_directory.join("config.toml");
            create_dir_all(&data_directory)
                .expect("Could not create chain directory inside config_file_not_specified_but_exists home/MASQ directory");
            let mut config_file = File::create(config_file_path).unwrap();
            config_file.write_all(b"gas-price = \"10\"\n").unwrap();
        }
        let setup = vec![
            // no config-file setting
            UiSetupResponseValue::new("neighborhood-mode", "zero-hop", Set),
            UiSetupResponseValue::new(
                "data-directory",
                &data_directory.to_string_lossy().to_string(),
                Set,
            ),
        ]
        .into_iter()
        .map(|uisrv| (uisrv.name.clone(), uisrv))
        .collect();

        let (result, _) = SetupReporterReal::new(Box::new(DirsWrapperReal {}))
            .calculate_configured_setup(&setup, &*data_directory);

        assert_eq!(result.get("gas-price").unwrap().value, "10".to_string());
    }

    #[test]
    fn config_file_has_relative_directory_that_exists_in_data_directory() {
        let data_directory = ensure_node_home_directory_exists(
            "setup_reporter",
            "config_file_has_relative_directory_that_exists_in_data_directory",
        );
        {
            let config_file_dir = data_directory.join("booga");
            std::fs::create_dir_all(&config_file_dir).unwrap();
            let config_file_path = config_file_dir.join("special.toml");
            let mut config_file = File::create(config_file_path).unwrap();
            config_file.write_all(b"gas-price = \"10\"\n").unwrap();
        }
        let setup = vec![
            //no config-file setting
            UiSetupResponseValue::new("chain", "polygon-mumbai", Set),
            UiSetupResponseValue::new("neighborhood-mode", "zero-hop", Set),
            UiSetupResponseValue::new("config-file", "booga/special.toml", Set),
            UiSetupResponseValue::new(
                "data-directory",
                &data_directory.to_string_lossy().to_string(),
                Set,
            ),
        ]
        .into_iter()
        .map(|uisrv| (uisrv.name.clone(), uisrv))
        .collect();
        let subject = SetupReporterReal::new(Box::new(DirsWrapperReal {}));
        let result = subject
            .calculate_configured_setup(&setup, &data_directory)
            .0;
        assert_eq!(result.get("gas-price").unwrap().value, "10".to_string());
    }

    #[test]
    fn config_file_has_relative_directory_that_does_not_exist_in_data_directory() {
        let data_directory = ensure_node_home_directory_exists(
            "setup_reporter",
            "config_file_has_relative_directory_that_does_not_exist_in_data_directory",
        );
        let setup = vec![
            // no config-file setting
            UiSetupResponseValue::new("neighborhood-mode", "zero-hop", Set),
            UiSetupResponseValue::new("config-file", "booga/special.toml", Set),
            UiSetupResponseValue::new(
                "data-directory",
                &data_directory.to_string_lossy().to_string(),
                Set,
            ),
        ]
        .into_iter()
        .map(|uisrv| (uisrv.name.clone(), uisrv))
        .collect();
        let subject = SetupReporterReal::new(Box::new(DirsWrapperReal {}));

        let result = subject
            .calculate_configured_setup(&setup, &data_directory)
            .1
            .unwrap();

        assert_eq!(result.param_errors[0].parameter, "config-file");
        assert_string_contains(&result.param_errors[0].reason, "Are you sure it exists?");
    }

    #[test]
    fn config_file_has_absolute_path_to_file_that_exists() {
        let data_dir = ensure_node_home_directory_exists(
            "setup_reporter",
            "config_file_has_absolute_path_to_file_that_exists",
        )
        .canonicalize()
        .unwrap();
        let config_file_dir = data_dir.join("data_dir").join("my_config_file");
        std::fs::create_dir_all(&config_file_dir).unwrap();
        let config_file_path = config_file_dir.join("special.toml");
        {
            let mut config_file = File::create(config_file_path.clone()).unwrap();
            config_file.write_all(b"gas-price = \"10\"\n").unwrap();
        }
        let setup = vec![
            // no config-file setting
            UiSetupResponseValue::new("neighborhood-mode", "zero-hop", Set),
            UiSetupResponseValue::new(
                "config-file",
                &config_file_path.to_string_lossy().to_string(),
                Set,
            ),
        ]
        .into_iter()
        .map(|uisrv| (uisrv.name.clone(), uisrv))
        .collect();
        let subject = SetupReporterReal::new(Box::new(DirsWrapperReal {}));

        let result = subject.calculate_configured_setup(&setup, &data_dir).0;

        assert_eq!(result.get("gas-price").unwrap().value, "10".to_string());
    }

    #[test]
    fn config_file_has_absolute_path_to_file_that_does_not_exist() {
        let config_file_dir = ensure_node_home_directory_exists(
            "setup_reporter",
            "config_file_has_absolute_path_to_file_that_does_not_exist",
        );
        let config_file_dir = config_file_dir.canonicalize().unwrap();
        let config_file_path = config_file_dir.join("nonexistent.toml");
        let wrapper = DirsWrapperReal {};
        let data_directory = wrapper
            .data_dir()
            .unwrap()
            .join("MASQ")
            .join(DEFAULT_CHAIN.rec().literal_identifier);
        let setup = vec![
            // no config-file setting
            UiSetupResponseValue::new("neighborhood-mode", "zero-hop", Set),
            UiSetupResponseValue::new(
                "config-file",
                &config_file_path.to_string_lossy().to_string(),
                Set,
            ),
        ]
        .into_iter()
        .map(|uisrv| (uisrv.name.clone(), uisrv))
        .collect();
        let subject = SetupReporterReal::new(Box::new(DirsWrapperReal {}));

        let result = subject
            .calculate_configured_setup(&setup, &data_directory)
            .1
            .unwrap();

        assert_eq!(result.param_errors[0].parameter, "config-file");
        assert_string_contains(&result.param_errors[0].reason, "Are you sure it exists?");
    }

    #[test]
    fn chain_computed_default() {
        let subject = Chain {};

        let result = subject.computed_default(
            &BootstrapperConfig::new(),
            &make_persistent_config_real_with_config_dao_null(),
            &None,
        );

        assert_eq!(
            result,
            Some((DEFAULT_CHAIN.rec().literal_identifier.to_string(), Default))
        );
    }

    #[test]
    fn clandestine_port_computed_default_present() {
        let persistent_config =
            PersistentConfigurationMock::new().clandestine_port_result(Ok(1234));
        let subject = ClandestinePort {};

        let result =
            subject.computed_default(&BootstrapperConfig::new(), &persistent_config, &None);

        assert_eq!(result, Some(("1234".to_string(), Configured)))
    }

    #[test]
    fn clandestine_port_database_field_error() {
        let subject = ClandestinePort {};
        let persistent_config = PersistentConfigurationMock::new()
            .clandestine_port_result(Err(PersistentConfigError::NotPresent));

        let result =
            subject.computed_default(&BootstrapperConfig::new(), &persistent_config, &None);

        assert_eq!(result, None)
    }

    #[test]
    fn data_directory_computed_default() {
        let real_user = RealUser::new(None, None, None).populate(&DirsWrapperReal {});
        let expected =
            data_directory_from_context(&DirsWrapperReal {}, &real_user, Blockchain::EthMainnet)
                .to_string_lossy()
                .to_string();
        let mut config = BootstrapperConfig::new();
        config.real_user = real_user;
        config.blockchain_bridge_config.chain = Blockchain::from("eth-mainnet");

        let subject = DataDirectory::default();

        let result = subject.computed_default(
            &config,
            &make_persistent_config_real_with_config_dao_null(),
            &None,
        );

        assert_eq!(result, Some((expected, Default)))
    }

    #[test]
    fn dns_servers_computed_default_does_not_exist_when_platform_is_not_recognized() {
        let factory = DnsModifierFactoryMock::new().make_result(None);
        let mut subject = DnsServers::new();
        subject.factory = Box::new(factory);

        let result = subject.computed_default(
            &BootstrapperConfig::new(),
            &make_persistent_config_real_with_config_dao_null(),
            &None,
        );

        assert_eq!(result, None)
    }

    #[test]
    fn dns_servers_computed_default_does_not_exist_when_dns_is_subverted() {
        let modifier = DnsInspectorMock::new()
            .inspect_result(Ok(vec![IpAddr::from_str("127.0.0.1").unwrap()]));
        let factory = DnsModifierFactoryMock::new().make_result(Some(Box::new(modifier)));
        let mut subject = DnsServers::new();
        subject.factory = Box::new(factory);

        let result = subject.computed_default(
            &BootstrapperConfig::new(),
            &make_persistent_config_real_with_config_dao_null(),
            &None,
        );

        assert_eq!(result, None)
    }

    #[test]
    fn dns_servers_computed_default_does_not_exist_when_dns_inspection_fails() {
        init_test_logging();
        let modifier =
            DnsInspectorMock::new().inspect_result(Err(DnsInspectionError::NotConnected));
        let factory = DnsModifierFactoryMock::new().make_result(Some(Box::new(modifier)));
        let mut subject = DnsServers::new();
        subject.factory = Box::new(factory);

        let result = subject.computed_default(
            &BootstrapperConfig::new(),
            &make_persistent_config_real_with_config_dao_null(),
            &None,
        );

        assert_eq!(result, None);
        TestLogHandler::new().exists_log_containing("WARN: DnsServers: Error inspecting DNS settings: This system does not appear to be connected to a network");
    }

    #[test]
    fn dns_servers_computed_default_does_not_exist_when_dns_inspection_returns_no_addresses() {
        let modifier = DnsInspectorMock::new().inspect_result(Ok(vec![]));
        let factory = DnsModifierFactoryMock::new().make_result(Some(Box::new(modifier)));
        let mut subject = DnsServers::new();
        subject.factory = Box::new(factory);

        let result = subject.computed_default(
            &BootstrapperConfig::new(),
            &make_persistent_config_real_with_config_dao_null(),
            &None,
        );

        assert_eq!(result, None)
    }

    #[test]
    fn dns_servers_computed_default_exists_when_dns_inspection_succeeds() {
        let modifier = DnsInspectorMock::new().inspect_result(Ok(vec![
            IpAddr::from_str("192.168.0.1").unwrap(),
            IpAddr::from_str("8.8.8.8").unwrap(),
        ]));
        let factory = DnsModifierFactoryMock::new().make_result(Some(Box::new(modifier)));
        let mut subject = DnsServers::new();
        subject.factory = Box::new(factory);

        let result = subject.computed_default(
            &BootstrapperConfig::new(),
            &make_persistent_config_real_with_config_dao_null(),
            &None,
        );

        assert_eq!(result, Some(("192.168.0.1,8.8.8.8".to_string(), Default)))
    }

    #[test]
    fn earning_wallet_computed_default_with_everything_configured_is_still_none() {
        let mut config = BootstrapperConfig::new();
        config.earning_wallet = Wallet::new("command-line address");
        let persistent_config = PersistentConfigurationMock::new()
            .earning_wallet_address_result(Ok(Some("persistent address".to_string())));
        let subject = EarningWallet {};

        let result = subject.computed_default(&config, &persistent_config, &None);

        assert_eq!(result, None)
    }

    #[test]
    fn earning_wallet_computed_default_with_nothing_configured_is_still_none() {
        let config = BootstrapperConfig::new();
        let subject = EarningWallet {};

        let result = subject.computed_default(
            &config,
            &make_persistent_config_real_with_config_dao_null(),
            &None,
        );

        assert_eq!(result, None)
    }

    #[test]
    fn gas_price_computed_default_present() {
        let mut bootstrapper_config = BootstrapperConfig::new();
        bootstrapper_config.blockchain_bridge_config.gas_price = 57;
        let subject = GasPrice {};

        let result = subject.computed_default(
            &bootstrapper_config,
            &make_persistent_config_real_with_config_dao_null(),
            &None,
        );

        assert_eq!(result, Some(("57".to_string(), Default)))
    }

    #[test]
    fn gas_price_computed_default_absent() {
        let subject = GasPrice {};

        let result = subject.computed_default(
            &BootstrapperConfig::new(),
            &make_persistent_config_real_with_config_dao_null(),
            &None,
        );

        assert_eq!(result, Some(("1".to_string(), Default)))
    }

    #[test]
    fn ip_computed_default_when_automap_works_and_neighborhood_mode_is_not_standard() {
        let subject = Ip {};
        let mut config = BootstrapperConfig::new();
        config.neighborhood_config.mode = crate::sub_lib::neighborhood::NeighborhoodMode::ZeroHop;

        let result = subject.computed_default(
            &config,
            &make_persistent_config_real_with_config_dao_null(),
            &None,
        );

        assert_eq!(result, Some(("".to_string(), Blank)));
    }

    #[test]
    fn ip_computed_default_when_neighborhood_mode_is_standard() {
        let subject = Ip {};
        let mut config = BootstrapperConfig::new();
        config.neighborhood_config.mode = crate::sub_lib::neighborhood::NeighborhoodMode::Standard(
            NodeAddr::new(&IpAddr::from_str("5.6.7.8").unwrap(), &[1234]),
            vec![],
            DEFAULT_RATE_PACK,
        );

        let result = subject.computed_default(
            &config,
            &make_persistent_config_real_with_config_dao_null(),
            &None,
        );

        assert_eq!(result, Some(("5.6.7.8".to_string(), Set)));
    }

    #[test]
    fn ip_computed_default_when_automap_does_not_work_and_neighborhood_mode_is_not_standard() {
        let subject = Ip {};
        let mut config = BootstrapperConfig::new();
        config.neighborhood_config.mode = crate::sub_lib::neighborhood::NeighborhoodMode::ZeroHop;

        let result = subject.computed_default(
            &config,
            &make_persistent_config_real_with_config_dao_null(),
            &None,
        );

        assert_eq!(result, Some(("".to_string(), Blank)));
    }

    #[test]
    fn log_level_computed_default() {
        let subject = LogLevel {};

        let result = subject.computed_default(
            &BootstrapperConfig::new(),
            &make_persistent_config_real_with_config_dao_null(),
            &None,
        );

        assert_eq!(result, Some(("warn".to_string(), Default)))
    }

    #[test]
    fn mapping_protocol_is_just_blank_if_no_data_in_database() {
        let subject = MappingProtocol {};
        let persistent_config =
            PersistentConfigurationMock::default().mapping_protocol_result(Ok(None));

        let result =
            subject.computed_default(&BootstrapperConfig::new(), &persistent_config, &None);

        assert_eq!(result, None)
    }

    #[test]
    fn mapping_protocol_is_configured_if_data_in_database() {
        let subject = MappingProtocol {};
        let persistent_config = PersistentConfigurationMock::default()
            .mapping_protocol_result(Ok(Some(AutomapProtocol::Pmp)));
        let bootstrapper_config = BootstrapperConfig::new();

        let result = subject.computed_default(&bootstrapper_config, &persistent_config, &None);

        assert_eq!(result, Some(("pmp".to_string(), Configured)))
    }

    #[test]
    fn min_hops_computes_default_from_value_in_database() {
        let subject = MinHops::new();
        let value_in_db = Hops::TwoHops;
        let persistent_config =
            PersistentConfigurationMock::default().min_hops_result(Ok(value_in_db));
        let bootstrapper_config = BootstrapperConfig::new();

        let result = subject.computed_default(&bootstrapper_config, &persistent_config, &None);

        assert_eq!(result, Some((value_in_db.to_string(), Configured)))
    }

    #[test]
    fn min_hops_will_log_an_error_if_no_value_is_found_in_db() {
        init_test_logging();
        let subject = MinHops::new();
        let persistent_config = PersistentConfigurationMock::default()
            .min_hops_result(Err(PersistentConfigError::NotPresent));
        let bootstrapper_config = BootstrapperConfig::new();

        let result = subject.computed_default(&bootstrapper_config, &persistent_config, &None);

        assert_eq!(result, None);
        TestLogHandler::new().exists_log_containing(
            "ERROR: MinHops: No value for min hops found in database; \
            database is corrupt: NotPresent",
        );
    }

    #[test]
    fn neighborhood_mode_computed_default() {
        let subject = NeighborhoodMode {};

        let result = subject.computed_default(
            &BootstrapperConfig::new(),
            &make_persistent_config_real_with_config_dao_null(),
            &None,
        );

        assert_eq!(result, Some(("standard".to_string(), Default)))
    }

    #[test]
    fn neighbors_computed_default_persistent_config_present_password_present_values_present() {
        let past_neighbors_params_arc = Arc::new(Mutex::new(vec![]));
        let persistent_config = PersistentConfigurationMock::new()
            .past_neighbors_params(&past_neighbors_params_arc)
            .past_neighbors_result(Ok(Some(vec![
                NodeDescriptor::try_from((
                    main_cryptde(),
                    "masq://eth-mainnet:MTEyMjMzNDQ1NTY2Nzc4ODExMjIzMzQ0NTU2Njc3ODg@1.2.3.4:1234",
                ))
                .unwrap(),
                NodeDescriptor::try_from((
                    main_cryptde(),
                    "masq://eth-mainnet:ODg3NzY2NTU0NDMzMjIxMTg4Nzc2NjU1NDQzMzIyMTE@4.3.2.1:4321",
                ))
                .unwrap(),
            ])));
        let subject = Neighbors {};

        let result = subject.computed_default(
            &BootstrapperConfig::new(),
            &persistent_config,
            &Some("password".to_string()),
        );

        assert_eq! (result, Some (("masq://eth-mainnet:MTEyMjMzNDQ1NTY2Nzc4ODExMjIzMzQ0NTU2Njc3ODg@1.2.3.4:1234,masq://eth-mainnet:ODg3NzY2NTU0NDMzMjIxMTg4Nzc2NjU1NDQzMzIyMTE@4.3.2.1:4321".to_string(), Configured)));
        let past_neighbors_params = past_neighbors_params_arc.lock().unwrap();
        assert_eq!(*past_neighbors_params, vec!["password".to_string()])
    }

    #[test]
    fn neighbors_computed_default_persistent_config_present_password_present_values_absent() {
        let past_neighbors_params_arc = Arc::new(Mutex::new(vec![]));
        let persistent_config = PersistentConfigurationMock::new()
            .past_neighbors_params(&past_neighbors_params_arc)
            .past_neighbors_result(Ok(None));
        let subject = Neighbors {};

        let result = subject.computed_default(
            &BootstrapperConfig::new(),
            &persistent_config,
            &Some("password".to_string()),
        );

        assert_eq!(result, None);
        let past_neighbors_params = past_neighbors_params_arc.lock().unwrap();
        assert_eq!(*past_neighbors_params, vec!["password".to_string()])
    }

    #[test]
    fn neighbors_computed_default_persistent_config_present_password_present_but_with_err() {
        let past_neighbors_params_arc = Arc::new(Mutex::new(vec![]));
        let persistent_config = PersistentConfigurationMock::new()
            .past_neighbors_params(&past_neighbors_params_arc)
            .past_neighbors_result(Err(PersistentConfigError::PasswordError));
        let subject = Neighbors {};

        let result = subject.computed_default(
            &BootstrapperConfig::new(),
            &persistent_config,
            &Some("password".to_string()),
        );

        assert_eq!(result, None);
        let past_neighbors_params = past_neighbors_params_arc.lock().unwrap();
        assert_eq!(*past_neighbors_params, vec!["password".to_string()])
    }

    #[test]
    fn neighbors_computed_default_persistent_config_present_password_absent() {
        // absence of configured result will cause panic if past_neighbors is called
        let persistent_config = PersistentConfigurationMock::new();
        let subject = Neighbors {};

        let result =
            subject.computed_default(&BootstrapperConfig::new(), &persistent_config, &None);

        assert_eq!(result, None);
    }

    #[test]
    fn neighbors_computed_default_absent() {
        let subject = Neighbors {};

        let result = subject.computed_default(
            &BootstrapperConfig::new(),
            &make_persistent_config_real_with_config_dao_null(),
            &None,
        );

        assert_eq!(result, None);
    }

    #[cfg(not(target_os = "windows"))]
    #[test]
    fn real_user_computed_default() {
        let subject = crate::daemon::setup_reporter::RealUser::default();

        let result = subject.computed_default(
            &BootstrapperConfig::new(),
            &make_persistent_config_real_with_config_dao_null(),
            &None,
        );

        assert_eq!(
            result,
            Some((
                RealUser::new(None, None, None)
                    .populate(&DirsWrapperReal {})
                    .to_string(),
                Default
            ))
        );
    }

    #[cfg(target_os = "windows")]
    #[test]
    fn real_user_computed_default() {
        let subject = crate::daemon::setup_reporter::RealUser::default();

        let result = subject.computed_default(
            &BootstrapperConfig::new(),
            &make_persistent_config_real_with_config_dao_null(),
            &None,
        );

        assert_eq!(result, None);
    }

    fn assert_rate_pack_computed_default_advanced_evaluation_regarding_specific_neighborhood(
        neighborhood_mode: fn(rate_pack: neighborhood::RatePack) -> NeighborhoodModeEnum,
    ) {
        let subject = RatePack {};
        let mut bootstrapper_config = BootstrapperConfig::new();
        bootstrapper_config.neighborhood_config.mode = neighborhood_mode(DEFAULT_RATE_PACK);
        let persistent_config =
            PersistentConfigurationReal::new(Box::new(ConfigDaoNull::default()));

        let result = subject.computed_default(&bootstrapper_config, &persistent_config, &None);

        assert_eq!(result, Some((DEFAULT_RATE_PACK.to_string(), Default)))
    }

    #[test]
    fn rate_pack_computed_default_when_persistent_config_like_default() {
        assert_computed_default_when_persistent_config_like_default(
            &RatePack {},
            DEFAULT_RATE_PACK.to_string(),
        )
    }

    #[test]
    fn rate_pack_computed_default_persistent_config_unequal_to_default() {
        let mut rate_pack = DEFAULT_RATE_PACK;
        rate_pack.routing_byte_rate += 5;
        rate_pack.exit_service_rate += 6;

        assert_computed_default_when_persistent_config_unequal_to_default(
            &RatePack {},
            rate_pack,
            &|p_c: PersistentConfigurationMock, value: neighborhood::RatePack| {
                p_c.rate_pack_result(Ok(value))
            },
        )
    }

    #[test]
    fn rate_pack_computed_default_neighborhood_mode_diff_from_standard_or_originate_only_returns_none(
    ) {
        let subject = &RatePack {};
        let mut bootstrapper_config = BootstrapperConfig::new();
        let consume_only = NeighborhoodModeEnum::ConsumeOnly(vec![]);
        bootstrapper_config.neighborhood_config.mode = consume_only;
        let persistent_config =
            PersistentConfigurationReal::new(Box::new(ConfigDaoNull::default()));

        let result = subject.computed_default(&bootstrapper_config, &persistent_config, &None);

        assert_eq!(result, None);
        let zero_hop = NeighborhoodModeEnum::ZeroHop;
        bootstrapper_config.neighborhood_config.mode = zero_hop;
        let persistent_config =
            PersistentConfigurationReal::new(Box::new(ConfigDaoNull::default()));

        let result = subject.computed_default(&bootstrapper_config, &persistent_config, &None);

        assert_eq!(result, None);
    }

    #[test]
    fn scans_computed_default() {
        let subject = Scans {};

        let result = subject.computed_default(
            &BootstrapperConfig::new(),
            &PersistentConfigurationMock::new(),
            &None,
        );

        assert_eq!(result, Some(("on".to_string(), Default)));
    }

    #[test]
    fn rate_pack_standard_mode_goes_on_with_further_evaluation() {
        assert_rate_pack_computed_default_advanced_evaluation_regarding_specific_neighborhood(
            |rate_pack: neighborhood::RatePack| {
                NeighborhoodModeEnum::Standard(
                    NodeAddr::new(&IpAddr::from_str("4.5.6.7").unwrap(), &[44444]),
                    vec![],
                    rate_pack,
                )
            },
        );
    }

    #[test]
    fn rate_pack_originate_only_mode_goes_on_with_further_evaluation() {
        assert_rate_pack_computed_default_advanced_evaluation_regarding_specific_neighborhood(
            |rate_pack: neighborhood::RatePack| {
                NeighborhoodModeEnum::OriginateOnly(vec![], rate_pack)
            },
        );
    }

    #[test]
    fn scan_intervals_computed_default_when_persistent_config_like_default() {
        assert_computed_default_when_persistent_config_like_default(
            &ScanIntervals {},
            *DEFAULT_SCAN_INTERVALS,
        )
    }

    #[test]
    fn scan_intervals_computed_default_persistent_config_unequal_to_default() {
        let mut scan_intervals = *DEFAULT_SCAN_INTERVALS;
        scan_intervals.pending_payable_scan_interval = scan_intervals
            .pending_payable_scan_interval
            .add(Duration::from_secs(15));
        scan_intervals.pending_payable_scan_interval = scan_intervals
            .receivable_scan_interval
            .sub(Duration::from_secs(33));

        assert_computed_default_when_persistent_config_unequal_to_default(
            &ScanIntervals {},
            scan_intervals,
            &|p_c: PersistentConfigurationMock, value: accountant::ScanIntervals| {
                p_c.scan_intervals_result(Ok(value))
            },
        )
    }

    #[test]
    fn payment_thresholds_computed_default_when_persistent_config_like_default() {
        assert_computed_default_when_persistent_config_like_default(
            &PaymentThresholds {},
            DEFAULT_PAYMENT_THRESHOLDS.to_string(),
        )
    }

    #[test]
    fn payment_thresholds_computed_default_persistent_config_unequal_to_default() {
        let mut payment_thresholds = PaymentThresholdsFromAccountant::default();
        payment_thresholds.maturity_threshold_sec += 12;
        payment_thresholds.unban_below_gwei -= 12;
        payment_thresholds.debt_threshold_gwei += 1111;

        assert_computed_default_when_persistent_config_unequal_to_default(
            &PaymentThresholds {},
            payment_thresholds,
            &|p_c: PersistentConfigurationMock, value: accountant::PaymentThresholds| {
                p_c.payment_thresholds_result(Ok(value))
            },
        )
    }

    fn assert_computed_default_when_persistent_config_like_default<T>(
        subject: &dyn ValueRetriever,
        default: T,
    ) where
        T: Display + PartialEq,
    {
        let mut bootstrapper_config = BootstrapperConfig::new();
        //the rate_pack within the mode setting does not determine the result, so I just set a nonsense
        bootstrapper_config.neighborhood_config.mode =
            NeighborhoodModeEnum::OriginateOnly(vec![], rate_pack(0));
        let persistent_config =
            PersistentConfigurationReal::new(Box::new(ConfigDaoNull::default()));

        let result = subject.computed_default(&bootstrapper_config, &persistent_config, &None);

        assert_eq!(result, Some((default.to_string(), Default)))
    }

    fn assert_computed_default_when_persistent_config_unequal_to_default<T, C>(
        subject: &dyn ValueRetriever,
        persistent_config_value: T,
        pc_method_result_setter: &C,
    ) where
        C: Fn(PersistentConfigurationMock, T) -> PersistentConfigurationMock,
        T: Display + PartialEq + Clone,
    {
        let mut bootstrapper_config = BootstrapperConfig::new();
        //the rate_pack within the mode setting does not determine the result, so I just set a nonsense
        bootstrapper_config.neighborhood_config.mode =
            NeighborhoodModeEnum::OriginateOnly(vec![], rate_pack(0));
        let persistent_config = pc_method_result_setter(
            PersistentConfigurationMock::new(),
            persistent_config_value.clone(),
        );

        let result = subject.computed_default(&bootstrapper_config, &persistent_config, &None);

        assert_eq!(
            result,
            Some((persistent_config_value.to_string(), Configured))
        )
    }

    fn verify_requirements(
        subject: &dyn ValueRetriever,
        param_name: &str,
        value_predictions: Vec<(&str, bool)>,
    ) {
        value_predictions
            .into_iter()
            .for_each(|(param_value, prediction)| {
                let params = vec![(
                    param_name.to_string(),
                    UiSetupResponseValue::new(param_name, param_value, Set),
                )]
                .into_iter()
                .collect::<SetupCluster>();

                let result = subject.is_required(&params);

                assert_eq!(result, prediction, "{:?}", params);
            })
    }

    fn verify_needed_for_blockchain(subject: &dyn ValueRetriever) {
        verify_requirements(
            subject,
            "neighborhood-mode",
            vec![
                ("standard", true),
                ("zero-hop", false),
                ("originate-only", true),
                ("consume-only", true),
            ],
        );
    }

    #[test]
    fn ip_requirements() {
        verify_requirements(
            &Ip {},
            "neighborhood-mode",
            vec![
                ("standard", false),
                ("zero-hop", false),
                ("originate-only", false),
                ("consume-only", false),
            ],
        );
    }

    #[test]
    fn dnsservers_requirements() {
        verify_requirements(
            &DnsServers::new(),
            "neighborhood-mode",
            vec![
                ("standard", true),
                ("zero-hop", true),
                ("originate-only", true),
                ("consume-only", false),
            ],
        );
    }

    #[test]
    fn neighbors_requirements() {
        verify_requirements(
            &Neighbors {},
            "neighborhood-mode",
            vec![
                ("standard", false),
                ("zero-hop", false),
                ("originate-only", true),
                ("consume-only", true),
            ],
        );
    }

    #[test]
    fn blockchain_requirements() {
        verify_needed_for_blockchain(&BlockchainServiceUrl {});
        verify_needed_for_blockchain(&DbPassword {});
        verify_needed_for_blockchain(&GasPrice {});
    }

    #[test]
    fn routing_byte_rate_requirements() {
        verify_requirements(
            &setup_reporter::RatePack {},
            "neighborhood-mode",
            vec![
                ("standard", true),
                ("zero-hop", false),
                ("originate-only", true),
                ("consume-only", false),
            ],
        );
    }

    #[test]
    fn dumb_requirements() {
        let params = HashMap::new();
        assert_eq!(BlockchainServiceUrl {}.is_required(&params), true);
        assert_eq!(Chain {}.is_required(&params), true);
        assert_eq!(ClandestinePort {}.is_required(&params), true);
        assert_eq!(ConfigFile {}.is_required(&params), false);
        assert_eq!(ConsumingPrivateKey {}.is_required(&params), false);
        assert_eq!(DataDirectory::default().is_required(&params), true);
        assert_eq!(DbPassword {}.is_required(&params), true);
        assert_eq!(DnsServers::new().is_required(&params), true);
        assert_eq!(EarningWallet {}.is_required(&params), false);
        assert_eq!(GasPrice {}.is_required(&params), true);
        assert_eq!(Ip {}.is_required(&params), false);
        assert_eq!(LogLevel {}.is_required(&params), true);
        assert_eq!(MappingProtocol {}.is_required(&params), false);
        assert_eq!(MinHops::new().is_required(&params), false);
        assert_eq!(NeighborhoodMode {}.is_required(&params), true);
        assert_eq!(Neighbors {}.is_required(&params), true);
        assert_eq!(
            setup_reporter::PaymentThresholds {}.is_required(&params),
            true
        );
        assert_eq!(ScanIntervals {}.is_required(&params), true);
        assert_eq!(
            crate::daemon::setup_reporter::RealUser::default().is_required(&params),
            false
        );
        assert_eq!(Scans {}.is_required(&params), false);
    }

    #[test]
    fn value_retrievers_know_their_names() {
        assert_eq!(
            BlockchainServiceUrl {}.value_name(),
            "blockchain-service-url"
        );
        assert_eq!(Chain {}.value_name(), "chain");
        assert_eq!(ClandestinePort {}.value_name(), "clandestine-port");
        assert_eq!(ConfigFile {}.value_name(), "config-file");
        assert_eq!(ConsumingPrivateKey {}.value_name(), "consuming-private-key");
        assert_eq!(DataDirectory::default().value_name(), "data-directory");
        assert_eq!(DbPassword {}.value_name(), "db-password");
        assert_eq!(DnsServers::new().value_name(), "dns-servers");
        assert_eq!(EarningWallet {}.value_name(), "earning-wallet");
        assert_eq!(GasPrice {}.value_name(), "gas-price");
        assert_eq!(Ip {}.value_name(), "ip");
        assert_eq!(LogLevel {}.value_name(), "log-level");
        assert_eq!(MappingProtocol {}.value_name(), "mapping-protocol");
        assert_eq!(MinHops::new().value_name(), "min-hops");
        assert_eq!(NeighborhoodMode {}.value_name(), "neighborhood-mode");
        assert_eq!(Neighbors {}.value_name(), "neighbors");
        assert_eq!(
            setup_reporter::PaymentThresholds {}.value_name(),
            "payment-thresholds"
        );
        assert_eq!(setup_reporter::RatePack {}.value_name(), "rate-pack");
        assert_eq!(ScanIntervals {}.value_name(), "scan-intervals");
        assert_eq!(
            crate::daemon::setup_reporter::RealUser::default().value_name(),
            "real-user"
        );
        assert_eq!(Scans {}.value_name(), "scans");
    }

    #[test]
    fn calculate_setup_with_chain_specific_dir_on_user_specified_directory() {
        let _guard = EnvironmentGuard::new();
        let existing_setup =
            setup_cluster_from(vec![("real-user", "1111:1111:/home/booga", Default)]);
        let incoming_setup = vec![UiSetupRequestValue::new(
            "data-directory",
            "/home/booga/masqhome",
        )];
        let dirs_wrapper = Box::new(DirsWrapperReal);
        let subject = SetupReporterReal::new(dirs_wrapper);

        let result = subject.get_modified_setup(existing_setup, incoming_setup);
        assert_eq!(
            result.unwrap().get("data-directory").unwrap().value,
            "/home/booga/masqhome/polygon-mainnet"
        );
    }

    #[test]
    fn calculate_setup_with_chain_specific_dir_on_default_directory() {
        let _guard = EnvironmentGuard::new();
        let existing_setup =
            setup_cluster_from(vec![("real-user", "1111:1111:/home/booga", Default)]);
        let incoming_setup = vec![UiSetupRequestValue::new("chain", "polygon-mumbai")];
        let dirs_wrapper = Box::new(
            DirsWrapperMock::new()
                .data_dir_result(Some(PathBuf::from("/home/booga/.local/share")))
                .home_dir_result(Some(PathBuf::from("/home/booga"))),
        );
        let subject = SetupReporterReal::new(dirs_wrapper);

        let result = subject.get_modified_setup(existing_setup, incoming_setup);
        assert_eq!(
            result.unwrap().get("data-directory").unwrap().value,
            "/home/booga/.local/share/MASQ/polygon-mumbai"
        );
    }
}<|MERGE_RESOLUTION|>--- conflicted
+++ resolved
@@ -90,18 +90,11 @@
                     blanked_out_former_values.insert(v.name.clone(), former_value);
                 };
             });
-<<<<<<< HEAD
-        let restoration_mismatch_prevention = Self::restoration_mismatch_prevention_with_blanks(
-            &blanked_out_former_values,
-            &existing_setup,
-        );
-=======
         let prevention_to_err_induced_setup_impairments =
             Self::prevent_err_induced_setup_impairments(
                 &blanked_out_former_values,
                 &existing_setup,
             );
->>>>>>> 00d001b7
         let mut incoming_setup = incoming_setup
             .into_iter()
             .filter(|v| v.value.is_some())
@@ -139,7 +132,7 @@
             &all_but_configured,
             chain,
             real_user,
-            data_directory_opt
+            data_directory_opt,
         );
         let data_directory_setup =
             Self::construct_cluster_with_only_data_directory(&data_directory, data_dir_status);
@@ -189,11 +182,7 @@
             let setup = Self::combine_clusters(vec![
                 &final_setup,
                 &blanked_out_former_values,
-<<<<<<< HEAD
-                &restoration_mismatch_prevention,
-=======
                 &prevention_to_err_induced_setup_impairments,
->>>>>>> 00d001b7
             ]);
             Err((setup, error_so_far))
         }
@@ -251,13 +240,8 @@
         }
     }
 
-<<<<<<< HEAD
-    fn restoration_mismatch_prevention_with_blanks(
-        blanked_out_former_values: &SetupCluster,
-=======
     fn prevent_err_induced_setup_impairments(
         blanked_out_former_setup: &SetupCluster,
->>>>>>> 00d001b7
         existing_setup: &SetupCluster,
     ) -> SetupCluster {
         // this function arose as an unconvincing patch for a corner case where a blanked-out parameter registers
@@ -285,14 +269,20 @@
         all_but_configured: &SetupCluster,
         chain: masq_lib::blockchains::chains::Chain,
         real_user: crate::bootstrapper::RealUser,
-        data_directory_opt: Option<PathBuf>
+        data_directory_opt: Option<PathBuf>,
     ) -> (PathBuf, UiSetupResponseValueStatus) {
         let (data_directory, data_dir_status) = match all_but_configured.get("data-directory") {
             Some(uisrv) if uisrv.status == Set => {
                 Self::determine_setup_value_of_set_data_directory(
                     uisrv,
-                    match existing_setup_dir { Some(..) => existing_setup_dir, None => None },
-                    match incoming_setup_dir { Some(..) => incoming_setup_dir, None => None },
+                    match existing_setup_dir {
+                        Some(..) => existing_setup_dir,
+                        None => None,
+                    },
+                    match incoming_setup_dir {
+                        Some(..) => incoming_setup_dir,
+                        None => None,
+                    },
                     chain,
                 )
             }
@@ -1225,6 +1215,7 @@
         make_pre_populated_mocked_directory_wrapper, make_simplified_multi_config,
     };
     use crate::test_utils::{assert_string_contains, rate_pack};
+    use core::option::Option;
     use masq_lib::blockchains::chains::Chain as Blockchain;
     use masq_lib::blockchains::chains::Chain::PolyMumbai;
     use masq_lib::constants::{DEFAULT_CHAIN, DEFAULT_GAS_PRICE};
@@ -1244,7 +1235,6 @@
     use std::str::FromStr;
     use std::sync::{Arc, Mutex};
     use std::time::Duration;
-    use core::option::Option;
 
     #[test]
     fn constants_have_correct_values() {
