--- conflicted
+++ resolved
@@ -1463,13 +1463,8 @@
             ("MASQ_LOG_LEVEL", "error"),
             ("MASQ_MAPPING_PROTOCOL", "pmp"),
             ("MASQ_NEIGHBORHOOD_MODE", "originate-only"),
-<<<<<<< HEAD
             ("MASQ_NEIGHBORS", "masq://polygon-mumbai:MTIzNDU2Nzg5MTEyMzQ1Njc4OTIxMjM0NTY3ODkzMTI@1.2.3.4:1234,masq://polygon-mumbai:MTIzNDU2Nzg5MTEyMzQ1Njc4OTIxMjM0NTY3ODkzMTI@5.6.7.8:5678"),
-            ("MASQ_PAYMENT_THRESHOLDS","1234|50000|1000|1234|19000|20000"),
-=======
-            ("MASQ_NEIGHBORS", "masq://eth-ropsten:MTIzNDU2Nzg5MTEyMzQ1Njc4OTIxMjM0NTY3ODkzMTI@1.2.3.4:1234,masq://eth-ropsten:MTIzNDU2Nzg5MTEyMzQ1Njc4OTIxMjM0NTY3ODkzMTI@5.6.7.8:5678"),
             ("MASQ_PAYMENT_THRESHOLDS","12345|50000|1000|1234|19000|20000"),
->>>>>>> 60012f5d
             ("MASQ_RATE_PACK","1|3|3|8"),
             #[cfg(not(target_os = "windows"))]
             ("MASQ_REAL_USER", "9999:9999:booga"),
@@ -1499,13 +1494,8 @@
             ("log-level", "error", Configured),
             ("mapping-protocol", "pmp", Configured),
             ("neighborhood-mode", "originate-only", Configured),
-<<<<<<< HEAD
             ("neighbors", "masq://polygon-mumbai:MTIzNDU2Nzg5MTEyMzQ1Njc4OTIxMjM0NTY3ODkzMTI@1.2.3.4:1234,masq://polygon-mumbai:MTIzNDU2Nzg5MTEyMzQ1Njc4OTIxMjM0NTY3ODkzMTI@5.6.7.8:5678", Configured),
-            ("payment-thresholds","1234|50000|1000|1234|19000|20000",Configured),
-=======
-            ("neighbors", "masq://eth-ropsten:MTIzNDU2Nzg5MTEyMzQ1Njc4OTIxMjM0NTY3ODkzMTI@1.2.3.4:1234,masq://eth-ropsten:MTIzNDU2Nzg5MTEyMzQ1Njc4OTIxMjM0NTY3ODkzMTI@5.6.7.8:5678", Configured),
             ("payment-thresholds","12345|50000|1000|1234|19000|20000",Configured),
->>>>>>> 60012f5d
             ("rate-pack","1|3|3|8",Configured),
             #[cfg(not(target_os = "windows"))]
             ("real-user", "9999:9999:booga", Configured),
@@ -2505,7 +2495,7 @@
         let data_directory =
             ensure_node_home_directory_exists("setup_reporter", "mapping_protocol_is_blanked_out");
         let conn = DbInitializerReal::default()
-            .initialize(&data_directory, true, MigratorConfig::test_default())
+            .initialize(&data_directory, DbInitializationConfig::test_default())
             .unwrap();
         let mut persist_config = PersistentConfigurationReal::from(conn);
         persist_config
