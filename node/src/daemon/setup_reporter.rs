--- conflicted
+++ resolved
@@ -5,13 +5,9 @@
 use crate::daemon::dns_inspector::dns_inspector_factory::{
     DnsInspectorFactory, DnsInspectorFactoryReal,
 };
-<<<<<<< HEAD
 use crate::database::db_initializer::{DbInitializer, DbInitializerReal, InitializationError};
 use crate::db_config::config_dao_null::ConfigDaoNull;
-=======
-use crate::database::db_initializer::{DbInitializer, DbInitializerReal};
 use crate::database::db_migrations::MigratorConfig;
->>>>>>> ace88de2
 use crate::db_config::persistent_configuration::{
     PersistentConfiguration, PersistentConfigurationReal,
 };
@@ -125,16 +121,11 @@
                 chain,
             ),
         };
-<<<<<<< HEAD
-        let (configured_setup, error_opt) =
-            self.calculate_configured_setup(&all_but_configured, &data_directory, chain);
-=======
-        let (configured_setup, error_opt) = Self::calculate_configured_setup(
-            self.dirs_wrapper.as_ref(),
+        let (configured_setup, error_opt) = self.calculate_configured_setup(
             &all_but_configured,
             &data_directory,
-        );
->>>>>>> ace88de2
+            chain
+        );
         if let Some(error) = error_opt {
             error_so_far.extend(error);
         }
@@ -287,11 +278,11 @@
         &self,
         combined_setup: &SetupCluster,
         data_directory: &Path,
+        _chain: BlockChain, // TODO: Maybe remove this parameter?
     ) -> (SetupCluster, Option<ConfiguratorError>) {
         let mut error_so_far = ConfiguratorError::new(vec![]);
         let db_password_opt = combined_setup.get("db-password").map(|v| v.value.clone());
         let command_line = Self::make_command_line(combined_setup);
-<<<<<<< HEAD
         let multi_config = match Self::make_multi_config(
             self.dirs_wrapper.as_ref(),
             Some(command_line),
@@ -302,20 +293,9 @@
             Err(ce) => return (HashMap::new(), Some(ce)),
         };
         let ((bootstrapper_config, persistent_config_opt), error_opt) = self.run_configuration(
-            self.dirs_wrapper.as_ref(),
             &multi_config,
             data_directory,
-            chain,
-        );
-=======
-        let multi_config =
-            match Self::make_multi_config(dirs_wrapper, Some(command_line), true, true) {
-                Ok(mc) => mc,
-                Err(ce) => return (HashMap::new(), Some(ce)),
-            };
-        let ((bootstrapper_config, persistent_config_opt), error_opt) =
-            Self::run_configuration(dirs_wrapper, &multi_config, data_directory);
->>>>>>> ace88de2
+        );
         if let Some(error) = error_opt {
             error_so_far.extend(error);
         }
@@ -419,7 +399,6 @@
     #[allow(clippy::type_complexity)]
     fn run_configuration(
         &self,
-        dirs_wrapper: &dyn DirsWrapper,
         multi_config: &MultiConfig,
         data_directory: &Path,
     ) -> (
@@ -429,7 +408,7 @@
         let mut error_so_far = ConfiguratorError::new(vec![]);
         let mut bootstrapper_config = BootstrapperConfig::new();
         bootstrapper_config.data_directory = data_directory.to_path_buf();
-        match privileged_parse_args(dirs_wrapper, multi_config, &mut bootstrapper_config) {
+        match privileged_parse_args(self.dirs_wrapper.as_ref(), multi_config, &mut bootstrapper_config) {
             Ok(_) => (),
             Err(ce) => {
                 error_so_far.extend(ce);
@@ -973,11 +952,8 @@
     use crate::sub_lib::node_addr::NodeAddr;
     use crate::sub_lib::wallet::Wallet;
     use crate::test_utils::assert_string_contains;
-<<<<<<< HEAD
-=======
     use crate::test_utils::database_utils::bring_db_of_version_0_back_to_life_and_return_connection;
-    use crate::test_utils::logging::{init_test_logging, TestLogHandler};
->>>>>>> ace88de2
+    use masq_lib::test_utils::logging::{init_test_logging, TestLogHandler};
     use crate::test_utils::persistent_configuration_mock::PersistentConfigurationMock;
     use crate::test_utils::pure_test_utils::{
         make_pre_populated_mocked_directory_wrapper, make_simplified_multi_config,
@@ -986,13 +962,8 @@
     use masq_lib::constants::DEFAULT_CHAIN;
     use masq_lib::messages::UiSetupResponseValueStatus::{Blank, Configured, Required, Set};
     use masq_lib::test_utils::environment_guard::{ClapGuard, EnvironmentGuard};
-    use masq_lib::test_utils::logging::{init_test_logging, TestLogHandler};
     use masq_lib::test_utils::utils::{ensure_node_home_directory_exists, TEST_DEFAULT_CHAIN};
-<<<<<<< HEAD
     use masq_lib::utils::AutomapProtocol;
-=======
-    use rusqlite::NO_PARAMS;
->>>>>>> ace88de2
     use std::cell::RefCell;
     #[cfg(not(target_os = "windows"))]
     use std::default::Default;
@@ -1001,6 +972,8 @@
     use std::net::IpAddr;
     use std::str::FromStr;
     use std::sync::{Arc, Mutex};
+    use std::convert::TryFrom;
+    use rusqlite::NO_PARAMS;
 
     pub struct DnsInspectorMock {
         inspect_results: RefCell<Vec<Result<Vec<IpAddr>, DnsInspectionError>>>,
@@ -1927,9 +1900,10 @@
             data_dir.to_str().unwrap(),
         ]);
         let dirs_wrapper = make_pre_populated_mocked_directory_wrapper();
+        let subject = SetupReporterReal::new(Box::new (dirs_wrapper));
 
         let ((bootstrapper_config, persistent_config), _) =
-            SetupReporterReal::run_configuration(&dirs_wrapper, &multi_config, &data_dir);
+            subject.run_configuration(&multi_config, &data_dir);
 
         assert_ne!(bootstrapper_config.blockchain_bridge_config.gas_price, 55); //asserting negation
         assert!(persistent_config.is_none());
@@ -2155,22 +2129,13 @@
         .collect();
         let subject = SetupReporterReal::new(Box::new(DirsWrapperReal {}));
 
-<<<<<<< HEAD
         let result = subject
             .calculate_configured_setup(
                 &setup,
                 &data_directory,
-                Blockchain::EthMainnet, //irrelevant
+                Blockchain::default()
             )
             .0;
-=======
-        let result = SetupReporterReal::calculate_configured_setup(
-            &DirsWrapperReal {},
-            &setup,
-            &data_directory,
-        )
-        .0;
->>>>>>> ace88de2
 
         assert_eq!(
             result.get("config-file").unwrap().value,
@@ -2209,18 +2174,9 @@
         .map(|uisrv| (uisrv.name.clone(), uisrv))
         .collect();
 
-<<<<<<< HEAD
         let result = SetupReporterReal::new(Box::new(DirsWrapperReal {}))
             .calculate_configured_setup(&setup, &data_directory, Blockchain::EthMainnet)
             .0;
-=======
-        let result = SetupReporterReal::calculate_configured_setup(
-            &DirsWrapperReal {},
-            &setup,
-            &data_directory,
-        )
-        .0;
->>>>>>> ace88de2
 
         assert_eq!(result.get("gas-price").unwrap().value, "10".to_string());
     }
@@ -2253,22 +2209,13 @@
         .collect();
         let subject = SetupReporterReal::new(Box::new(DirsWrapperReal {}));
 
-<<<<<<< HEAD
         let result = subject
             .calculate_configured_setup(
                 &setup,
                 &data_directory,
-                Blockchain::EthMainnet, //irrelevant
+                Blockchain::default()
             )
             .0;
-=======
-        let result = SetupReporterReal::calculate_configured_setup(
-            &DirsWrapperReal {},
-            &setup,
-            &data_directory,
-        )
-        .0;
->>>>>>> ace88de2
 
         assert_eq!(result.get("gas-price").unwrap().value, "10".to_string());
     }
@@ -2294,24 +2241,13 @@
         .collect();
         let subject = SetupReporterReal::new(Box::new(DirsWrapperReal {}));
 
-<<<<<<< HEAD
         let result = subject
             .calculate_configured_setup(
                 &setup,
                 &data_directory,
-                Blockchain::EthMainnet, //irrelevant
-            )
-            .1
+                Blockchain::default()
+            ).1
             .unwrap();
-=======
-        let result = SetupReporterReal::calculate_configured_setup(
-            &DirsWrapperReal,
-            &setup,
-            &data_directory,
-        )
-        .1
-        .unwrap();
->>>>>>> ace88de2
 
         assert_eq!(result.param_errors[0].parameter, "config-file");
         assert_string_contains(&result.param_errors[0].reason, "Are you sure it exists?");
@@ -2346,18 +2282,13 @@
         .collect();
         let subject = SetupReporterReal::new(Box::new(DirsWrapperReal {}));
 
-<<<<<<< HEAD
-        let result = subject
+        let result =
+            subject
             .calculate_configured_setup(
                 &setup,
                 &data_dir,
-                Blockchain::EthMainnet, //irrelevant
-            )
-            .0;
-=======
-        let result =
-            SetupReporterReal::calculate_configured_setup(&DirsWrapperReal {}, &setup, &data_dir).0;
->>>>>>> ace88de2
+                Blockchain::default()
+            ).0;
 
         assert_eq!(result.get("gas-price").unwrap().value, "10".to_string());
     }
@@ -2390,24 +2321,14 @@
         .collect();
         let subject = SetupReporterReal::new(Box::new(DirsWrapperReal {}));
 
-<<<<<<< HEAD
         let result = subject
             .calculate_configured_setup(
                 &setup,
                 &data_directory,
-                Blockchain::EthMainnet, //irrelevant
+                Blockchain::default(),
             )
             .1
             .unwrap();
-=======
-        let result = SetupReporterReal::calculate_configured_setup(
-            &DirsWrapperReal {},
-            &setup,
-            &data_directory,
-        )
-        .1
-        .unwrap();
->>>>>>> ace88de2
 
         assert_eq!(result.param_errors[0].parameter, "config-file");
         assert_string_contains(&result.param_errors[0].reason, "Are you sure it exists?");
