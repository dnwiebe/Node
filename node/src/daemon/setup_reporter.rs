// Copyright (c) 2019, MASQ (https://masq.ai) and/or its affiliates. All rights reserved.

use crate::apps::app_head;
use crate::bootstrapper::BootstrapperConfig;
use crate::daemon::dns_inspector::dns_inspector_factory::{
    DnsInspectorFactory, DnsInspectorFactoryReal,
};
use crate::database::db_initializer::{DbInitializer, DbInitializerReal, InitializationError};
use crate::database::db_migrations::MigratorConfig;
use crate::db_config::config_dao_null::ConfigDaoNull;
use crate::db_config::persistent_configuration::{
    PersistentConfiguration, PersistentConfigurationReal,
};
use crate::node_configurator::node_configurator_standard::privileged_parse_args;
use crate::node_configurator::unprivileged_parse_args_configuration::{
    ParseArgsConfiguration, ParseArgsConfigurationDaoNull, ParseArgsConfigurationDaoReal,
};
use crate::node_configurator::{
    data_directory_from_context, determine_config_file_path, DirsWrapper, DirsWrapperReal,
};
use crate::payment_curve_params_computed_default_and_is_required;
use crate::rate_pack_params_computed_default_and_is_required;
use crate::scan_interval_params_computed_default_and_is_required;
use crate::sub_lib::neighborhood::NeighborhoodMode as NeighborhoodModeEnum;
use crate::sub_lib::neighborhood::NodeDescriptor;
use crate::sub_lib::utils::make_new_multi_config;
use crate::test_utils::main_cryptde;
use clap::value_t;
use itertools::Itertools;
use lazy_static::lazy_static;
use masq_lib::blockchains::chains::Chain as BlockChain;
use masq_lib::constants::{
    DEFAULT_CHAIN, DEFAULT_PAYABLE_SCAN_INTERVAL, DEFAULT_PAYMENT_CURVES,
    DEFAULT_PENDING_PAYMENT_SCAN_INTERVAL, DEFAULT_RATE_PACK, DEFAULT_RECEIVABLE_SCAN_INTERVAL,
};
use masq_lib::logger::Logger;
use masq_lib::messages::UiSetupResponseValueStatus::{Blank, Configured, Default, Required, Set};
use masq_lib::messages::{UiSetupRequestValue, UiSetupResponseValue, UiSetupResponseValueStatus};
use masq_lib::multi_config::make_arg_matches_accesible;
use masq_lib::multi_config::{
    CommandLineVcl, ConfigFileVcl, EnvironmentVcl, MultiConfig, VirtualCommandLine,
};
use masq_lib::shared_schema::{shared_app, ConfiguratorError};
use masq_lib::utils::ExpectValue;
use paste::paste;
use std::collections::HashMap;
use std::fmt::Display;
use std::net::{IpAddr, Ipv4Addr};
use std::path::{Path, PathBuf};
use std::str::FromStr;

//TODO get this back out
lazy_static! {
    //should stay private
    static ref SETUP_REPORTER_LOGGER: Logger = Logger::new("SetupReporter");
}

const CONSOLE_DIAGNOSTICS: bool = false;

pub type SetupCluster = HashMap<String, UiSetupResponseValue>;

#[cfg(test)]
pub fn setup_cluster_from(input: Vec<(&str, &str, UiSetupResponseValueStatus)>) -> SetupCluster {
    input
        .into_iter()
        .map(|(k, v, s)| (k.to_string(), UiSetupResponseValue::new(k, v, s)))
        .collect::<SetupCluster>()
}

pub trait SetupReporter {
    fn get_modified_setup(
        &self,
        existing_setup: SetupCluster,
        incoming_setup: Vec<UiSetupRequestValue>,
    ) -> Result<SetupCluster, (SetupCluster, ConfiguratorError)>;
}

pub struct SetupReporterReal {
    dirs_wrapper: Box<dyn DirsWrapper>,
    logger: Logger,
}

impl SetupReporter for SetupReporterReal {
    fn get_modified_setup(
        &self,
        mut existing_setup: SetupCluster,
        incoming_setup: Vec<UiSetupRequestValue>,
    ) -> Result<SetupCluster, (SetupCluster, ConfiguratorError)> {
        let default_setup = Self::get_default_params();
        let mut blanked_out_former_values = HashMap::new();
        incoming_setup
            .iter()
            .filter(|v| v.value.is_none())
            .for_each(|v| {
                if let Some(former_value) = existing_setup.remove(&v.name) {
                    blanked_out_former_values.insert(v.name.clone(), former_value);
                };
            });
        //we had troubles at an attempt to blank out this parameter on an error resulting in a diverging chain from the data_dir
        if blanked_out_former_values.get("chain").is_some() {
            let _ = blanked_out_former_values.remove("chain");
        }
        let mut incoming_setup = incoming_setup
            .into_iter()
            .filter(|v| v.value.is_some())
            .map(|v| {
                (
                    v.name.clone(),
                    UiSetupResponseValue::new(&v.name, &v.value.expect("Value disappeared!"), Set),
                )
            })
            .collect::<SetupCluster>();
        let all_but_configured =
            Self::combine_clusters(vec![&default_setup, &existing_setup, &incoming_setup]);
        eprintln_setup("DEFAULTS", &default_setup);
        eprintln_setup("EXISTING", &existing_setup);
        eprintln_setup("BLANKED-OUT FORMER VALUES", &blanked_out_former_values);
        eprintln_setup("INCOMING", &incoming_setup);
        eprintln_setup("ALL BUT CONFIGURED", &all_but_configured);
        let mut error_so_far = ConfiguratorError::new(vec![]);
        let (real_user_opt, data_directory_opt, chain) =
            match Self::calculate_fundamentals(self.dirs_wrapper.as_ref(), &all_but_configured) {
                Ok(triple) => triple,
                Err(error) => {
                    error_so_far.extend(error);
                    (None, None, DEFAULT_CHAIN)
                }
            };
        let real_user = real_user_opt.unwrap_or_else(|| {
            crate::bootstrapper::RealUser::new(None, None, None)
                .populate(self.dirs_wrapper.as_ref())
        });
        let data_directory = match all_but_configured.get("data-directory") {
            Some(uisrv) if uisrv.status == Set => PathBuf::from(&uisrv.value),
            _ => data_directory_from_context(
                self.dirs_wrapper.as_ref(),
                &real_user,
                &data_directory_opt,
                chain,
            ),
        };
        let (configured_setup, error_opt) =
            self.calculate_configured_setup(&all_but_configured, &data_directory);
        if let Some(error) = error_opt {
            error_so_far.extend(error);
        }
        error_so_far.param_errors.iter().for_each(|param_error| {
            let _ = incoming_setup.remove(&param_error.parameter);
        });
        let combined_setup = Self::combine_clusters(vec![&all_but_configured, &configured_setup]);
        eprintln_setup("CONFIGURED", &configured_setup);
        eprintln_setup("COMBINED", &combined_setup);
        let final_setup = value_retrievers(self.dirs_wrapper.as_ref())
            .into_iter()
            .map(|retriever| {
                let make_blank_or_required = || {
                    let status = if retriever.is_required(&combined_setup) {
                        Required
                    } else {
                        Blank
                    };
                    (
                        retriever.value_name().to_string(),
                        UiSetupResponseValue::new(retriever.value_name(), "", status),
                    )
                };
                match combined_setup.get(retriever.value_name()) {
                    Some(uisrv) if vec![Blank, Required].contains(&uisrv.status) => {
                        make_blank_or_required()
                    }
                    Some(uisrv) => (retriever.value_name().to_string(), uisrv.clone()),
                    None => make_blank_or_required(),
                }
            })
            .collect::<SetupCluster>();
        eprintln_setup("FINAL", &final_setup);
        if error_so_far.param_errors.is_empty() {
            Ok(final_setup)
        } else {
            Err((
                Self::combine_clusters(vec![&final_setup, &blanked_out_former_values]),
                error_so_far,
            ))
        }
    }
}

#[allow(dead_code)]
fn eprintln_setup(label: &str, cluster: &SetupCluster) {
    if !CONSOLE_DIAGNOSTICS {
        return;
    }
    let message = cluster
        .iter()
        .map(|(_, v)| (v.name.to_string(), v.value.to_string(), v.status))
        .sorted_by_key(|(n, _, _)| n.clone())
        .map(|(n, v, s)| format!("{:26}{:65}{:?}", n, v, s))
        .join("\n");
    eprintln!("{}:\n{}\n", label, message);
}

impl SetupReporterReal {
    pub fn new(dirs_wrapper: Box<dyn DirsWrapper>) -> Self {
        Self {
            dirs_wrapper,
            logger: Logger::new("SetupReporter"),
        }
    }

    pub fn get_default_params() -> SetupCluster {
        let schema = shared_app(app_head());
        schema
            .p
            .opts
            .iter()
            .flat_map(|opt| {
                let name = opt.b.name;
                match opt.v.default_val {
                    Some(os_str) => {
                        let value = os_str.to_str().expect("expected valid UTF-8");
                        Some((
                            name.to_string(),
                            UiSetupResponseValue::new(name, value, Default),
                        ))
                    }
                    None => None,
                }
            })
            .collect()
    }

    fn real_user_from_str(s: &str) -> Option<crate::bootstrapper::RealUser> {
        match crate::bootstrapper::RealUser::from_str(s) {
            Ok(ru) => Some(ru),
            Err(_) => None,
        }
    }

    fn calculate_fundamentals(
        dirs_wrapper: &dyn DirsWrapper,
        combined_setup: &SetupCluster,
    ) -> Result<
        (
            Option<crate::bootstrapper::RealUser>,
            Option<PathBuf>,
            BlockChain,
        ),
        ConfiguratorError,
    > {
        let multi_config = Self::make_multi_config(dirs_wrapper, None, true, false)?;
        let real_user_opt = match (
            value_m!(multi_config, "real-user", String),
            combined_setup.get("real-user"),
        ) {
            (Some(real_user_str), None) => Self::real_user_from_str(&real_user_str),
            (Some(_), Some(uisrv)) if uisrv.status == Set => Self::real_user_from_str(&uisrv.value),
            (Some(real_user_str), Some(_)) => Self::real_user_from_str(&real_user_str),
            (None, Some(uisrv)) => Self::real_user_from_str(&uisrv.value),
            (None, None) => {
                Some(crate::bootstrapper::RealUser::new(None, None, None).populate(dirs_wrapper))
            }
        };
        let chain_name = match (
            value_m!(multi_config, "chain", String),
            combined_setup.get("chain"),
        ) {
            (Some(chain), None) => chain,
            (Some(_), Some(uisrv)) if uisrv.status == Set => uisrv.value.clone(),
            (Some(chain_str), Some(_)) => chain_str,
            (None, Some(uisrv)) => uisrv.value.clone(),
            (None, None) => DEFAULT_CHAIN.rec().literal_identifier.to_string(),
        };
        let data_directory_opt = match (
            value_m!(multi_config, "data-directory", String),
            combined_setup.get("data-directory"),
        ) {
            (Some(ddir_str), None) => Some(PathBuf::from(&ddir_str)),
            (Some(_), Some(uisrv)) if uisrv.status == Set => Some(PathBuf::from(&uisrv.value)),
            (Some(ddir_str), Some(_)) => Some(PathBuf::from(&ddir_str)),
            _ => None,
        };
        Ok((
            real_user_opt,
            data_directory_opt,
            BlockChain::from(chain_name.as_str()),
        ))
    }

    fn calculate_configured_setup(
        &self,
        combined_setup: &SetupCluster,
        data_directory: &Path,
    ) -> (SetupCluster, Option<ConfiguratorError>) {
        let mut error_so_far = ConfiguratorError::new(vec![]);
        let db_password_opt = combined_setup.get("db-password").map(|v| v.value.clone());
        let command_line = Self::make_command_line(combined_setup);
        let multi_config = match Self::make_multi_config(
            self.dirs_wrapper.as_ref(),
            Some(command_line),
            true,
            true,
        ) {
            Ok(mc) => mc,
            Err(ce) => return (HashMap::new(), Some(ce)),
        };
        let ((bootstrapper_config, persistent_config), error_opt) =
            self.run_configuration(&multi_config, data_directory);
        if let Some(error) = error_opt {
            error_so_far.extend(error);
        }
        let mut setup = value_retrievers(self.dirs_wrapper.as_ref())
            .into_iter()
            .map(|r| {
                let computed_default = r.computed_default_value(
                    &bootstrapper_config,
                    persistent_config.as_ref(),
                    &db_password_opt,
                );
                let configured = match value_m!(multi_config, r.value_name(), String) {
                    Some(value) => UiSetupResponseValue::new(r.value_name(), &value, Configured),
                    None => UiSetupResponseValue::new(r.value_name(), "", Blank),
                };
                let value = Self::choose_uisrv(&computed_default, &configured).clone();
                (r.value_name().to_string(), value)
            })
            .collect::<SetupCluster>();
        match setup.get_mut("config-file") {
            // special case because of early processing
            Some(uisrv) if &uisrv.value == "config.toml" => uisrv.status = Default,
            _ => (),
        };
        if error_so_far.param_errors.is_empty() {
            (setup, None)
        } else {
            (setup, Some(error_so_far))
        }
    }

    fn combine_clusters(clusters: Vec<&SetupCluster>) -> SetupCluster {
        let mut result: SetupCluster = HashMap::new();
        clusters.into_iter().for_each(|cluster| {
            let mut step: SetupCluster = HashMap::new();
            cluster.iter().for_each(|(k, incoming)| {
                match result.get(k) {
                    Some(existing) => {
                        step.insert(k.clone(), Self::choose_uisrv(existing, incoming).clone())
                    }
                    None => step.insert(k.clone(), incoming.clone()),
                };
            });
            result.extend(step);
        });
        result
    }

    fn choose_uisrv<'a>(
        existing: &'a UiSetupResponseValue,
        incoming: &'a UiSetupResponseValue,
    ) -> &'a UiSetupResponseValue {
        if incoming.status.priority() >= existing.status.priority() {
            incoming
        } else {
            existing
        }
    }

    fn make_command_line(setup: &SetupCluster) -> Vec<String> {
        let accepted_statuses = vec![Set, Configured];
        let mut command_line = setup
            .iter()
            .filter(|(_, v)| accepted_statuses.contains(&v.status))
            .flat_map(|(_, v)| vec![format!("--{}", v.name), v.value.clone()])
            .collect::<Vec<String>>();
        command_line.insert(0, "program_name".to_string());
        command_line
    }

    fn make_multi_config<'a>(
        dirs_wrapper: &dyn DirsWrapper,
        command_line_opt: Option<Vec<String>>,
        environment: bool,
        config_file: bool,
    ) -> Result<MultiConfig<'a>, ConfiguratorError> {
        let app = shared_app(app_head());
        let mut vcls: Vec<Box<dyn VirtualCommandLine>> = vec![];
        if let Some(command_line) = command_line_opt.clone() {
            vcls.push(Box::new(CommandLineVcl::new(command_line)));
        }
        if environment {
            vcls.push(Box::new(EnvironmentVcl::new(&app)));
        }
        if config_file {
            let command_line = match command_line_opt {
                Some(command_line) => command_line,
                None => vec![],
            };
            let (config_file_path, user_specified) =
                determine_config_file_path(dirs_wrapper, &app, &command_line)?;
            let config_file_vcl = match ConfigFileVcl::new(&config_file_path, user_specified) {
                Ok(cfv) => cfv,
                Err(e) => return Err(ConfiguratorError::required("config-file", &e.to_string())),
            };
            vcls.push(Box::new(config_file_vcl));
        }
        make_new_multi_config(&app, vcls)
    }

    #[allow(clippy::type_complexity)]
    fn run_configuration(
        &self,
        multi_config: &MultiConfig,
        data_directory: &Path,
    ) -> (
        (BootstrapperConfig, Box<dyn PersistentConfiguration>),
        Option<ConfiguratorError>,
    ) {
        let mut error_so_far = ConfiguratorError::new(vec![]);
        let mut bootstrapper_config = BootstrapperConfig::new();
        bootstrapper_config.data_directory = data_directory.to_path_buf();
        match privileged_parse_args(
            self.dirs_wrapper.as_ref(),
            multi_config,
            &mut bootstrapper_config,
        ) {
            Ok(_) => (),
            Err(ce) => {
                error_so_far.extend(ce);
            }
        };
        let initializer = DbInitializerReal::default();
        match initializer.initialize(
            data_directory,
            false,
            MigratorConfig::migration_suppressed_with_error(),
        ) {
            Ok(conn) => {
                let pars_args_configuration = ParseArgsConfigurationDaoReal {};
                let mut persistent_config = PersistentConfigurationReal::from(conn);
                match pars_args_configuration.unprivileged_parse_args(
                    multi_config,
                    &mut bootstrapper_config,
                    &mut persistent_config,
                    &self.logger,
                ) {
                    Ok(_) => ((bootstrapper_config, Box::new(persistent_config)), None),
                    Err(ce) => {
                        error_so_far.extend(ce);
                        (
                            (bootstrapper_config, Box::new(persistent_config)),
                            Some(error_so_far),
                        )
                    }
                }
            }
            Err(InitializationError::Nonexistent | InitializationError::SuppressedMigration) => {
                // When the Daemon runs for the first time, the database will not yet have been
                // created. If the database is old, it should not be used by the Daemon.
                let pars_args_configuration = ParseArgsConfigurationDaoNull {};
                let mut persistent_config =
                    PersistentConfigurationReal::new(Box::new(ConfigDaoNull::default()));
                match pars_args_configuration.unprivileged_parse_args(
                    multi_config,
                    &mut bootstrapper_config,
                    &mut persistent_config,
                    &self.logger,
                ) {
                    Ok(_) => ((bootstrapper_config, Box::new(persistent_config)), None),
                    Err(ce) => {
                        error_so_far.extend(ce);

                        (
                            (bootstrapper_config, Box::new(persistent_config)),
                            Some(error_so_far),
                        )
                    }
                }
            }
            Err(e) => panic!("Couldn't initialize database: {:?}", e),
        }
    }
}

trait ValueRetriever {
    fn value_name(&self) -> &'static str;

    fn computed_default(
        &self,
        _bootstrapper_config: &BootstrapperConfig,
        _persistent_config_opt: &dyn PersistentConfiguration,
        _db_password_opt: &Option<String>,
    ) -> Option<(String, UiSetupResponseValueStatus)> {
        None
    }

    fn computed_default_value(
        &self,
        bootstrapper_config: &BootstrapperConfig,
        persistent_config: &dyn PersistentConfiguration,
        db_password_opt: &Option<String>,
    ) -> UiSetupResponseValue {
        match self.computed_default(bootstrapper_config, persistent_config, db_password_opt) {
            Some((value, status)) => UiSetupResponseValue::new(self.value_name(), &value, status),
            None => UiSetupResponseValue::new(self.value_name(), "", Blank),
        }
    }

    fn set_value(&self, multi_config: &MultiConfig) -> Option<String> {
        value_m!(multi_config, self.value_name(), String)
    }

    fn is_required(&self, _params: &SetupCluster) -> bool {
        false
    }
}

fn is_required_for_blockchain(params: &SetupCluster) -> bool {
    !matches! (params.get("neighborhood-mode"), Some(nhm) if &nhm.value == "zero-hop")
}

struct BlockchainServiceUrl {}
impl ValueRetriever for BlockchainServiceUrl {
    fn value_name(&self) -> &'static str {
        "blockchain-service-url"
    }

    fn is_required(&self, params: &SetupCluster) -> bool {
        is_required_for_blockchain(params)
    }
}

struct Chain {}
impl ValueRetriever for Chain {
    fn value_name(&self) -> &'static str {
        "chain"
    }

    fn computed_default(
        &self,
        _bootstrapper_config: &BootstrapperConfig,
        _persistent_config: &dyn PersistentConfiguration,
        _db_password_opt: &Option<String>,
    ) -> Option<(String, UiSetupResponseValueStatus)> {
        Some((DEFAULT_CHAIN.rec().literal_identifier.to_string(), Default))
    }

    fn is_required(&self, _params: &SetupCluster) -> bool {
        true
    }
}

struct ClandestinePort {}
impl ValueRetriever for ClandestinePort {
    fn value_name(&self) -> &'static str {
        "clandestine-port"
    }

    fn computed_default(
        &self,
        _bootstrapper_config: &BootstrapperConfig,
        persistent_config: &dyn PersistentConfiguration,
        _db_password_opt: &Option<String>,
    ) -> Option<(String, UiSetupResponseValueStatus)> {
        match persistent_config.clandestine_port() {
            Ok(clandestine_port) => Some((clandestine_port.to_string(), Configured)),
            Err(_) => None,
        }
    }

    fn is_required(&self, _params: &SetupCluster) -> bool {
        true
    }
}

struct ConfigFile {}
impl ValueRetriever for ConfigFile {
    fn value_name(&self) -> &'static str {
        "config-file"
    }
}

struct ConsumingPrivateKey {}
impl ValueRetriever for ConsumingPrivateKey {
    fn value_name(&self) -> &'static str {
        "consuming-private-key"
    }
}

struct CrashPoint {}
impl ValueRetriever for CrashPoint {
    fn value_name(&self) -> &'static str {
        "crash-point"
    }
}

struct DataDirectory {
    dirs_wrapper: Box<dyn DirsWrapper>,
}
impl ValueRetriever for DataDirectory {
    fn value_name(&self) -> &'static str {
        "data-directory"
    }

    fn computed_default(
        &self,
        bootstrapper_config: &BootstrapperConfig,
        _persistent_config: &dyn PersistentConfiguration,
        _db_password_opt: &Option<String>,
    ) -> Option<(String, UiSetupResponseValueStatus)> {
        let real_user = &bootstrapper_config.real_user;
        let chain = bootstrapper_config.blockchain_bridge_config.chain;
        let data_directory_opt = None;
        Some((
            data_directory_from_context(
                self.dirs_wrapper.as_ref(),
                real_user,
                &data_directory_opt,
                chain,
            )
            .to_string_lossy()
            .to_string(),
            Default,
        ))
    }

    fn is_required(&self, _params: &SetupCluster) -> bool {
        true
    }
}
impl std::default::Default for DataDirectory {
    fn default() -> Self {
        Self::new(&DirsWrapperReal)
    }
}
impl DataDirectory {
    pub fn new(dirs_wrapper: &dyn DirsWrapper) -> Self {
        Self {
            dirs_wrapper: dirs_wrapper.dup(),
        }
    }
}

struct DbPassword {}
impl ValueRetriever for DbPassword {
    fn value_name(&self) -> &'static str {
        "db-password"
    }

    fn is_required(&self, params: &SetupCluster) -> bool {
        is_required_for_blockchain(params)
    }
}

struct DnsServers {
    factory: Box<dyn DnsInspectorFactory>,
}
impl DnsServers {
    pub fn new() -> Self {
        Self {
            factory: Box::new(DnsInspectorFactoryReal::new()),
        }
    }
}
impl ValueRetriever for DnsServers {
    fn value_name(&self) -> &'static str {
        "dns-servers"
    }

    fn computed_default(
        &self,
        _bootstrapper_config: &BootstrapperConfig,
        _persistent_config: &dyn PersistentConfiguration,
        _db_password_opt: &Option<String>,
    ) -> Option<(String, UiSetupResponseValueStatus)> {
        let inspector = self.factory.make()?;
        match inspector.inspect() {
            Ok(ip_addrs) => {
                if ip_addrs.is_empty() {
                    return None;
                }
                if ip_addrs.iter().any(|ip_addr| ip_addr.is_loopback()) {
                    return None;
                }
                let dns_servers = ip_addrs
                    .into_iter()
                    .map(|ip_addr| ip_addr.to_string())
                    .join(",");
                Some((dns_servers, Default))
            }
            Err(e) => {
                warning!(
                    SETUP_REPORTER_LOGGER,
                    "Error inspecting DNS settings: {:?}",
                    e
                );
                None
            }
        }
    }

    fn is_required(&self, _params: &SetupCluster) -> bool {
        !matches!(_params.get("neighborhood-mode"), Some(nhm) if &nhm.value == "consume-only")
    }
}

struct EarningWallet {}
impl ValueRetriever for EarningWallet {
    fn value_name(&self) -> &'static str {
        "earning-wallet"
    }
}

struct GasPrice {}
impl ValueRetriever for GasPrice {
    fn value_name(&self) -> &'static str {
        "gas-price"
    }

    fn computed_default(
        &self,
        bootstrapper_config: &BootstrapperConfig,
        _persistent_config: &dyn PersistentConfiguration,
        _db_password_opt: &Option<String>,
    ) -> Option<(String, UiSetupResponseValueStatus)> {
        Some((
            bootstrapper_config
                .blockchain_bridge_config
                .gas_price
                .to_string(),
            Default,
        ))
    }

    fn is_required(&self, params: &SetupCluster) -> bool {
        is_required_for_blockchain(params)
    }
}

struct Ip {}
impl ValueRetriever for Ip {
    fn value_name(&self) -> &'static str {
        "ip"
    }

    fn computed_default(
        &self,
        bootstrapper_config: &BootstrapperConfig,
        _persistent_config: &dyn PersistentConfiguration,
        _db_password_opt: &Option<String>,
    ) -> Option<(String, UiSetupResponseValueStatus)> {
        let neighborhood_mode = &bootstrapper_config.neighborhood_config.mode;
        match neighborhood_mode {
            NeighborhoodModeEnum::Standard(node_addr, _, _)
                if node_addr.ip_addr() == IpAddr::V4(Ipv4Addr::new(0, 0, 0, 0)) =>
            {
                Some(("".to_string(), UiSetupResponseValueStatus::Blank))
            }
            NeighborhoodModeEnum::Standard(node_addr, _, _) => Some((
                node_addr.ip_addr().to_string(),
                UiSetupResponseValueStatus::Set,
            )),
            _ => Some(("".to_string(), UiSetupResponseValueStatus::Blank)),
        }
    }

    fn is_required(&self, _params: &SetupCluster) -> bool {
        false
    }
}

struct LogLevel {}
impl ValueRetriever for LogLevel {
    fn value_name(&self) -> &'static str {
        "log-level"
    }

    fn computed_default(
        &self,
        _bootstrapper_config: &BootstrapperConfig,
        _persistent_config: &dyn PersistentConfiguration,
        _db_password_opt: &Option<String>,
    ) -> Option<(String, UiSetupResponseValueStatus)> {
        Some(("warn".to_string(), Default))
    }

    fn is_required(&self, _params: &SetupCluster) -> bool {
        true
    }
}

struct MappingProtocol {}
impl ValueRetriever for MappingProtocol {
    fn value_name(&self) -> &'static str {
        "mapping-protocol"
    }

    fn computed_default(
        &self,
        bootstrapper_config: &BootstrapperConfig,
        persistent_config: &dyn PersistentConfiguration,
        _db_password_opt: &Option<String>,
    ) -> Option<(String, UiSetupResponseValueStatus)> {
        let persistent_mapping_protocol = match persistent_config.mapping_protocol() {
            Ok(protocol_opt) => protocol_opt,
            Err(_) => None,
        };
        let from_bootstrapper_opt = bootstrapper_config.mapping_protocol_opt;
        match (persistent_mapping_protocol, from_bootstrapper_opt) {
            (Some(persistent), None) => Some((persistent.to_string().to_lowercase(), Configured)),
            (None, Some(from_bootstrapper)) => {
                Some((from_bootstrapper.to_string().to_lowercase(), Configured))
            }
            (Some(persistent), Some(from_bootstrapper)) if persistent != from_bootstrapper => {
                Some((from_bootstrapper.to_string().to_lowercase(), Configured))
            }
            (Some(persistent), Some(_)) => {
                Some((persistent.to_string().to_lowercase(), Configured))
            }
            _ => None,
        }
    }
}

struct NeighborhoodMode {}
impl ValueRetriever for NeighborhoodMode {
    fn value_name(&self) -> &'static str {
        "neighborhood-mode"
    }

    fn computed_default(
        &self,
        _bootstrapper_config: &BootstrapperConfig,
        _persistent_config: &dyn PersistentConfiguration,
        _db_password_opt: &Option<String>,
    ) -> Option<(String, UiSetupResponseValueStatus)> {
        Some(("standard".to_string(), Default))
    }

    fn is_required(&self, _params: &SetupCluster) -> bool {
        true
    }
}

fn node_descriptors_to_neighbors(node_descriptors: Vec<NodeDescriptor>) -> String {
    node_descriptors
        .into_iter()
        .map(|nd| nd.to_string(main_cryptde()))
        .collect_vec()
        .join(",")
}

struct Neighbors {}
impl ValueRetriever for Neighbors {
    fn value_name(&self) -> &'static str {
        "neighbors"
    }

    fn computed_default(
        &self,
        _bootstrapper_config: &BootstrapperConfig,
        persistent_config: &dyn PersistentConfiguration,
        db_password_opt: &Option<String>,
    ) -> Option<(String, UiSetupResponseValueStatus)> {
        match db_password_opt {
            Some(pw) => match persistent_config.past_neighbors(pw) {
                Ok(Some(pns)) => Some((node_descriptors_to_neighbors(pns), Configured)),
                _ => None,
            },
            None => None,
        }
    }

    fn is_required(&self, params: &SetupCluster) -> bool {
        match params.get("neighborhood-mode") {
            Some(nhm) if &nhm.value == "standard" => false,
            Some(nhm) if &nhm.value == "zero-hop" => false,
            _ => true,
        }
    }
}

//TODO write macro that would supply all methods together
struct BalanceDecreasesForSec {}
impl ValueRetriever for BalanceDecreasesForSec {
    fn value_name(&self) -> &'static str {
        "balance-decreases-for"
    }

    payment_curve_params_computed_default_and_is_required!("balance_decreases_for_sec");
}

struct BalanceToDecreaseFromGwei {}
impl ValueRetriever for BalanceToDecreaseFromGwei {
    fn value_name(&self) -> &'static str {
        "balance-to-decrease-from"
    }

    payment_curve_params_computed_default_and_is_required!("balance_to_decrease_from_gwei");
}

struct ExitByteRate {}
impl ValueRetriever for ExitByteRate {
    fn value_name(&self) -> &'static str {
        "exit-byte-rate"
    }

    rate_pack_params_computed_default_and_is_required!("exit_byte_rate");
}
struct ExitServiceRate {}
impl ValueRetriever for ExitServiceRate {
    fn value_name(&self) -> &'static str {
        "exit-service-rate"
    }

    rate_pack_params_computed_default_and_is_required!("exit_service_rate");
}
struct PayableScanInterval {}
impl ValueRetriever for PayableScanInterval {
    fn value_name(&self) -> &'static str {
        "payable-scan-interval"
    }

    scan_interval_params_computed_default_and_is_required!(
        "payable_scan_interval",
        DEFAULT_PAYABLE_SCAN_INTERVAL
    );
}
struct PaymentSuggestedAfterSec {}
impl ValueRetriever for PaymentSuggestedAfterSec {
    fn value_name(&self) -> &'static str {
        "payment-suggested-after"
    }

    payment_curve_params_computed_default_and_is_required!("payment_suggested_after_sec");
}
struct PaymentGraceBeforeBanSec {}
impl ValueRetriever for PaymentGraceBeforeBanSec {
    fn value_name(&self) -> &'static str {
        "payment-grace-before-ban"
    }

    payment_curve_params_computed_default_and_is_required!("payment_grace_before_ban_sec");
}
struct PendingPaymentScanInterval {}
impl ValueRetriever for PendingPaymentScanInterval {
    fn value_name(&self) -> &'static str {
        "pending-payment-scan-interval"
    }

    scan_interval_params_computed_default_and_is_required!(
        "pending_payment_scan_interval",
        DEFAULT_PENDING_PAYMENT_SCAN_INTERVAL
    );
}
struct PermanentDebtAllowedGwei {}
impl ValueRetriever for PermanentDebtAllowedGwei {
    fn value_name(&self) -> &'static str {
        "permanent-debt-allowed"
    }

    payment_curve_params_computed_default_and_is_required!("permanent_debt_allowed_gwei");
}

struct ReceivableScanInterval {}
impl ValueRetriever for ReceivableScanInterval {
    fn value_name(&self) -> &'static str {
        "receivable-scan-interval"
    }

    scan_interval_params_computed_default_and_is_required!(
        "receivable_scan_interval",
        DEFAULT_RECEIVABLE_SCAN_INTERVAL
    );
}

struct RoutingByteRate {}
impl ValueRetriever for RoutingByteRate {
    fn value_name(&self) -> &'static str {
        "routing-byte-rate"
    }

    rate_pack_params_computed_default_and_is_required!("routing_byte_rate");
}

struct RoutingServiceRate {}
impl ValueRetriever for RoutingServiceRate {
    fn value_name(&self) -> &'static str {
        "routing-service-rate"
    }

    rate_pack_params_computed_default_and_is_required!("routing_service_rate");
}

struct UnbanWhenBalanceBelowGwei {}
impl ValueRetriever for UnbanWhenBalanceBelowGwei {
    fn value_name(&self) -> &'static str {
        "unban-when-balance-below"
    }
    payment_curve_params_computed_default_and_is_required!("unban_when_balance_below_gwei");
}

struct RealUser {
    #[allow(dead_code)]
    dirs_wrapper: Box<dyn DirsWrapper>,
}
impl ValueRetriever for RealUser {
    fn value_name(&self) -> &'static str {
        "real-user"
    }

    fn computed_default(
        &self,
        _bootstrapper_config: &BootstrapperConfig,
        _persistent_config: &dyn PersistentConfiguration,
        _db_password_opt: &Option<String>,
    ) -> Option<(String, UiSetupResponseValueStatus)> {
        #[cfg(target_os = "windows")]
        {
            None
        }
        #[cfg(not(target_os = "windows"))]
        {
            Some((
                crate::bootstrapper::RealUser::new(None, None, None)
                    .populate(self.dirs_wrapper.as_ref())
                    .to_string(),
                Default,
            ))
        }
    }
}
impl std::default::Default for RealUser {
    fn default() -> Self {
        Self::new(&DirsWrapperReal {})
    }
}
impl RealUser {
    pub fn new(dirs_wrapper: &dyn DirsWrapper) -> Self {
        Self {
            dirs_wrapper: dirs_wrapper.dup(),
        }
    }
}

fn value_retrievers(dirs_wrapper: &dyn DirsWrapper) -> Vec<Box<dyn ValueRetriever>> {
    vec![
        Box::new(BlockchainServiceUrl {}),
        Box::new(Chain {}),
        Box::new(ClandestinePort {}),
        Box::new(ConfigFile {}),
        Box::new(ConsumingPrivateKey {}),
        Box::new(CrashPoint {}),
        Box::new(DataDirectory::new(dirs_wrapper)),
        Box::new(DbPassword {}),
        Box::new(DnsServers::new()),
        Box::new(EarningWallet {}),
        Box::new(GasPrice {}),
        Box::new(Ip {}),
        Box::new(LogLevel {}),
        Box::new(MappingProtocol {}),
        Box::new(NeighborhoodMode {}),
        Box::new(Neighbors {}),
        Box::new(BalanceDecreasesForSec {}),
        Box::new(BalanceToDecreaseFromGwei {}),
        Box::new(ExitByteRate {}),
        Box::new(ExitServiceRate {}),
        Box::new(PayableScanInterval {}),
        Box::new(PaymentSuggestedAfterSec {}),
        Box::new(PaymentGraceBeforeBanSec {}),
        Box::new(PendingPaymentScanInterval {}),
        Box::new(PermanentDebtAllowedGwei {}),
        Box::new(ReceivableScanInterval {}),
        #[cfg(not(target_os = "windows"))]
        Box::new(RealUser::new(dirs_wrapper)),
        Box::new(RoutingByteRate {}),
        Box::new(RoutingServiceRate {}),
        Box::new(UnbanWhenBalanceBelowGwei {}),
    ]
}

fn computed_default_payment_curves_rate_pack_scan_intervals<T>(
    bootstrapper_config_value_opt: &Option<T>,
    persistent_config_value: T,
    default: T,
) -> Option<(String, UiSetupResponseValueStatus)>
where
    T: PartialEq + Display + Copy,
{
    let value =
        bootstrapper_config_value_opt.expect("bootstrapper config should've been populated now");
    if value == default {
        Some((default.to_string(), Default))
    } else if value == persistent_config_value {
        Some((persistent_config_value.to_string(), Configured))
    } else {
        None
    }
}

#[macro_export]
macro_rules! payment_curve_params_computed_default_and_is_required {
    ($field_name: literal) => {
        paste! {
                fn computed_default(
                &self,
                bootstrapper_config: &BootstrapperConfig,
                pc: &dyn PersistentConfiguration,
                _db_password_opt: &Option<String>,
            ) -> Option<(String, UiSetupResponseValueStatus)> {
                let bootstrapper_value_opt = bootstrapper_config
                    .accountant_config_opt
                    .as_ref()
                    .map(|accountant_config| accountant_config
                        .payment_curves.[<$field_name>]
                    );
                let pc_value = pc
                        .[<$field_name>]()
                        .expectv($field_name) as i64;
                computed_default_payment_curves_rate_pack_scan_intervals(
                    &bootstrapper_value_opt,
                    pc_value,
                    DEFAULT_PAYMENT_CURVES.[<$field_name>],
                )
            }

               fn is_required(&self, _params: &SetupCluster) -> bool {true}
        }
    };
}

#[macro_export]
macro_rules! scan_interval_params_computed_default_and_is_required {
    ($field_name: literal,$default: expr) => {
        paste! {
                fn computed_default(
                &self,
                bootstrapper_config: &BootstrapperConfig,
                pc: &dyn PersistentConfiguration,
                _db_password_opt: &Option<String>,
            ) -> Option<(String, UiSetupResponseValueStatus)> {
                let bootstrapper_value_opt = bootstrapper_config
                    .accountant_config_opt
                    .as_ref()
                    .map(|accountant_config| accountant_config
                        .[<$field_name>].as_secs()
                    );
                let pc_value = pc
                        .[<$field_name>]()
                        .expectv($field_name);
                computed_default_payment_curves_rate_pack_scan_intervals(
                    &bootstrapper_value_opt,
                    pc_value,
                    $default,
                )
            }

                fn is_required(&self, _params: &SetupCluster) -> bool {true}
        }
    };
}

#[macro_export]
macro_rules! rate_pack_params_computed_default_and_is_required {
    ($field_name: literal) => {
        paste! {
                fn computed_default(
                &self,
                bootstrapper_config: &BootstrapperConfig,
                pc: &dyn PersistentConfiguration,
                _db_password_opt: &Option<String>,
            ) -> Option<(String, UiSetupResponseValueStatus)> {
                let bootstrapper_value_opt = bootstrapper_config
                    .rate_pack_opt.as_ref()
                    .map(|rate_pack|rate_pack.[<$field_name>]);
                let pc_value = pc
                        .[<$field_name>]()
                        .expectv($field_name);
                computed_default_payment_curves_rate_pack_scan_intervals(
                    &bootstrapper_value_opt,
                    pc_value,
                    DEFAULT_RATE_PACK.[<$field_name>],
                )
            }

                fn is_required(&self, _params: &SetupCluster) -> bool {true}
        }
    };
}

#[cfg(test)]
mod tests {
    use super::*;
    use crate::bootstrapper::RealUser;
    use crate::daemon::dns_inspector::dns_inspector::DnsInspector;
    use crate::daemon::dns_inspector::DnsInspectionError;
    use crate::database::connection_wrapper::ConnectionWrapperReal;
    use crate::database::db_initializer::{DbInitializer, DbInitializerReal, DATABASE_FILE};
    use crate::db_config::config_dao::{ConfigDaoRead, ConfigDaoReal};
    use crate::db_config::persistent_configuration::{
        PersistentConfigError, PersistentConfiguration, PersistentConfigurationReal,
    };
    use crate::node_configurator::{DirsWrapper, DirsWrapperReal};
    use crate::node_test_utils::DirsWrapperMock;
<<<<<<< HEAD
    use crate::sub_lib::cryptde::{PlainData, PublicKey};
=======
    use crate::sub_lib::cryptde::PublicKey;
    use crate::sub_lib::neighborhood::DEFAULT_RATE_PACK;
>>>>>>> f87a7e26
    use crate::sub_lib::node_addr::NodeAddr;
    use crate::sub_lib::wallet::Wallet;
    use crate::test_utils::assert_string_contains;
    use crate::test_utils::database_utils::bring_db_of_version_0_back_to_life_and_return_connection;
    use crate::test_utils::persistent_configuration_mock::PersistentConfigurationMock;
    use crate::test_utils::unshared_test_utils::make_populated_accountant_config_with_defaults;
    use crate::test_utils::unshared_test_utils::{
        make_persistent_config_real_with_config_dao_null,
        make_pre_populated_mocked_directory_wrapper, make_simplified_multi_config,
    };
    use core::time::Duration;
    use masq_lib::blockchains::chains::Chain as Blockchain;
    use masq_lib::constants::{
        DEFAULT_CHAIN, DEFAULT_PAYABLE_SCAN_INTERVAL, DEFAULT_PAYMENT_CURVES,
        DEFAULT_PENDING_PAYMENT_SCAN_INTERVAL, DEFAULT_RATE_PACK, DEFAULT_RECEIVABLE_SCAN_INTERVAL,
    };
    use masq_lib::messages::UiSetupResponseValueStatus::{Blank, Configured, Required, Set};
    use masq_lib::test_utils::environment_guard::{ClapGuard, EnvironmentGuard};
    use masq_lib::test_utils::logging::{init_test_logging, TestLogHandler};
    use masq_lib::test_utils::utils::{ensure_node_home_directory_exists, TEST_DEFAULT_CHAIN};
    use masq_lib::utils::AutomapProtocol;
    use std::cell::RefCell;
    use std::convert::TryFrom;
    #[cfg(not(target_os = "windows"))]
    use std::default::Default;
    use std::fs::File;
    use std::io::Write;
    use std::net::IpAddr;
    use std::str::FromStr;
    use std::sync::{Arc, Mutex};

    pub struct DnsInspectorMock {
        inspect_results: RefCell<Vec<Result<Vec<IpAddr>, DnsInspectionError>>>,
    }

    impl DnsInspector for DnsInspectorMock {
        fn inspect(&self) -> Result<Vec<IpAddr>, DnsInspectionError> {
            self.inspect_results.borrow_mut().remove(0)
        }
    }

    impl DnsInspectorMock {
        pub fn new() -> DnsInspectorMock {
            DnsInspectorMock {
                inspect_results: RefCell::new(vec![]),
            }
        }

        pub fn inspect_result(
            self,
            result: Result<Vec<IpAddr>, DnsInspectionError>,
        ) -> DnsInspectorMock {
            self.inspect_results.borrow_mut().push(result);
            self
        }
    }

    #[derive(Default)]
    pub struct DnsModifierFactoryMock {
        make_results: RefCell<Vec<Option<Box<dyn DnsInspector>>>>,
    }

    impl DnsInspectorFactory for DnsModifierFactoryMock {
        fn make(&self) -> Option<Box<dyn DnsInspector>> {
            self.make_results.borrow_mut().remove(0)
        }
    }

    impl DnsModifierFactoryMock {
        pub fn new() -> DnsModifierFactoryMock {
            DnsModifierFactoryMock {
                make_results: RefCell::new(vec![]),
            }
        }

        pub fn make_result(self, result: Option<Box<dyn DnsInspector>>) -> DnsModifierFactoryMock {
            self.make_results.borrow_mut().push(result);
            self
        }
    }

    #[test]
    fn everything_in_defaults_is_properly_constructed() {
        let result = SetupReporterReal::get_default_params();

        assert_eq!(result.is_empty(), false, "{:?}", result); // if we don't have any defaults, let's get rid of all this
        result.into_iter().for_each(|(name, value)| {
            assert_eq!(name, value.name);
            assert_eq!(value.status, Default);
        });
    }

    #[test]
    fn some_items_are_censored_from_defaults() {
        let result = SetupReporterReal::get_default_params();

        assert_eq!(result.get("ui-port"), None, "{:?}", result);
        #[cfg(target_os = "windows")]
        assert_eq!(result.get("real-user"), None, "{:?}", result);
    }

    #[test]
    fn get_modified_setup_database_populated_only_requireds_set() {
        let _guard = EnvironmentGuard::new();
        let home_dir = ensure_node_home_directory_exists(
            "setup_reporter",
            "get_modified_setup_database_populated_only_requireds_set",
        );
        let db_initializer = DbInitializerReal::default();
        let conn = db_initializer
            .initialize(&home_dir, true, MigratorConfig::test_default())
            .unwrap();
        let mut config = PersistentConfigurationReal::from(conn);
        config.change_password(None, "password").unwrap();
        config.set_clandestine_port(1234).unwrap();
        config
            .set_wallet_info(
                "1111111111111111111111111111111111111111111111111111111111111111",
                "0x0000000000000000000000000000000000000000",
                "password",
            )
            .unwrap();
        config.set_gas_price(1234567890).unwrap();
        let neighbor1 = NodeDescriptor {
            encryption_public_key: PublicKey::new(b"ABCD"),
            blockchain: Blockchain::EthMainnet,
            node_addr_opt: Some(NodeAddr::new(
                &IpAddr::from_str("1.2.3.4").unwrap(),
                &[1234],
            )),
        };
        let neighbor2 = NodeDescriptor {
            encryption_public_key: PublicKey::new(b"EFGH"),
            blockchain: Blockchain::EthMainnet,
            node_addr_opt: Some(NodeAddr::new(
                &IpAddr::from_str("5.6.7.8").unwrap(),
                &[5678],
            )),
        };
        config
            .set_past_neighbors(Some(vec![neighbor1, neighbor2]), "password")
            .unwrap();
        let incoming_setup = vec![
            ("data-directory", home_dir.to_str().unwrap()),
            ("db-password", "password"),
            ("ip", "4.3.2.1"),
        ]
        .into_iter()
        .map(|(name, value)| UiSetupRequestValue::new(name, value))
        .collect_vec();
        let dirs_wrapper = Box::new(DirsWrapperReal);
        let subject = SetupReporterReal::new(dirs_wrapper);

        let result = subject
            .get_modified_setup(HashMap::new(), incoming_setup)
            .unwrap();

        let (dns_servers_str, dns_servers_status) = match DnsServers::new().computed_default(
            &BootstrapperConfig::new(),
            &make_persistent_config_real_with_config_dao_null(),
            &None,
        ) {
            Some((dss, _)) => (dss, Default),
            None => ("".to_string(), Required),
        };
        let expected_result = vec![
            ("balance-decreases-for", "2592000", Default),
            ("balance-to-decrease-from", "1000000000", Default),
            ("blockchain-service-url", "", Required),
            ("chain", DEFAULT_CHAIN.rec().literal_identifier, Default),
            ("clandestine-port", "1234", Configured),
            ("config-file", "config.toml", Default),
            ("consuming-private-key", "", Blank),
            ("crash-point", "", Blank),
            ("data-directory", home_dir.to_str().unwrap(), Set),
            ("db-password", "password", Set),
            ("dns-servers", &dns_servers_str, dns_servers_status),
            ("earning-wallet", "", Blank),
            (
                "exit-byte-rate",
                DEFAULT_RATE_PACK.exit_byte_rate.to_string().as_str(),
                Default,
            ),
            (
                "exit-service-rate",
                DEFAULT_RATE_PACK.exit_service_rate.to_string().as_str(),
                Default,
            ),
            ("gas-price", "1234567890", Default),
            ("ip", "4.3.2.1", Set),
            ("log-level", "warn", Default),
            ("mapping-protocol", "", Blank),
            ("neighborhood-mode", "standard", Default),
            (
                "neighbors",
                "masq://eth-mainnet:QUJDRA@1.2.3.4:1234,masq://eth-mainnet:RUZHSA@5.6.7.8:5678",
                Configured,
            ),
            (
                "payable-scan-interval",
                &DEFAULT_PAYABLE_SCAN_INTERVAL.to_string(),
                Default,
            ),
            (
                "payment-grace-before-ban",
                &DEFAULT_PAYMENT_CURVES
                    .payment_grace_before_ban_sec
                    .to_string(),
                Default,
            ),
            (
                "payment-suggested-after",
                &DEFAULT_PAYMENT_CURVES
                    .payment_suggested_after_sec
                    .to_string(),
                Default,
            ),
            (
                "pending-payment-scan-interval",
                &DEFAULT_PENDING_PAYMENT_SCAN_INTERVAL.to_string(),
                Default,
            ),
            (
                "permanent-debt-allowed",
                &DEFAULT_PAYMENT_CURVES
                    .permanent_debt_allowed_gwei
                    .to_string(),
                Default,
            ),
            #[cfg(not(target_os = "windows"))]
            (
                "real-user",
                &RealUser::new(None, None, None)
                    .populate(&DirsWrapperReal {})
                    .to_string(),
                Default,
            ),
            (
                "receivable-scan-interval",
                &DEFAULT_RECEIVABLE_SCAN_INTERVAL.to_string(),
                Default,
            ),
            (
                "routing-byte-rate",
                &DEFAULT_RATE_PACK.routing_byte_rate.to_string(),
                Default,
            ),
            (
                "routing-service-rate",
                &DEFAULT_RATE_PACK.routing_service_rate.to_string(),
                Default,
            ),
            (
                "unban-when-balance-below",
                &DEFAULT_PAYMENT_CURVES
                    .unban_when_balance_below_gwei
                    .to_string(),
                Default,
            ),
        ]
        .into_iter()
        .map(|(name, value, status)| {
            (
                name.to_string(),
                UiSetupResponseValue::new(name, value, status),
            )
        })
        .collect_vec();
        let presentable_result = result
            .into_iter()
            .sorted_by_key(|(k, _)| k.clone())
            .collect_vec();
        assert_eq!(presentable_result, expected_result);
    }

    #[test]
    fn get_modified_setup_database_nonexistent_everything_preexistent() {
        let _guard = EnvironmentGuard::new();
        let home_dir = ensure_node_home_directory_exists(
            "setup_reporter",
            "get_modified_setup_database_nonexistent_everything_preexistent",
        );
        let existing_setup = setup_cluster_from(vec![
            ("balance-decreases-for","1234",Set),
            ("balance-to-decrease-from", "50000",Set),
            ("blockchain-service-url", "https://example.com", Set),
            ("chain", TEST_DEFAULT_CHAIN.rec().literal_identifier, Set),
            ("clandestine-port", "1234", Set),
            ("consuming-private-key", "0011223344556677001122334455667700112233445566770011223344556677", Set),
            ("crash-point", "Message", Set),
            ("data-directory", home_dir.to_str().unwrap(), Set),
            ("db-password", "password", Set),
            ("dns-servers", "8.8.8.8", Set),
            ("earning-wallet", "0x0123456789012345678901234567890123456789", Set),
            ("exit-byte-rate","3",Set),
            ("exit-service-rate","8",Set),
            ("gas-price", "50", Set),
            ("ip", "4.3.2.1", Set),
            ("log-level", "error", Set),
            ("mapping-protocol", "pmp", Set),
            ("neighborhood-mode", "originate-only", Set),
            ("neighbors", "masq://eth-ropsten:MTIzNDU2Nzg5MTEyMzQ1Njc4OTIxMjM0NTY3ODkzMTI@1.2.3.4:1234,masq://eth-ropsten:MTIzNDU2Nzg5MTEyMzQ1Njc4OTIxMjM0NTY3ODkzMTI@5.6.7.8:5678", Set),
            ("payable-scan-interval","150",Set),
            ("payment-grace-before-ban","1000",Set),
            ("payment-suggested-after","1000",Set),
            ("pending-payment-scan-interval","150",Set),
            ("permanent-debt-allowed","20000",Set),
            #[cfg(not(target_os = "windows"))]
            ("real-user", "9999:9999:booga", Set),
            ("receivable-scan-interval","150",Set),
            ("routing-byte-rate","1",Set),
            ("routing-service-rate","3",Set),
            ("unban-when-balance-below","20000",Set)
        ]);
        let dirs_wrapper = Box::new(DirsWrapperReal);
        let subject = SetupReporterReal::new(dirs_wrapper);

        let result = subject.get_modified_setup(existing_setup, vec![]).unwrap();

        let expected_result = vec![
            ("balance-decreases-for","1234",Set),
            ("balance-to-decrease-from", "50000",Set),
            ("blockchain-service-url", "https://example.com", Set),
            ("chain", TEST_DEFAULT_CHAIN.rec().literal_identifier, Set),
            ("clandestine-port", "1234", Set),
            ("config-file", "config.toml", Default),
            ("consuming-private-key", "0011223344556677001122334455667700112233445566770011223344556677", Set),
            ("crash-point", "Message", Set),
            ("data-directory", home_dir.to_str().unwrap(), Set),
            ("db-password", "password", Set),
            ("dns-servers", "8.8.8.8", Set),
            ("earning-wallet", "0x0123456789012345678901234567890123456789", Set),
            ("exit-byte-rate","3",Set),
            ("exit-service-rate","8",Set),
            ("gas-price", "50", Set),
            ("ip", "4.3.2.1", Set),
            ("log-level", "error", Set),
            ("mapping-protocol", "pmp", Set),
            ("neighborhood-mode", "originate-only", Set),
            ("neighbors", "masq://eth-ropsten:MTIzNDU2Nzg5MTEyMzQ1Njc4OTIxMjM0NTY3ODkzMTI@1.2.3.4:1234,masq://eth-ropsten:MTIzNDU2Nzg5MTEyMzQ1Njc4OTIxMjM0NTY3ODkzMTI@5.6.7.8:5678", Set),
            ("payable-scan-interval","150",Set),
            ("payment-grace-before-ban","1000",Set),
            ("payment-suggested-after","1000",Set),
            ("pending-payment-scan-interval","150",Set),
            ("permanent-debt-allowed","20000",Set),
            #[cfg(not(target_os = "windows"))]
            ("real-user", "9999:9999:booga", Set),
            ("receivable-scan-interval","150",Set),
            ("routing-byte-rate","1",Set),
            ("routing-service-rate","3",Set),
            ("unban-when-balance-below","20000",Set)
        ].into_iter()
            .map (|(name, value, status)| (name.to_string(), UiSetupResponseValue::new(name, value, status)))
            .collect_vec();
        let presentable_result = result
            .into_iter()
            .sorted_by_key(|(k, _)| k.clone())
            .collect_vec();
        assert_eq!(presentable_result, expected_result);
    }

    #[test]
    fn get_modified_setup_database_nonexistent_everything_set() {
        let _guard = EnvironmentGuard::new();
        let home_dir = ensure_node_home_directory_exists(
            "setup_reporter",
            "get_modified_setup_database_nonexistent_everything_set",
        );
        let incoming_setup = vec![
            ("balance-decreases-for","1234"),
            ("balance-to-decrease-from", "50000"),
            ("blockchain-service-url", "https://example.com"),
            ("chain", TEST_DEFAULT_CHAIN.rec().literal_identifier),
            ("clandestine-port", "1234"),
            ("consuming-private-key", "0011223344556677001122334455667700112233445566770011223344556677"),
            ("crash-point", "Message"),
            ("data-directory", home_dir.to_str().unwrap()),
            ("db-password", "password"),
            ("dns-servers", "8.8.8.8"),
            ("earning-wallet", "0x0123456789012345678901234567890123456789"),
            ("exit-byte-rate","3"),
            ("exit-service-rate","8"),
            ("gas-price", "50"),
            ("ip", "4.3.2.1"),
            ("log-level", "error"),
            ("mapping-protocol", "igdp"),
            ("neighborhood-mode", "originate-only"),
            ("neighbors", "masq://eth-ropsten:MTIzNDU2Nzg5MTEyMzQ1Njc4OTIxMjM0NTY3ODkzMTI@1.2.3.4:1234,masq://eth-ropsten:MTIzNDU2Nzg5MTEyMzQ1Njc4OTIxMjM0NTY3ODkzMTI@5.6.7.8:5678"),
            ("payable-scan-interval","150"),
            ("payment-grace-before-ban","1000"),
            ("payment-suggested-after","1000"),
            ("pending-payment-scan-interval","150"),
            ("permanent-debt-allowed","20000"),
            #[cfg(not(target_os = "windows"))]
            ("real-user", "9999:9999:booga"),
            ("receivable-scan-interval","150"),
            ("routing-byte-rate","1"),
            ("routing-service-rate","3"),
            ("unban-when-balance-below","20000")
        ].into_iter()
            .map (|(name, value)| UiSetupRequestValue::new(name, value))
            .collect_vec();
        let dirs_wrapper = Box::new(DirsWrapperReal);
        let subject = SetupReporterReal::new(dirs_wrapper);

        let result = subject
            .get_modified_setup(HashMap::new(), incoming_setup)
            .unwrap();

        let expected_result = vec![
            ("balance-decreases-for","1234",Set),
            ("balance-to-decrease-from", "50000",Set),
            ("blockchain-service-url", "https://example.com", Set),
            ("chain", TEST_DEFAULT_CHAIN.rec().literal_identifier, Set),
            ("clandestine-port", "1234", Set),
            ("config-file", "config.toml", Default),
            ("consuming-private-key", "0011223344556677001122334455667700112233445566770011223344556677", Set),
            ("crash-point", "Message", Set),
            ("data-directory", home_dir.to_str().unwrap(), Set),
            ("db-password", "password", Set),
            ("dns-servers", "8.8.8.8", Set),
            ("earning-wallet", "0x0123456789012345678901234567890123456789", Set),
            ("exit-byte-rate","3",Set),
            ("exit-service-rate","8",Set),
            ("gas-price", "50", Set),
            ("ip", "4.3.2.1", Set),
            ("log-level", "error", Set),
            ("mapping-protocol", "igdp", Set),
            ("neighborhood-mode", "originate-only", Set),
            ("neighbors", "masq://eth-ropsten:MTIzNDU2Nzg5MTEyMzQ1Njc4OTIxMjM0NTY3ODkzMTI@1.2.3.4:1234,masq://eth-ropsten:MTIzNDU2Nzg5MTEyMzQ1Njc4OTIxMjM0NTY3ODkzMTI@5.6.7.8:5678", Set),
            ("payable-scan-interval","150",Set),
            ("payment-grace-before-ban","1000",Set),
            ("payment-suggested-after","1000",Set),
            ("pending-payment-scan-interval","150",Set),
            ("permanent-debt-allowed","20000",Set),
            #[cfg(not(target_os = "windows"))]
            ("real-user", "9999:9999:booga", Set),
            ("receivable-scan-interval","150",Set),
            ("routing-byte-rate","1",Set),
            ("routing-service-rate","3",Set),
            ("unban-when-balance-below","20000",Set)
        ].into_iter()
            .map (|(name, value, status)| (name.to_string(), UiSetupResponseValue::new(name, value, status)))
            .collect_vec();
        let presentable_result = result
            .into_iter()
            .sorted_by_key(|(k, _)| k.clone())
            .collect_vec();
        assert_eq!(presentable_result, expected_result);
    }

    #[test]
    fn get_modified_setup_database_nonexistent_nothing_set_everything_in_environment() {
        let _guard = EnvironmentGuard::new();
        let _clap_guard = ClapGuard::new();
        let home_dir = ensure_node_home_directory_exists(
            "setup_reporter",
            "get_modified_setup_database_nonexistent_nothing_set_everything_in_environment",
        );
        vec![
            ("MASQ_BALANCE_DECREASES_FOR","1234"),
            ("MASQ_BALANCE_TO_DECREASE_FROM","50000"),
            ("MASQ_BLOCKCHAIN_SERVICE_URL", "https://example.com"),
            ("MASQ_CHAIN", TEST_DEFAULT_CHAIN.rec().literal_identifier),
            ("MASQ_CLANDESTINE_PORT", "1234"),
            ("MASQ_CONSUMING_PRIVATE_KEY", "0011223344556677001122334455667700112233445566770011223344556677"),
            ("MASQ_CRASH_POINT", "Error"),
            ("MASQ_DATA_DIRECTORY", home_dir.to_str().unwrap()),
            ("MASQ_DB_PASSWORD", "password"),
            ("MASQ_DNS_SERVERS", "8.8.8.8"),
            ("MASQ_EARNING_WALLET", "0x0123456789012345678901234567890123456789"),
            ("MASQ_EXIT_BYTE_RATE","3"),
            ("MASQ_EXIT_SERVICE_RATE","8"),
            ("MASQ_GAS_PRICE", "50"),
            ("MASQ_IP", "4.3.2.1"),
            ("MASQ_LOG_LEVEL", "error"),
            ("MASQ_MAPPING_PROTOCOL", "pmp"),
            ("MASQ_NEIGHBORHOOD_MODE", "originate-only"),
            ("MASQ_NEIGHBORS", "masq://eth-ropsten:MTIzNDU2Nzg5MTEyMzQ1Njc4OTIxMjM0NTY3ODkzMTI@1.2.3.4:1234,masq://eth-ropsten:MTIzNDU2Nzg5MTEyMzQ1Njc4OTIxMjM0NTY3ODkzMTI@5.6.7.8:5678"),
            ("MASQ_PAYABLE_SCAN_INTERVAL", "150"),
            ("MASQ_PAYMENT_GRACE_BEFORE_BAN","1000"),
            ("MASQ_PAYMENT_SUGGESTED_AFTER","1000"),
            ("MASQ_PENDING_PAYMENT_SCAN_INTERVAL","150"),
            ("MASQ_PERMANENT_DEBT_ALLOWED","20000"),
            #[cfg(not(target_os = "windows"))]
            ("MASQ_REAL_USER", "9999:9999:booga"),
            ("MASQ_RECEIVABLE_SCAN_INTERVAL","150"),
            ("MASQ_ROUTING_BYTE_RATE","1"),
            ("MASQ_ROUTING_SERVICE_RATE","3"),
            ("MASQ_UNBAN_WHEN_BALANCE_BELOW","20000")
        ].into_iter()
            .for_each (|(name, value)| std::env::set_var (name, value));
        let dirs_wrapper = Box::new(DirsWrapperReal);
        let params = vec![];
        let subject = SetupReporterReal::new(dirs_wrapper);

        let result = subject.get_modified_setup(HashMap::new(), params).unwrap();

        let expected_result = vec![
            ("balance-decreases-for","1234",Configured),
            ("balance-to-decrease-from", "50000",Configured),
            ("blockchain-service-url", "https://example.com", Configured),
            ("chain", TEST_DEFAULT_CHAIN.rec().literal_identifier, Configured),
            ("clandestine-port", "1234", Configured),
            ("config-file", "config.toml", Default),
            ("consuming-private-key", "0011223344556677001122334455667700112233445566770011223344556677", Configured),
            ("crash-point", "Error", Configured),
            ("data-directory", home_dir.to_str().unwrap(), Configured),
            ("db-password", "password", Configured),
            ("dns-servers", "8.8.8.8", Configured),
            ("earning-wallet", "0x0123456789012345678901234567890123456789", Configured),
            ("exit-byte-rate","3",Configured),
            ("exit-service-rate","8",Configured),
            ("gas-price", "50", Configured),
            ("ip", "4.3.2.1", Configured),
            ("log-level", "error", Configured),
            ("mapping-protocol", "pmp", Configured),
            ("neighborhood-mode", "originate-only", Configured),
            ("neighbors", "masq://eth-ropsten:MTIzNDU2Nzg5MTEyMzQ1Njc4OTIxMjM0NTY3ODkzMTI@1.2.3.4:1234,masq://eth-ropsten:MTIzNDU2Nzg5MTEyMzQ1Njc4OTIxMjM0NTY3ODkzMTI@5.6.7.8:5678", Configured),
            ("payable-scan-interval","150",Configured),
            ("payment-grace-before-ban","1000",Configured),
            ("payment-suggested-after","1000",Configured),
            ("pending-payment-scan-interval","150",Configured),
            ("permanent-debt-allowed","20000",Configured),
            #[cfg(not(target_os = "windows"))]
            ("real-user", "9999:9999:booga", Configured),
            ("receivable-scan-interval","150",Configured),
            ("routing-byte-rate","1",Configured),
            ("routing-service-rate","3",Configured),
            ("unban-when-balance-below","20000",Configured)
        ].into_iter()
            .map (|(name, value, status)| (name.to_string(), UiSetupResponseValue::new(name, value, status)))
            .collect_vec();
        let presentable_result = result
            .into_iter()
            .sorted_by_key(|(k, _)| k.clone())
            .collect_vec();
        assert_eq!(presentable_result, expected_result);
    }

    #[test]
    // NOTE: This test achieves what it's designed for--to demonstrate that loading a different
    // config file changes the setup in the database properly--but the scenario it's built on is
    // misleading. You can't change a database from one chain to another, because in so doing all
    // its wallet addresses, balance amounts, and transaction numbers would be invalidated.
    fn switching_config_files_changes_setup() {
        let _ = EnvironmentGuard::new();
        let home_dir = ensure_node_home_directory_exists(
            "setup_reporter",
            "switching_config_files_changes_setup",
        );
        let data_root = home_dir.join("data_root");
        let mainnet_dir = data_root
            .join("MASQ")
            .join(DEFAULT_CHAIN.rec().literal_identifier);
        {
            std::fs::create_dir_all(mainnet_dir.clone()).unwrap();
            let mut config_file = File::create(mainnet_dir.join("config.toml")).unwrap();
            config_file
                .write_all(b"blockchain-service-url = \"https://www.mainnet.com\"\n")
                .unwrap();
            config_file
                .write_all(b"clandestine-port = \"7788\"\n")
                .unwrap();
            config_file.write_all(b"consuming-private-key = \"00112233445566778899AABBCCDDEEFF00112233445566778899AABBCCDDEEFF\"\n").unwrap();
            config_file.write_all(b"crash-point = \"None\"\n").unwrap();
            config_file
                .write_all(b"routing-byte-rate = \"1\"\n")
                .unwrap();
            config_file
                .write_all(b"routing-service-rate = \"3\"\n")
                .unwrap();
            config_file.write_all(b"exit-byte-rate = \"3\"\n").unwrap();
            config_file
                .write_all(b"exit-service-rate = \"7\"\n")
                .unwrap();
            config_file
                .write_all(b"dns-servers = \"5.6.7.8\"\n")
                .unwrap();
            config_file
                .write_all(b"earning-wallet = \"0xaaaaaaaaaaaaaaaaaaaaaaaaaaaaaaaaaaaaaaaa\"\n")
                .unwrap();
            config_file.write_all(b"gas-price = \"77\"\n").unwrap();
            config_file.write_all(b"log-level = \"trace\"\n").unwrap();
            config_file
                .write_all(b"mapping-protocol = \"pcp\"\n")
                .unwrap();
            config_file
                .write_all(b"neighborhood-mode = \"zero-hop\"\n")
                .unwrap();
        }
        let ropsten_dir = data_root
            .join("MASQ")
            .join(TEST_DEFAULT_CHAIN.rec().literal_identifier);
        {
            std::fs::create_dir_all(ropsten_dir.clone()).unwrap();
            let mut config_file = File::create(ropsten_dir.join("config.toml")).unwrap();
            config_file
                .write_all(b"blockchain-service-url = \"https://www.ropsten.com\"\n")
                .unwrap();
            config_file
                .write_all(b"clandestine-port = \"8877\"\n")
                .unwrap();
            // NOTE: You can't really change consuming-private-key without starting a new database
            config_file.write_all(b"consuming-private-key = \"FFEEDDCCBBAA99887766554433221100FFEEDDCCBBAA99887766554433221100\"\n").unwrap();
            config_file.write_all(b"crash-point = \"None\"\n").unwrap();
            config_file
                .write_all(b"db-password = \"ropstenPassword\"\n")
                .unwrap();
            config_file
                .write_all(
                    format!(
                        "routing-byte-rate = \"{}\"\n",
                        DEFAULT_RATE_PACK.routing_byte_rate
                    )
                    .as_bytes(),
                )
                .unwrap();
            config_file
                .write_all(
                    format!(
                        "routing-service-rate = \"{}\"\n",
                        DEFAULT_RATE_PACK.routing_service_rate
                    )
                    .as_bytes(),
                )
                .unwrap();
            config_file
                .write_all(
                    format!(
                        "exit-byte-rate = \"{}\"\n",
                        DEFAULT_RATE_PACK.exit_byte_rate
                    )
                    .as_bytes(),
                )
                .unwrap();
            config_file
                .write_all(
                    format!(
                        "exit-service-rate = \"{}\"\n",
                        DEFAULT_RATE_PACK.exit_service_rate
                    )
                    .as_bytes(),
                )
                .unwrap();
            config_file
                .write_all(b"dns-servers = \"8.7.6.5\"\n")
                .unwrap();
            // NOTE: You can't really change consuming-private-key without starting a new database
            config_file
                .write_all(b"earning-wallet = \"0xbbbbbbbbbbbbbbbbbbbbbbbbbbbbbbbbbbbbbbbb\"\n")
                .unwrap();
            config_file.write_all(b"gas-price = \"88\"\n").unwrap();
            config_file.write_all(b"log-level = \"debug\"\n").unwrap();
            config_file
                .write_all(b"mapping-protocol = \"pmp\"\n")
                .unwrap();
            config_file
                .write_all(b"neighborhood-mode = \"zero-hop\"\n")
                .unwrap();
        }
        let subject = SetupReporterReal::new(Box::new(
            DirsWrapperMock::new()
                .home_dir_result(Some(home_dir.clone()))
                .data_dir_result(Some(data_root.clone())),
        ));
        let params = vec![UiSetupRequestValue::new(
            "chain",
            DEFAULT_CHAIN.rec().literal_identifier,
        )];
        let existing_setup = subject.get_modified_setup(HashMap::new(), params).unwrap();
        let params = vec![UiSetupRequestValue::new(
            "chain",
            TEST_DEFAULT_CHAIN.rec().literal_identifier,
        )];

        let result = subject.get_modified_setup(existing_setup, params).unwrap();

        let expected_result = vec![
            (
                "balance-decreases-for",
                DEFAULT_PAYMENT_CURVES
                    .balance_decreases_for_sec
                    .to_string()
                    .as_str(),
                Default,
            ),
            (
                "balance-to-decrease-from",
                DEFAULT_PAYMENT_CURVES
                    .balance_to_decrease_from_gwei
                    .to_string()
                    .as_str(),
                Default,
            ),
            (
                "blockchain-service-url",
                "https://www.ropsten.com",
                Configured,
            ),
            ("chain", TEST_DEFAULT_CHAIN.rec().literal_identifier, Set),
            ("clandestine-port", "8877", Configured),
            ("config-file", "config.toml", Default),
            (
                "consuming-private-key",
                "FFEEDDCCBBAA99887766554433221100FFEEDDCCBBAA99887766554433221100",
                Configured,
            ),
            ("crash-point", "None", Configured),
            (
                "data-directory",
                &ropsten_dir.to_string_lossy().to_string(),
                Default,
            ),
            ("db-password", "ropstenPassword", Configured),
            ("dns-servers", "8.7.6.5", Configured),
            (
                "earning-wallet",
                "0xbbbbbbbbbbbbbbbbbbbbbbbbbbbbbbbbbbbbbbbb",
                Configured,
            ),
            (
                "exit-byte-rate",
                &DEFAULT_RATE_PACK.exit_byte_rate.to_string(),
                Configured,
            ),
            (
                "exit-service-rate",
                &DEFAULT_RATE_PACK.exit_service_rate.to_string(),
                Configured,
            ),
            ("gas-price", "88", Configured),
            ("ip", "", Blank),
            ("log-level", "debug", Configured),
            ("mapping-protocol", "pmp", Configured),
            ("neighborhood-mode", "zero-hop", Configured),
            ("neighbors", "", Blank),
            (
                "payable-scan-interval",
                &DEFAULT_PAYABLE_SCAN_INTERVAL.to_string(),
                Default,
            ),
            (
                "payment-grace-before-ban",
                &DEFAULT_PAYMENT_CURVES
                    .payment_grace_before_ban_sec
                    .to_string(),
                Default,
            ),
            (
                "payment-suggested-after",
                &DEFAULT_PAYMENT_CURVES
                    .payment_suggested_after_sec
                    .to_string(),
                Default,
            ),
            (
                "pending-payment-scan-interval",
                &DEFAULT_PENDING_PAYMENT_SCAN_INTERVAL.to_string(),
                Default,
            ),
            (
                "permanent-debt-allowed",
                &DEFAULT_PAYMENT_CURVES
                    .permanent_debt_allowed_gwei
                    .to_string(),
                Default,
            ),
            #[cfg(not(target_os = "windows"))]
            (
                "real-user",
                &crate::bootstrapper::RealUser::new(None, None, None)
                    .populate(subject.dirs_wrapper.as_ref())
                    .to_string(),
                Default,
            ),
            (
                "receivable-scan-interval",
                &DEFAULT_RECEIVABLE_SCAN_INTERVAL.to_string(),
                Default,
            ),
            (
                "routing-byte-rate",
                &DEFAULT_RATE_PACK.routing_byte_rate.to_string(),
                Configured,
            ),
            (
                "routing-service-rate",
                &DEFAULT_RATE_PACK.routing_service_rate.to_string(),
                Configured,
            ),
            (
                "unban-when-balance-below",
                &DEFAULT_PAYMENT_CURVES
                    .unban_when_balance_below_gwei
                    .to_string(),
                Default,
            ),
        ]
        .into_iter()
        .map(|(name, value, status)| {
            (
                name.to_string(),
                UiSetupResponseValue::new(name, value, status),
            )
        })
        .collect_vec();
        let presentable_result = result
            .into_iter()
            .sorted_by_key(|(k, _)| k.clone())
            .collect_vec();
        assert_eq!(presentable_result, expected_result);
    }

    #[test]
    //TODO we should change the name of this test - there are required values included, maybe 'all but fundamentals'?
    fn get_modified_setup_database_nonexistent_all_but_requireds_cleared() {
        let _guard = EnvironmentGuard::new();
        let home_dir = ensure_node_home_directory_exists(
            "setup_reporter",
            "get_modified_setup_database_nonexistent_all_but_requireds_cleared",
        );
        vec![
            ("MASQ_BALANCE_DECREASES_FOR","1234"),
            ("MASQ_BALANCE_TO_DECREASE_FROM","50000"),
            ("MASQ_BLOCKCHAIN_SERVICE_URL", "https://example.com"),
            ("MASQ_CHAIN", TEST_DEFAULT_CHAIN.rec().literal_identifier),
            ("MASQ_CLANDESTINE_PORT", "1234"),
            ("MASQ_CONSUMING_PRIVATE_KEY", "0011223344556677001122334455667700112233445566770011223344556677"),
            ("MASQ_CRASH_POINT", "Panic"),
            ("MASQ_DATA_DIRECTORY", home_dir.to_str().unwrap()),
            ("MASQ_DB_PASSWORD", "password"),
            ("MASQ_DNS_SERVERS", "8.8.8.8"),
            ("MASQ_EARNING_WALLET", "0x0123456789012345678901234567890123456789"),
            ("MASQ_EXIT_BYTE_RATE","3"),
            ("MASQ_EXIT_SERVICE_RATE","8"),
            ("MASQ_GAS_PRICE", "50"),
            ("MASQ_IP", "4.3.2.1"),
            ("MASQ_LOG_LEVEL", "error"),
            ("MASQ_MAPPING_PROTOCOL", "pcp"),
            ("MASQ_NEIGHBORHOOD_MODE", "originate-only"),
            ("MASQ_NEIGHBORS", "masq://eth-ropsten:MTIzNDU2Nzg5MTEyMzQ1Njc4OTIxMjM0NTY3ODkzMTI@1.2.3.4:1234,masq://eth-ropsten:MTIzNDU2Nzg5MTEyMzQ1Njc4OTIxMjM0NTY3ODkzMTI@5.6.7.8:5678"),
            ("MASQ_PAYABLE_SCAN_INTERVAL", "150"),
            ("MASQ_PAYMENT_GRACE_BEFORE_BAN","1000"),
            ("MASQ_PAYMENT_SUGGESTED_AFTER","1000"),
            ("MASQ_PENDING_PAYMENT_SCAN_INTERVAL","150"),
            ("MASQ_PERMANENT_DEBT_ALLOWED","20000"),
            #[cfg(not(target_os = "windows"))]
            ("MASQ_REAL_USER", "9999:9999:booga"),
            ("MASQ_RECEIVABLE_SCAN_INTERVAL","150"),
            ("MASQ_ROUTING_BYTE_RATE","1"),
            ("MASQ_ROUTING_SERVICE_RATE","3"),
            ("MASQ_UNBAN_WHEN_BALANCE_BELOW","20000")
        ].into_iter()
            .for_each (|(name, value)| std::env::set_var (name, value));
        let params = vec![
            "balance-decreases-for",
            "balance-to-decrease-from",
            "blockchain-service-url",
            "clandestine-port",
            "config-file",
            "consuming-private-key",
            "crash-point",
            "data-directory",
            "db-password",
            "dns-servers",
            "earning-wallet",
            "exit-byte-rate",
            "exit-service-rate",
            "gas-price",
            "ip",
            "log-level",
            "mapping-protocol",
            "neighborhood-mode",
            "neighbors",
            "payable-scan-interval",
            "payment-grace-before-ban",
            "payment-suggested-after",
            "pending-payment-scan-interval",
            "permanent-debt-allowed",
            #[cfg(not(target_os = "windows"))]
            "real-user",
            "receivable-scan-interval",
            "routing-byte-rate",
            "routing-service-rate",
            "unban-when-balance-below",
        ]
        .into_iter()
        .map(|name| UiSetupRequestValue::clear(name))
        .collect_vec();
        let existing_setup = setup_cluster_from(vec![
            ("balance-decreases-for", "4321", Set),
            ("balance-to-decrease-from", "66666", Set),
            ("blockchain-service-url", "https://booga.com", Set),
            ("clandestine-port", "4321", Set),
            (
                "consuming-private-key",
                "7766554433221100776655443322110077665544332211007766554433221100",
                Set,
            ),
            ("crash-point", "Message", Set),
            ("data-directory", "booga", Set),
            ("db-password", "drowssap", Set),
            ("dns-servers", "4.4.4.4", Set),
            (
                "earning-wallet",
                "0x9876543210987654321098765432109876543210",
                Set,
            ),
            ("exit-byte-rate", "13", Set),
            ("exit-service-rate", "28", Set),
            ("gas-price", "5", Set),
            ("ip", "1.2.3.4", Set),
            ("log-level", "error", Set),
            ("mapping-protocol", "pcp", Set),
            ("neighborhood-mode", "consume-only", Set),
            (
                "neighbors",
                "masq://eth-ropsten:MTIzNDU2Nzg5MTEyMzQ1Njc4OTIxMjM0NTY3ODkzMTI@9.10.11.12:9101",
                Set,
            ),
            ("payable-scan-interval", "111", Set),
            ("payment-grace-before-ban", "777", Set),
            ("payment-suggested-after", "987", Set),
            ("pending-payment-scan-interval", "111", Set),
            ("permanent-debt-allowed", "123456", Set),
            #[cfg(not(target_os = "windows"))]
            ("real-user", "6666:6666:agoob", Set),
            ("receivable-scan-interval", "111", Set),
            ("routing-byte-rate", "10", Set),
            ("routing-service-rate", "30", Set),
            ("unban-when-balance-below", "123456", Set),
        ]);
        let dirs_wrapper = Box::new(DirsWrapperReal);
        let subject = SetupReporterReal::new(dirs_wrapper);

        let result = subject.get_modified_setup(existing_setup, params).unwrap();

        let expected_result = vec![
            ("balance-decreases-for","1234",Configured),
            ("balance-to-decrease-from", "50000",Configured),
            ("blockchain-service-url", "https://example.com", Configured),
            ("chain", TEST_DEFAULT_CHAIN.rec().literal_identifier, Configured),
            ("clandestine-port", "1234", Configured),
            ("config-file", "config.toml", Default),
            ("consuming-private-key", "0011223344556677001122334455667700112233445566770011223344556677", Configured),
            ("crash-point", "Panic", Configured),
            ("data-directory", home_dir.to_str().unwrap(), Configured),
            ("db-password", "password", Configured),
            ("dns-servers", "8.8.8.8", Configured),
            (
                "earning-wallet",
                "0x0123456789012345678901234567890123456789",
                Configured,
            ),
            ("exit-byte-rate","3",Configured),
            ("exit-service-rate","8",Configured),
            ("gas-price", "50", Configured),
            ("ip", "4.3.2.1", Configured),
            ("log-level", "error", Configured),
            ("mapping-protocol", "pcp", Configured),
            ("neighborhood-mode", "originate-only", Configured),
            ("neighbors", "masq://eth-ropsten:MTIzNDU2Nzg5MTEyMzQ1Njc4OTIxMjM0NTY3ODkzMTI@1.2.3.4:1234,masq://eth-ropsten:MTIzNDU2Nzg5MTEyMzQ1Njc4OTIxMjM0NTY3ODkzMTI@5.6.7.8:5678", Configured),
            ("payable-scan-interval","150",Configured),
            ("payment-grace-before-ban","1000",Configured),
            ("payment-suggested-after","1000",Configured),
            ("pending-payment-scan-interval","150",Configured),
            ("permanent-debt-allowed","20000",Configured),
            #[cfg(not(target_os = "windows"))]
            ("real-user", "9999:9999:booga", Configured),
            ("receivable-scan-interval","150",Configured),
            ("routing-byte-rate","1",Configured),
            ("routing-service-rate","3",Configured),
            ("unban-when-balance-below","20000",Configured)
        ]
        .into_iter()
        .map(|(name, value, status)| {
            (
                name.to_string(),
                UiSetupResponseValue::new(name, value, status),
            )
        })
        .collect_vec();
        let presentable_result = result
            .into_iter()
            .sorted_by_key(|(k, _)| k.clone())
            .collect_vec();
        assert_eq!(presentable_result, expected_result);
    }

    #[test]
    fn get_modified_setup_data_directory_depends_on_new_chain_on_success() {
        let _guard = EnvironmentGuard::new();
        let base_dir = ensure_node_home_directory_exists(
            "setup_reporter",
            "get_modified_setup_data_directory_depends_on_new_chain_on_success",
        );
        let current_data_dir = base_dir
            .join("MASQ")
            .join(DEFAULT_CHAIN.rec().literal_identifier);
        let existing_setup = setup_cluster_from(vec![
            ("neighborhood-mode", "zero-hop", Set),
            ("chain", DEFAULT_CHAIN.rec().literal_identifier, Default),
            (
                "data-directory",
                &current_data_dir.to_string_lossy().to_string(),
                Default,
            ),
            (
                "real-user",
                &crate::bootstrapper::RealUser::new(None, None, None)
                    .populate(&DirsWrapperReal {})
                    .to_string(),
                Default,
            ),
        ]);
        let incoming_setup = vec![("chain", TEST_DEFAULT_CHAIN.rec().literal_identifier)]
            .into_iter()
            .map(|(name, value)| UiSetupRequestValue::new(name, value))
            .collect_vec();
        let base_data_dir = base_dir.join("data_dir");
        let expected_data_directory = base_data_dir
            .join("MASQ")
            .join(TEST_DEFAULT_CHAIN.rec().literal_identifier);
        let dirs_wrapper = Box::new(
            DirsWrapperMock::new()
                .data_dir_result(Some(base_data_dir))
                .home_dir_result(Some(base_dir)),
        );
        let subject = SetupReporterReal::new(dirs_wrapper);

        let result = subject
            .get_modified_setup(existing_setup, incoming_setup)
            .unwrap();

        let actual_data_directory = PathBuf::from(&result.get("data-directory").unwrap().value);
        assert_eq!(actual_data_directory, expected_data_directory);
    }

    #[test]
    fn get_modified_setup_data_directory_depends_on_new_chain_on_error() {
        let _guard = EnvironmentGuard::new();
        let base_dir = ensure_node_home_directory_exists(
            "setup_reporter",
            "get_modified_setup_data_directory_depends_on_new_chain_on_error",
        );
        let current_data_dir = base_dir
            .join("MASQ")
            .join(DEFAULT_CHAIN.rec().literal_identifier);
        let existing_setup = setup_cluster_from(vec![
            ("blockchain-service-url", "", Required),
            ("chain", DEFAULT_CHAIN.rec().literal_identifier, Default),
            ("clandestine-port", "7788", Default),
            ("config-file", "config.toml", Default),
            ("consuming-private-key", "", Blank),
            (
                "data-directory",
                &current_data_dir.to_string_lossy().to_string(),
                Default,
            ),
            ("db-password", "", Required),
            ("dns-servers", "1.1.1.1", Default),
            (
                "earning-wallet",
                "0x47fb8671db83008d382c2e6ea67fa377378c0cea",
                Default,
            ),
            ("gas-price", "1", Default),
            ("ip", "1.2.3.4", Set),
            ("log-level", "warn", Default),
            ("neighborhood-mode", "originate-only", Set),
            ("neighbors", "", Blank),
            (
                "real-user",
                &crate::bootstrapper::RealUser::new(None, None, None)
                    .populate(&DirsWrapperReal {})
                    .to_string(),
                Default,
            ),
        ]);
        let incoming_setup = vec![("chain", TEST_DEFAULT_CHAIN.rec().literal_identifier)]
            .into_iter()
            .map(|(name, value)| UiSetupRequestValue::new(name, value))
            .collect_vec();
        let base_data_dir = base_dir.join("data_dir");
        let expected_data_directory = base_data_dir
            .join("MASQ")
            .join(TEST_DEFAULT_CHAIN.rec().literal_identifier);
        let dirs_wrapper = Box::new(
            DirsWrapperMock::new()
                .data_dir_result(Some(base_data_dir))
                .home_dir_result(Some(base_dir)),
        );
        let subject = SetupReporterReal::new(dirs_wrapper);

        let result = subject
            .get_modified_setup(existing_setup, incoming_setup)
            .err()
            .unwrap()
            .0;

        let actual_data_directory = PathBuf::from(&result.get("data-directory").unwrap().value);
        assert_eq!(actual_data_directory, expected_data_directory);
    }

    #[test]
    fn get_modified_setup_data_directory_trying_to_blank_chain_out_on_error() {
        //by blanking the original chain the default value is set to its place
        let _guard = EnvironmentGuard::new();
        let base_dir = ensure_node_home_directory_exists(
            "setup_reporter",
            "get_modified_setup_data_directory_trying_to_blank_chain_out_on_error",
        );
        let current_data_dir = base_dir
            .join("MASQ")
            .join(BlockChain::PolyMumbai.rec().literal_identifier); //not a default
        let existing_setup = setup_cluster_from(vec![
            ("blockchain-service-url", "", Required),
            (
                "chain",
                BlockChain::PolyMumbai.rec().literal_identifier,
                Set,
            ),
            ("clandestine-port", "7788", Default),
            ("config-file", "config.toml", Default),
            ("consuming-private-key", "", Blank),
            (
                "data-directory",
                &current_data_dir.to_string_lossy().to_string(),
                Default,
            ),
            ("db-password", "", Required),
            ("dns-servers", "1.1.1.1", Default),
            (
                "earning-wallet",
                "0x47fb8671db83008d382c2e6ea67fa377378c0cea",
                Default,
            ),
            ("gas-price", "1", Default),
            ("ip", "1.2.3.4", Set),
            ("log-level", "warn", Default),
            ("neighborhood-mode", "originate-only", Set),
            ("neighbors", "", Blank),
            (
                "real-user",
                &crate::bootstrapper::RealUser::new(None, None, None)
                    .populate(&DirsWrapperReal {})
                    .to_string(),
                Default,
            ),
        ]);
        let incoming_setup = vec![UiSetupRequestValue::clear("chain")];
        let base_data_dir = base_dir.join("data_dir");
        let expected_chain = DEFAULT_CHAIN.rec().literal_identifier;
        let expected_data_directory = base_data_dir
            .join("MASQ")
            .join(DEFAULT_CHAIN.rec().literal_identifier);
        let dirs_wrapper = Box::new(
            DirsWrapperMock::new()
                .data_dir_result(Some(base_data_dir))
                .home_dir_result(Some(base_dir)),
        );
        let subject = SetupReporterReal::new(dirs_wrapper);

        let result = subject
            .get_modified_setup(existing_setup, incoming_setup)
            .err()
            .unwrap()
            .0;

        let actual_chain = &result.get("chain").unwrap().value;
        assert_eq!(actual_chain, expected_chain);
        let actual_data_directory = PathBuf::from(&result.get("data-directory").unwrap().value);
        assert_eq!(actual_data_directory, expected_data_directory);
    }

    #[test]
    fn get_modified_setup_does_not_support_database_migration() {
        let data_dir = ensure_node_home_directory_exists(
            "setup_reporter",
            "get_modified_setup_does_not_support_database_migration",
        );
        let conn =
            bring_db_of_version_0_back_to_life_and_return_connection(&data_dir.join(DATABASE_FILE));
        let dao = ConfigDaoReal::new(Box::new(ConnectionWrapperReal::new(conn)));
        let schema_version_before = dao.get("schema_version").unwrap().value_opt.unwrap();
        assert_eq!(schema_version_before, "0");
        let existing_setup = setup_cluster_from(vec![
            ("chain", DEFAULT_CHAIN.rec().literal_identifier, Default),
            (
                "data-directory",
                &data_dir.to_string_lossy().to_string(),
                Set,
            ),
            (
                "real-user",
                &crate::bootstrapper::RealUser::new(None, None, None)
                    .populate(&DirsWrapperReal {})
                    .to_string(),
                Default,
            ),
        ]);
        let incoming_setup = vec![("ip", "1.2.3.4")]
            .into_iter()
            .map(|(name, value)| UiSetupRequestValue::new(name, value))
            .collect_vec();
        let dirs_wrapper = Box::new(DirsWrapperReal);
        let subject = SetupReporterReal::new(dirs_wrapper);

        let _ = subject
            .get_modified_setup(existing_setup, incoming_setup)
            .unwrap();

        let schema_version_after = dao.get("schema_version").unwrap().value_opt.unwrap();
        assert_eq!(schema_version_before, schema_version_after)
    }

    #[test]
    fn get_modified_blanking_something_that_should_not_be_blanked_fails_properly() {
        let _guard = EnvironmentGuard::new();
        let home_dir = ensure_node_home_directory_exists(
            "setup_reporter",
            "get_modified_blanking_something_that_shouldnt_be_blanked_fails_properly",
        );
        let existing_setup = setup_cluster_from(vec![
            ("data-directory", home_dir.to_str().unwrap(), Set),
            ("neighborhood-mode", "originate-only", Set),
            (
                "neighbors",
                "masq://eth-mainnet:gBviQbjOS3e5ReFQCvIhUM3i02d1zPleo1iXg_EN6zQ@86.75.30.9:5542",
                Set,
            ),
        ]);
        let incoming_setup = vec![UiSetupRequestValue::clear("neighbors")];
        let dirs_wrapper = Box::new(DirsWrapperReal);
        let subject = SetupReporterReal::new(dirs_wrapper);

        let result = subject
            .get_modified_setup(existing_setup, incoming_setup)
            .err()
            .unwrap();

        assert_eq!(
            result.0.get("neighbors").unwrap().clone(),
            UiSetupResponseValue::new(
                "neighbors",
                "masq://eth-mainnet:gBviQbjOS3e5ReFQCvIhUM3i02d1zPleo1iXg_EN6zQ@86.75.30.9:5542",
                Set
            )
        );
    }

    #[test]
    fn run_configuration_without_existing_database_with_config_dao_null_to_use() {
        let data_dir = ensure_node_home_directory_exists(
            "setup_reporter",
            "run_configuration_without_existing_database_with_config_dao_null_to_use",
        );
        let conn =
            bring_db_of_version_0_back_to_life_and_return_connection(&data_dir.join(DATABASE_FILE));
        conn.execute("update config set value = 55 where name = 'gas_price'", [])
            .unwrap();
        let dao = ConfigDaoReal::new(Box::new(ConnectionWrapperReal::new(conn)));
        let updated_gas_price = dao.get("gas_price").unwrap().value_opt.unwrap();
        assert_eq!(updated_gas_price, "55");
        let schema_version_before = dao.get("schema_version").unwrap().value_opt.unwrap();
        assert_eq!(schema_version_before, "0");
        let multi_config =
            make_simplified_multi_config(["--data-directory", data_dir.to_str().unwrap()]);
        let dirs_wrapper = make_pre_populated_mocked_directory_wrapper();
        let subject = SetupReporterReal::new(Box::new(dirs_wrapper));

        let ((bootstrapper_config, mut persistent_config), _) =
            subject.run_configuration(&multi_config, &data_dir);

        assert_ne!(bootstrapper_config.blockchain_bridge_config.gas_price, 55); //asserting negation
        let schema_version_after = dao.get("schema_version").unwrap().value_opt.unwrap();
        assert_eq!(schema_version_before, schema_version_after);
        persistent_config.set_gas_price(66).unwrap();
        //if this had contained ConfigDaoReal the setting would've worked
        let gas_price = persistent_config.gas_price().unwrap();
        assert_ne!(gas_price, 66);
    }

    #[test]
    fn run_configuration_suppresses_db_migration_that_is_why_it_offers_just_config_dao_null_to_use()
    {
        let data_dir = ensure_node_home_directory_exists(
            "setup_reporter",
            "run_configuration_suppresses_db_migration_that_is_why_it_offers_just_config_dao_null_to_use",
        );
        let conn =
            bring_db_of_version_0_back_to_life_and_return_connection(&data_dir.join(DATABASE_FILE));
        conn.execute("update config set value = 55 where name = 'gas_price'", [])
            .unwrap();
        let dao = ConfigDaoReal::new(Box::new(ConnectionWrapperReal::new(conn)));
        let updated_gas_price = dao.get("gas_price").unwrap().value_opt.unwrap();
        assert_eq!(updated_gas_price, "55");
        let schema_version_before = dao.get("schema_version").unwrap().value_opt.unwrap();
        assert_eq!(schema_version_before, "0");
        let multi_config =
            make_simplified_multi_config(["--data-directory", data_dir.to_str().unwrap()]);
        let dirs_wrapper = make_pre_populated_mocked_directory_wrapper();
        let subject = SetupReporterReal::new(Box::new(dirs_wrapper));

        let ((bootstrapper_config, mut persistent_config), _) =
            subject.run_configuration(&multi_config, &data_dir);

        assert_ne!(bootstrapper_config.blockchain_bridge_config.gas_price, 55); //asserting negation
        let schema_version_after = dao.get("schema_version").unwrap().value_opt.unwrap();
        assert_eq!(schema_version_before, schema_version_after);
        persistent_config.set_gas_price(66).unwrap();
        //if this had contained ConfigDaoReal the setting would've worked
        let gas_price = persistent_config.gas_price().unwrap();
        assert_ne!(gas_price, 66);
    }

    #[test]
    fn calculate_fundamentals_with_only_environment() {
        let _guard = EnvironmentGuard::new();
        vec![
            ("MASQ_CHAIN", TEST_DEFAULT_CHAIN.rec().literal_identifier),
            ("MASQ_DATA_DIRECTORY", "env_dir"),
            ("MASQ_REAL_USER", "9999:9999:booga"),
        ]
        .into_iter()
        .for_each(|(name, value)| std::env::set_var(name, value));
        let setup = setup_cluster_from(vec![]);

        let (real_user_opt, data_directory_opt, chain) =
            SetupReporterReal::calculate_fundamentals(&DirsWrapperReal {}, &setup).unwrap();

        assert_eq!(
            real_user_opt,
            Some(crate::bootstrapper::RealUser::new(
                Some(9999),
                Some(9999),
                Some(PathBuf::from("booga"))
            ))
        );
        assert_eq!(data_directory_opt, Some(PathBuf::from("env_dir")));
        assert_eq!(chain, TEST_DEFAULT_CHAIN);
    }

    #[test]
    fn calculate_fundamentals_with_environment_and_obsolete_setup() {
        let _guard = EnvironmentGuard::new();
        vec![
            ("MASQ_CHAIN", TEST_DEFAULT_CHAIN.rec().literal_identifier),
            ("MASQ_DATA_DIRECTORY", "env_dir"),
            ("MASQ_REAL_USER", "9999:9999:booga"),
        ]
        .into_iter()
        .for_each(|(name, value)| std::env::set_var(name, value));
        let setup = setup_cluster_from(vec![
            ("chain", "dev", Configured),
            ("data-directory", "setup_dir", Default),
            ("real-user", "1111:1111:agoob", Configured),
        ]);

        let (real_user_opt, data_directory_opt, chain) =
            SetupReporterReal::calculate_fundamentals(&DirsWrapperReal {}, &setup).unwrap();

        assert_eq!(
            real_user_opt,
            Some(crate::bootstrapper::RealUser::new(
                Some(9999),
                Some(9999),
                Some(PathBuf::from("booga"))
            ))
        );
        assert_eq!(data_directory_opt, Some(PathBuf::from("env_dir")));
        assert_eq!(chain, TEST_DEFAULT_CHAIN);
    }

    #[test]
    fn calculate_fundamentals_with_environment_and_overriding_setup() {
        let _guard = EnvironmentGuard::new();
        vec![
            ("MASQ_CHAIN", TEST_DEFAULT_CHAIN.rec().literal_identifier),
            ("MASQ_DATA_DIRECTORY", "env_dir"),
            ("MASQ_REAL_USER", "9999:9999:booga"),
        ]
        .into_iter()
        .for_each(|(name, value)| std::env::set_var(name, value));
        let setup = setup_cluster_from(vec![
            ("chain", "dev", Set),
            ("data-directory", "setup_dir", Set),
            ("real-user", "1111:1111:agoob", Set),
        ]);

        let (real_user_opt, data_directory_opt, chain) =
            SetupReporterReal::calculate_fundamentals(&DirsWrapperReal {}, &setup).unwrap();

        assert_eq!(
            real_user_opt,
            Some(crate::bootstrapper::RealUser::new(
                Some(1111),
                Some(1111),
                Some(PathBuf::from("agoob"))
            ))
        );
        assert_eq!(data_directory_opt, Some(PathBuf::from("setup_dir")));
        assert_eq!(chain, Blockchain::from("dev"));
    }

    #[test]
    fn calculate_fundamentals_with_setup_and_no_environment() {
        let _guard = EnvironmentGuard::new();
        vec![]
            .into_iter()
            .for_each(|(name, value): (&str, &str)| std::env::set_var(name, value));
        let setup = setup_cluster_from(vec![
            ("chain", "dev", Configured),
            ("data-directory", "setup_dir", Default),
            ("real-user", "1111:1111:agoob", Configured),
        ]);

        let (real_user_opt, data_directory_opt, chain) =
            SetupReporterReal::calculate_fundamentals(&DirsWrapperReal {}, &setup).unwrap();

        assert_eq!(
            real_user_opt,
            Some(crate::bootstrapper::RealUser::new(
                Some(1111),
                Some(1111),
                Some(PathBuf::from("agoob"))
            ))
        );
        assert_eq!(data_directory_opt, None);
        assert_eq!(chain, Blockchain::from("dev"));
    }

    #[test]
    fn calculate_fundamentals_with_neither_setup_nor_environment() {
        let _guard = EnvironmentGuard::new();
        vec![]
            .into_iter()
            .for_each(|(name, value): (&str, &str)| std::env::set_var(name, value));
        let setup = setup_cluster_from(vec![]);

        let (real_user_opt, data_directory_opt, chain) =
            SetupReporterReal::calculate_fundamentals(&DirsWrapperReal {}, &setup).unwrap();

        assert_eq!(
            real_user_opt,
            Some(
                crate::bootstrapper::RealUser::new(None, None, None).populate(&DirsWrapperReal {})
            )
        );
        assert_eq!(data_directory_opt, None);
        assert_eq!(chain, DEFAULT_CHAIN);
    }

    #[test]
    fn blanking_a_parameter_with_a_default_produces_that_default() {
        let _guard = EnvironmentGuard::new();
        let home_dir = ensure_node_home_directory_exists(
            "setup_reporter",
            "blanking_a_parameter_with_a_default_produces_that_default",
        );
        let dirs_wrapper = Box::new(DirsWrapperReal);
        let subject = SetupReporterReal::new(dirs_wrapper);

        let result = subject
            .get_modified_setup(
                HashMap::new(),
                vec![
                    UiSetupRequestValue::new(
                        "data-directory",
                        &home_dir.to_string_lossy().to_string(),
                    ),
                    UiSetupRequestValue::new("ip", "1.2.3.4"),
                    UiSetupRequestValue::clear("chain"),
                ],
            )
            .unwrap();

        let actual_chain = result.get("chain").unwrap();
        assert_eq!(
            actual_chain,
            &UiSetupResponseValue::new("chain", DEFAULT_CHAIN.rec().literal_identifier, Default)
        );
    }

    #[test]
    fn choose_uisrv_chooses_higher_priority_incoming_over_lower_priority_existing() {
        let existing = UiSetupResponseValue::new("name", "existing", Configured);
        let incoming = UiSetupResponseValue::new("name", "incoming", Set);

        let result = SetupReporterReal::choose_uisrv(&existing, &incoming);

        assert_eq!(result, &incoming);
    }

    #[test]
    fn choose_uisrv_chooses_higher_priority_existing_over_lower_priority_incoming() {
        let existing = UiSetupResponseValue::new("name", "existing", Set);
        let incoming = UiSetupResponseValue::new("name", "incoming", Configured);

        let result = SetupReporterReal::choose_uisrv(&existing, &incoming);

        assert_eq!(result, &existing);
    }

    #[test]
    fn choose_uisrv_chooses_incoming_over_existing_for_equal_priority() {
        let existing = UiSetupResponseValue::new("name", "existing", Set);
        let incoming = UiSetupResponseValue::new("name", "incoming", Set);

        let result = SetupReporterReal::choose_uisrv(&existing, &incoming);

        assert_eq!(result, &incoming);
    }

    #[test]
    fn config_file_not_specified_and_nonexistent() {
        let data_directory = ensure_node_home_directory_exists(
            "setup_reporter",
            "config_file_not_specified_and_nonexistent",
        );
        let setup = vec![
            // no config-file setting
            UiSetupResponseValue::new("neighborhood-mode", "zero-hop", Set),
            UiSetupResponseValue::new(
                "data-directory",
                &data_directory.to_string_lossy().to_string(),
                Set,
            ),
        ]
        .into_iter()
        .map(|uisrv| (uisrv.name.clone(), uisrv))
        .collect();
        let subject = SetupReporterReal::new(Box::new(DirsWrapperReal {}));

        let result = subject
            .calculate_configured_setup(&setup, &data_directory)
            .0;

        assert_eq!(
            result.get("config-file").unwrap().value,
            "config.toml".to_string()
        );
        assert_eq!(
            result.get("gas-price").unwrap().value,
            GasPrice {}
                .computed_default(
                    &BootstrapperConfig::new(),
                    &make_persistent_config_real_with_config_dao_null(),
                    &None
                )
                .unwrap()
                .0
        );
    }

    #[test]
    fn config_file_not_specified_but_exists() {
        let data_directory = ensure_node_home_directory_exists(
            "setup_reporter",
            "config_file_not_specified_but_exists",
        );
        {
            let config_file_path = data_directory.join("config.toml");
            let mut config_file = File::create(config_file_path).unwrap();
            config_file.write_all(b"gas-price = \"10\"\n").unwrap();
        }
        let setup = vec![
            // no config-file setting
            UiSetupResponseValue::new("neighborhood-mode", "zero-hop", Set),
            UiSetupResponseValue::new(
                "data-directory",
                &data_directory.to_string_lossy().to_string(),
                Set,
            ),
        ]
        .into_iter()
        .map(|uisrv| (uisrv.name.clone(), uisrv))
        .collect();

        let result = SetupReporterReal::new(Box::new(DirsWrapperReal {}))
            .calculate_configured_setup(&setup, &data_directory)
            .0;

        assert_eq!(result.get("gas-price").unwrap().value, "10".to_string());
    }

    #[test]
    fn config_file_has_relative_directory_that_exists_in_data_directory() {
        let data_directory = ensure_node_home_directory_exists(
            "setup_reporter",
            "config_file_has_relative_directory_that_exists_in_data_directory",
        );
        {
            let config_file_dir = data_directory.join("booga");
            std::fs::create_dir_all(&config_file_dir).unwrap();
            let config_file_path = config_file_dir.join("special.toml");
            let mut config_file = File::create(config_file_path).unwrap();
            config_file.write_all(b"gas-price = \"10\"\n").unwrap();
        }
        let setup = vec![
            // no config-file setting
            UiSetupResponseValue::new("neighborhood-mode", "zero-hop", Set),
            UiSetupResponseValue::new("config-file", "booga/special.toml", Set),
            UiSetupResponseValue::new(
                "data-directory",
                &data_directory.to_string_lossy().to_string(),
                Set,
            ),
        ]
        .into_iter()
        .map(|uisrv| (uisrv.name.clone(), uisrv))
        .collect();
        let subject = SetupReporterReal::new(Box::new(DirsWrapperReal {}));

        let result = subject
            .calculate_configured_setup(&setup, &data_directory)
            .0;

        assert_eq!(result.get("gas-price").unwrap().value, "10".to_string());
    }

    #[test]
    fn config_file_has_relative_directory_that_does_not_exist_in_data_directory() {
        let data_directory = ensure_node_home_directory_exists(
            "setup_reporter",
            "config_file_has_relative_directory_that_does_not_exist_in_data_directory",
        );
        let setup = vec![
            // no config-file setting
            UiSetupResponseValue::new("neighborhood-mode", "zero-hop", Set),
            UiSetupResponseValue::new("config-file", "booga/special.toml", Set),
            UiSetupResponseValue::new(
                "data-directory",
                &data_directory.to_string_lossy().to_string(),
                Set,
            ),
        ]
        .into_iter()
        .map(|uisrv| (uisrv.name.clone(), uisrv))
        .collect();
        let subject = SetupReporterReal::new(Box::new(DirsWrapperReal {}));

        let result = subject
            .calculate_configured_setup(&setup, &data_directory)
            .1
            .unwrap();

        assert_eq!(result.param_errors[0].parameter, "config-file");
        assert_string_contains(&result.param_errors[0].reason, "Are you sure it exists?");
    }

    #[test]
    fn config_file_has_absolute_path_to_file_that_exists() {
        let data_dir = ensure_node_home_directory_exists(
            "setup_reporter",
            "config_file_has_absolute_path_to_file_that_exists",
        )
        .canonicalize()
        .unwrap();
        let config_file_dir = data_dir.join("data_dir").join("my_config_file");
        std::fs::create_dir_all(&config_file_dir).unwrap();
        let config_file_path = config_file_dir.join("special.toml");
        {
            let mut config_file = File::create(config_file_path.clone()).unwrap();
            config_file.write_all(b"gas-price = \"10\"\n").unwrap();
        }
        let setup = vec![
            // no config-file setting
            UiSetupResponseValue::new("neighborhood-mode", "zero-hop", Set),
            UiSetupResponseValue::new(
                "config-file",
                &config_file_path.to_string_lossy().to_string(),
                Set,
            ),
        ]
        .into_iter()
        .map(|uisrv| (uisrv.name.clone(), uisrv))
        .collect();
        let subject = SetupReporterReal::new(Box::new(DirsWrapperReal {}));

        let result = subject.calculate_configured_setup(&setup, &data_dir).0;

        eprintln!("{:?}", result);
        assert_eq!(result.get("gas-price").unwrap().value, "10".to_string());
    }

    #[test]
    fn config_file_has_absolute_path_to_file_that_does_not_exist() {
        let config_file_dir = ensure_node_home_directory_exists(
            "setup_reporter",
            "config_file_has_absolute_path_to_file_that_does_not_exist",
        );
        let config_file_dir = config_file_dir.canonicalize().unwrap();
        let config_file_path = config_file_dir.join("nonexistent.toml");
        let wrapper = DirsWrapperReal {};
        let data_directory = wrapper
            .data_dir()
            .unwrap()
            .join("MASQ")
            .join(DEFAULT_CHAIN.rec().literal_identifier);
        let setup = vec![
            // no config-file setting
            UiSetupResponseValue::new("neighborhood-mode", "zero-hop", Set),
            UiSetupResponseValue::new(
                "config-file",
                &config_file_path.to_string_lossy().to_string(),
                Set,
            ),
        ]
        .into_iter()
        .map(|uisrv| (uisrv.name.clone(), uisrv))
        .collect();
        let subject = SetupReporterReal::new(Box::new(DirsWrapperReal {}));

        let result = subject
            .calculate_configured_setup(&setup, &data_directory)
            .1
            .unwrap();

        assert_eq!(result.param_errors[0].parameter, "config-file");
        assert_string_contains(&result.param_errors[0].reason, "Are you sure it exists?");
    }

    #[test]
    fn chain_computed_default() {
        let subject = Chain {};

        let result = subject.computed_default(
            &BootstrapperConfig::new(),
            &make_persistent_config_real_with_config_dao_null(),
            &None,
        );

        assert_eq!(
            result,
            Some((DEFAULT_CHAIN.rec().literal_identifier.to_string(), Default))
        );
    }

    #[test]
    fn clandestine_port_computed_default_present() {
        let persistent_config =
            PersistentConfigurationMock::new().clandestine_port_result(Ok(1234));
        let subject = ClandestinePort {};

        let result =
            subject.computed_default(&BootstrapperConfig::new(), &persistent_config, &None);

        assert_eq!(result, Some(("1234".to_string(), Configured)))
    }

    #[test]
    fn clandestine_port_database_field_error() {
        let subject = ClandestinePort {};
        let persistent_config = PersistentConfigurationMock::new()
            .clandestine_port_result(Err(PersistentConfigError::NotPresent));

        let result =
            subject.computed_default(&BootstrapperConfig::new(), &persistent_config, &None);

        assert_eq!(result, None)
    }

    #[test]
    fn data_directory_computed_default() {
        let real_user = RealUser::new(None, None, None).populate(&DirsWrapperReal {});
        let expected = data_directory_from_context(
            &DirsWrapperReal {},
            &real_user,
            &None,
            Blockchain::EthMainnet,
        )
        .to_string_lossy()
        .to_string();
        let mut config = BootstrapperConfig::new();
        config.real_user = real_user;
        config.blockchain_bridge_config.chain = Blockchain::from("eth-mainnet");

        let subject = DataDirectory::default();

        let result = subject.computed_default(
            &config,
            &make_persistent_config_real_with_config_dao_null(),
            &None,
        );

        assert_eq!(result, Some((expected, Default)))
    }

    #[test]
    fn dns_servers_computed_default_does_not_exist_when_platform_is_not_recognized() {
        let factory = DnsModifierFactoryMock::new().make_result(None);
        let mut subject = DnsServers::new();
        subject.factory = Box::new(factory);

        let result = subject.computed_default(
            &BootstrapperConfig::new(),
            &make_persistent_config_real_with_config_dao_null(),
            &None,
        );

        assert_eq!(result, None)
    }

    #[test]
    fn dns_servers_computed_default_does_not_exist_when_dns_is_subverted() {
        let modifier = DnsInspectorMock::new()
            .inspect_result(Ok(vec![IpAddr::from_str("127.0.0.1").unwrap()]));
        let factory = DnsModifierFactoryMock::new().make_result(Some(Box::new(modifier)));
        let mut subject = DnsServers::new();
        subject.factory = Box::new(factory);

        let result = subject.computed_default(
            &BootstrapperConfig::new(),
            &make_persistent_config_real_with_config_dao_null(),
            &None,
        );

        assert_eq!(result, None)
    }

    #[test]
    fn dns_servers_computed_default_does_not_exist_when_dns_inspection_fails() {
        init_test_logging();
        let modifier =
            DnsInspectorMock::new().inspect_result(Err(DnsInspectionError::NotConnected));
        let factory = DnsModifierFactoryMock::new().make_result(Some(Box::new(modifier)));
        let mut subject = DnsServers::new();
        subject.factory = Box::new(factory);

        let result = subject.computed_default(
            &BootstrapperConfig::new(),
            &make_persistent_config_real_with_config_dao_null(),
            &None,
        );

        assert_eq!(result, None);
        TestLogHandler::new().exists_log_containing("WARN: SetupReporter: Error inspecting DNS settings: This system does not appear to be connected to a network");
    }

    #[test]
    fn dns_servers_computed_default_does_not_exist_when_dns_inspection_returns_no_addresses() {
        let modifier = DnsInspectorMock::new().inspect_result(Ok(vec![]));
        let factory = DnsModifierFactoryMock::new().make_result(Some(Box::new(modifier)));
        let mut subject = DnsServers::new();
        subject.factory = Box::new(factory);

        let result = subject.computed_default(
            &BootstrapperConfig::new(),
            &make_persistent_config_real_with_config_dao_null(),
            &None,
        );

        assert_eq!(result, None)
    }

    #[test]
    fn dns_servers_computed_default_exists_when_dns_inspection_succeeds() {
        let modifier = DnsInspectorMock::new().inspect_result(Ok(vec![
            IpAddr::from_str("192.168.0.1").unwrap(),
            IpAddr::from_str("8.8.8.8").unwrap(),
        ]));
        let factory = DnsModifierFactoryMock::new().make_result(Some(Box::new(modifier)));
        let mut subject = DnsServers::new();
        subject.factory = Box::new(factory);

        let result = subject.computed_default(
            &BootstrapperConfig::new(),
            &make_persistent_config_real_with_config_dao_null(),
            &None,
        );

        assert_eq!(result, Some(("192.168.0.1,8.8.8.8".to_string(), Default)))
    }

    #[test]
    fn earning_wallet_computed_default_with_everything_configured_is_still_none() {
        let mut config = BootstrapperConfig::new();
        config.earning_wallet = Wallet::new("command-line address");
        let persistent_config = PersistentConfigurationMock::new()
            .earning_wallet_address_result(Ok(Some("persistent address".to_string())));
        let subject = EarningWallet {};

        let result = subject.computed_default(&config, &persistent_config, &None);

        assert_eq!(result, None)
    }

    #[test]
    fn earning_wallet_computed_default_with_nothing_configured_is_still_none() {
        let config = BootstrapperConfig::new();
        let subject = EarningWallet {};

        let result = subject.computed_default(
            &config,
            &make_persistent_config_real_with_config_dao_null(),
            &None,
        );

        assert_eq!(result, None)
    }

    #[test]
    fn gas_price_computed_default_present() {
        let mut bootstrapper_config = BootstrapperConfig::new();
        bootstrapper_config.blockchain_bridge_config.gas_price = 57;
        let subject = GasPrice {};

        let result = subject.computed_default(
            &bootstrapper_config,
            &make_persistent_config_real_with_config_dao_null(),
            &None,
        );

        assert_eq!(result, Some(("57".to_string(), Default)))
    }

    #[test]
    fn gas_price_computed_default_absent() {
        let subject = GasPrice {};

        let result = subject.computed_default(
            &BootstrapperConfig::new(),
            &make_persistent_config_real_with_config_dao_null(),
            &None,
        );

        assert_eq!(result, Some(("1".to_string(), Default)))
    }

    #[test]
    fn ip_computed_default_when_automap_works_and_neighborhood_mode_is_not_standard() {
        let subject = Ip {};
        let mut config = BootstrapperConfig::new();
        config.neighborhood_config.mode = crate::sub_lib::neighborhood::NeighborhoodMode::ZeroHop;

        let result = subject.computed_default(
            &config,
            &make_persistent_config_real_with_config_dao_null(),
            &None,
        );

        assert_eq!(result, Some(("".to_string(), Blank)));
    }

    #[test]
    fn ip_computed_default_when_neighborhood_mode_is_standard() {
        let subject = Ip {};
        let mut config = BootstrapperConfig::new();
        config.neighborhood_config.mode = crate::sub_lib::neighborhood::NeighborhoodMode::Standard(
            NodeAddr::new(&IpAddr::from_str("5.6.7.8").unwrap(), &[1234]),
            vec![],
            DEFAULT_RATE_PACK,
        );

        let result = subject.computed_default(
            &config,
            &make_persistent_config_real_with_config_dao_null(),
            &None,
        );

        assert_eq!(result, Some(("5.6.7.8".to_string(), Set)));
    }

    #[test]
    fn ip_computed_default_when_automap_does_not_work_and_neighborhood_mode_is_not_standard() {
        let subject = Ip {};
        let mut config = BootstrapperConfig::new();
        config.neighborhood_config.mode = crate::sub_lib::neighborhood::NeighborhoodMode::ZeroHop;

        let result = subject.computed_default(
            &config,
            &make_persistent_config_real_with_config_dao_null(),
            &None,
        );

        assert_eq!(result, Some(("".to_string(), Blank)));
    }

    #[test]
    fn log_level_computed_default() {
        let subject = LogLevel {};

        let result = subject.computed_default(
            &BootstrapperConfig::new(),
            &make_persistent_config_real_with_config_dao_null(),
            &None,
        );

        assert_eq!(result, Some(("warn".to_string(), Default)))
    }

    #[test]
    fn mapping_protocol_is_just_blank_if_no_data_in_database_and_unspecified_on_command_line() {
        let subject = MappingProtocol {};
        let persistent_config =
            PersistentConfigurationMock::default().mapping_protocol_result(Ok(None));

        let result =
            subject.computed_default(&BootstrapperConfig::new(), &persistent_config, &None);

        assert_eq!(result, None)
    }

    #[test]
    fn mapping_protocol_is_configured_if_data_in_database_and_no_command_line() {
        let subject = MappingProtocol {};
        let persistent_config = PersistentConfigurationMock::default()
            .mapping_protocol_result(Ok(Some(AutomapProtocol::Pmp)));
        let bootstrapper_config = BootstrapperConfig::new();

        let result = subject.computed_default(&bootstrapper_config, &persistent_config, &None);

        assert_eq!(result, Some(("pmp".to_string(), Configured)))
    }

    #[test]
    fn mapping_protocol_is_configured_if_no_database_but_bootstrapper_config_contains_some_value() {
        let subject = MappingProtocol {};
        let persistent_config =
            PersistentConfigurationMock::default().mapping_protocol_result(Ok(None));
        let mut bootstrapper_config = BootstrapperConfig::new();
        bootstrapper_config.mapping_protocol_opt = Some(AutomapProtocol::Pcp);

        let result = subject.computed_default(&bootstrapper_config, &persistent_config, &None);

        assert_eq!(result, Some(("pcp".to_string(), Configured)))
    }

    #[test]
    fn neighborhood_mode_computed_default() {
        let subject = NeighborhoodMode {};

        let result = subject.computed_default(
            &BootstrapperConfig::new(),
            &make_persistent_config_real_with_config_dao_null(),
            &None,
        );

        assert_eq!(result, Some(("standard".to_string(), Default)))
    }

    #[test]
    fn neighbors_computed_default_persistent_config_present_password_present_values_present() {
        let past_neighbors_params_arc = Arc::new(Mutex::new(vec![]));
        let persistent_config = PersistentConfigurationMock::new()
            .past_neighbors_params(&past_neighbors_params_arc)
            .past_neighbors_result(Ok(Some(vec![
                NodeDescriptor::try_from((
                    main_cryptde(),
                    "masq://eth-mainnet:MTEyMjMzNDQ1NTY2Nzc4ODExMjIzMzQ0NTU2Njc3ODg@1.2.3.4:1234",
                ))
                .unwrap(),
                NodeDescriptor::try_from((
                    main_cryptde(),
                    "masq://eth-mainnet:ODg3NzY2NTU0NDMzMjIxMTg4Nzc2NjU1NDQzMzIyMTE@4.3.2.1:4321",
                ))
                .unwrap(),
            ])));
        let subject = Neighbors {};

        let result = subject.computed_default(
            &BootstrapperConfig::new(),
            &persistent_config,
            &Some("password".to_string()),
        );

        assert_eq! (result, Some (("masq://eth-mainnet:MTEyMjMzNDQ1NTY2Nzc4ODExMjIzMzQ0NTU2Njc3ODg@1.2.3.4:1234,masq://eth-mainnet:ODg3NzY2NTU0NDMzMjIxMTg4Nzc2NjU1NDQzMzIyMTE@4.3.2.1:4321".to_string(), Configured)));
        let past_neighbors_params = past_neighbors_params_arc.lock().unwrap();
        assert_eq!(*past_neighbors_params, vec!["password".to_string()])
    }

    #[test]
    fn neighbors_computed_default_persistent_config_present_password_present_values_absent() {
        let past_neighbors_params_arc = Arc::new(Mutex::new(vec![]));
        let persistent_config = PersistentConfigurationMock::new()
            .past_neighbors_params(&past_neighbors_params_arc)
            .past_neighbors_result(Ok(None));
        let subject = Neighbors {};

        let result = subject.computed_default(
            &BootstrapperConfig::new(),
            &persistent_config,
            &Some("password".to_string()),
        );

        assert_eq!(result, None);
        let past_neighbors_params = past_neighbors_params_arc.lock().unwrap();
        assert_eq!(*past_neighbors_params, vec!["password".to_string()])
    }

    #[test]
    fn neighbors_computed_default_persistent_config_present_password_present_but_with_err() {
        let past_neighbors_params_arc = Arc::new(Mutex::new(vec![]));
        let persistent_config = PersistentConfigurationMock::new()
            .past_neighbors_params(&past_neighbors_params_arc)
            .past_neighbors_result(Err(PersistentConfigError::PasswordError));
        let subject = Neighbors {};

        let result = subject.computed_default(
            &BootstrapperConfig::new(),
            &persistent_config,
            &Some("password".to_string()),
        );

        assert_eq!(result, None);
        let past_neighbors_params = past_neighbors_params_arc.lock().unwrap();
        assert_eq!(*past_neighbors_params, vec!["password".to_string()])
    }

    #[test]
    fn neighbors_computed_default_persistent_config_present_password_absent() {
        // absence of configured result will cause panic if past_neighbors is called
        let persistent_config = PersistentConfigurationMock::new();
        let subject = Neighbors {};

        let result =
            subject.computed_default(&BootstrapperConfig::new(), &persistent_config, &None);

        assert_eq!(result, None);
    }

    #[test]
    fn neighbors_computed_default_absent() {
        let subject = Neighbors {};

        let result = subject.computed_default(
            &BootstrapperConfig::new(),
            &make_persistent_config_real_with_config_dao_null(),
            &None,
        );

        assert_eq!(result, None);
    }

    #[cfg(not(target_os = "windows"))]
    #[test]
    fn real_user_computed_default() {
        let subject = crate::daemon::setup_reporter::RealUser::default();

        let result = subject.computed_default(
            &BootstrapperConfig::new(),
            &make_persistent_config_real_with_config_dao_null(),
            &None,
        );

        assert_eq!(
            result,
            Some((
                RealUser::new(None, None, None)
                    .populate(&DirsWrapperReal {})
                    .to_string(),
                Default
            ))
        );
    }

    #[cfg(target_os = "windows")]
    #[test]
    fn real_user_computed_default() {
        let subject = crate::daemon::setup_reporter::RealUser::default();

        let result = subject.computed_default(
            &BootstrapperConfig::new(),
            &make_persistent_config_real_with_config_dao_null(),
            &None,
        );

        assert_eq!(result, None);
    }

    proc_macros::triple_test_computed_default!(routing_byte_rate, u64, 2);

    proc_macros::triple_test_computed_default!(routing_service_rate, u64, 2);

    proc_macros::triple_test_computed_default!(exit_service_rate, u64, 2);

    proc_macros::triple_test_computed_default!(exit_byte_rate, u64, 2);

    proc_macros::triple_test_computed_default!(pending_payment_scan_interval, u64, 3);

    proc_macros::triple_test_computed_default!(payable_scan_interval, u64, 3);

    proc_macros::triple_test_computed_default!(receivable_scan_interval, u64, 3);

    proc_macros::triple_test_computed_default!(balance_decreases_for_sec, u64, 1);

    proc_macros::triple_test_computed_default!(balance_to_decrease_from_gwei, u64, 1);

    proc_macros::triple_test_computed_default!(payment_suggested_after_sec, u64, 1);

    proc_macros::triple_test_computed_default!(payment_grace_before_ban_sec, u64, 1);

    proc_macros::triple_test_computed_default!(permanent_debt_allowed_gwei, u64, 1);

    proc_macros::triple_test_computed_default!(unban_when_balance_below_gwei, u64, 1);

    fn verify_requirements(
        subject: &dyn ValueRetriever,
        param_name: &str,
        value_predictions: Vec<(&str, bool)>,
    ) {
        value_predictions
            .into_iter()
            .for_each(|(param_value, prediction)| {
                let params = vec![(
                    param_name.to_string(),
                    UiSetupResponseValue::new(param_name, param_value, Set),
                )]
                .into_iter()
                .collect::<SetupCluster>();

                let result = subject.is_required(&params);

                assert_eq!(result, prediction, "{:?}", params);
            })
    }

    fn verify_needed_for_blockchain(subject: &dyn ValueRetriever) {
        verify_requirements(
            subject,
            "neighborhood-mode",
            vec![
                ("standard", true),
                ("zero-hop", false),
                ("originate-only", true),
                ("consume-only", true),
            ],
        );
    }

    #[test]
    fn ip_requirements() {
        verify_requirements(
            &Ip {},
            "neighborhood-mode",
            vec![
                ("standard", false),
                ("zero-hop", false),
                ("originate-only", false),
                ("consume-only", false),
            ],
        );
    }

    #[test]
    fn dnsservers_requirements() {
        verify_requirements(
            &DnsServers::new(),
            "neighborhood-mode",
            vec![
                ("standard", true),
                ("zero-hop", true),
                ("originate-only", true),
                ("consume-only", false),
            ],
        );
    }

    #[test]
    fn neighbors_requirements() {
        verify_requirements(
            &Neighbors {},
            "neighborhood-mode",
            vec![
                ("standard", false),
                ("zero-hop", false),
                ("originate-only", true),
                ("consume-only", true),
            ],
        );
    }

    #[test]
    fn blockchain_requirements() {
        verify_needed_for_blockchain(&BlockchainServiceUrl {});
        verify_needed_for_blockchain(&DbPassword {});
        verify_needed_for_blockchain(&GasPrice {});
    }

    //those marked with asterisk are factually irrelevant because values for them are always present
    //in the database and can be reset to defaults only (sort of factory settings)
    #[test]
    fn dumb_requirements() {
        let params = HashMap::new();
        assert_eq!(BalanceToDecreaseFromGwei {}.is_required(&params), true); //*
        assert_eq!(BlockchainServiceUrl {}.is_required(&params), true);
        assert_eq!(Chain {}.is_required(&params), true);
        assert_eq!(ClandestinePort {}.is_required(&params), true);
        assert_eq!(ConfigFile {}.is_required(&params), false);
        assert_eq!(ConsumingPrivateKey {}.is_required(&params), false);
        assert_eq!(DataDirectory::default().is_required(&params), true);
        assert_eq!(DbPassword {}.is_required(&params), true);
        assert_eq!(DnsServers::new().is_required(&params), true);
        assert_eq!(EarningWallet {}.is_required(&params), false);
        assert_eq!(ExitByteRate {}.is_required(&params), true); //*
        assert_eq!(ExitServiceRate {}.is_required(&params), true); //*
        assert_eq!(GasPrice {}.is_required(&params), true);
        assert_eq!(Ip {}.is_required(&params), false);
        assert_eq!(LogLevel {}.is_required(&params), true);
        assert_eq!(MappingProtocol {}.is_required(&params), false);
        assert_eq!(NeighborhoodMode {}.is_required(&params), true);
        assert_eq!(Neighbors {}.is_required(&params), true);
        assert_eq!(PayableScanInterval {}.is_required(&params), true); //*
        assert_eq!(PaymentSuggestedAfterSec {}.is_required(&params), true); //*
        assert_eq!(PendingPaymentScanInterval {}.is_required(&params), true); //*
        assert_eq!(PermanentDebtAllowedGwei {}.is_required(&params), true); //*
        assert_eq!(ReceivableScanInterval {}.is_required(&params), true); //*
        assert_eq!(
            crate::daemon::setup_reporter::RealUser::default().is_required(&params),
            false
        );
        assert_eq!(RoutingByteRate {}.is_required(&params), true); //*
        assert_eq!(RoutingServiceRate {}.is_required(&params), true); //*
        assert_eq!(UnbanWhenBalanceBelowGwei {}.is_required(&params), true) //*
    }

    #[test]
    fn value_retrievers_know_their_names() {
        assert_eq!(
            BlockchainServiceUrl {}.value_name(),
            "blockchain-service-url"
        );
        assert_eq!(Chain {}.value_name(), "chain");
        assert_eq!(ClandestinePort {}.value_name(), "clandestine-port");
        assert_eq!(ConfigFile {}.value_name(), "config-file");
        assert_eq!(ConsumingPrivateKey {}.value_name(), "consuming-private-key");
        assert_eq!(DataDirectory::default().value_name(), "data-directory");
        assert_eq!(DbPassword {}.value_name(), "db-password");
        assert_eq!(DnsServers::new().value_name(), "dns-servers");
        assert_eq!(EarningWallet {}.value_name(), "earning-wallet");
        assert_eq!(GasPrice {}.value_name(), "gas-price");
        assert_eq!(Ip {}.value_name(), "ip");
        assert_eq!(LogLevel {}.value_name(), "log-level");
        assert_eq!(MappingProtocol {}.value_name(), "mapping-protocol");
        assert_eq!(NeighborhoodMode {}.value_name(), "neighborhood-mode");
        assert_eq!(Neighbors {}.value_name(), "neighbors");
        assert_eq!(
            crate::daemon::setup_reporter::RealUser::default().value_name(),
            "real-user"
        );
    }
}<|MERGE_RESOLUTION|>--- conflicted
+++ resolved
@@ -1200,12 +1200,7 @@
     };
     use crate::node_configurator::{DirsWrapper, DirsWrapperReal};
     use crate::node_test_utils::DirsWrapperMock;
-<<<<<<< HEAD
-    use crate::sub_lib::cryptde::{PlainData, PublicKey};
-=======
     use crate::sub_lib::cryptde::PublicKey;
-    use crate::sub_lib::neighborhood::DEFAULT_RATE_PACK;
->>>>>>> f87a7e26
     use crate::sub_lib::node_addr::NodeAddr;
     use crate::sub_lib::wallet::Wallet;
     use crate::test_utils::assert_string_contains;
