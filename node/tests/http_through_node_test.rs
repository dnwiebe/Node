--- conflicted
+++ resolved
@@ -13,11 +13,7 @@
 // 'node' below must not be named '_' alone or disappear, or the MASQNode will be immediately reclaimed.
 #[test]
 fn http_through_node_integration() {
-<<<<<<< HEAD
-    let node = utils::MASQNode::start_standard("http_through_node_integration", None, true, false);
-=======
-    let _node = utils::MASQNode::start_standard("http_through_node_integration", None, true);
->>>>>>> 99f6ae00
+    let _node = utils::MASQNode::start_standard("http_through_node_integration", None, true, false);
     let mut stream = TcpStream::connect(SocketAddr::from_str("127.0.0.1:80").unwrap()).unwrap();
     stream
         .set_read_timeout(Some(Duration::from_millis(100)))
