--- conflicted
+++ resolved
@@ -70,12 +70,8 @@
         .pair("--crash-point", "message")
         .pair("--neighborhood-mode", "zero-hop")
         .pair("--ui-port", format!("{}", port).as_str());
-<<<<<<< HEAD
     let mut node =
         utils::MASQNode::start_standard(dir_name, Some(panic_config), true, true, false, true);
-=======
-    let mut node = utils::MASQNode::start_standard(dir_name, Some(panic_config), true, false);
->>>>>>> 46f76b69
     let msg = UiTrafficConverter::new_marshal(
         UiCrashRequest {
             actor: crash_key.to_string(),
