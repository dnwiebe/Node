// Copyright (c) 2017-2019, Substratum LLC (https://substratum.net) and/or its affiliates. All rights reserved.

pub mod utils;

use crate::utils::CommandConfig;
#[cfg(not(target_os = "windows"))]
use std::process;
#[cfg(not(target_os = "windows"))]
use std::thread;
#[cfg(not(target_os = "windows"))]
use std::time::Duration;

#[test]
fn node_exits_from_future_panic_integration() {
    let panic_config = CommandConfig::new().pair("--crash-point", "panic");

    let mut node = utils::MASQNode::start_standard(
        "node_exits_from_future_panic_integration",
        Some(panic_config),
        false,
        false,
    );

    let success = node.wait_for_exit().unwrap().status.success();
    assert!(!success, "Did not fail as expected");
}

#[test]
fn node_logs_panic_integration() {
    let panic_config = CommandConfig::new().pair("--crash-point", "panic");
<<<<<<< HEAD
    let mut node = utils::MASQNode::start_standard(
        "node_logs_panic_integration",
        Some(panic_config),
        false,
        false,
    );
=======

    let mut node =
        utils::MASQNode::start_standard("node_logs_panic_integration", Some(panic_config), false);
>>>>>>> 99f6ae00

    node.wait_for_log("std::panicking::", Some(5000));
}

#[cfg(target_os = "linux")]
const STAT_FORMAT_PARAM_NAME: &str = "-c";

#[cfg(target_os = "macos")]
const STAT_FORMAT_PARAM_NAME: &str = "-f";

#[cfg(not(target_os = "windows"))]
#[test]
fn node_logfile_does_not_belong_to_root_integration() {
    let mut node = utils::MASQNode::start_standard(
        "node_logfile_does_not_belong_to_root_integration",
        None,
        true,
        false,
    );
    let logfile_path = utils::MASQNode::path_to_logfile(&node.data_dir);

    thread::sleep(Duration::from_secs(2));
    node.kill().unwrap();
    let mut command = process::Command::new("stat");
    command.args(vec![
        STAT_FORMAT_PARAM_NAME,
        "%u:%g",
        logfile_path.display().to_string().as_str(),
    ]);
    let output = command.output().unwrap();
    let stdout = String::from_utf8(output.clone().stdout).unwrap();
    let stderr = String::from_utf8(output.clone().stderr).unwrap();
    assert_eq!(stderr, "".to_string());
    let ids: Vec<&str> = stdout.split(":").into_iter().collect();
    assert_ne!(
        ids[0],
        "0".to_string(),
        "stat didn't say UID for {:?} was not 0: {:?}",
        &logfile_path,
        &output
    );
    assert_ne!(
        ids[1],
        "0".to_string(),
        "stat didn't say GID for {:?} was not 0: {:?}",
        &logfile_path,
        &output
    );
}<|MERGE_RESOLUTION|>--- conflicted
+++ resolved
@@ -28,18 +28,13 @@
 #[test]
 fn node_logs_panic_integration() {
     let panic_config = CommandConfig::new().pair("--crash-point", "panic");
-<<<<<<< HEAD
+
     let mut node = utils::MASQNode::start_standard(
         "node_logs_panic_integration",
         Some(panic_config),
         false,
         false,
     );
-=======
-
-    let mut node =
-        utils::MASQNode::start_standard("node_logs_panic_integration", Some(panic_config), false);
->>>>>>> 99f6ae00
 
     node.wait_for_log("std::panicking::", Some(5000));
 }
