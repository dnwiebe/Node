// Copyright (c) 2017-2019, Substratum LLC (https://substratum.net) and/or its affiliates. All rights reserved.

pub mod utils;

use node_lib::test_utils::{assert_string_contains, read_until_timeout};
use std::io::Write;
use std::net::{SocketAddr, TcpStream};
use std::str::FromStr;
use std::time::Duration;

#[test]
fn dns_resolve_failure_http_response_integration() {
    let _node_to_test_against = utils::MASQNode::start_standard(
        "dns_resolve_failure_http_response_integration",
        None,
        true,
        false,
    );
    let mut stream = TcpStream::connect(SocketAddr::from_str("127.0.0.1:80").unwrap()).unwrap();
    stream
        .set_read_timeout(Some(Duration::from_millis(100)))
        .unwrap();
    let request = "GET / HTTP/1.1\r\nHost: example.invalid\r\n\r\n".as_bytes();
    stream.write(request.clone()).unwrap();

    let buf = read_until_timeout(&mut stream);
    let buf_str = String::from_utf8(buf).unwrap();
    assert_string_contains(&buf_str, "DNS Resolution Problem");
    assert_string_contains(&buf_str, "example.invalid");
}

#[test]
fn dns_resolve_failure_tls_response_integration() {
<<<<<<< HEAD
    let mut _node_to_test_against = utils::MASQNode::start_standard(
        "dns_resolve_failure_tls_response_integration",
        None,
        true,
        false,
    );
=======
    let _node_to_test_against =
        utils::MASQNode::start_standard("dns_resolve_failure_tls_response_integration", None, true);
>>>>>>> 99f6ae00
    let mut stream = TcpStream::connect(SocketAddr::from_str("127.0.0.1:443").unwrap()).unwrap();
    stream
        .set_read_timeout(Some(Duration::from_millis(100)))
        .unwrap();
    let client_hello = vec![
        0x16, // content_type: Handshake
        0x03, 0x03, // TLS 1.2
        0x00, 0x44, // length: 68
        0x01, // handshake_type: ClientHello
        0x00, 0x00, 0x40, // length: 64
        0x00, 0x00, // version: don't care
        0x00, 0x00, 0x00, 0x00, 0x00, 0x00, 0x00, 0x00, 0x00, 0x00, 0x00, 0x00, 0x00, 0x00, 0x00,
        0x00, 0x00, 0x00, 0x00, 0x00, 0x00, 0x00, 0x00, 0x00, 0x00, 0x00, 0x00, 0x00, 0x00, 0x00,
        0x00, 0x00, // random: don't care
        0x00, // session_id_length
        0x00, 0x00, // cipher_suites_length
        0x00, // compression_methods_length
        0x00, 0x18, // extensions_length: 24
        0x00, 0x00, // extension_type: server_name
        0x00, 0x14, // extension_length: 20
        0x00, 0x12, // server_name_list_length: 18
        0x00, // server_name_type
        0x00, 0x0F, // server_name_length: 15
        b'e', b'x', b'a', b'm', b'p', b'l', b'e', b'.', b'i', b'n', b'v', b'a', b'l', b'i',
        b'd', // server_name
    ];
    stream.write(&client_hello[..]).unwrap();

    let buf = read_until_timeout(&mut stream);
    assert_eq!(
        vec![
            0x15, // alert
            0x03, 0x03, // TLS 1.2
            0x00, 0x02, // packet length
            0x02, // fatal alert
            0x70, // unrecognized_name alert
        ],
        buf
    );
}<|MERGE_RESOLUTION|>--- conflicted
+++ resolved
@@ -31,17 +31,12 @@
 
 #[test]
 fn dns_resolve_failure_tls_response_integration() {
-<<<<<<< HEAD
-    let mut _node_to_test_against = utils::MASQNode::start_standard(
+    let _node_to_test_against = utils::MASQNode::start_standard(
         "dns_resolve_failure_tls_response_integration",
         None,
         true,
         false,
     );
-=======
-    let _node_to_test_against =
-        utils::MASQNode::start_standard("dns_resolve_failure_tls_response_integration", None, true);
->>>>>>> 99f6ae00
     let mut stream = TcpStream::connect(SocketAddr::from_str("127.0.0.1:443").unwrap()).unwrap();
     stream
         .set_read_timeout(Some(Duration::from_millis(100)))
