// Copyright (c) 2019-2021, MASQ (https://masq.ai) and/or its affiliates. All rights reserved.

use crate::protocols::pmp::pmp_packet::PmpOpcodeData;
use crate::protocols::utils::{
    ipv4_addr_into, u32_at, u32_into, Direction, MarshalError, OpcodeData, ParseError,
};
use std::any::Any;
use std::convert::TryFrom;
use std::net::Ipv4Addr;

<<<<<<< HEAD
#[derive(Default, Clone, Debug, PartialEq)]
=======
#[derive(Clone, Debug, PartialEq, Default)]
>>>>>>> e150b34d
pub struct GetOpcodeData {
    pub epoch_opt: Option<u32>,
    pub external_ip_address_opt: Option<Ipv4Addr>,
}

impl OpcodeData for GetOpcodeData {
    fn marshal(&self, direction: Direction, buf: &mut [u8]) -> Result<(), MarshalError> {
        match direction {
            Direction::Request => Ok(()),
            Direction::Response => {
                if buf.len() < 8 {
                    return Err(MarshalError::ShortBuffer(8, buf.len()));
                }
                u32_into(buf, 0, self.epoch_opt.unwrap_or(0));
                ipv4_addr_into(
                    buf,
                    4,
                    &self
                        .external_ip_address_opt
                        .unwrap_or_else(|| Ipv4Addr::new(0, 0, 0, 0)),
                );
                Ok(())
            }
        }
    }

    fn len(&self, direction: Direction) -> usize {
        match direction {
            Direction::Request => 0,
            Direction::Response => 8,
        }
    }

    fn as_any(&self) -> &dyn Any {
        self
    }
}

impl PmpOpcodeData for GetOpcodeData {}

impl TryFrom<(Direction, &[u8])> for GetOpcodeData {
    type Error = ParseError;

    fn try_from(pair: (Direction, &[u8])) -> Result<Self, Self::Error> {
        let (direction, buffer) = pair;
        match direction {
            Direction::Request => Ok(Self {
                epoch_opt: None,
                external_ip_address_opt: None,
            }),
            Direction::Response => {
                if buffer.len() < 8 {
                    return Err(ParseError::ShortBuffer(8, buffer.len()));
                }
                Ok(Self {
                    epoch_opt: Some(u32_at(buffer, 0)),
                    external_ip_address_opt: Some(Ipv4Addr::new(
                        buffer[4], buffer[5], buffer[6], buffer[7],
                    )),
                })
            }
        }
    }
}

#[cfg(test)]
mod tests {
    use super::*;

    #[test]
    fn can_marshal_populated_response() {
        let subject = GetOpcodeData {
            epoch_opt: Some(0x11223344),
            external_ip_address_opt: Some(Ipv4Addr::new(0x44, 0x33, 0x22, 0x11)),
        };
        let mut buf = [0xFFu8; 8];

        subject.marshal(Direction::Response, &mut buf).unwrap();

        assert_eq!(&buf, &[0x11u8, 0x22, 0x33, 0x44, 0x44, 0x33, 0x22, 0x11,]);
    }

    #[test]
    fn can_marshal_unpopulated_response() {
        let subject = GetOpcodeData {
            epoch_opt: None,
            external_ip_address_opt: None,
        };
        let mut buf = [0xFFu8; 8];

        subject.marshal(Direction::Response, &mut buf).unwrap();

        assert_eq!(&buf, &[0x00u8, 0x00, 0x00, 0x00, 0x00, 0x00, 0x00, 0x00,]);
    }

    #[test]
    fn marshal_complains_about_short_buffer() {
        let subject = GetOpcodeData {
            epoch_opt: None,
            external_ip_address_opt: None,
        };
        let mut buf = [0xFFu8; 7];

        let result = subject.marshal(Direction::Response, &mut buf);

        assert_eq!(result, Err(MarshalError::ShortBuffer(8, 7)));
    }

    #[test]
    fn knows_lengths() {
        let subject = GetOpcodeData {
            epoch_opt: None,
            external_ip_address_opt: None,
        };

        assert_eq!(subject.len(Direction::Request), 0);
        assert_eq!(subject.len(Direction::Response), 8);
    }

    #[test]
    fn new_complains_about_short_buffer() {
        let buf: &[u8] = &[0x00u8; 7];

        let result = GetOpcodeData::try_from((Direction::Response, buf)).err();

        assert_eq!(result, Some(ParseError::ShortBuffer(8, 7)));
    }
}<|MERGE_RESOLUTION|>--- conflicted
+++ resolved
@@ -8,11 +8,7 @@
 use std::convert::TryFrom;
 use std::net::Ipv4Addr;
 
-<<<<<<< HEAD
-#[derive(Default, Clone, Debug, PartialEq)]
-=======
 #[derive(Clone, Debug, PartialEq, Default)]
->>>>>>> e150b34d
 pub struct GetOpcodeData {
     pub epoch_opt: Option<u32>,
     pub external_ip_address_opt: Option<Ipv4Addr>,
