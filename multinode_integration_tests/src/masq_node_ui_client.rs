use std::cell::{RefCell, RefMut};
use std::io::ErrorKind;
use std::net::{SocketAddr, TcpStream};
use std::ops::Add;
use std::thread;
use std::time::{Duration, Instant, SystemTime};

use websocket::sync::Client;
use websocket::{ClientBuilder, OwnedMessage, WebSocketError};

use masq_lib::messages::NODE_UI_PROTOCOL;
use masq_lib::ui_gateway::{MessageBody, MessagePath};
use masq_lib::ui_traffic_converter::UiTrafficConverter;
use masq_lib::utils::plus;

pub struct MASQNodeUIClient {
    inner: RefCell<MASQNodeUIClientInner>,
}

struct MASQNodeUIClientInner {
    client: Client<TcpStream>,
    buffer: Vec<MessageBody>,
}

impl MASQNodeUIClient {
    pub fn new(addr: SocketAddr) -> Self {
        let url = format!("ws://{}", addr);
        let client = match ClientBuilder::new(url.as_str())
            .expect("Bad URL")
            .add_protocol(NODE_UI_PROTOCOL)
            .connect_insecure()
        {
            Ok(client) => client,
            Err(e) => {
                let msg = format!("Couldn't build client for {}: {:?}", url, e);
                panic!("{}", msg);
            }
        };
        Self {
            inner: RefCell::new(MASQNodeUIClientInner {
                client,
                buffer: vec![],
            }),
        }
    }

    pub fn send_request(&self, msg: MessageBody) {
        let mut inner = self.inner.borrow_mut();
        let json = UiTrafficConverter::new_marshal(msg);
        inner
            .client
            .send_message(&OwnedMessage::Text(json))
            .unwrap();
    }

    pub fn wait_for_response(&self, context_id: u64, timeout: Duration) -> MessageBody {
        self.buffered_or_incoming(MessagePath::Conversation(context_id), timeout)
    }

<<<<<<< HEAD
    pub fn wait_for_next_broadcast(&self, timeout: Duration) -> MessageBody {
        self.buffered_or_incoming(MessagePath::FireAndForget, timeout)
    }

    pub fn wait_for_specific_broadcast(
        &self,
        target_opcodes: Vec<&str>,
        timeout: Duration,
    ) -> MessageBody {
        let qualifies =
            |message_body: &MessageBody| target_opcodes.contains(&message_body.opcode.as_str());
        if let Some(target) = self.check_for_buffered_message(MessagePath::FireAndForget) {
            if qualifies(&target) {
                return target;
            }
        }
        let begin = Instant::now();
        let iteration_timeout = Duration::from_millis(200);
        loop {
            match self.try_wait_for_message(MessagePath::FireAndForget, iteration_timeout) {
                Some(message_body) if qualifies(&message_body) => return message_body,
                _ => (),
            }
            if Instant::now().duration_since(begin).gt(&timeout) {
                panic!(
                    "Timeout waiting for UI broadcast from Node with one of these opcodes: {:?}",
                    target_opcodes
                );
            }
        }
=======
    pub fn wait_for_broadcast(&self, timeout: Duration) -> MessageBody {
        self.buffered_or_incoming(MessagePath::FireAndForget, timeout)
>>>>>>> 39eb7ab8
    }

    fn buffered_or_incoming(&self, path: MessagePath, timeout: Duration) -> MessageBody {
        if let Some(target) = self.check_for_buffered_message(path) {
            return target;
        }
        self.wait_for_message(path, timeout)
    }

    fn wait_for_message(&self, path: MessagePath, timeout: Duration) -> MessageBody {
        match self.try_wait_for_message(path, timeout) {
            Some(message_body) => message_body,
            None => panic!("Timeout waiting for UI message from Node: {:?}", path),
        }
    }

    fn try_wait_for_message(&self, path: MessagePath, timeout: Duration) -> Option<MessageBody> {
        let mut inner = self.inner.borrow_mut();
        let mut target_opt = None;
        let deadline = SystemTime::now().add(timeout);
        loop {
            match self.check_for_waiting_message(&mut inner) {
                Some(message) => {
                    if message.path == path {
                        target_opt = Some(message)
                    } else {
                        inner.buffer.push(message)
                    }
                }
                None => {
                    if let Some(target) = target_opt {
                        return Some(target);
                    } else {
                        thread::sleep(Duration::from_millis(100));
                    }
                }
            }
            if SystemTime::now().ge(&deadline) {
                return None;
            }
        }
    }

    fn check_for_buffered_message(&self, path: MessagePath) -> Option<MessageBody> {
        let mut inner = self.inner.borrow_mut();
        let (target_opt, new_buffer) =
            inner.buffer.drain(..).fold((None, vec![]), |so_far, msg| {
                if msg.path == path {
                    (Some(msg), so_far.1)
                } else {
                    (so_far.0, plus(so_far.1, msg))
                }
            });
        inner.buffer = new_buffer;
        target_opt
    }

    fn check_for_waiting_message(
        &self,
        inner: &mut RefMut<MASQNodeUIClientInner>,
    ) -> Option<MessageBody> {
        inner.client.set_nonblocking(true).unwrap();
        match inner.client.recv_message() {
            Ok(message) => match message {
                OwnedMessage::Text(string) => {
                    Some(UiTrafficConverter::new_unmarshal(&string).unwrap())
                }
                OwnedMessage::Close(_) => {
                    panic!("Close message unexpected");
                }
                unexpected => {
                    panic!("Unexpected message: {:?}", unexpected);
                }
            },
            Err(WebSocketError::NoDataAvailable) => None,
            Err(WebSocketError::IoError(e)) if e.kind() == ErrorKind::WouldBlock => None,
            Err(WebSocketError::IoError(e)) if e.kind() == ErrorKind::TimedOut => None,
            Err(e) => {
                panic!("{:?}", e)
            }
        }
    }
}<|MERGE_RESOLUTION|>--- conflicted
+++ resolved
@@ -3,7 +3,7 @@
 use std::net::{SocketAddr, TcpStream};
 use std::ops::Add;
 use std::thread;
-use std::time::{Duration, Instant, SystemTime};
+use std::time::{Duration, SystemTime};
 
 use websocket::sync::Client;
 use websocket::{ClientBuilder, OwnedMessage, WebSocketError};
@@ -57,41 +57,8 @@
         self.buffered_or_incoming(MessagePath::Conversation(context_id), timeout)
     }
 
-<<<<<<< HEAD
-    pub fn wait_for_next_broadcast(&self, timeout: Duration) -> MessageBody {
-        self.buffered_or_incoming(MessagePath::FireAndForget, timeout)
-    }
-
-    pub fn wait_for_specific_broadcast(
-        &self,
-        target_opcodes: Vec<&str>,
-        timeout: Duration,
-    ) -> MessageBody {
-        let qualifies =
-            |message_body: &MessageBody| target_opcodes.contains(&message_body.opcode.as_str());
-        if let Some(target) = self.check_for_buffered_message(MessagePath::FireAndForget) {
-            if qualifies(&target) {
-                return target;
-            }
-        }
-        let begin = Instant::now();
-        let iteration_timeout = Duration::from_millis(200);
-        loop {
-            match self.try_wait_for_message(MessagePath::FireAndForget, iteration_timeout) {
-                Some(message_body) if qualifies(&message_body) => return message_body,
-                _ => (),
-            }
-            if Instant::now().duration_since(begin).gt(&timeout) {
-                panic!(
-                    "Timeout waiting for UI broadcast from Node with one of these opcodes: {:?}",
-                    target_opcodes
-                );
-            }
-        }
-=======
     pub fn wait_for_broadcast(&self, timeout: Duration) -> MessageBody {
         self.buffered_or_incoming(MessagePath::FireAndForget, timeout)
->>>>>>> 39eb7ab8
     }
 
     fn buffered_or_incoming(&self, path: MessagePath, timeout: Duration) -> MessageBody {
@@ -102,13 +69,6 @@
     }
 
     fn wait_for_message(&self, path: MessagePath, timeout: Duration) -> MessageBody {
-        match self.try_wait_for_message(path, timeout) {
-            Some(message_body) => message_body,
-            None => panic!("Timeout waiting for UI message from Node: {:?}", path),
-        }
-    }
-
-    fn try_wait_for_message(&self, path: MessagePath, timeout: Duration) -> Option<MessageBody> {
         let mut inner = self.inner.borrow_mut();
         let mut target_opt = None;
         let deadline = SystemTime::now().add(timeout);
@@ -123,14 +83,14 @@
                 }
                 None => {
                     if let Some(target) = target_opt {
-                        return Some(target);
+                        return target;
                     } else {
                         thread::sleep(Duration::from_millis(100));
                     }
                 }
             }
             if SystemTime::now().ge(&deadline) {
-                return None;
+                panic!("Timeout waiting for UI message from Node: {:?}", path);
             }
         }
     }
