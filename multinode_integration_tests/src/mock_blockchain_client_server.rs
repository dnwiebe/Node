--- conflicted
+++ resolved
@@ -1,8 +1,7 @@
 // Copyright (c) 2022, MASQ (https://masq.ai) and/or its affiliates. All rights reserved.
 
 use std::io::{ErrorKind, Read, Write};
-use std::net::{IpAddr, SocketAddr, TcpListener, TcpStream};
-use std::str::FromStr;
+use std::net::{SocketAddr, TcpListener, TcpStream};
 use std::sync::{Arc, Mutex};
 use std::thread;
 use std::thread::JoinHandle;
@@ -15,7 +14,7 @@
 use regex::Regex;
 use serde::Serialize;
 
-use crate::masq_node_cluster::{DockerHostSocketAddr};
+use crate::masq_node_cluster::DockerHostSocketAddr;
 
 lazy_static! {
     static ref CONTENT_LENGTH_DETECTOR: Regex =
@@ -91,7 +90,7 @@
     pub fn start(self) -> MockBlockchainClientServer {
         let requests = Arc::new(Mutex::new(vec![]));
         let mut server = MockBlockchainClientServer {
-            port_or_local_addr: Left (self.port),
+            port_or_local_addr: Left(self.port),
             thread_info_opt: None,
             requests_arc: requests,
             responses: self.responses,
@@ -158,18 +157,16 @@
     }
 
     pub fn start(&mut self) {
-<<<<<<< HEAD
-        // let listener = TcpListener::bind(DockerHostSocketAddr::new(self.port_or_local_addr.unwrap_left())).unwrap();
-        let listener = TcpListener::bind (SocketAddr::new (IpAddr::from_str ("172.18.0.1").unwrap(), self.port_or_local_addr.unwrap_left())).unwrap();
+        let addr = DockerHostSocketAddr::new(self.port_or_local_addr.unwrap_left());
+        let listener = match TcpListener::bind(addr) {
+            Ok(listener) => listener,
+            Err(e) => panic!(
+                "Error binding MBCS listener: did you remember to start the cluster first? ({:?})",
+                e
+            ),
+        };
+        listener.set_nonblocking(true).unwrap();
         self.port_or_local_addr = Right(listener.local_addr().unwrap());
-=======
-        let addr = SocketAddr::new(MASQNodeCluster::host_ip_addr(), self.port);
-        let listener = match TcpListener::bind(addr) {
-            Ok (listener) => listener,
-            Err (e) => panic! ("Error binding MBCS listener: did you remember to start the cluster first? ({:?})", e),
-        };
->>>>>>> e562fc37
-        listener.set_nonblocking(true).unwrap();
         let requests_arc = self.requests_arc.clone();
         let mut responses: Vec<String> = self.responses.drain(..).collect();
         let (stopper_tx, stopper_rx) = unbounded();
@@ -213,7 +210,7 @@
     pub fn local_addr(&self) -> Option<SocketAddr> {
         match self.port_or_local_addr {
             Left(_) => None,
-            Right(local_addr) => Some (local_addr),
+            Right(local_addr) => Some(local_addr),
         }
     }
 
@@ -379,7 +376,7 @@
 mod tests {
     use serde_derive::Deserialize;
     use std::io::{Read, Write};
-    use std::net::{SocketAddr, TcpStream};
+    use std::net::TcpStream;
     use std::ops::Add;
     use std::time::{Duration, Instant};
 
@@ -596,7 +593,7 @@
 
     fn connect(port: u16) -> TcpStream {
         let deadline = Instant::now().add(Duration::from_secs(1));
-        let addr = SocketAddr::new(MASQNodeCluster::host_ip_addr(), port);
+        let addr = DockerHostSocketAddr::new(port);
         loop {
             thread::sleep(Duration::from_millis(100));
             match TcpStream::connect(&addr) {
