--- conflicted
+++ resolved
@@ -70,14 +70,7 @@
 
 pub fn database_conn(node_name: &str) -> Box<dyn ConnectionWrapper> {
     let db_initializer = DbInitializerReal::default();
-<<<<<<< HEAD
-    let path = std::path::PathBuf::from(MASQRealNode::node_home_dir(
-        &DataProbeUtils::find_project_root(),
-        node_name,
-    ));
-=======
     let path = std::path::PathBuf::from(node_chain_specific_data_directory(node_name));
->>>>>>> 4bea69c1
     db_initializer
         .initialize(
             &path,
