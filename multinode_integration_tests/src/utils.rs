--- conflicted
+++ resolved
@@ -75,14 +75,7 @@
     ));
     db_initializer
         .initialize(
-<<<<<<< HEAD
-            &std::path::PathBuf::from(MASQRealNode::node_home_dir(
-                &MASQNodeUtils::find_project_root(),
-                node.name(),
-            )),
-=======
             &path,
->>>>>>> b487dc72
             true,
             MigratorConfig::create_or_migrate(ExternalData {
                 chain: TEST_DEFAULT_MULTINODE_CHAIN,
