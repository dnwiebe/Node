[package]
name = "multinode_integration_tests"
version = "0.6.1"
authors = ["Dan Wiebe <dnwiebe@gmail.com>", "MASQ"]
license = "GPL-3.0-only"
copyright = "Copyright (c) 2019, MASQ (https://masq.ai) and/or its affiliates. All rights reserved."
description = ""
edition = "2021"
workspace = "../node"

[dependencies]
<<<<<<< HEAD
base64 = "0.10.1"
crossbeam-channel = "0.5.0"
ethereum-types = "0.6.0"
ethsign-crypto = "0.2.1"
futures = "0.1.28"
itertools = "0.8.0"
=======
base64 = "0.13.0"
crossbeam-channel = "0.5.1"
ethereum-types = "0.9.0"
ethsign-crypto = "0.2.1"
futures = "0.1.31"
itertools = "0.10.1"
lazy_static = "1.4.0"
log = "0.4.14"
>>>>>>> e09c1e7c
masq_lib = { path = "../masq_lib" }
native-tls = "0.2.8"
node = { path = "../node", features = [ "expose_test_privates" ] }
pretty-hex = "0.2.1"
primitive-types = {version = "0.5.0", default-features = false, features = ["default", "rlp", "serde"] }
regex = "1.5.4"
rusqlite = {version = "0.26.1", features = ["bundled"]}
rustc-hex = "2.1.0"
serde = "1.0.130"
serde_cbor = "0.11.2"
serde_derive = "1.0.130"
serde_json = "1.0"
sha1 = "0.6.0"
tiny-bip39 = "0.8.2"
tiny-hderive = "0.3.0"
uint = "0.9.1"
web3 = {version = "0.11.0", default-features = false, features = ["http", "tls"]}
websocket = {version = "0.26.2", default-features = false, features = ["sync"]}

[lib]
name = "multinode_integration_tests_lib"
path = "src/lib.rs"

[[bin]]
name = "mock_node"
path = "src/main.rs"

[dev-dependencies]
reqwest = "0.11.6"<|MERGE_RESOLUTION|>--- conflicted
+++ resolved
@@ -9,14 +9,6 @@
 workspace = "../node"
 
 [dependencies]
-<<<<<<< HEAD
-base64 = "0.10.1"
-crossbeam-channel = "0.5.0"
-ethereum-types = "0.6.0"
-ethsign-crypto = "0.2.1"
-futures = "0.1.28"
-itertools = "0.8.0"
-=======
 base64 = "0.13.0"
 crossbeam-channel = "0.5.1"
 ethereum-types = "0.9.0"
@@ -25,7 +17,6 @@
 itertools = "0.10.1"
 lazy_static = "1.4.0"
 log = "0.4.14"
->>>>>>> e09c1e7c
 masq_lib = { path = "../masq_lib" }
 native-tls = "0.2.8"
 node = { path = "../node", features = [ "expose_test_privates" ] }
