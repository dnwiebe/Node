// Copyright (c) 2019, MASQ (https://masq.ai) and/or its affiliates. All rights reserved.
use bip39::{Language, Mnemonic, Seed};
use futures::Future;
use masq_lib::blockchains::chains::Chain;
use masq_lib::utils::{derivation_path, NeighborhoodModeLight};
use multinode_integration_tests_lib::blockchain::BlockchainServer;
use multinode_integration_tests_lib::command::Command;
use multinode_integration_tests_lib::masq_node::{MASQNode, MASQNodeUtils};
use multinode_integration_tests_lib::masq_node_cluster::MASQNodeCluster;
use multinode_integration_tests_lib::masq_real_node::{
    ConsumingWalletInfo, EarningWalletInfo, MASQRealNode, NodeStartupConfig,
    NodeStartupConfigBuilder,
};
use node_lib::accountant::payable_dao::{PayableDao, PayableDaoReal};
use node_lib::accountant::receivable_dao::{ReceivableDao, ReceivableDaoReal};
use node_lib::blockchain::bip32::Bip32ECKeyPair;
use node_lib::blockchain::blockchain_interface::{
    BlockchainInterface, BlockchainInterfaceNonClandestine, REQUESTS_IN_PARALLEL,
};
use node_lib::blockchain::raw_transaction::RawTransaction;
use node_lib::database::db_initializer::{DbInitializer, DbInitializerReal};
use node_lib::database::db_migrations::{ExternalData, MigratorConfig};
use node_lib::sub_lib::wallet::Wallet;
use node_lib::test_utils;
use rusqlite::NO_PARAMS;
use rustc_hex::{FromHex, ToHex};
use std::convert::TryFrom;
use std::path::{Path, PathBuf};
use std::thread;
use std::time::{Duration, Instant};
use tiny_hderive::bip32::ExtendedPrivKey;
use web3::transports::Http;
use web3::types::{Address, Bytes};
use web3::Web3;

#[test]
fn verify_bill_payment() {
    let mut cluster = match MASQNodeCluster::start() {
        Ok(cluster) => cluster,
        Err(e) => panic!("{}", e),
    };

    let blockchain_server = BlockchainServer {
        name: "ganache-cli",
    };
    blockchain_server.start();
    blockchain_server.wait_until_ready();
    let (_event_loop_handle, http) = Http::with_max_parallel(
        blockchain_server.service_url().as_ref(),
        REQUESTS_IN_PARALLEL,
    )
    .unwrap();
    let web3 = Web3::new(http.clone());
    let deriv_path = derivation_path(0, 0);
    let seed = make_seed();
    let (contract_owner_wallet, _) = make_node_wallet(&seed, &deriv_path);

    let contract_addr = deploy_smart_contract(&contract_owner_wallet, &web3, cluster.chain);
    assert_eq!(
        contract_addr,
        cluster.chain.rec().contract,
        "Ganache is not as predictable as we thought: Update blockchain_interface::MULTINODE_CONTRACT_ADDRESS with {:?}",
        contract_addr
    );
    let blockchain_interface =
        BlockchainInterfaceNonClandestine::new(http, _event_loop_handle, cluster.chain);
    assert_balances(
        &contract_owner_wallet,
        &blockchain_interface,
        "99998043204000000000",
        "472000000000000000000000000",
    );
    let (consuming_config, _) = build_config(&blockchain_server, &seed, deriv_path);

    let (serving_node_1_config, serving_node_1_wallet) =
        build_config(&blockchain_server, &seed, derivation_path(0, 1));
    let (serving_node_2_config, serving_node_2_wallet) =
        build_config(&blockchain_server, &seed, derivation_path(0, 2));
    let (serving_node_3_config, serving_node_3_wallet) =
        build_config(&blockchain_server, &seed, derivation_path(0, 3));

    let amount = 10u64
        * u64::try_from(node_lib::accountant::PAYMENT_CURVES.permanent_debt_allowed_gwub).unwrap();

    let project_root = MASQNodeUtils::find_project_root();
    let (consuming_node_name, consuming_node_index) = cluster.prepare_real_node(&consuming_config);
    let consuming_node_path = MASQRealNode::node_home_dir(&project_root, &consuming_node_name);
    let consuming_node_connection = DbInitializerReal::default()
        .initialize(
<<<<<<< HEAD
            Path::new(&Path::new(&consuming_node_path)),
            cluster.chain,
            true,
=======
            Path::new(&consuming_node_path),
            true,
            make_migrator_config(cluster.chain),
>>>>>>> ace88de2
        )
        .unwrap();
    let consuming_payable_dao = PayableDaoReal::new(consuming_node_connection);
    open_all_file_permissions(consuming_node_path.clone().into());
    assert_eq!(
        format!("{}", &contract_owner_wallet),
        "0x5a4d5df91d0124dec73dbd112f82d6077ccab47d"
    );
    assert_eq!(
        format!("{}", &serving_node_1_wallet),
        "0x7a3cf474962646b18666b5a5be597bb0af013d81"
    );
    assert_eq!(
        format!("{}", &serving_node_2_wallet),
        "0x0bd8bc4b8aba5d8abf13ea78a6668ad0e9985ad6"
    );
    assert_eq!(
        format!("{}", &serving_node_3_wallet),
        "0xb329c8b029a2d3d217e71bc4d188e8e1a4a8b924"
    );
    consuming_payable_dao
        .more_money_payable(&serving_node_1_wallet, amount)
        .unwrap();
    consuming_payable_dao
        .more_money_payable(&serving_node_2_wallet, amount)
        .unwrap();
    consuming_payable_dao
        .more_money_payable(&serving_node_3_wallet, amount)
        .unwrap();

    let (serving_node_1_name, serving_node_1_index) =
        cluster.prepare_real_node(&serving_node_1_config);
    let serving_node_1_path = MASQRealNode::node_home_dir(&project_root, &serving_node_1_name);
    let serving_node_1_connection = DbInitializerReal::default()
        .initialize(
<<<<<<< HEAD
            Path::new(&Path::new(&serving_node_1_path)),
            cluster.chain,
            true,
=======
            Path::new(&serving_node_1_path),
            true,
            make_migrator_config(cluster.chain),
>>>>>>> ace88de2
        )
        .unwrap();
    let serving_node_1_receivable_dao = ReceivableDaoReal::new(serving_node_1_connection);
    serving_node_1_receivable_dao
        .more_money_receivable(&contract_owner_wallet, amount)
        .unwrap();
    open_all_file_permissions(serving_node_1_path.clone().into());

    let (serving_node_2_name, serving_node_2_index) =
        cluster.prepare_real_node(&serving_node_2_config);
    let serving_node_2_path = MASQRealNode::node_home_dir(&project_root, &serving_node_2_name);
    let serving_node_2_connection = DbInitializerReal::default()
        .initialize(
<<<<<<< HEAD
            Path::new(&Path::new(&serving_node_2_path)),
            cluster.chain,
            true,
=======
            Path::new(&serving_node_2_path),
            true,
            make_migrator_config(cluster.chain),
>>>>>>> ace88de2
        )
        .unwrap();
    let serving_node_2_receivable_dao = ReceivableDaoReal::new(serving_node_2_connection);
    serving_node_2_receivable_dao
        .more_money_receivable(&contract_owner_wallet, amount)
        .unwrap();
    open_all_file_permissions(serving_node_2_path.clone().into());

    let (serving_node_3_name, serving_node_3_index) =
        cluster.prepare_real_node(&serving_node_3_config);
    let serving_node_3_path = MASQRealNode::node_home_dir(&project_root, &serving_node_3_name);
    let serving_node_3_connection = DbInitializerReal::default()
        .initialize(
<<<<<<< HEAD
            Path::new(&Path::new(&serving_node_3_path)),
            cluster.chain,
            true,
=======
            Path::new(&serving_node_3_path),
            true,
            make_migrator_config(cluster.chain),
>>>>>>> ace88de2
        )
        .unwrap();
    let serving_node_3_receivable_dao = ReceivableDaoReal::new(serving_node_3_connection);
    serving_node_3_receivable_dao
        .more_money_receivable(&contract_owner_wallet, amount)
        .unwrap();
    open_all_file_permissions(serving_node_3_path.clone().into());

    expire_payables(consuming_node_path.into());
    expire_receivables(serving_node_1_path.into());
    expire_receivables(serving_node_2_path.into());
    expire_receivables(serving_node_3_path.into());

    assert_balances(
        &contract_owner_wallet,
        &blockchain_interface,
        "99998043204000000000",
        "472000000000000000000000000",
    );

    assert_balances(
        &serving_node_1_wallet,
        &blockchain_interface,
        "100000000000000000000",
        "0",
    );

    assert_balances(
        &serving_node_2_wallet,
        &blockchain_interface,
        "100000000000000000000",
        "0",
    );

    assert_balances(
        &serving_node_3_wallet,
        &blockchain_interface,
        "100000000000000000000",
        "0",
    );

    let real_consuming_node =
        cluster.start_named_real_node(consuming_node_name, consuming_node_index, consuming_config);
    for _ in 0..6 {
        cluster.start_real_node(
            NodeStartupConfigBuilder::standard()
                .chain(Chain::Dev)
                .neighbor(real_consuming_node.node_reference())
                .build(),
        );
    }

    let now = Instant::now();
    while !consuming_payable_dao.non_pending_payables().is_empty()
        && now.elapsed() < Duration::from_secs(10)
    {
        thread::sleep(Duration::from_millis(400));
    }

    assert_balances(
        &contract_owner_wallet,
        &blockchain_interface,
        "99997886466000000000",
        "471999999700000000000000000",
    );

    assert_balances(
        &serving_node_1_wallet,
        &blockchain_interface,
        "100000000000000000000",
        (1_000_000_000 * amount).to_string().as_str(),
    );

    assert_balances(
        &serving_node_2_wallet,
        &blockchain_interface,
        "100000000000000000000",
        (1_000_000_000 * amount).to_string().as_str(),
    );

    assert_balances(
        &serving_node_3_wallet,
        &blockchain_interface,
        "100000000000000000000",
        (1_000_000_000 * amount).to_string().as_str(),
    );

    let serving_node_1 = cluster.start_named_real_node(
        serving_node_1_name,
        serving_node_1_index,
        serving_node_1_config,
    );
    let serving_node_2 = cluster.start_named_real_node(
        serving_node_2_name,
        serving_node_2_index,
        serving_node_2_config,
    );
    let serving_node_3 = cluster.start_named_real_node(
        serving_node_3_name,
        serving_node_3_index,
        serving_node_3_config,
    );
    for _ in 0..6 {
        cluster.start_real_node(
            NodeStartupConfigBuilder::standard()
                .chain(Chain::Dev)
                .neighbor(serving_node_1.node_reference())
                .neighbor(serving_node_2.node_reference())
                .neighbor(serving_node_3.node_reference())
                .build(),
        );
    }

    test_utils::wait_for(Some(1000), Some(15000), || {
        if let Some(status) = serving_node_1_receivable_dao.account_status(&contract_owner_wallet) {
            status.balance == 0
        } else {
            false
        }
    });
    test_utils::wait_for(Some(1000), Some(15000), || {
        if let Some(status) = serving_node_2_receivable_dao.account_status(&contract_owner_wallet) {
            status.balance == 0
        } else {
            false
        }
    });
    test_utils::wait_for(Some(1000), Some(15000), || {
        if let Some(status) = serving_node_3_receivable_dao.account_status(&contract_owner_wallet) {
            status.balance == 0
        } else {
            false
        }
    });
}

fn make_migrator_config(chain: Chain) -> MigratorConfig {
    MigratorConfig::create_or_migrate(ExternalData::new(chain, NeighborhoodModeLight::Standard))
}

fn assert_balances(
    wallet: &Wallet,
    blockchain_interface: &BlockchainInterfaceNonClandestine<Http>,
    expected_eth_balance: &str,
    expected_token_balance: &str,
) {
    if let (Ok(eth_balance), Ok(token_balance)) = blockchain_interface.get_balances(&wallet) {
        assert_eq!(
            format!("{}", eth_balance),
            String::from(expected_eth_balance),
            "EthBalance"
        );
        assert_eq!(
            token_balance,
            web3::types::U256::from_dec_str(expected_token_balance).unwrap(),
            "TokenBalance"
        );
    } else {
        assert!(false, "Failed to retrieve balances {}", wallet);
    }
}

fn deploy_smart_contract(wallet: &Wallet, web3: &Web3<Http>, chain: Chain) -> Address {
    let data = "608060405234801561001057600080fd5b5060038054600160a060020a031916331790819055604051600160a060020a0391909116906000907f8be0079c531659141344cd1fd0a4f28419497f9722a3daafe3b4186f6b6457e0908290a3610080336b01866de34549d620d8000000640100000000610b9461008582021704565b610156565b600160a060020a038216151561009a57600080fd5b6002546100b490826401000000006109a461013d82021704565b600255600160a060020a0382166000908152602081905260409020546100e790826401000000006109a461013d82021704565b600160a060020a0383166000818152602081815260408083209490945583518581529351929391927fddf252ad1be2c89b69c2b068fc378daa952ba7f163c4a11628f55a4df523b3ef9281900390910190a35050565b60008282018381101561014f57600080fd5b9392505050565b610c6a806101656000396000f3006080604052600436106100fb5763ffffffff7c010000000000000000000000000000000000000000000000000000000060003504166306fdde038114610100578063095ea7b31461018a57806318160ddd146101c257806323b872dd146101e95780632ff2e9dc14610213578063313ce56714610228578063395093511461025357806342966c681461027757806370a0823114610291578063715018a6146102b257806379cc6790146102c75780638da5cb5b146102eb5780638f32d59b1461031c57806395d89b4114610331578063a457c2d714610346578063a9059cbb1461036a578063dd62ed3e1461038e578063f2fde38b146103b5575b600080fd5b34801561010c57600080fd5b506101156103d6565b6040805160208082528351818301528351919283929083019185019080838360005b8381101561014f578181015183820152602001610137565b50505050905090810190601f16801561017c5780820380516001836020036101000a031916815260200191505b509250505060405180910390f35b34801561019657600080fd5b506101ae600160a060020a0360043516602435610436565b604080519115158252519081900360200190f35b3480156101ce57600080fd5b506101d7610516565b60408051918252519081900360200190f35b3480156101f557600080fd5b506101ae600160a060020a036004358116906024351660443561051c565b34801561021f57600080fd5b506101d76105b9565b34801561023457600080fd5b5061023d6105c9565b6040805160ff9092168252519081900360200190f35b34801561025f57600080fd5b506101ae600160a060020a03600435166024356105ce565b34801561028357600080fd5b5061028f60043561067e565b005b34801561029d57600080fd5b506101d7600160a060020a036004351661068b565b3480156102be57600080fd5b5061028f6106a6565b3480156102d357600080fd5b5061028f600160a060020a0360043516602435610710565b3480156102f757600080fd5b5061030061071e565b60408051600160a060020a039092168252519081900360200190f35b34801561032857600080fd5b506101ae61072d565b34801561033d57600080fd5b5061011561073e565b34801561035257600080fd5b506101ae600160a060020a0360043516602435610775565b34801561037657600080fd5b506101ae600160a060020a03600435166024356107c0565b34801561039a57600080fd5b506101d7600160a060020a03600435811690602435166107d6565b3480156103c157600080fd5b5061028f600160a060020a0360043516610801565b606060405190810160405280602481526020017f486f7420746865206e657720746f6b656e20796f75277265206c6f6f6b696e6781526020017f20666f720000000000000000000000000000000000000000000000000000000081525081565b600081158061044c575061044a33846107d6565b155b151561050557604080517f08c379a000000000000000000000000000000000000000000000000000000000815260206004820152604160248201527f55736520696e637265617365417070726f76616c206f7220646563726561736560448201527f417070726f76616c20746f2070726576656e7420646f75626c652d7370656e6460648201527f2e00000000000000000000000000000000000000000000000000000000000000608482015290519081900360a40190fd5b61050f838361081d565b9392505050565b60025490565b600160a060020a038316600090815260016020908152604080832033845290915281205482111561054c57600080fd5b600160a060020a0384166000908152600160209081526040808320338452909152902054610580908363ffffffff61089b16565b600160a060020a03851660009081526001602090815260408083203384529091529020556105af8484846108b2565b5060019392505050565b6b01866de34549d620d800000081565b601281565b6000600160a060020a03831615156105e557600080fd5b336000908152600160209081526040808320600160a060020a0387168452909152902054610619908363ffffffff6109a416565b336000818152600160209081526040808320600160a060020a0389168085529083529281902085905580519485525191937f8c5be1e5ebec7d5bd14f71427d1e84f3dd0314c0f7b2291e5b200ac8c7c3b925929081900390910190a350600192915050565b61068833826109b6565b50565b600160a060020a031660009081526020819052604090205490565b6106ae61072d565b15156106b957600080fd5b600354604051600091600160a060020a0316907f8be0079c531659141344cd1fd0a4f28419497f9722a3daafe3b4186f6b6457e0908390a36003805473ffffffffffffffffffffffffffffffffffffffff19169055565b61071a8282610a84565b5050565b600354600160a060020a031690565b600354600160a060020a0316331490565b60408051808201909152600381527f484f540000000000000000000000000000000000000000000000000000000000602082015281565b6000600160a060020a038316151561078c57600080fd5b336000908152600160209081526040808320600160a060020a0387168452909152902054610619908363ffffffff61089b16565b60006107cd3384846108b2565b50600192915050565b600160a060020a03918216600090815260016020908152604080832093909416825291909152205490565b61080961072d565b151561081457600080fd5b61068881610b16565b6000600160a060020a038316151561083457600080fd5b336000818152600160209081526040808320600160a060020a03881680855290835292819020869055805186815290519293927f8c5be1e5ebec7d5bd14f71427d1e84f3dd0314c0f7b2291e5b200ac8c7c3b925929181900390910190a350600192915050565b600080838311156108ab57600080fd5b5050900390565b600160a060020a0383166000908152602081905260409020548111156108d757600080fd5b600160a060020a03821615156108ec57600080fd5b600160a060020a038316600090815260208190526040902054610915908263ffffffff61089b16565b600160a060020a03808516600090815260208190526040808220939093559084168152205461094a908263ffffffff6109a416565b600160a060020a038084166000818152602081815260409182902094909455805185815290519193928716927fddf252ad1be2c89b69c2b068fc378daa952ba7f163c4a11628f55a4df523b3ef92918290030190a3505050565b60008282018381101561050f57600080fd5b600160a060020a03821615156109cb57600080fd5b600160a060020a0382166000908152602081905260409020548111156109f057600080fd5b600254610a03908263ffffffff61089b16565b600255600160a060020a038216600090815260208190526040902054610a2f908263ffffffff61089b16565b600160a060020a038316600081815260208181526040808320949094558351858152935191937fddf252ad1be2c89b69c2b068fc378daa952ba7f163c4a11628f55a4df523b3ef929081900390910190a35050565b600160a060020a0382166000908152600160209081526040808320338452909152902054811115610ab457600080fd5b600160a060020a0382166000908152600160209081526040808320338452909152902054610ae8908263ffffffff61089b16565b600160a060020a038316600090815260016020908152604080832033845290915290205561071a82826109b6565b600160a060020a0381161515610b2b57600080fd5b600354604051600160a060020a038084169216907f8be0079c531659141344cd1fd0a4f28419497f9722a3daafe3b4186f6b6457e090600090a36003805473ffffffffffffffffffffffffffffffffffffffff1916600160a060020a0392909216919091179055565b600160a060020a0382161515610ba957600080fd5b600254610bbc908263ffffffff6109a416565b600255600160a060020a038216600090815260208190526040902054610be8908263ffffffff6109a416565b600160a060020a0383166000818152602081815260408083209490945583518581529351929391927fddf252ad1be2c89b69c2b068fc378daa952ba7f163c4a11628f55a4df523b3ef9281900390910190a350505600a165627a7a72305820d4ad56dfe541fec48c3ecb02cebad565a998dfca7774c0c4f4b1f4a8e2363a590029".from_hex::<Vec<u8>>().unwrap();
    let gas_price = 2_000_000_000_u64;
    let gas_limit = 1_000_000_u64;
    let tx = RawTransaction {
        nonce: ethereum_types::U256::try_from(0).expect("Internal error"),
        to: None,
        value: ethereum_types::U256::try_from(0).expect("Internal error"),
        gas_price: ethereum_types::U256::try_from(gas_price).expect("Internal error"),
        gas_limit: ethereum_types::U256::try_from(gas_limit).expect("Internal error"),
        data,
    };

    match web3
        .eth()
        .send_raw_transaction(Bytes(tx.sign(&wallet, chain)))
        .wait()
    {
        Ok(tx_hash) => match web3.eth().transaction_receipt(tx_hash).wait() {
            Ok(Some(tx_receipt)) => Address {
                0: tx_receipt.contract_address.unwrap().0,
            },
            Ok(None) => panic!("Contract deployment failed Ok(None)"),
            Err(e) => panic!("Contract deployment failed {:?}", e),
        },
        Err(e) => panic!("Contract deployment failed {:?}", e),
    }
}

fn make_node_wallet(seed: &Seed, derivation_path: &str) -> (Wallet, String) {
    let extended_priv_key = ExtendedPrivKey::derive(&seed.as_ref(), derivation_path).unwrap();
    let secret = extended_priv_key.secret().to_hex::<String>();

    (
        Wallet::from(Bip32ECKeyPair::from_key(extended_priv_key).unwrap()),
        secret,
    )
}

fn make_seed() -> Seed {
    let phrase = "timber cage wide hawk phone shaft pattern movie army dizzy hen tackle lamp absent write kind term toddler sphere ripple idle dragon curious hold";
    let mnemonic = Mnemonic::from_phrase(phrase, Language::English).unwrap();
    let seed = Seed::new(&mnemonic, "");
    seed
}

fn build_config(
    server: &BlockchainServer,
    seed: &Seed,
    wallet_derivation_path: String,
) -> (NodeStartupConfig, Wallet) {
    let (serving_node_wallet, serving_node_secret) =
        make_node_wallet(seed, wallet_derivation_path.as_str());
    let config = NodeStartupConfigBuilder::standard()
        .blockchain_service_url(server.service_url())
        .chain(Chain::Dev)
        .consuming_wallet_info(ConsumingWalletInfo::PrivateKey(serving_node_secret))
        .earning_wallet_info(EarningWalletInfo::Address(format!(
            "{}",
            serving_node_wallet.clone()
        )))
        .build();
    (config, serving_node_wallet)
}

fn expire_payables(path: PathBuf) {
    let conn = DbInitializerReal::default()
        .initialize(&path, true, MigratorConfig::panic_on_migration())
        .unwrap();
    let mut statement = conn
        .prepare(
            "update payable set last_paid_timestamp = 0 where pending_payment_transaction is null",
        )
        .unwrap();
    statement.execute(NO_PARAMS).unwrap();

    let mut config_stmt = conn
        .prepare("update config set value = '0' where name = 'start_block'")
        .unwrap();
    config_stmt.execute(NO_PARAMS).unwrap();
}

fn expire_receivables(path: PathBuf) {
    let conn = DbInitializerReal::default()
        .initialize(&path, true, MigratorConfig::panic_on_migration())
        .unwrap();
    let mut statement = conn
        .prepare("update receivable set last_received_timestamp = 0")
        .unwrap();
    statement.execute(NO_PARAMS).unwrap();

    let mut config_stmt = conn
        .prepare("update config set value = '0' where name = 'start_block'")
        .unwrap();
    config_stmt.execute(NO_PARAMS).unwrap();
}

fn open_all_file_permissions(dir: PathBuf) {
    match Command::new(
        "chmod",
        Command::strings(vec!["-R", "777", dir.to_str().unwrap()]),
    )
    .wait_for_exit()
    {
        0 => (),
        _ => panic!(
            "Couldn't chmod 777 files in directory {}",
            dir.to_str().unwrap()
        ),
    }
}<|MERGE_RESOLUTION|>--- conflicted
+++ resolved
@@ -87,15 +87,9 @@
     let consuming_node_path = MASQRealNode::node_home_dir(&project_root, &consuming_node_name);
     let consuming_node_connection = DbInitializerReal::default()
         .initialize(
-<<<<<<< HEAD
-            Path::new(&Path::new(&consuming_node_path)),
-            cluster.chain,
-            true,
-=======
             Path::new(&consuming_node_path),
             true,
             make_migrator_config(cluster.chain),
->>>>>>> ace88de2
         )
         .unwrap();
     let consuming_payable_dao = PayableDaoReal::new(consuming_node_connection);
@@ -131,15 +125,9 @@
     let serving_node_1_path = MASQRealNode::node_home_dir(&project_root, &serving_node_1_name);
     let serving_node_1_connection = DbInitializerReal::default()
         .initialize(
-<<<<<<< HEAD
-            Path::new(&Path::new(&serving_node_1_path)),
-            cluster.chain,
-            true,
-=======
             Path::new(&serving_node_1_path),
             true,
             make_migrator_config(cluster.chain),
->>>>>>> ace88de2
         )
         .unwrap();
     let serving_node_1_receivable_dao = ReceivableDaoReal::new(serving_node_1_connection);
@@ -153,15 +141,9 @@
     let serving_node_2_path = MASQRealNode::node_home_dir(&project_root, &serving_node_2_name);
     let serving_node_2_connection = DbInitializerReal::default()
         .initialize(
-<<<<<<< HEAD
-            Path::new(&Path::new(&serving_node_2_path)),
-            cluster.chain,
-            true,
-=======
             Path::new(&serving_node_2_path),
             true,
             make_migrator_config(cluster.chain),
->>>>>>> ace88de2
         )
         .unwrap();
     let serving_node_2_receivable_dao = ReceivableDaoReal::new(serving_node_2_connection);
@@ -175,15 +157,9 @@
     let serving_node_3_path = MASQRealNode::node_home_dir(&project_root, &serving_node_3_name);
     let serving_node_3_connection = DbInitializerReal::default()
         .initialize(
-<<<<<<< HEAD
-            Path::new(&Path::new(&serving_node_3_path)),
-            cluster.chain,
-            true,
-=======
             Path::new(&serving_node_3_path),
             true,
             make_migrator_config(cluster.chain),
->>>>>>> ace88de2
         )
         .unwrap();
     let serving_node_3_receivable_dao = ReceivableDaoReal::new(serving_node_3_connection);
