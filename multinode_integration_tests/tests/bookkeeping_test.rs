use std::collections::HashMap;
use std::thread;
use std::time::Duration;

// Copyright (c) 2019, MASQ (https://masq.ai) and/or its affiliates. All rights reserved.
use multinode_integration_tests_lib::masq_node::{MASQNode, NodeReference};
use multinode_integration_tests_lib::masq_node_cluster::MASQNodeCluster;
use multinode_integration_tests_lib::masq_real_node::{
    make_consuming_wallet_info, make_earning_wallet_info, MASQRealNode, NodeStartupConfigBuilder,
};
use multinode_integration_tests_lib::utils::{payable_dao, receivable_dao};
use node_lib::accountant::dao_utils::CustomQuery;
use node_lib::accountant::payable_dao::PayableAccount;
use node_lib::accountant::receivable_dao::ReceivableAccount;
use node_lib::sub_lib::wallet::Wallet;

#[test]
fn provided_and_consumed_services_are_recorded_in_databases() {
    let mut cluster = MASQNodeCluster::start().unwrap();

    let originating_node = start_lonely_real_node(&mut cluster);
    let non_originating_nodes = (0..6)
        .into_iter()
        .map(|_| start_real_node(&mut cluster, originating_node.node_reference()))
        .collect::<Vec<MASQRealNode>>();

    thread::sleep(Duration::from_millis(3000));

    let mut client = originating_node.make_client(8080);
    let request = "GET / HTTP/1.1\r\nHost: example.com\r\n\r\n".as_bytes();

    client.send_chunk(request);
    let response = String::from_utf8(client.wait_for_chunk()).unwrap();
    assert!(
        response.contains("<h1>Example Domain</h1>"),
        "Not from example.com:\n{}",
        response
    );

    // get all payables from originating node
    let payables = non_pending_payables(&originating_node);

    // get all receivables from all other nodes
    let receivable_balances = non_originating_nodes
        .iter()
        .flat_map(|node| {
            receivables(node)
                .into_iter()
                .map(move |receivable_account| {
                    (node.earning_wallet(), receivable_account.balance_wei)
                })
        })
        .collect::<HashMap<Wallet, i128>>();

    // check that each payable has a receivable
    assert_eq!(
        payables.len(),
        receivable_balances.len(),
        "Lengths of payables and receivables should match.\nPayables: {:?}\nReceivables: {:?}",
        payables,
        receivable_balances
    );
    assert!(
        receivable_balances.len() >= 3, // minimum service list: route, route, exit.
        "not enough receivables found {:?}",
        receivable_balances
    );

    payables.iter().for_each(|payable| {
        assert_eq!(
            payable.balance_wei,
            *receivable_balances.get(&payable.wallet).unwrap() as u128,
        );
    });
}

fn non_pending_payables(node: &MASQRealNode) -> Vec<PayableAccount> {
    let payable_dao = payable_dao(node.name());
    payable_dao.non_pending_payables()
}

fn receivables(node: &MASQRealNode) -> Vec<ReceivableAccount> {
<<<<<<< HEAD
    let receivable_dao = receivable_dao(node);
    receivable_dao
        .custom_query(CustomQuery::TopRecords(u16::MAX))
        .unwrap_or_default()
=======
    let receivable_dao = receivable_dao(node.name());
    receivable_dao.receivables()
>>>>>>> b487dc72
}

pub fn start_lonely_real_node(cluster: &mut MASQNodeCluster) -> MASQRealNode {
    let index = cluster.next_index();
    cluster.start_real_node(
        NodeStartupConfigBuilder::standard()
            .earning_wallet_info(make_earning_wallet_info(&index.to_string()))
            .consuming_wallet_info(make_consuming_wallet_info(&index.to_string()))
            .chain(cluster.chain)
            .build(),
    )
}

pub fn start_real_node(cluster: &mut MASQNodeCluster, neighbor: NodeReference) -> MASQRealNode {
    let index = cluster.next_index();
    cluster.start_real_node(
        NodeStartupConfigBuilder::standard()
            .neighbor(neighbor)
            .earning_wallet_info(make_earning_wallet_info(&index.to_string()))
            .chain(cluster.chain)
            .build(),
    )
}<|MERGE_RESOLUTION|>--- conflicted
+++ resolved
@@ -80,15 +80,10 @@
 }
 
 fn receivables(node: &MASQRealNode) -> Vec<ReceivableAccount> {
-<<<<<<< HEAD
-    let receivable_dao = receivable_dao(node);
+    let receivable_dao = receivable_dao(node.name());
     receivable_dao
         .custom_query(CustomQuery::TopRecords(u16::MAX))
         .unwrap_or_default()
-=======
-    let receivable_dao = receivable_dao(node.name());
-    receivable_dao.receivables()
->>>>>>> b487dc72
 }
 
 pub fn start_lonely_real_node(cluster: &mut MASQNodeCluster) -> MASQRealNode {
