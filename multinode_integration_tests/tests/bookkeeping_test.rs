// Copyright (c) 2019, MASQ (https://masq.ai) and/or its affiliates. All rights reserved.
use multinode_integration_tests_lib::masq_node::{MASQNode, NodeReference};
use multinode_integration_tests_lib::masq_node_cluster::MASQNodeCluster;
use multinode_integration_tests_lib::masq_real_node::{
    make_consuming_wallet_info, make_earning_wallet_info, MASQRealNode, NodeStartupConfigBuilder,
};
use multinode_integration_tests_lib::utils::{payable_dao, receivable_dao};
use node_lib::accountant::dao_utils::CustomQuery;
use node_lib::accountant::payable_dao::PayableAccount;
use node_lib::accountant::receivable_dao::ReceivableAccount;
use node_lib::sub_lib::wallet::Wallet;
use std::collections::HashMap;
use std::thread;
use std::time::{Duration, SystemTime};

#[test]
fn provided_and_consumed_services_are_recorded_in_databases() {
    let mut cluster = MASQNodeCluster::start().unwrap();

    let originating_node = start_lonely_real_node(&mut cluster);
    let non_originating_nodes = (0..6)
        .into_iter()
        .map(|_| start_real_node(&mut cluster, originating_node.node_reference()))
        .collect::<Vec<MASQRealNode>>();

    thread::sleep(Duration::from_secs(10));

    let mut client = originating_node.make_client(8080);
    client.set_timeout(Duration::from_secs(10));
    let request = "GET / HTTP/1.1\r\nHost: example.com\r\n\r\n".as_bytes();

    client.send_chunk(request);
    let response = String::from_utf8(client.wait_for_chunk()).unwrap();
    assert!(
        response.contains("<h1>Example Domain</h1>"),
        "Not from example.com:\n{}",
        response
    );

    // get all payables from originating node
    let payables = non_pending_payables(&originating_node);

    // Waiting until the serving nodes have finished accruing their receivables
<<<<<<< HEAD
    thread::sleep(Duration::from_millis(3500));
=======
    thread::sleep(Duration::from_secs(3));
>>>>>>> ec3677d8

    // get all receivables from all other nodes
    let receivable_balances = non_originating_nodes
        .iter()
        .flat_map(|node| {
            receivables(node)
                .into_iter()
                .map(move |receivable_account| {
                    (node.earning_wallet(), receivable_account.balance_wei)
                })
        })
        .collect::<HashMap<Wallet, i128>>();

    // check that each payable has a receivable
    assert_eq!(
        payables.len(),
        receivable_balances.len(),
        "Lengths of payables and receivables should match.\nPayables: {:?}\nReceivables: {:?}",
        payables,
        receivable_balances
    );
    assert!(
        receivable_balances.len() >= 3, // minimum service list: route, route, exit.
        "not enough receivables found {:?}",
        receivable_balances
    );

    payables.iter().for_each(|payable| {
        assert_eq!(
            payable.balance_wei,
            *receivable_balances.get(&payable.wallet).unwrap() as u128,
        );
    });
}

fn non_pending_payables(node: &MASQRealNode) -> Vec<PayableAccount> {
    let payable_dao = payable_dao(node.name());
    payable_dao.non_pending_payables()
}

fn receivables(node: &MASQRealNode) -> Vec<ReceivableAccount> {
    let receivable_dao = receivable_dao(node.name());
    receivable_dao
        .custom_query(CustomQuery::RangeQuery {
            min_age_s: 0,
            max_age_s: i64::MAX as u64,
            min_amount_gwei: i64::MIN,
            max_amount_gwei: i64::MAX,
            timestamp: SystemTime::now(),
        })
        .unwrap_or_default()
}

pub fn start_lonely_real_node(cluster: &mut MASQNodeCluster) -> MASQRealNode {
    let index = cluster.next_index();
    cluster.start_real_node(
        NodeStartupConfigBuilder::standard()
            .earning_wallet_info(make_earning_wallet_info(&index.to_string()))
            .consuming_wallet_info(make_consuming_wallet_info(&index.to_string()))
            .chain(cluster.chain)
            .build(),
    )
}

pub fn start_real_node(cluster: &mut MASQNodeCluster, neighbor: NodeReference) -> MASQRealNode {
    let index = cluster.next_index();
    cluster.start_real_node(
        NodeStartupConfigBuilder::standard()
            .neighbor(neighbor)
            .earning_wallet_info(make_earning_wallet_info(&index.to_string()))
            .chain(cluster.chain)
            .build(),
    )
}<|MERGE_RESOLUTION|>--- conflicted
+++ resolved
@@ -41,11 +41,7 @@
     let payables = non_pending_payables(&originating_node);
 
     // Waiting until the serving nodes have finished accruing their receivables
-<<<<<<< HEAD
     thread::sleep(Duration::from_millis(3500));
-=======
-    thread::sleep(Duration::from_secs(3));
->>>>>>> ec3677d8
 
     // get all receivables from all other nodes
     let receivable_balances = non_originating_nodes
